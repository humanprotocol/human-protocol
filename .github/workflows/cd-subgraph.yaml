name: Subgraph deployment

on:
  push:
    branches:
      - main
    paths:
      - packages/sdk/typescript/subgraph/**
      - .github/workflows/cd-subgraph.yaml
  workflow_dispatch:

jobs:
  subgraph:
    name: Deploy Subgraph
    runs-on: ubuntu-latest
    strategy:
      matrix:
        network:
          - name: matic
            graph: polygon-v2
          - name: goerli
            graph: goerli-v2
          - name: moonbeam
            graph: moonbeam-v2
          - name: bsc
            graph: bsc-v2
          - name: chapel
            graph: bsctest-v2
          - name: mumbai
            graph: mumbai-v2
          - name: mbase
            graph: moonbase-alpha-v2
          - name: mainnet
            graph: mainnet-v2
          - name: fuji
            graph: fuji-v2
          - name: avalanche
            graph: avalanche-v2
          - name: celo
            graph: celo
          - name: celo-alfajores
            graph: celo-alfajores
<<<<<<< HEAD
          - name : xlayer-testnet
            graph: xlayer-testnet
=======
          - name: xlayer
            graph: xlayer
>>>>>>> eeadd7a9
      fail-fast: true
      max-parallel: 3
    steps:
      - uses: actions/checkout@v4
      - run: yarn --ignore-scripts
        name: Install dependencies
      - run: yarn build
        name: Build core package
        working-directory: ./packages/core
      - run: yarn global add @graphprotocol/graph-cli
        name: Install Graph CLI
      - run: graph auth --product hosted-service ${API_KEY}
        name: Authenticate Graph CLI
        env:
          API_KEY: ${{ secrets.HP_GRAPH_API_KEY }}
      - run: yarn generate
        name: Generate Subgraph
        working-directory: ./packages/sdk/typescript/subgraph
        env:
          NETWORK: ${{ matrix.network.graph }}
      - run: graph deploy --product hosted-service humanprotocol/${NETWORK}
        name: Deploy Subgraph
        working-directory: ./packages/sdk/typescript/subgraph
        env:
          NETWORK: ${{ matrix.network.graph }}<|MERGE_RESOLUTION|>--- conflicted
+++ resolved
@@ -40,13 +40,10 @@
             graph: celo
           - name: celo-alfajores
             graph: celo-alfajores
-<<<<<<< HEAD
           - name : xlayer-testnet
             graph: xlayer-testnet
-=======
           - name: xlayer
             graph: xlayer
->>>>>>> eeadd7a9
       fail-fast: true
       max-parallel: 3
     steps:
