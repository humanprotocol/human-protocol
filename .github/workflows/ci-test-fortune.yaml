name: Fortune check

on:
  push:
    tags-ignore: '*'
    paths:
      - "packages/core/**"
      - "packages/sdk/typescript/human-protocol-sdk/**"
      - "packages/apps/fortune/**"

jobs:
  fortune-exchange-oracle-test:
    name: Fortune Exchange Oracle Tests
    runs-on: ubuntu-latest
    steps:
<<<<<<< HEAD
      - uses: actions/checkout@v5
      - uses: actions/setup-node@v6
=======
      - uses: actions/checkout@v6
      - uses: actions/setup-node@v4
>>>>>>> 462c567c
        with:
          node-version-file: .nvmrc
          cache: yarn
      - name: Install dependencies
        run: yarn install --immutable
      - name: Build libs
        run: yarn build:libs
      - name: Run Exchange Oracle tests
        run: yarn workspace @apps/fortune-exchange-oracle-server test

  fortune-recording-oracle-test:
    name: Fortune Recording Oracle Tests
    runs-on: ubuntu-latest
    steps:
<<<<<<< HEAD
      - uses: actions/checkout@v5
      - uses: actions/setup-node@v6
=======
      - uses: actions/checkout@v6
      - uses: actions/setup-node@v4
>>>>>>> 462c567c
        with:
          node-version-file: .nvmrc
          cache: yarn
      - name: Install dependencies
        run: yarn install --immutable
      - name: Build libs
        run: yarn build:libs
      - name: Run Recording Oracle tests
        run: yarn workspace @apps/fortune-recording-oracle test<|MERGE_RESOLUTION|>--- conflicted
+++ resolved
@@ -13,13 +13,8 @@
     name: Fortune Exchange Oracle Tests
     runs-on: ubuntu-latest
     steps:
-<<<<<<< HEAD
-      - uses: actions/checkout@v5
+      - uses: actions/checkout@v6
       - uses: actions/setup-node@v6
-=======
-      - uses: actions/checkout@v6
-      - uses: actions/setup-node@v4
->>>>>>> 462c567c
         with:
           node-version-file: .nvmrc
           cache: yarn
@@ -34,13 +29,8 @@
     name: Fortune Recording Oracle Tests
     runs-on: ubuntu-latest
     steps:
-<<<<<<< HEAD
-      - uses: actions/checkout@v5
+      - uses: actions/checkout@v6
       - uses: actions/setup-node@v6
-=======
-      - uses: actions/checkout@v6
-      - uses: actions/setup-node@v4
->>>>>>> 462c567c
         with:
           node-version-file: .nvmrc
           cache: yarn
