name: Subgraph check

on:
  push:
    tags-ignore: '*'
    paths:
      - "packages/core/**"
      - "packages/sdk/typescript/subgraph/**"

jobs:
  subgraph-test:
    name: Subgraph Test
    # TODO: Use ubuntu-latest when graph binary is not failing on ubuntu 24.04
    runs-on: ubuntu-22.04
    steps:
<<<<<<< HEAD
      - uses: actions/checkout@v5
      - uses: actions/setup-node@v6
=======
      - uses: actions/checkout@v6
      - uses: actions/setup-node@v4
>>>>>>> 462c567c
        with:
          node-version-file: .nvmrc
          cache: yarn
      - name: Install dependencies
        run: yarn install --immutable
      - name: Build core package
        run: yarn workspace @human-protocol/core build
      - name: Generate manifest for Polygon for tests
        run: NETWORK=polygon yarn workspace @tools/subgraph generate
      - name: Run subgraph test
        run: yarn workspace @tools/subgraph test<|MERGE_RESOLUTION|>--- conflicted
+++ resolved
@@ -13,13 +13,8 @@
     # TODO: Use ubuntu-latest when graph binary is not failing on ubuntu 24.04
     runs-on: ubuntu-22.04
     steps:
-<<<<<<< HEAD
-      - uses: actions/checkout@v5
+      - uses: actions/checkout@v6
       - uses: actions/setup-node@v6
-=======
-      - uses: actions/checkout@v6
-      - uses: actions/setup-node@v4
->>>>>>> 462c567c
         with:
           node-version-file: .nvmrc
           cache: yarn
