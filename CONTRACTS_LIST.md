# Contract addresses by network


|🟢 Polygon (Mainnet)        | Contract       | Address                                    | Proxy                                      |
|----------------------------|----------------|--------------------------------------------|--------------------------------------------|
|2021/10/13                  | HMToken        | 0xc748B2A084F8eFc47E086ccdDD9b7e67aEb571BF | N/A                                        |
|2023/03/10                  | EscrowFactory  | 0x7CDE135F949FE81b16d989cfb4D20e11caa4dE14 | 0xBDBfD2cC708199C5640C6ECdf3B0F4A4C67AdfcB |
|2023/02/03                  | Staking        | 0xC2163A0928034e020f0d31e1171Ba0D6d9AfFB6c | 0xcbAd56bE3f504E98bd70875823d3CC0242B7bB29 |
|2023/02/03                  | RewardPool     | 0x25E53A6D48A2744273C082e55bA5CCFCfD80f9e1 | 0xa8e32d777a3839440cc7c24D591A64B9481753B3 |
|2023/02/03                  | EthKVStore     | 0x35Cf4beBD58F9C8D75B9eA2599479b6C173d406F | N/A                                        |
|                            | Reputation     | N/A                                        | N/A                                        |

|🟠 Polygon Mumbai (Testnet) | Contract       | Address                                    | Proxy                                      |
|----------------------------|----------------|--------------------------------------------|--------------------------------------------|
|2022/04/25                  | HMToken        | 0x0376D26246Eb35FF4F9924cF13E6C05fd0bD7Fb4 | N/A                                        |
|2023/03/10                  | EscrowFactory  | 0x988e5Dec3EBEeD675BEC159f667Ea05A979Cd0CA | 0xA8D927C4DA17A6b71675d2D49dFda4E9eBE58f2d |
|2023/01/26                  | Staking        | 0x19Fc3e859C1813ac9427a7a78BeB9ae102CE96d3 | 0x7Fd3dF914E7b6Bd96B4c744Df32183b51368Bfac |
|2023/01/26                  | RewardPool     | 0x295514FC4C812Db24C3277d6D3175956AdEA273C | 0xf0145eD99AC3c4f877aDa7dA4D1E059ec9116BAE |
|2023/01/26                  | EthKVStore     | 0xD7F61E812e139a5a02eDae9Dfec146E1b8eA3807 | N/A                                        |
|2023/01/26                  | Reputation     | 0x7B9f9Dc6c157899C1Eb1c6B86f94855cC2F537dF | 0xC522463d36f76b881bE66484e3068F11e7038Ace |

|🟠 Goerli (Testnet)         | Contract       | Address                                    | Proxy                                      |
|----------------------------|----------------|--------------------------------------------|--------------------------------------------|
|2022/10/12                  | HMToken        | 0xd3A31D57FDD790725d0F6B78095F62E8CD4ab317 | N/A                                        |
|2023/03/10                  | EscrowFactory  | 0x558cd800f9F0B02f3B149667bDe003284c867E94 | 0x87469B4f2Fcf37cBd34E54244c0BD4Fa0603664c |
|2023/01/30                  | Staking        | 0x5e622FF522D81aa426f082bDD95210BC25fCA7Ed | 0xf46B45Df3d956369726d8Bd93Ba33963Ab692920 |
|2023/01/30                  | RewardPool     | 0x6478312bE22FeE34a366d8e945d4dBd97388a306 | 0x0376D26246Eb35FF4F9924cF13E6C05fd0bD7Fb4 |
|2023/01/30                  | EthKVStore     | 0xc9Fe39c4b6e1d7A2991355Af159956982DADf842 | N/A                                        |
|2023/01/30                  | Reputation     | 0x1BA4F1d2dA691fF0445345436b9306B29eEd3913 | 0x6B220A6306D8D86C9878A1FBb3F49707b3E2b405 |

|🟠 Rinkeby (Testnet)        | Contract       | Address                                    | Proxy                                      |
|----------------------------|----------------|--------------------------------------------|--------------------------------------------|
|2020/09/15                  | HMToken        | 0x4dCf5ac4509888714dd43A5cCc46d7ab389D9c23 | N/A                                        |
|2021/03/05                  | EscrowFactory  | 0x925B24444511c86F4d4E63141D8Be0A025E2dca4 |                                            |
|                            | Staking        |                                            |                                            |
|                            | RewardPool     |                                            |                                            |
|                            | EthKVStore     |                                            | N/A                                        |
|                            | Reputation     |                                            |                                            |

|🟢 Binance SC (Mainnet)     | Contract       | Address                                    | Proxy                                      |
|----------------------------|----------------|--------------------------------------------|--------------------------------------------|
|2022/08/18                  | HMToken        | 0x0d501B743F22b641B8C8dfe00F1AAb881D57DDC7 | N/A                                        |
|2023/03/10                  | EscrowFactory  | 0x08Ceac089a895e8C26cC196f63FF24b77349e897 | 0xD9c75a1Aa4237BB72a41E5E26bd8384f10c1f55a |
|2023/02/08                  | Staking        | 0xC2163A0928034e020f0d31e1171Ba0D6d9AfFB6c | 0x05398211bA2046E296fBc9a9D3EB49e3F15C3123 |
|2023/02/08                  | RewardPool     | 0x25E53A6D48A2744273C082e55bA5CCFCfD80f9e1 | 0x4A5963Dd6792692e9147EdC7659936b96251917a |
|2023/02/08                  | EthKVStore     | 0x70671167176C4934204B1C7e97F5e86695857ef2 | N/A                                        |
|                            | Reputation     | N/A                                        | N/A                                        |

|🟠 Binance SC (Testnet)     | Contract       | Address                                    | Proxy                                      |
|----------------------------|----------------|--------------------------------------------|--------------------------------------------|
|2023/01/27                  | HMToken        | 0xE3D74BBFa45B4bCa69FF28891fBE392f4B4d4e4d | N/A                                        |
|2023/03/10                  | EscrowFactory  | 0x0376D26246Eb35FF4F9924cF13E6C05fd0bD7Fb4 | 0x2bfA592DBDaF434DDcbb893B1916120d181DAD18 |
|2023/01/27                  | Staking        | 0x854EC65E9e5e973C458FC2c92F6E0CbD403f5b95 | 0x5517fE916Fe9F8dB15B0DDc76ebDf0BdDCd4ed18 |
|2023/01/27                  | RewardPool     | 0xF09f451eC04cAb1b1FAe98C86F45291B00E52b03 | 0xB0A0500103eCEc431b73F6BAd923F0a2774E6e29 |
|2023/01/27                  | EthKVStore     | 0x3aD4B091E054f192a822D1406f4535eAd38580e4 | N/A                                        |
|2023/01/27                  | Reputation     | 0x4DCB3906A65B77f6a588087652E6Dd9685d1F67f | 0xb8F62639aA3DD51A39d6AACD969363e7F87dcc98 |

|🟢 Moonbeam (Mainnet)       | Contract       | Address                                    | Proxy                                      |
|----------------------------|----------------|--------------------------------------------|--------------------------------------------|
|2022/05/26                  | HMToken        | 0x3b25BC1dC591D24d60560d0135D6750A561D4764 | N/A                                        |
|2023/03/10                  | EscrowFactory  | 0x08Ceac089a895e8C26cC196f63FF24b77349e897 | 0xD9c75a1Aa4237BB72a41E5E26bd8384f10c1f55a |
|2023/02/08                  | Staking        | 0xC2163A0928034e020f0d31e1171Ba0D6d9AfFB6c | 0x05398211bA2046E296fBc9a9D3EB49e3F15C3123 |
|2023/02/08                  | RewardPool     | 0x25E53A6D48A2744273C082e55bA5CCFCfD80f9e1 | 0x4A5963Dd6792692e9147EdC7659936b96251917a |
|2023/02/08                  | EthKVStore     | 0x70671167176C4934204B1C7e97F5e86695857ef2 | N/A                                        |
|                            | Reputation     | N/A                                        | N/A                                        |

|🟠 Moonbase Alpha (Testnet) | Contract       | Address                                    | Proxy                                      |
|----------------------------|----------------|--------------------------------------------|--------------------------------------------|
|2023/03/16                  | HMToken        | 0x2dd72db2bBA65cE663e476bA8b84A1aAF802A8e3 | N/A                                        |
|2023/03/16                  | EscrowFactory  | 0x4DCB3906A65B77f6a588087652E6Dd9685d1F67f | 0x5e622FF522D81aa426f082bDD95210BC25fCA7Ed |
|2023/03/16                  | Staking        | 0x854EC65E9e5e973C458FC2c92F6E0CbD403f5b95 | 0xBFC7009F3371F93F3B54DdC8caCd02914a37495c |
|2023/03/16                  | RewardPool     | 0x5517fE916Fe9F8dB15B0DDc76ebDf0BdDCd4ed18 | 0xf46B45Df3d956369726d8Bd93Ba33963Ab692920 |
|2023/01/30                  | EthKVStore     | 0xE3D74BBFa45B4bCa69FF28891fBE392f4B4d4e4d | N/A                                        |
|2023/03/16                  | Reputation     | 0xF09f451eC04cAb1b1FAe98C86F45291B00E52b03 | 0x87469B4f2Fcf37cBd34E54244c0BD4Fa0603664c |

|🟢 Avalanche (Mainnet)      | Contract       | Address                                    | Proxy                                      |
|----------------------------|----------------|--------------------------------------------|--------------------------------------------|
|2022/09/29                  | HMToken        | 0x12365293cb6477d4fc2686e46bb97e3fb64f1550 | N/A                                        |
|2022/12/03                  | EscrowFactory  | 0x9767a578ba7a5FA1563c8229943cB01cd8446BB4 |                                            |
|                            | Staking        |                                            |                                            |
|                            | RewardPool     |                                            |                                            |
|2022/11/17                  | EthKVStore     | 0x4B79eaD28F52eD5686bf0e379717e85fc7aD10Df | N/A                                        |
|                            | Reputation     |                                            |                                            |

|🟠 Avalanche Fuji (Testnet) | Contract       | Address                                    | Proxy                                      |
|----------------------------|----------------|--------------------------------------------|--------------------------------------------|
|2022/10/23                  | HMToken        | 0x9406d5c635AD22b0d76c75E52De57A2177919ca3 | N/A                                        |
|2022/10/24                  | EscrowFactory  | 0xfb4469201951C3B9a7F1996c477cb7BDBEcE0A88 |                                            |
|                            | Staking        |                                            |                                            |
|                            | RewardPool     |                                            |                                            |
|2022/10/24                  | EthKVStore     | 0xd232c1426CF0653cE8a71DC98bCfDf10c471c114 | N/A                                        |
|                            | Reputation     |                                            |                                            |

|🟢 SKALE Human Protocol Chain (Mainnet)        | Contract       | Address                                    | Proxy                                      |
|----------------------------|----------------|--------------------------------------------|--------------------------------------------|
<<<<<<< HEAD
|2023/01/18                  | HMToken        | 0x6E5FF61Ea88270F6142E0E0eC8cbe9d67476CbCd | N/A                                        |
|2023/03/20                  | EscrowFactory  | 0xB217a23b77D8E9587609293F3F0570D90bC3793c | 0x319070b49C8d1cC015915D1E7Eb5fd8e22833885 |
|2023/02/28                  | Staking        | 0x1D9f5Dc3078e9F734E4749f98176C2370516447f | 0x79F37FB9C210910733c16228AC4D14a8e32C11BD |
|2023/02/28                  | RewardPool     | 0xca8745D76588C2aa8bA13E8ef14E986b8A74EE3E | 0x881218246c25C6898aE96145259584340153aDA2 |
|2023/02/28                  | EthKVStore     | 0xb251C9F9276d9EB0B2F4C6a7703AE094e0999BB6 | N/A                                        |
=======
|2023/01/18                  | HMToken        | 0xa91B2C7d9704aeE8918460fc4375866e2c415A67 | N/A                                        |
|2023/03/20                  | EscrowFactory  | 0xB217a23b77D8E9587609293F3F0570D90bC3793c | 0x27B423cE73d1dBdB48d2dd351398b5Ce8223117c |
|2023/02/28                  | Staking        | 0x1D9f5Dc3078e9F734E4749f98176C2370516447f | 0xcc98Ad1C0915e271650e43714B20272AC947Ba9A |
|2023/02/28                  | RewardPool     | 0xca8745D76588C2aa8bA13E8ef14E986b8A74EE3E | 0xEc321ec45dDfBE9049550d461818f4E7759bBE89 |
|2023/03/22                  | EthKVStore     | 0xE1055607327b1be2080D31211dCDC4D9338CaF4A | N/A                                        |
>>>>>>> 927bd1f4
|                            | Reputation     | N/A                                        | N/A                                        |



# Old contracts


|🟠 Polygon Mumbai (Testnet) | Contract       | Address                                    | Proxy                                      |
|----------------------------|----------------|--------------------------------------------|--------------------------------------------|
|2022/04/25                  | HMToken        | 0x0376D26246Eb35FF4F9924cF13E6C05fd0bD7Fb4 | N/A                                        |
|2022/04/25                  | EscrowFactory  | 0x558cd800f9F0B02f3B149667bDe003284c867E94 |                                            |
|2022/04/29                  | EthKVStore     | 0x32e27177BA6Ea91cf28dfd91a0Da9822A4b74EcF | N/A                                        |
|2023/01/17                  | Staking        | 0x76E2EF2E177097E0b296E1e305d69Fe8Bae5f774 | 0xf421fD3eB97982C205966ebB514Ab2E435c6d5B7 |
|2023/01/17                  | EthKVStore     | 0x459EE403d060B84b5014605D6739cCFed32AFb96 | N/A                                        |
|2023/01/26                  | EscrowFactory  | 0xd319e761b632E39234E68247D307818a20158890 | 0xA8D927C4DA17A6b71675d2D49dFda4E9eBE58f2d |

|🟠 Binance SC (Testnet)     | Contract       | Address                                    | Proxy                                      |
|----------------------------|----------------|--------------------------------------------|--------------------------------------------|
|2022/10/12                  | HMToken        | 0xd3a31d57fdd790725d0f6b78095f62e8cd4ab317 | N/A                                        |
|2022/10/12                  | EscrowFactory  | 0xaae6a2646c1f88763e62e0cd08ad050ea66ac46f |                                            |
|2022/08/12                  | EthKVStore     | 0x7676F326f1e30E96a76B7F1a860d56A9ac988a7d | N/A                                        |
|2023/01/27                  | EscrowFactory  | 0xD8c35adC3b386d092846a93015220b7Fe8efD938 | 0x2bfA592DBDaF434DDcbb893B1916120d181DAD18 |

|🟠 Goerli (Testnet)         | Contract       | Address                                    | Proxy                                      |
|----------------------------|----------------|--------------------------------------------|--------------------------------------------|
|2022/10/12                  | EscrowFactory  | 0xaAe6a2646C1F88763E62e0cD08aD050Ea66AC46F |                                            |
|2023/01/30                  | EscrowFactory  | 0x5D65C42cF4a140863744889BAd07f246C0211754 | 0x87469B4f2Fcf37cBd34E54244c0BD4Fa0603664c |

|🟠 Moonbase Alpha (Testnet) | Contract       | Address                                    | Proxy                                      |
|----------------------------|----------------|--------------------------------------------|--------------------------------------------|
|2022/05/31                  | EscrowFactory  | 0x3Cd0B117Be4CC1e31c8d7d1eD8b32208a2820902 |                                            |
|2022/05/31                  | EthKVStore     | 0x64009ca5fb4b34769F7240c6073FEc34bf5b64E3 | N/A                                        |
|2022/05/31                  | HMToken        | 0xe4C8eC5d057EacF40060b2174627a4941a5c8127 | N/A                                        |

|🟢 Polygon (Mainnet)        | Contract       | Address                                    | Proxy                                      |
|----------------------------|----------------|--------------------------------------------|--------------------------------------------|
|2022/02/28                  | EscrowFactory  | 0x45eBc3eAE6DA485097054ae10BA1A0f8e8c7f794 |                                            |
|2022/03/01                  | EthKVStore     | 0x6334dB76037bb6d4bc21901433E870b22ACa1F9a | N/A                                        |
|2023/02/03                  | EscrowFactory  | 0xe44D7eb960f24797D36FAdD8a8FfF29C76375Ef0 | 0xBDBfD2cC708199C5640C6ECdf3B0F4A4C67AdfcB |

|🟢 Binance SC (Mainnet)     | Contract       | Address                                    | Proxy                                      |
|----------------------------|----------------|--------------------------------------------|--------------------------------------------|
|2022/08/23                  | EscrowFactory  | 0xc88bC422cAAb2ac8812de03176402dbcA09533f4 |                                            |
|2022/08/23                  | EthKVStore     | 0x8340412Ed68BcF53a7Da72BFFc1E2E74CfdE74D0 | N/A                                        |
|2023/02/08                  | EscrowFactory  | 0xe44D7eb960f24797D36FAdD8a8FfF29C76375Ef0 | 0xD9c75a1Aa4237BB72a41E5E26bd8384f10c1f55a |

|🟢 Moonbeam (Mainnet)       | Contract       | Address                                    | Proxy                                      |
|----------------------------|----------------|--------------------------------------------|--------------------------------------------|
|2022/06/01                  | EscrowFactory  | 0x98108c28B7767a52BE38B4860832dd4e11A7ecad |                                            |
|2022/06/01                  | EthKVStore     | 0x6617d21ab0f16A7079e2811Cf9306CAe7018bDd9 | N/A                                        |
|2023/02/8                   | EscrowFactory  | 0xe44D7eb960f24797D36FAdD8a8FfF29C76375Ef0 | 0xD9c75a1Aa4237BB72a41E5E26bd8384f10c1f55a |<|MERGE_RESOLUTION|>--- conflicted
+++ resolved
@@ -93,19 +93,11 @@
 
 |🟢 SKALE Human Protocol Chain (Mainnet)        | Contract       | Address                                    | Proxy                                      |
 |----------------------------|----------------|--------------------------------------------|--------------------------------------------|
-<<<<<<< HEAD
-|2023/01/18                  | HMToken        | 0x6E5FF61Ea88270F6142E0E0eC8cbe9d67476CbCd | N/A                                        |
+|2023/03/21                  | HMToken        | 0x6E5FF61Ea88270F6142E0E0eC8cbe9d67476CbCd | N/A                                        |
 |2023/03/20                  | EscrowFactory  | 0xB217a23b77D8E9587609293F3F0570D90bC3793c | 0x319070b49C8d1cC015915D1E7Eb5fd8e22833885 |
-|2023/02/28                  | Staking        | 0x1D9f5Dc3078e9F734E4749f98176C2370516447f | 0x79F37FB9C210910733c16228AC4D14a8e32C11BD |
-|2023/02/28                  | RewardPool     | 0xca8745D76588C2aa8bA13E8ef14E986b8A74EE3E | 0x881218246c25C6898aE96145259584340153aDA2 |
-|2023/02/28                  | EthKVStore     | 0xb251C9F9276d9EB0B2F4C6a7703AE094e0999BB6 | N/A                                        |
-=======
-|2023/01/18                  | HMToken        | 0xa91B2C7d9704aeE8918460fc4375866e2c415A67 | N/A                                        |
-|2023/03/20                  | EscrowFactory  | 0xB217a23b77D8E9587609293F3F0570D90bC3793c | 0x27B423cE73d1dBdB48d2dd351398b5Ce8223117c |
-|2023/02/28                  | Staking        | 0x1D9f5Dc3078e9F734E4749f98176C2370516447f | 0xcc98Ad1C0915e271650e43714B20272AC947Ba9A |
-|2023/02/28                  | RewardPool     | 0xca8745D76588C2aa8bA13E8ef14E986b8A74EE3E | 0xEc321ec45dDfBE9049550d461818f4E7759bBE89 |
+|2023/03/21                  | Staking        | 0x1D9f5Dc3078e9F734E4749f98176C2370516447f | 0x79F37FB9C210910733c16228AC4D14a8e32C11BD |
+|2023/03/21                  | RewardPool     | 0xca8745D76588C2aa8bA13E8ef14E986b8A74EE3E | 0x881218246c25C6898aE96145259584340153aDA2 |
 |2023/03/22                  | EthKVStore     | 0xE1055607327b1be2080D31211dCDC4D9338CaF4A | N/A                                        |
->>>>>>> 927bd1f4
 |                            | Reputation     | N/A                                        | N/A                                        |
 
 
