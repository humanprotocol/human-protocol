--- conflicted
+++ resolved
@@ -40,11 +40,9 @@
 
 #### SKALE *= 1273227453*
 
-<<<<<<< HEAD
+#### XLAYER *= 196*
+
 #### XLAYER_TESTNET *= 195*
-=======
-#### XLAYER *= 196*
->>>>>>> eeadd7a9
 
 ### *class* human_protocol_sdk.constants.KVStoreKeys(value)
 
