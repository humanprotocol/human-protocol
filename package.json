{
  "private": true,
  "name": "human-protocol",
  "version": "1.0.0",
  "description": "Human Protocol Monorepo",
  "repository": "https://github.com/humanprotocol/human-protocol",
  "license": "MIT",
  "scripts": {
    "core:test": "yarn workspace @human-protocol/core test",
    "core:lint": "yarn workspace @human-protocol/core lint",
    "subgraph:test": "yarn workspace @human-protocol/subgraph test",
    "subgraph:lint": "yarn workspace @human-protocol/subgraph lint",
    "escrow-dashboard:start": "yarn workspace @human-protocol/escrow-dashboard start",
    "escrow-dashboard:test": "yarn workspace @human-protocol/escrow-dashboard test",
    "escrow-dashboard:lint": "yarn workspace @human-protocol/escrow-dashboard lint",
    "faucet-server:start": "yarn workspace @human-protocol/faucet-server start",
    "faucet-server:test": "yarn workspace @human-protocol/faucet-server test",
    "faucet-server:lint": "yarn workspace @human-protocol/faucet-server lint",
    "fortune:test": "yarn workspace @human-protocol/fortune test",
    "fortune:lint": "yarn workspace @human-protocol/fortune lint",
    "fortune-v3:test": "yarn workspace @human-protocol/fortune-v3 test",
    "fortune-v3:lint": "yarn workspace @human-protocol/fortune-v3 lint",
    "sdk:test": "yarn workspace @human-protocol/sdk test",
    "sdk:lint": "yarn workspace @human-protocol/sdk lint",
    "basemodels:test": "yarn workspace @human-protocol/basemodels test",
    "basemodels:lint": "yarn workspace @human-protocol/basemodels lint",
    "meta-code-verify:test": "yarn workspace @human-protocol/meta-code-verify test",
    "meta-code-verify:lint": "yarn workspace @human-protocol/meta-code-verify lint",
<<<<<<< HEAD
    "test": "concurrently npm:core:test npm:subgraph:test npm:escrow-dashboard:test npm:fortune:test npm:fortune-v2:test npm:sdk:test npm:basemodels:test npm:faucet-server:test npm:meta-code-verify:test",
    "lint": "concurrently npm:core:lint npm:subgraph:lint npm:escrow-dashboard:lint npm:fortune:lint npm:fortune-v2:lint npm:sdk:lint npm:basemodels:lint npm:faucet-server:lint npm:meta-code-verify:lint",
    "prepare": "husky install",
    "postinstall": "yarn workspace @human-protocol/sdk build"
=======
    "test": "concurrently npm:core:test npm:subgraph:test npm:escrow-dashboard:test npm:fortune:test npm:fortune-v3:test npm:sdk:test npm:basemodels:test npm:faucet-server:test npm:meta-code-verify:test",
    "lint": "concurrently npm:core:lint npm:subgraph:lint npm:escrow-dashboard:lint npm:fortune:lint npm:fortune-v3:lint npm:sdk:lint npm:basemodels:lint npm:faucet-server:lint npm:meta-code-verify:lint",
    "prepare": "husky install"
>>>>>>> 5d4e783b
  },
  "workspaces": {
    "packages": [
      "packages/**/*"
    ]
  },
  "devDependencies": {
    "@apollo/client": "^3.7.12",
    "@babel/core": "^7.20.2",
    "@babel/preset-env": "^7.20.2",
    "@babel/preset-react": "^7.18.6",
    "@babel/preset-typescript": "^7.18.6",
    "@jest/globals": "^29.3.1",
    "@types/jest": "^29.2.3",
    "@types/node": "^18.11.9",
    "@typescript-eslint/eslint-plugin": "^5.43.0",
    "@typescript-eslint/parser": "^5.43.0",
    "@typescript-eslint/utils": "^5.42.1",
    "concurrently": "^7.5.0",
    "dotenv": "^16.0.3",
    "eslint": "^8.27.0",
    "eslint-config-prettier": "^8.5.0",
    "eslint-plugin-jest": "^27.1.5",
    "eslint-plugin-prettier": "^4.2.1",
    "husky": "^8.0.2",
    "jest": "^29.3.1",
    "jest-environment-jsdom": "^29.3.1",
    "lint-staged": "^13.0.3",
    "prettier": "^2.7.1",
    "ts-jest": "^29.0.3",
    "ts-node": "^10.9.1",
    "typescript": "^4.9.3"
  },
  "resolutions": {
    "ejs": "^3.1.8",
    "gluegun": "^5.0.0",
    "mocha": "^10.0.0",
    "node-fetch": "^2.6.7",
    "node-forge": "^1.0.0",
    "qrcode": "^1.5.0",
    "fast-xml-parser": "4.2.2"
  },
  "dependencies": {
    "ejs": "^3.1.8"
  }
}<|MERGE_RESOLUTION|>--- conflicted
+++ resolved
@@ -26,16 +26,10 @@
     "basemodels:lint": "yarn workspace @human-protocol/basemodels lint",
     "meta-code-verify:test": "yarn workspace @human-protocol/meta-code-verify test",
     "meta-code-verify:lint": "yarn workspace @human-protocol/meta-code-verify lint",
-<<<<<<< HEAD
     "test": "concurrently npm:core:test npm:subgraph:test npm:escrow-dashboard:test npm:fortune:test npm:fortune-v2:test npm:sdk:test npm:basemodels:test npm:faucet-server:test npm:meta-code-verify:test",
     "lint": "concurrently npm:core:lint npm:subgraph:lint npm:escrow-dashboard:lint npm:fortune:lint npm:fortune-v2:lint npm:sdk:lint npm:basemodels:lint npm:faucet-server:lint npm:meta-code-verify:lint",
     "prepare": "husky install",
     "postinstall": "yarn workspace @human-protocol/sdk build"
-=======
-    "test": "concurrently npm:core:test npm:subgraph:test npm:escrow-dashboard:test npm:fortune:test npm:fortune-v3:test npm:sdk:test npm:basemodels:test npm:faucet-server:test npm:meta-code-verify:test",
-    "lint": "concurrently npm:core:lint npm:subgraph:lint npm:escrow-dashboard:lint npm:fortune:lint npm:fortune-v3:lint npm:sdk:lint npm:basemodels:lint npm:faucet-server:lint npm:meta-code-verify:lint",
-    "prepare": "husky install"
->>>>>>> 5d4e783b
   },
   "workspaces": {
     "packages": [
