--- conflicted
+++ resolved
@@ -36,13 +36,8 @@
   },
   "devDependencies": {
     "@apollo/client": "^3.7.12",
-<<<<<<< HEAD
-    "@babel/core": "^7.20.2",
+    "@babel/core": "^7.23.5",
     "@babel/preset-env": "^7.23.5",
-=======
-    "@babel/core": "^7.23.5",
-    "@babel/preset-env": "^7.20.2",
->>>>>>> 7bb1e707
     "@babel/preset-react": "^7.18.6",
     "@babel/preset-typescript": "^7.18.6",
     "@jest/globals": "^29.3.1",
