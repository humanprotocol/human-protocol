{
  "private": true,
  "name": "human-protocol",
  "version": "1.0.0",
  "description": "Human Protocol Monorepo",
  "repository": "https://github.com/humanprotocol/human-protocol",
  "license": "MIT",
  "scripts": {
    "core:test": "yarn workspace @human-protocol/core test",
    "core:lint": "yarn workspace @human-protocol/core lint",
    "subgraph:test": "yarn workspace @human-protocol/subgraph test",
    "subgraph:lint": "yarn workspace @human-protocol/subgraph lint",
    "escrow-dashboard:start": "yarn workspace @human-protocol/escrow-dashboard start",
    "escrow-dashboard:test": "yarn workspace @human-protocol/escrow-dashboard test",
    "escrow-dashboard:lint": "yarn workspace @human-protocol/escrow-dashboard lint",
    "eth-kvstore:lint": "yarn workspace @human-protocol/eth-kvstore-gui lint",
    "fortune:test": "yarn workspace @human-protocol/fortune test",
    "fortune:lint": "yarn workspace @human-protocol/fortune lint",
    "test": "concurrently npm:core:test npm:subgraph:test npm:escrow-dashboard:test npm:fortune:test",
    "lint": "concurrently npm:core:lint npm:subgraph:lint npm:escrow-dashboard:lint npm:fortune:lint npm:eth-kvstore:lint",
    "prepare": "husky install"
  },
  "workspaces": [
    "packages/**"
  ],
  "devDependencies": {
    "@babel/core": "^7.20.2",
    "@babel/preset-env": "^7.20.2",
    "@babel/preset-react": "^7.18.6",
    "@babel/preset-typescript": "^7.18.6",
    "@types/jest": "^29.2.3",
    "@types/node": "^18.11.9",
<<<<<<< HEAD
    "@typescript-eslint/eslint-plugin": "^5.42.0",
    "@typescript-eslint/parser": "^5.42.0",
    "@typescript-eslint/utils": "^5.42.1",
=======
    "@typescript-eslint/eslint-plugin": "^5.43.0",
    "@typescript-eslint/parser": "^5.43.0",
>>>>>>> c7955081
    "concurrently": "^7.5.0",
    "dotenv": "^16.0.3",
    "eslint": "^8.27.0",
    "eslint-config-prettier": "^8.5.0",
    "eslint-plugin-jest": "^27.1.5",
    "eslint-plugin-prettier": "^4.2.1",
    "husky": "^8.0.2",
    "jest": "^29.3.1",
    "jest-environment-jsdom": "^29.3.1",
    "lint-staged": "^13.0.3",
    "prettier": "^2.7.1",
    "ts-jest": "^29.0.3",
    "ts-node": "^10.9.1",
    "typescript": "^4.9.3"
  }
}<|MERGE_RESOLUTION|>--- conflicted
+++ resolved
@@ -30,14 +30,9 @@
     "@babel/preset-typescript": "^7.18.6",
     "@types/jest": "^29.2.3",
     "@types/node": "^18.11.9",
-<<<<<<< HEAD
-    "@typescript-eslint/eslint-plugin": "^5.42.0",
-    "@typescript-eslint/parser": "^5.42.0",
-    "@typescript-eslint/utils": "^5.42.1",
-=======
     "@typescript-eslint/eslint-plugin": "^5.43.0",
     "@typescript-eslint/parser": "^5.43.0",
->>>>>>> c7955081
+    "@typescript-eslint/utils": "^5.42.1",
     "concurrently": "^7.5.0",
     "dotenv": "^16.0.3",
     "eslint": "^8.27.0",
