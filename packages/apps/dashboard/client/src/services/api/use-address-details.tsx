--- conflicted
+++ resolved
@@ -64,19 +64,7 @@
 
 export type AddressDetailsEscrowSchema = z.infer<typeof escrowSchema>;
 
-<<<<<<< HEAD
-export enum Roles {
-  jobLauncher = 'Job Launcher',
-  exchangeOracle = 'Exchange Oracle',
-  humanApp = 'Human App',
-  recordingOracle = 'Recording Oracle',
-  reputationOracle = 'Reputation Oracle',
-}
-
 const operatorSchema = z.object({
-=======
-const leaderSchema = z.object({
->>>>>>> 35b48b4e
   chainId: z.number(),
   address: z.string(),
   balance: z.string().transform(transformOptionalTokenAmount),
