--- conflicted
+++ resolved
@@ -1,24 +1,6 @@
-<<<<<<< HEAD
 import Typography from '@mui/material/Typography';
-import { usePickerContext, DatePickerProps } from '@mui/x-date-pickers';
+import { type DatePickerProps, usePickerContext } from '@mui/x-date-pickers';
 import { DatePicker as MuiDatePicker } from '@mui/x-date-pickers/DatePicker';
-=======
-import { type Dispatch, type SetStateAction, useState } from 'react';
-
-import Typography from '@mui/material/Typography';
-import {
-  type DatePickerProps,
-  LocalizationProvider,
-  type UseDateFieldProps,
-} from '@mui/x-date-pickers';
-import { AdapterDayjs } from '@mui/x-date-pickers/AdapterDayjs';
-import { DatePicker as DatePickerMui } from '@mui/x-date-pickers/DatePicker';
-import type {
-  BaseSingleInputFieldProps,
-  DateValidationError,
-  FieldSection,
-} from '@mui/x-date-pickers/models';
->>>>>>> 2553a286
 import type { Dayjs } from 'dayjs';
 
 const CustomDateField = () => {
