import { ChainId } from '@human-protocol/sdk';

export enum MainnetsId {
  MAINNET = ChainId.MAINNET,
  BSC_MAINNET = ChainId.BSC_MAINNET,
  POLYGON = ChainId.POLYGON,
  MOONBEAM = ChainId.MOONBEAM,
  AVALANCHE = ChainId.AVALANCHE,
  CELO = ChainId.CELO,
  XLAYER = ChainId.XLAYER,
<<<<<<< HEAD
}

export const LOCALHOST_CHAIN_IDS = [ChainId.LOCALHOST];

export const TESTNET_CHAIN_IDS = [
  ChainId.BSC_TESTNET,
  ChainId.POLYGON_AMOY,
  ChainId.SEPOLIA,
  ChainId.XLAYER_TESTNET,
];
export const MAINNET_CHAIN_IDS = [
  ChainId.BSC_MAINNET,
  ChainId.POLYGON,
  ChainId.MOONBEAM,
];
=======
}
>>>>>>> 3896114d
<|MERGE_RESOLUTION|>--- conflicted
+++ resolved
@@ -8,7 +8,6 @@
   AVALANCHE = ChainId.AVALANCHE,
   CELO = ChainId.CELO,
   XLAYER = ChainId.XLAYER,
-<<<<<<< HEAD
 }
 
 export const LOCALHOST_CHAIN_IDS = [ChainId.LOCALHOST];
@@ -23,7 +22,4 @@
   ChainId.BSC_MAINNET,
   ChainId.POLYGON,
   ChainId.MOONBEAM,
-];
-=======
-}
->>>>>>> 3896114d
+];