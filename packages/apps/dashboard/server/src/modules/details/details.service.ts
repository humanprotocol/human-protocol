import { plainToInstance } from 'class-transformer';
import { BadRequestException, Injectable, Logger } from '@nestjs/common';
import {
  ChainId,
  EscrowUtils,
  TransactionUtils,
  OperatorUtils,
  IEscrowsFilter,
  Role,
  NETWORKS,
  ILeader,
} from '@human-protocol/sdk';

import { WalletDto } from './dto/wallet.dto';
import { EscrowDto, EscrowPaginationDto } from './dto/escrow.dto';
import { LeaderDto } from './dto/leader.dto';
import { TransactionPaginationDto } from './dto/transaction.dto';
import { EnvironmentConfigService } from '../../common/config/env-config.service';
import { HttpService } from '@nestjs/axios';
import { firstValueFrom } from 'rxjs';
import { HMToken__factory } from '@human-protocol/core/typechain-types';
import { ethers } from 'ethers';
import { NetworkConfigService } from '../../common/config/network-config.service';
<<<<<<< HEAD
import { NetworksService } from '../networks/networks.service';
=======
import { OracleRole } from '../../common/enums/roles';
>>>>>>> faa80609

@Injectable()
export class DetailsService {
  private readonly logger = new Logger(DetailsService.name);
  constructor(
    private readonly configService: EnvironmentConfigService,
    private readonly httpService: HttpService,
    private readonly networksService: NetworksService,
    private readonly networkConfig: NetworkConfigService,
  ) {}

  public async getDetails(
    chainId: ChainId,
    address: string,
  ): Promise<WalletDto | EscrowDto | LeaderDto> {
    const escrowData = await EscrowUtils.getEscrow(chainId, address);
    if (escrowData) {
      const escrowDto: EscrowDto = plainToInstance(EscrowDto, escrowData, {
        excludeExtraneousValues: true,
      });
      return escrowDto;
    }
    const leaderData = await OperatorUtils.getLeader(chainId, address);
    if (leaderData) {
      const leaderDto: LeaderDto = plainToInstance(LeaderDto, leaderData, {
        excludeExtraneousValues: true,
      });

      leaderDto.chainId = chainId;
      leaderDto.balance = await this.getHmtBalance(chainId, address);

      const { reputation } = await this.fetchReputation(chainId, address);
      leaderDto.reputation = reputation;

      return leaderDto;
    }
    const walletDto: WalletDto = plainToInstance(WalletDto, {
      chainId,
      address,
      balance: await this.getHmtBalance(chainId, address),
    });

    return walletDto;
  }

  private async getHmtBalance(chainId: ChainId, hmtAddress: string) {
    const network = this.networkConfig.networks.find(
      (network) => network.chainId === chainId,
    );
    if (!network) throw new BadRequestException('Invalid chainId provided');
    const provider = new ethers.JsonRpcProvider(network.rpcUrl);
    const hmtContract = HMToken__factory.connect(
      NETWORKS[chainId].hmtAddress,
      provider,
    );
    return ethers.formatEther(await hmtContract.balanceOf(hmtAddress));
  }

  public async getTransactions(
    chainId: ChainId,
    address: string,
    first: number,
    skip: number,
  ): Promise<TransactionPaginationDto[]> {
    // TODO: Switch to fetch all transactions related to this wallet address once SDK is changed
    const transactions = await TransactionUtils.getTransactions({
      chainId,
      fromAddress: address,
      toAddress: address,
      first,
      skip,
    });
    const result = transactions.map((transaction) => {
      const transactionPaginationObject: TransactionPaginationDto =
        plainToInstance(
          TransactionPaginationDto,
          { ...transaction, currentAddress: address },
          { excludeExtraneousValues: true },
        );
      return transactionPaginationObject;
    });

    return result;
  }

  public async getEscrows(
    chainId: ChainId,
    role: string,
    address: string,
    first: number,
    skip: number,
  ): Promise<EscrowPaginationDto[]> {
    const filter: IEscrowsFilter = {
      chainId,
      first,
      skip,
    };

    switch (role) {
      case Role.JobLauncher:
        filter.launcher = address;
        break;
      case Role.ReputationOracle:
        filter.reputationOracle = address;
        break;
      case Role.RecordingOracle:
        filter.recordingOracle = address;
        break;
      case Role.ExchangeOracle:
        filter.exchangeOracle = address;
        break;
    }
    const escrows = await EscrowUtils.getEscrows(filter);
    const result = escrows.map((escrow) => {
      const escrowPaginationObject: EscrowPaginationDto = plainToInstance(
        EscrowPaginationDto,
        escrow,
        {
          excludeExtraneousValues: true,
        },
      );
      return escrowPaginationObject;
    });

    return result;
  }

  public async getLeadersByChainId(
    chainId?: ChainId,
    take?: number,
  ): Promise<LeaderDto[]> {
    const chainIds = !chainId
      ? await this.networksService.getOperatingNetworks()
      : [chainId];

    let allLeadersData: ILeader[] = [];
    for (const id of chainIds) {
      const leadersData = await OperatorUtils.getLeaders({ chainId: id });
      allLeadersData = allLeadersData.concat(
        leadersData.filter((leader) => leader.amountStaked > 0 && leader.role),
      );
    }

<<<<<<< HEAD
    const reputations = await this.fetchReputations();
    this.assignReputationsToLeaders(Object.values(leadersByRole), reputations);

    return Object.values(leadersByRole);
  }

  public async getAllLeaders(chainId?: ChainId): Promise<LeaderDto[]> {
    const chainIds = !chainId
      ? await this.networksService.getOperatingNetworks()
      : [chainId];

    const allLeaders: LeaderDto[] = [];
=======
    allLeadersData.sort((a, b) =>
      BigInt(a.amountStaked) >= BigInt(b.amountStaked) ? -1 : 1,
    );
    if (take && take > 0) {
      allLeadersData = allLeadersData.slice(0, take);
    }
    const leaders = allLeadersData.map((leader) =>
      plainToInstance(LeaderDto, leader, {
        excludeExtraneousValues: true,
      }),
    );
>>>>>>> faa80609

    for (const id of chainIds) {
      const reputations = await this.fetchReputations(id);
      this.assignReputationsToLeaders(leaders, reputations, id);
    }

    return leaders;
  }

  private async fetchReputation(
    chainId: ChainId,
    address: string,
  ): Promise<{ address: string; reputation: string }> {
    try {
      const response = await firstValueFrom(
        this.httpService.get(
          this.configService.reputationSource + `/reputation/${address}`,
          {
            params: {
              chain_id: chainId,
            },
          },
        ),
      );
      return response.data;
    } catch (error) {
      this.logger.error('Error fetching reputation:', error);
      return { address, reputation: 'Not available' };
    }
  }

  private async fetchReputations(
    chainId: ChainId,
  ): Promise<{ address: string; reputation: string }[]> {
    try {
      const response = await firstValueFrom(
        this.httpService.get(
          this.configService.reputationSource + '/reputation',
          {
            params: {
              chain_id: chainId,
              roles: [
                OracleRole.JOB_LAUNCHER,
                OracleRole.EXCHANGE_ORACLE,
                OracleRole.RECORDING_ORACLE,
                OracleRole.REPUTATION_ORACLE,
              ],
            },
          },
        ),
      );
      return response.data;
    } catch (error) {
      this.logger.error(
        `Error fetching reputations for chain id ${chainId}`,
        error,
      );
      return [];
    }
  }

  private assignReputationsToLeaders(
    leaders: LeaderDto[],
    reputations: { address: string; reputation: string }[],
    chainId: ChainId,
  ) {
    const reputationMap = new Map(
      reputations.map((rep) => [rep.address.toLowerCase(), rep.reputation]),
    );

    leaders
      .filter((leader) => leader.chainId === chainId)
      .forEach((leader) => {
        const reputation = reputationMap.get(leader.address.toLowerCase());
        if (reputation) {
          leader.reputation = reputation;
        }
      });
  }
}<|MERGE_RESOLUTION|>--- conflicted
+++ resolved
@@ -21,11 +21,8 @@
 import { HMToken__factory } from '@human-protocol/core/typechain-types';
 import { ethers } from 'ethers';
 import { NetworkConfigService } from '../../common/config/network-config.service';
-<<<<<<< HEAD
 import { NetworksService } from '../networks/networks.service';
-=======
 import { OracleRole } from '../../common/enums/roles';
->>>>>>> faa80609
 
 @Injectable()
 export class DetailsService {
@@ -169,20 +166,6 @@
       );
     }
 
-<<<<<<< HEAD
-    const reputations = await this.fetchReputations();
-    this.assignReputationsToLeaders(Object.values(leadersByRole), reputations);
-
-    return Object.values(leadersByRole);
-  }
-
-  public async getAllLeaders(chainId?: ChainId): Promise<LeaderDto[]> {
-    const chainIds = !chainId
-      ? await this.networksService.getOperatingNetworks()
-      : [chainId];
-
-    const allLeaders: LeaderDto[] = [];
-=======
     allLeadersData.sort((a, b) =>
       BigInt(a.amountStaked) >= BigInt(b.amountStaked) ? -1 : 1,
     );
@@ -194,7 +177,6 @@
         excludeExtraneousValues: true,
       }),
     );
->>>>>>> faa80609
 
     for (const id of chainIds) {
       const reputations = await this.fetchReputations(id);
