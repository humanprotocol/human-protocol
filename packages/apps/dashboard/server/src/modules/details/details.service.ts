import { plainToInstance } from 'class-transformer';
<<<<<<< HEAD
import { BadRequestException, Injectable } from '@nestjs/common';
=======
import {
  BadRequestException,
  Injectable,
  Logger,
  Inject,
} from '@nestjs/common';
import { Cache, CACHE_MANAGER } from '@nestjs/cache-manager';
>>>>>>> e7920640
import {
  ChainId,
  EscrowUtils,
  TransactionUtils,
  OperatorUtils,
  IEscrowsFilter,
  Role,
  NETWORKS,
  OrderDirection,
  KVStoreUtils,
  IOperatorsFilter,
  StakingClient,
  WorkerUtils,
} from '@human-protocol/sdk';

import { WalletDto } from './dto/wallet.dto';
import { EscrowDto, EscrowPaginationDto } from './dto/escrow.dto';
import { OperatorDto } from './dto/operator.dto';
import { TransactionPaginationDto } from './dto/transaction.dto';
import { EnvironmentConfigService } from '../../common/config/env-config.service';
import { HttpService } from '@nestjs/axios';
import { firstValueFrom } from 'rxjs';
import { HMToken__factory } from '@human-protocol/core/typechain-types';
import { ethers } from 'ethers';
import { NetworkConfigService } from '../../common/config/network-config.service';
import { OperatorsOrderBy } from '../../common/enums/operator';
import { ReputationLevel } from '../../common/enums/reputation';
import {
  MAX_LEADERS_COUNT,
  MIN_AMOUNT_STAKED,
  REPUTATION_PLACEHOLDER,
} from '../../common/constants/operator';
import { GetOperatorsPaginationOptions } from 'src/common/types';
import { KVStoreDataDto } from './dto/details-response.dto';
import Logger from '@human-protocol/logger';

@Injectable()
export class DetailsService {
  private readonly logger = Logger.child({
    context: DetailsService.name,
  });

  constructor(
    @Inject(CACHE_MANAGER) private readonly cacheManager: Cache,
    private readonly configService: EnvironmentConfigService,
    private readonly httpService: HttpService,
    private readonly networkConfig: NetworkConfigService,
  ) {}

  public async getDetails(
    chainId: ChainId,
    address: string,
  ): Promise<WalletDto | EscrowDto | OperatorDto> {
    const network = this.networkConfig.networks.find(
      (network) => network.chainId === chainId,
    );
    if (!network) throw new BadRequestException('Invalid chainId provided');
    const provider = new ethers.JsonRpcProvider(network.rpcUrl);

    const escrowData = await EscrowUtils.getEscrow(chainId, address);
    if (escrowData) {
      const escrowDto: EscrowDto = plainToInstance(EscrowDto, escrowData, {
        excludeExtraneousValues: true,
      });

      const { decimals, symbol } = await this.getTokenData(
        chainId,
        escrowData.token,
        provider,
      );

      escrowDto.balance = ethers.formatUnits(escrowData.balance, decimals);
      escrowDto.totalFundedAmount = ethers.formatUnits(
        escrowData.totalFundedAmount,
        decimals,
      );
      escrowDto.amountPaid = ethers.formatUnits(
        escrowData.amountPaid,
        decimals,
      );
      escrowDto.tokenSymbol = symbol;
      escrowDto.tokenDecimals = decimals;
      return escrowDto;
    }
    const stakingClient = await StakingClient.build(provider);
    const stakingData = await stakingClient.getStakerInfo(address);

    const operatorData = await OperatorUtils.getOperator(chainId, address);
    if (operatorData) {
      const operatorDto: OperatorDto = plainToInstance(
        OperatorDto,
        operatorData,
        {
          excludeExtraneousValues: true,
        },
      );

      operatorDto.chainId = chainId;
      operatorDto.balance = await this.getHmtBalance(chainId, address);
      operatorDto.amountStaked = ethers.formatEther(stakingData.stakedAmount);
      operatorDto.amountLocked = ethers.formatEther(stakingData.lockedAmount);
      operatorDto.amountWithdrawable = ethers.formatEther(
        stakingData.withdrawableAmount,
      );

      const { reputation } = await this.fetchOperatorReputation(
        chainId,
        address,
        operatorDto.role,
      );
      operatorDto.reputation = reputation;

      return operatorDto;
    }

    const workerData = await WorkerUtils.getWorker(chainId, address);

    const walletDto: WalletDto = plainToInstance(WalletDto, {
      chainId,
      address,
      balance: await this.getHmtBalance(chainId, address),
      amountStaked: ethers.formatEther(stakingData.stakedAmount),
      amountLocked: ethers.formatEther(stakingData.lockedAmount),
      amountWithdrawable: ethers.formatEther(stakingData.withdrawableAmount),
      reputation: (await this.fetchOperatorReputation(chainId, address))
        .reputation,
      totalHMTAmountReceived: ethers.formatEther(
        workerData?.totalHMTAmountReceived || 0,
      ),
      payoutCount: workerData?.payoutCount || 0,
    });

    return walletDto;
  }

  private async getHmtBalance(
    chainId: ChainId,
    hmtAddress: string,
  ): Promise<string> {
    const network = this.networkConfig.networks.find(
      (network) => network.chainId === chainId,
    );
    if (!network) throw new BadRequestException('Invalid chainId provided');
    const provider = new ethers.JsonRpcProvider(network.rpcUrl);
    const hmtContract = HMToken__factory.connect(
      NETWORKS[chainId].hmtAddress,
      provider,
    );
    return ethers.formatEther(await hmtContract.balanceOf(hmtAddress));
  }

  public async getTransactions(
    chainId: ChainId,
    address: string,
    first: number,
    skip: number,
  ): Promise<TransactionPaginationDto[]> {
    const transactions = await TransactionUtils.getTransactions({
      chainId,
      fromAddress: address,
      toAddress: address,
      first,
      skip,
    });
    const result = transactions.map((transaction) => {
      const transactionPaginationObject: TransactionPaginationDto =
        plainToInstance(
          TransactionPaginationDto,
          { ...transaction, currentAddress: address },
          { excludeExtraneousValues: true },
        );
      return transactionPaginationObject;
    });

    return result;
  }

  public async getEscrows(
    chainId: ChainId,
    role: string,
    address: string,
    first: number,
    skip: number,
  ): Promise<EscrowPaginationDto[]> {
    const filter: IEscrowsFilter = {
      chainId,
      first,
      skip,
    };

    switch (role) {
      case Role.JobLauncher:
        filter.launcher = address;
        break;
      case Role.ReputationOracle:
        filter.reputationOracle = address;
        break;
      case Role.RecordingOracle:
        filter.recordingOracle = address;
        break;
      case Role.ExchangeOracle:
        filter.exchangeOracle = address;
        break;
    }
    const escrows = await EscrowUtils.getEscrows(filter);
    const result = escrows.map((escrow) => {
      const escrowPaginationObject: EscrowPaginationDto = plainToInstance(
        EscrowPaginationDto,
        escrow,
        {
          excludeExtraneousValues: true,
        },
      );
      return escrowPaginationObject;
    });

    return result;
  }

  public async getOperators(
    chainId: ChainId,
    { orderBy, orderDirection, first }: GetOperatorsPaginationOptions = {},
  ): Promise<OperatorDto[]> {
    const filter = this.createOperatorsFilter(
      chainId,
      orderBy,
      orderDirection,
      first,
    );

    const [rawOperators, reputations] = await Promise.all([
      OperatorUtils.getOperators(filter),
      this.fetchReputations(
        chainId,
        orderBy,
        orderDirection,
        orderBy === OperatorsOrderBy.REPUTATION ? filter.first : undefined,
      ),
    ]);

    const operators = rawOperators
      .filter((operator) => operator.role)
      .map((operator) =>
        plainToInstance(OperatorDto, operator, {
          excludeExtraneousValues: true,
        }),
      );

    const operatorsWithReputation = this.assignReputationsToOperators(
      operators,
      reputations,
    );

    if (orderBy === OperatorsOrderBy.REPUTATION) {
      return this.sortOperatorsByReputation(
        operatorsWithReputation,
        orderDirection,
        first,
      );
    }

    return operatorsWithReputation;
  }

  private createOperatorsFilter(
    chainId: ChainId,
    orderBy: OperatorsOrderBy,
    orderDirection: OrderDirection,
    first?: number,
  ): IOperatorsFilter {
    const operatorsFilter: IOperatorsFilter = {
      chainId,
      minAmountStaked: MIN_AMOUNT_STAKED,
      roles: [
        Role.JobLauncher,
        Role.ExchangeOracle,
        Role.RecordingOracle,
        Role.ReputationOracle,
      ],
    };

    if (orderBy === OperatorsOrderBy.REPUTATION) {
      operatorsFilter.first = MAX_LEADERS_COUNT;
    } else {
      Object.assign(operatorsFilter, {
        orderBy,
        orderDirection,
        first,
      });
    }

    return operatorsFilter;
  }

  private async fetchOperatorReputation(
    chainId: ChainId,
    address: string,
    role?: string,
  ): Promise<{ address: string; reputation: string }> {
    try {
      const response = await firstValueFrom(
        this.httpService.get<{ level: string }[]>(
          `${this.configService.reputationSource}/reputation`,
          {
            params: {
              chain_id: chainId,
              address,
              roles: role
                ? [role]
                : [
                    Role.JobLauncher,
                    Role.ExchangeOracle,
                    Role.RecordingOracle,
                    Role.ReputationOracle,
                  ],
            },
          },
        ),
      );

      let reputation = REPUTATION_PLACEHOLDER;
      if (response.data.length) {
        reputation = response.data[0].level;
      }
      return { address, reputation };
    } catch (error) {
      this.logger.error('Error fetching reputation:', error);
      return { address, reputation: REPUTATION_PLACEHOLDER };
    }
  }

  private async fetchReputations(
    chainId: ChainId,
    orderBy?: OperatorsOrderBy,
    orderDirection?: OrderDirection,
    first?: number,
  ): Promise<{ address: string; level: string }[]> {
    try {
      const response = await firstValueFrom(
        this.httpService.get(
          `${this.configService.reputationSource}/reputation`,
          {
            params: {
              chain_id: chainId,
              roles: [
                Role.JobLauncher,
                Role.ExchangeOracle,
                Role.RecordingOracle,
                Role.ReputationOracle,
              ],
              ...(orderBy &&
                orderBy === OperatorsOrderBy.REPUTATION && {
                  order_by: 'reputation_points',
                }),
              ...(orderDirection && { order_direction: orderDirection }),
              ...(first && { first }),
            },
          },
        ),
      );
      return response.data;
    } catch (error) {
      this.logger.error(
        `Error fetching reputations for chain id ${chainId}`,
        error,
      );
      return [];
    }
  }

  private assignReputationsToOperators(
    operators: OperatorDto[],
    reputations: { address: string; level: string }[],
  ): OperatorDto[] {
    const reputationMap = new Map(
      reputations.map((rep) => [rep.address.toLowerCase(), rep.level]),
    );

    operators.forEach((operator) => {
      const reputation = reputationMap.get(operator.address.toLowerCase());
      operator.reputation = reputation || ReputationLevel.LOW;
    });

    return operators;
  }

  private sortOperatorsByReputation(
    operators: OperatorDto[],
    orderDirection: OrderDirection,
    first?: number,
  ): OperatorDto[] {
    const reputationOrder = {
      [ReputationLevel.LOW]: 1,
      [ReputationLevel.MEDIUM]: 2,
      [ReputationLevel.HIGH]: 3,
    };

    const sortedOperators = operators.sort((a, b) => {
      const reputationA = reputationOrder[a.reputation || ReputationLevel.LOW];
      const reputationB = reputationOrder[b.reputation || ReputationLevel.LOW];

      if (orderDirection === OrderDirection.ASC) {
        return reputationA - reputationB;
      } else {
        return reputationB - reputationA;
      }
    });

    if (first) {
      return sortedOperators.slice(0, first);
    }

    return sortedOperators;
  }

  public async getKVStoreData(
    chainId: ChainId,
    address: string,
  ): Promise<KVStoreDataDto[]> {
    const kvStoreData = await KVStoreUtils.getKVStoreData(chainId, address);

    const data: KVStoreDataDto[] = kvStoreData.map((data: any) => {
      return plainToInstance(KVStoreDataDto, {
        key: data.key,
        value: data.value,
      });
    });

    return data;
  }

  private async getTokenData(
    chainId: ChainId,
    tokenAddress: string,
    provider: ethers.JsonRpcProvider,
  ): Promise<{ decimals: number; symbol: string }> {
    const tokenCacheKey = `token:${chainId}:${tokenAddress.toLowerCase()}`;
    let data = await this.cacheManager.get<{
      decimals: number;
      symbol: string;
    }>(tokenCacheKey);
    if (!data) {
      const erc20Contract = HMToken__factory.connect(tokenAddress, provider);
      const [decimals, symbol] = await Promise.all([
        erc20Contract.decimals(),
        erc20Contract.symbol(),
      ]);
      data = { decimals: Number(decimals), symbol };
      await this.cacheManager.set(tokenCacheKey, data);
    }
    return data;
  }
}<|MERGE_RESOLUTION|>--- conflicted
+++ resolved
@@ -1,15 +1,6 @@
 import { plainToInstance } from 'class-transformer';
-<<<<<<< HEAD
-import { BadRequestException, Injectable } from '@nestjs/common';
-=======
-import {
-  BadRequestException,
-  Injectable,
-  Logger,
-  Inject,
-} from '@nestjs/common';
+import { BadRequestException, Injectable, Inject } from '@nestjs/common';
 import { Cache, CACHE_MANAGER } from '@nestjs/cache-manager';
->>>>>>> e7920640
 import {
   ChainId,
   EscrowUtils,
