import { plainToInstance } from 'class-transformer';
import { BadRequestException, Injectable, Logger } from '@nestjs/common';
import {
  ChainId,
  EscrowUtils,
  TransactionUtils,
  OperatorUtils,
  IEscrowsFilter,
  Role,
  NETWORKS,
  ILeader,
} from '@human-protocol/sdk';

import { WalletDto } from './dto/wallet.dto';
import { EscrowDto, EscrowPaginationDto } from './dto/escrow.dto';
import { LeaderDto } from './dto/leader.dto';
import { TransactionPaginationDto } from './dto/transaction.dto';
import { EnvironmentConfigService } from '../../common/config/env-config.service';
import { HttpService } from '@nestjs/axios';
import { firstValueFrom } from 'rxjs';
import { HMToken__factory } from '@human-protocol/core/typechain-types';
import { ethers } from 'ethers';
import { NetworkConfigService } from '../../common/config/network-config.service';
import { OracleRole } from '../../common/enums/roles';

@Injectable()
export class DetailsService {
  private readonly logger = new Logger(DetailsService.name);
  constructor(
    private readonly configService: EnvironmentConfigService,
    private readonly httpService: HttpService,
    private readonly networkConfig: NetworkConfigService,
  ) {}

  public async getDetails(
    chainId: ChainId,
    address: string,
  ): Promise<WalletDto | EscrowDto | LeaderDto> {
    const escrowData = await EscrowUtils.getEscrow(chainId, address);
    if (escrowData) {
      const escrowDto: EscrowDto = plainToInstance(EscrowDto, escrowData, {
        excludeExtraneousValues: true,
      });
      return escrowDto;
    }
    const leaderData = await OperatorUtils.getLeader(chainId, address);
    if (leaderData) {
      const leaderDto: LeaderDto = plainToInstance(LeaderDto, leaderData, {
        excludeExtraneousValues: true,
      });

      leaderDto.chainId = chainId;
      leaderDto.balance = await this.getHmtBalance(chainId, address);

      const { reputation } = await this.fetchReputation(chainId, address);
      leaderDto.reputation = reputation;

      return leaderDto;
    }
    const walletDto: WalletDto = plainToInstance(WalletDto, {
      chainId,
      address,
      balance: await this.getHmtBalance(chainId, address),
    });

    return walletDto;
  }

  private async getHmtBalance(chainId: ChainId, hmtAddress: string) {
    const network = this.networkConfig.networks.find(
      (network) => network.chainId === chainId,
    );
    if (!network) throw new BadRequestException('Invalid chainId provided');
    const provider = new ethers.JsonRpcProvider(network.rpcUrl);
    const hmtContract = HMToken__factory.connect(
      NETWORKS[chainId].hmtAddress,
      provider,
    );
    return ethers.formatEther(await hmtContract.balanceOf(hmtAddress));
  }

  public async getTransactions(
    chainId: ChainId,
    address: string,
    first: number,
    skip: number,
  ): Promise<TransactionPaginationDto[]> {
    // TODO: Switch to fetch all transactions related to this wallet address once SDK is changed
    const transactions = await TransactionUtils.getTransactions({
      chainId,
      fromAddress: address,
      toAddress: address,
      first,
      skip,
    });
    const result = transactions.map((transaction) => {
      const transactionPaginationObject: TransactionPaginationDto =
        plainToInstance(
          TransactionPaginationDto,
          { ...transaction, currentAddress: address },
          { excludeExtraneousValues: true },
        );
      return transactionPaginationObject;
    });

    return result;
  }

  public async getEscrows(
    chainId: ChainId,
    role: string,
    address: string,
    first: number,
    skip: number,
  ): Promise<EscrowPaginationDto[]> {
    const filter: IEscrowsFilter = {
      chainId,
      first,
      skip,
    };

    switch (role) {
      case Role.JobLauncher:
        filter.launcher = address;
        break;
      case Role.ReputationOracle:
        filter.reputationOracle = address;
        break;
      case Role.RecordingOracle:
        filter.recordingOracle = address;
        break;
      case Role.ExchangeOracle:
        filter.exchangeOracle = address;
        break;
    }
    const escrows = await EscrowUtils.getEscrows(filter);
    const result = escrows.map((escrow) => {
      const escrowPaginationObject: EscrowPaginationDto = plainToInstance(
        EscrowPaginationDto,
        escrow,
        {
          excludeExtraneousValues: true,
        },
      );
      return escrowPaginationObject;
    });

    return result;
  }

  public async getLeadersByChainId(
    chainId?: ChainId,
    take?: number,
  ): Promise<LeaderDto[]> {
    const chainIds = !chainId
      ? await this.networkConfig.getAvailableNetworks()
      : [chainId];

    let allLeadersData: ILeader[] = [];
    for (const id of chainIds) {
      const leadersData = await OperatorUtils.getLeaders({ chainId: id });
      allLeadersData = allLeadersData.concat(
        leadersData.filter((leader) => leader.amountStaked > 0 && leader.role),
      );
    }

    allLeadersData = allLeadersData.sort((a, b) =>
      a.amountStaked >= b.amountStaked ? -1 : 1,
    );
    if (take && take > 0) {
      allLeadersData = allLeadersData.slice(0, take - 1);
    }
    const leaders = allLeadersData.slice(0, 3).map((leader) =>
      plainToInstance(LeaderDto, leader, {
        excludeExtraneousValues: true,
      }),
    );

    for (const id of chainIds) {
      const reputations = await this.fetchReputations(id);
      this.assignReputationsToLeaders(leaders, reputations, id);
    }

    return leaders;
  }

  private async fetchReputation(
    chainId: ChainId,
    address: string,
  ): Promise<{ address: string; reputation: string }> {
    try {
      const response = await firstValueFrom(
        this.httpService.get(
          this.configService.reputationSource + `/reputation/${address}`,
          {
            params: {
              chain_id: chainId,
            },
          },
        ),
      );
      return response.data;
    } catch (error) {
      this.logger.error('Error fetching reputation:', error);
      return { address, reputation: 'Not available' };
    }
  }

  private async fetchReputations(
    chainId: ChainId,
  ): Promise<{ address: string; reputation: string }[]> {
    try {
      const response = await firstValueFrom(
        this.httpService.get(
          this.configService.reputationSource + '/reputation',
          {
            params: {
              chain_id: chainId,
              roles: [
<<<<<<< HEAD
                'job_launcher',
                'exchange_oracle',
                'recording_oracle',
                'reputation_oracle',
=======
                OracleRole.JOB_LAUNCHER,
                OracleRole.EXCHANGE_ORACLE,
                OracleRole.RECORDING_ORACLE,
                OracleRole.REPUTATION_ORACLE,
>>>>>>> f27e0ae0
              ],
            },
          },
        ),
      );
      return response.data;
    } catch (error) {
      this.logger.error(
        `Error fetching reputations for chain id ${chainId}`,
        error,
      );
      return [];
    }
  }

  private assignReputationsToLeaders(
    leaders: LeaderDto[],
    reputations: { address: string; reputation: string }[],
    chainId: ChainId,
  ) {
    const reputationMap = new Map(
      reputations.map((rep) => [rep.address.toLowerCase(), rep.reputation]),
    );

    leaders
      .filter((leader) => leader.chainId === chainId)
      .forEach((leader) => {
        const reputation = reputationMap.get(leader.address.toLowerCase());
        if (reputation) {
          leader.reputation = reputation;
        }
      });
  }
}<|MERGE_RESOLUTION|>--- conflicted
+++ resolved
@@ -217,17 +217,10 @@
             params: {
               chain_id: chainId,
               roles: [
-<<<<<<< HEAD
-                'job_launcher',
-                'exchange_oracle',
-                'recording_oracle',
-                'reputation_oracle',
-=======
                 OracleRole.JOB_LAUNCHER,
                 OracleRole.EXCHANGE_ORACLE,
                 OracleRole.RECORDING_ORACLE,
                 OracleRole.REPUTATION_ORACLE,
->>>>>>> f27e0ae0
               ],
             },
           },
