--- conflicted
+++ resolved
@@ -8,9 +8,9 @@
   IEscrowsFilter,
   Role,
   NETWORKS,
-  IOperatorsFilter,
   OrderDirection,
   KVStoreUtils,
+  IOperatorsFilter,
 } from '@human-protocol/sdk';
 
 import { WalletDto } from './dto/wallet.dto';
@@ -23,12 +23,7 @@
 import { HMToken__factory } from '@human-protocol/core/typechain-types';
 import { ethers } from 'ethers';
 import { NetworkConfigService } from '../../common/config/network-config.service';
-<<<<<<< HEAD
-import { OracleRole, SubgraphOracleRole } from '../../common/enums/roles';
 import { OperatorsOrderBy } from '../../common/enums/operator';
-=======
-import { LeadersOrderBy } from '../../common/enums/leader';
->>>>>>> 35b48b4e
 import { ReputationLevel } from '../../common/enums/reputation';
 import {
   MAX_LEADERS_COUNT,
