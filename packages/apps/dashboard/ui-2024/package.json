{
<<<<<<< HEAD
	"private": "true",
	"name": "@human-protocol/dashboard-ui-2024",
	"version": "1.0.0",
	"description": "Human Protocol Dashboard",
	"license": "MIT",
	"type": "module",
	"scripts": {
		"start": "vite",
		"test": "vitest -u",
		"build": "tsc && vite build",
		"lint": "eslint . --ext ts,tsx --report-unused-disable-directives --max-warnings 0",
		"preview": "vite preview"
	},
	"dependencies": {
		"@emotion/react": "^11.11.4",
		"@emotion/styled": "^11.11.5",
		"@mui/material": "^5.15.18",
		"@mui/x-date-pickers": "^7.5.0",
		"@mui/x-date-pickers-pro": "^7.5.0",
		"@types/react-router-dom": "^5.3.3",
		"@types/recharts": "^1.8.29",
		"dayjs": "^1.11.11",
		"react": "^18.2.0",
		"react-dom": "^18.2.0",
		"react-router-dom": "^6.23.1",
		"recharts": "^2.12.7"
	},
	"devDependencies": {
		"@types/react": "^18.2.66",
		"@types/react-dom": "^18.2.22",
		"@typescript-eslint/eslint-plugin": "^7.2.0",
		"@typescript-eslint/parser": "^7.2.0",
		"@vitejs/plugin-react": "^4.2.1",
		"eslint": "^8.57.0",
		"eslint-plugin-react-hooks": "^4.6.0",
		"eslint-plugin-react-refresh": "^0.4.6",
		"prettier": "3.2.5",
		"sass": "^1.77.2",
		"stylelint-prettier": "^5.0.0",
		"typescript": "^5.2.2",
		"vite": "^5.2.0"
	}
=======
  "private": "true",
  "name": "@human-protocol/dashboard-ui-2024",
  "version": "1.0.0",
  "description": "Human Protocol Dashboard",
  "license": "MIT",
  "type": "module",
  "scripts": {
    "start": "vite",
    "test": "vitest -u",
    "build": "tsc && vite build",
    "lint": "eslint . --ext ts,tsx --report-unused-disable-directives --max-warnings 0",
    "preview": "vite preview"
  },
  "dependencies": {
    "@emotion/react": "^11.11.4",
    "@emotion/styled": "^11.11.5",
    "@mui/icons-material": "^5.15.18",
    "@mui/material": "^5.15.18",
    "@types/react-router-dom": "^5.3.3",
    "node-sass": "^9.0.0",
    "react": "^18.2.0",
    "react-dom": "^18.2.0",
    "react-router-dom": "^6.23.1"
  },
  "devDependencies": {
    "@types/react": "^18.2.66",
    "@types/react-dom": "^18.2.22",
    "@typescript-eslint/eslint-plugin": "^7.2.0",
    "@typescript-eslint/parser": "^7.2.0",
    "@vitejs/plugin-react": "^4.2.1",
    "eslint": "^8.57.0",
    "eslint-plugin-react-hooks": "^4.6.0",
    "eslint-plugin-react-refresh": "^0.4.6",
    "sass": "^1.77.2",
    "typescript": "^5.2.2",
    "vite": "^5.2.0"
  }
>>>>>>> 7ab132b9
}<|MERGE_RESOLUTION|>--- conflicted
+++ resolved
@@ -1,48 +1,4 @@
 {
-<<<<<<< HEAD
-	"private": "true",
-	"name": "@human-protocol/dashboard-ui-2024",
-	"version": "1.0.0",
-	"description": "Human Protocol Dashboard",
-	"license": "MIT",
-	"type": "module",
-	"scripts": {
-		"start": "vite",
-		"test": "vitest -u",
-		"build": "tsc && vite build",
-		"lint": "eslint . --ext ts,tsx --report-unused-disable-directives --max-warnings 0",
-		"preview": "vite preview"
-	},
-	"dependencies": {
-		"@emotion/react": "^11.11.4",
-		"@emotion/styled": "^11.11.5",
-		"@mui/material": "^5.15.18",
-		"@mui/x-date-pickers": "^7.5.0",
-		"@mui/x-date-pickers-pro": "^7.5.0",
-		"@types/react-router-dom": "^5.3.3",
-		"@types/recharts": "^1.8.29",
-		"dayjs": "^1.11.11",
-		"react": "^18.2.0",
-		"react-dom": "^18.2.0",
-		"react-router-dom": "^6.23.1",
-		"recharts": "^2.12.7"
-	},
-	"devDependencies": {
-		"@types/react": "^18.2.66",
-		"@types/react-dom": "^18.2.22",
-		"@typescript-eslint/eslint-plugin": "^7.2.0",
-		"@typescript-eslint/parser": "^7.2.0",
-		"@vitejs/plugin-react": "^4.2.1",
-		"eslint": "^8.57.0",
-		"eslint-plugin-react-hooks": "^4.6.0",
-		"eslint-plugin-react-refresh": "^0.4.6",
-		"prettier": "3.2.5",
-		"sass": "^1.77.2",
-		"stylelint-prettier": "^5.0.0",
-		"typescript": "^5.2.2",
-		"vite": "^5.2.0"
-	}
-=======
   "private": "true",
   "name": "@human-protocol/dashboard-ui-2024",
   "version": "1.0.0",
@@ -61,11 +17,15 @@
     "@emotion/styled": "^11.11.5",
     "@mui/icons-material": "^5.15.18",
     "@mui/material": "^5.15.18",
+    "@mui/x-date-pickers": "^7.5.0",
     "@types/react-router-dom": "^5.3.3",
     "node-sass": "^9.0.0",
+    "@types/recharts": "^1.8.29",
+    "dayjs": "^1.11.11",
     "react": "^18.2.0",
     "react-dom": "^18.2.0",
-    "react-router-dom": "^6.23.1"
+    "react-router-dom": "^6.23.1",
+    "recharts": "^2.12.7"
   },
   "devDependencies": {
     "@types/react": "^18.2.66",
@@ -77,8 +37,9 @@
     "eslint-plugin-react-hooks": "^4.6.0",
     "eslint-plugin-react-refresh": "^0.4.6",
     "sass": "^1.77.2",
+    "prettier": "3.2.5",
     "typescript": "^5.2.2",
+    "stylelint-prettier": "^5.0.0",
     "vite": "^5.2.0"
   }
->>>>>>> 7ab132b9
 }