--- conflicted
+++ resolved
@@ -87,15 +87,12 @@
 
 .home-page-table-header {
 	background-color: $whiteSolid;
-<<<<<<< HEAD
 	height: 72px;
 	color: #320a8d;
 	text-transform: uppercase;
 	border: 0;
 	margin-bottom: 15px;
 
-=======
->>>>>>> 8042c875
 	th {
 		font-size: 12px;
 	}
@@ -126,11 +123,7 @@
 		padding: 4px 8px;
 		border-radius: 16px;
 		font-size: 13px;
-<<<<<<< HEAD
 		display: inline;
-=======
-		display: inline-block;
->>>>>>> 8042c875
 	}
 
 	.reputation-table-medium {
@@ -176,10 +169,7 @@
 	display: none;
 	margin-bottom: 20px;
 	@media (max-width: 1100px) {
-<<<<<<< HEAD
-=======
 		width: 100%;
->>>>>>> 8042c875
 		display: block;
 	}
 }
