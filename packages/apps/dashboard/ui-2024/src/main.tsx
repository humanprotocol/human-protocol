--- conflicted
+++ resolved
@@ -1,21 +1,3 @@
-<<<<<<< HEAD
-import React from 'react';
-import ReactDOM from 'react-dom/client';
-import { ThemeProvider } from '@mui/material/styles';
-import CssBaseline from '@mui/material/CssBaseline';
-import theme from './theme';
-import App from './App';
-import '@assets/styles/main.scss';
-
-ReactDOM.createRoot(document.getElementById('root')!).render(
-	<ThemeProvider theme={theme}>
-		<CssBaseline />
-		<React.StrictMode>
-			<App />
-		</React.StrictMode>
-	</ThemeProvider>
-);
-=======
 import React from 'react'
 import ReactDOM from 'react-dom/client'
 import { ThemeProvider } from '@mui/material/styles'
@@ -31,5 +13,4 @@
       <App />
     </React.StrictMode>
   </ThemeProvider>,
-)
->>>>>>> 7ab132b9
+)