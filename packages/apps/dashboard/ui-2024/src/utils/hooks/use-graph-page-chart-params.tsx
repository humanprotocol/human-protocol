import dayjs, { Dayjs } from 'dayjs';
import { create } from 'zustand';

const MINIMAL_DATE_FOR_DATE_PICKER = '2021-04-06';

export type GraphPageChartPeriodName = '1W' | '1M' | '6M' | '1Y' | 'ALL';

export type TimePeriod = {
	value: Dayjs;
	name: GraphPageChartPeriodName;
};

const oneWeekAgo = dayjs().subtract(1, 'week');
const oneMonthAgo = dayjs().subtract(1, 'month');
const sixMonthsAgo = dayjs().subtract(6, 'months');
const oneYearAgo = dayjs().subtract(1, 'year');
export const initialAllTime = dayjs(MINIMAL_DATE_FOR_DATE_PICKER);

export const TIME_PERIOD_OPTIONS: TimePeriod[] = [
	{
		value: oneWeekAgo,
		name: '1W',
	},
	{
		value: oneMonthAgo,
		name: '1M',
	},
	{
		value: sixMonthsAgo,
		name: '6M',
	},
	{
		value: oneYearAgo,
		name: '1Y',
	},
	{
		value: initialAllTime,
		name: 'ALL',
	},
];

export interface GraphPageChartParams {
	dateRangeParams: {
		from: Dayjs;
		to: Dayjs;
	};
	selectedTimePeriod: GraphPageChartPeriodName | null;
	setTimePeriod: (timePeriod: TimePeriod) => void;
	clearTimePeriod: () => void;
	setFromDate: (fromDate: Dayjs | null) => void;
	setToDate: (toDate: Dayjs | null) => void;
	setEffectiveFromAllTimeDate: (date: Dayjs) => void;
	revertToInitialParams: () => void;
}

const INITIAL_RANGE_PARAMS = {
	from: oneWeekAgo,
	to: dayjs(),
};

export const useGraphPageChartParams = create<GraphPageChartParams>((set) => ({
<<<<<<< HEAD
	dateRangeParams: {
		from: oneWeekAgo,
		to: dayjs(),
	},
=======
	dateRangeParams: INITIAL_RANGE_PARAMS,
>>>>>>> 8042c875
	selectedTimePeriod: '1W',
	setFromDate: (fromDate: Dayjs | null) => {
		if (!fromDate) {
			return;
		}
		set((state) => {
			return {
				...state,
				dateRangeParams: {
					...state.dateRangeParams,
					from: fromDate,
				},
			};
		});
	},
	setToDate: (toDate: Dayjs | null) => {
		if (!toDate) {
			return null;
		}
		set((state) => ({
			...state,
			dateRangeParams: {
				...state.dateRangeParams,
				to: toDate,
			},
		}));
	},
	setTimePeriod: (timePeriod: TimePeriod) => {
		set((state) => {
			return {
				...state,
				selectedTimePeriod: timePeriod.name,
				dateRangeParams: {
					...state.dateRangeParams,
					from: timePeriod.value,
				},
			};
		});
	},
	clearTimePeriod: () => {
		set((state) => ({ ...state, selectedTimePeriod: null }));
	},
	setEffectiveFromAllTimeDate: (date: Dayjs) => {
		set((state) => ({
			...state,
			effectiveFromAllTimeDate: date,
		}));
	},
	revertToInitialParams: () => {
		set((state) => ({
			...state,
			dateRangeParams: INITIAL_RANGE_PARAMS,
		}));
	},
}));<|MERGE_RESOLUTION|>--- conflicted
+++ resolved
@@ -59,14 +59,7 @@
 };
 
 export const useGraphPageChartParams = create<GraphPageChartParams>((set) => ({
-<<<<<<< HEAD
-	dateRangeParams: {
-		from: oneWeekAgo,
-		to: dayjs(),
-	},
-=======
 	dateRangeParams: INITIAL_RANGE_PARAMS,
->>>>>>> 8042c875
 	selectedTimePeriod: '1W',
 	setFromDate: (fromDate: Dayjs | null) => {
 		if (!fromDate) {
