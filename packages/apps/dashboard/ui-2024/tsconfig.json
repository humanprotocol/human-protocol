--- conflicted
+++ resolved
@@ -1,38 +1,19 @@
 {
-	"compilerOptions": {
-		"target": "ES2020",
-		"useDefineForClassFields": true,
-		"lib": ["ES2020", "DOM", "DOM.Iterable"],
-		"module": "ESNext",
-		"skipLibCheck": true,
+  "compilerOptions": {
+    "target": "ES2020",
+    "useDefineForClassFields": true,
+    "lib": ["ES2020", "DOM", "DOM.Iterable"],
+    "module": "ESNext",
+    "skipLibCheck": true,
 
-		/* Bundler mode */
-		"moduleResolution": "Node",
-		"allowImportingTsExtensions": false,
-		"resolveJsonModule": true,
-		"isolatedModules": true,
-		"noEmit": true,
-		"jsx": "react-jsx",
+    /* Bundler mode */
+    "moduleResolution": "bundler",
+    "allowImportingTsExtensions": false,
+    "resolveJsonModule": true,
+    "isolatedModules": true,
+    "noEmit": true,
+    "jsx": "react-jsx",
 
-<<<<<<< HEAD
-		/* Linting */
-		"strict": true,
-		"noUnusedLocals": true,
-		"noUnusedParameters": true,
-		"noFallthroughCasesInSwitch": true,
-		"baseUrl": "./",
-		"paths": {
-			"@components/*": ["src/components/*"],
-			"@helpers/*": ["src/helpers/*"],
-			"@assets/*": ["src/assets/*"],
-			"@pages/*": ["src/pages/*"],
-			"@api/*": ["src/api/*"]
-		},
-      "allowSyntheticDefaultImports": true
-    },
-	"include": ["src"],
-	"references": [{ "path": "./tsconfig.node.json" }]
-=======
     /* Linting */
     "strict": true,
     "noUnusedLocals": true,
@@ -49,5 +30,4 @@
   },
   "include": ["src"],
   "references": [{ "path": "./tsconfig.node.json" }]
->>>>>>> 7ab132b9
 }