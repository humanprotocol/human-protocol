import { ThemeProvider } from '@mui/material/styles';
import { FC } from 'react';
import { BrowserRouter as Router, Routes, Route } from 'react-router-dom';
import { WagmiConfig, createClient, configureChains, Chain } from 'wagmi';
import * as wagmiChains from 'wagmi/chains';
import { CoinbaseWalletConnector } from 'wagmi/connectors/coinbaseWallet';
import { MetaMaskConnector } from 'wagmi/connectors/metaMask';
import { WalletConnectConnector } from 'wagmi/connectors/walletConnect';
import { jsonRpcProvider } from 'wagmi/providers/jsonRpc';
import { publicProvider } from 'wagmi/providers/public';
import { Layout } from '../Layout';
import { RPC_URLS } from 'src/constants';
import { routes as appRoutes } from 'src/routes';
import theme from 'src/theme';

const projectId = import.meta.env.VITE_APP_WALLETCONNECT_PROJECT_ID;

export const xLayer = {
  id: 196,
  name: 'xLayer',
  network: 'xLayer',
  nativeCurrency: {
    decimals: 18,
    name: 'OKB',
    symbol: 'OKB',
  },
  rpcUrls: {
    public: { http: ['https://xlayerrpc.okx.com'] },
    default: { http: ['https://xlayerrpc.okx.com'] },
  },
  blockExplorers: {
    etherscan: { name: 'SnowTrace', url: 'https://www.oklink.com/xlayer' },
    default: { name: 'SnowTrace', url: 'https://www.oklink.com/xlayer' },
  },
} as const satisfies Chain;

const defaultChains = [
  wagmiChains.mainnet,
  wagmiChains.goerli,
  wagmiChains.bsc,
  wagmiChains.bscTestnet,
  wagmiChains.polygon,
  wagmiChains.polygonMumbai,
  wagmiChains.moonbeam,
  wagmiChains.moonbaseAlpha,
  wagmiChains.avalancheFuji,
  wagmiChains.avalanche,
  wagmiChains.skaleHumanProtocol,
<<<<<<< HEAD
  wagmiChains.okc,
=======
  xLayer,
>>>>>>> eeadd7a9
];

const rpcProviders = Object.values(RPC_URLS).map((rpcUrl) =>
  jsonRpcProvider({ rpc: (chain) => ({ http: rpcUrl }) })
);

const { chains, provider, webSocketProvider } = configureChains(defaultChains, [
  publicProvider(),
  ...rpcProviders,
]);

const client = createClient({
  autoConnect: true,
  connectors: [
    new MetaMaskConnector({ chains }),
    new CoinbaseWalletConnector({
      chains,
      options: {
        appName: 'human-dashboard-ui',
      },
    }),
    new WalletConnectConnector({
      chains,
      options: {
        showQrModal: true,
        projectId: projectId || '',
      },
    }),
  ],
  provider,
  webSocketProvider,
});

export const App: FC = () => {
  return (
    <WagmiConfig client={client}>
      <ThemeProvider theme={theme}>
        <Router>
          <Layout>
            <Routes>
              {appRoutes.map((route) => (
                <Route
                  key={route.key}
                  path={route.path}
                  element={<route.component />}
                />
              ))}
            </Routes>
          </Layout>
        </Router>
      </ThemeProvider>
    </WagmiConfig>
  );
};<|MERGE_RESOLUTION|>--- conflicted
+++ resolved
@@ -46,11 +46,8 @@
   wagmiChains.avalancheFuji,
   wagmiChains.avalanche,
   wagmiChains.skaleHumanProtocol,
-<<<<<<< HEAD
   wagmiChains.okc,
-=======
   xLayer,
->>>>>>> eeadd7a9
 ];
 
 const rpcProviders = Object.values(RPC_URLS).map((rpcUrl) =>
