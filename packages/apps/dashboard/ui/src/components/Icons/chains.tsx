--- conflicted
+++ resolved
@@ -31,9 +31,6 @@
   [ChainId.SKALE]: <SkaleHumanProtocolIcon />,
   [ChainId.CELO]: <CeloIcon />,
   [ChainId.CELO_ALFAJORES]: <CeloIcon />,
-<<<<<<< HEAD
   [ChainId.XLAYER_TESTNET]: <OkxIcon />,
-=======
   [ChainId.XLAYER]: <XLayerIcon />,
->>>>>>> eeadd7a9
 };