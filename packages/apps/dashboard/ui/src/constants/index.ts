import { ChainId } from '@human-protocol/sdk';

export const V2_SUPPORTED_CHAIN_IDS = [
  ChainId.MAINNET,
  ChainId.SEPOLIA,
  ChainId.BSC_MAINNET,
  ChainId.BSC_TESTNET,
  ChainId.POLYGON,
  ChainId.POLYGON_AMOY,
  ChainId.MOONBEAM,
  ChainId.MOONBASE_ALPHA,
  ChainId.CELO,
  ChainId.CELO_ALFAJORES,
  ChainId.XLAYER_TESTNET,
  // ChainId.SKALE,
  // ChainId.AVALANCHE,
  // ChainId.AVALANCHE_TESTNET,
];

export const SUPPORTED_CHAIN_IDS = [
  ChainId.MAINNET,
  ChainId.RINKEBY,
  ChainId.GOERLI,
  ChainId.SEPOLIA,
  ChainId.BSC_MAINNET,
  ChainId.BSC_TESTNET,
  ChainId.POLYGON,
  ChainId.POLYGON_MUMBAI,
  ChainId.POLYGON_AMOY,
  ChainId.SKALE,
  ChainId.MOONBEAM,
  ChainId.MOONBASE_ALPHA,
  ChainId.AVALANCHE_TESTNET,
  ChainId.AVALANCHE,
  ChainId.CELO,
  ChainId.CELO_ALFAJORES,
<<<<<<< HEAD
  ChainId.XLAYER_TESTNET,
=======
  ChainId.XLAYER,
>>>>>>> eeadd7a9
];

export const L1_L2_CHAIN_IDS = [
  ChainId.BSC_MAINNET,
  ChainId.POLYGON,
  ChainId.SKALE,
  ChainId.MOONBEAM,
  ChainId.AVALANCHE,
<<<<<<< HEAD
  ChainId.XLAYER_TESTNET,
=======
  ChainId.XLAYER,
>>>>>>> eeadd7a9
];

export const TESTNET_CHAIN_IDS = [
  ChainId.RINKEBY,
  ChainId.GOERLI,
  ChainId.SEPOLIA,
  ChainId.BSC_TESTNET,
  ChainId.POLYGON_MUMBAI,
  ChainId.POLYGON_AMOY,
  ChainId.MOONBASE_ALPHA,
  ChainId.AVALANCHE_TESTNET,
  ChainId.CELO_ALFAJORES,
  ChainId.XLAYER_TESTNET,
];

export const FAUCET_CHAIN_IDS = [
  ChainId.GOERLI,
  ChainId.SEPOLIA,
  ChainId.BSC_TESTNET,
  ChainId.POLYGON_MUMBAI,
  ChainId.POLYGON_AMOY,
  ChainId.MOONBASE_ALPHA,
  ChainId.AVALANCHE_TESTNET,
  ChainId.SKALE,
  ChainId.CELO_ALFAJORES,
  ChainId.XLAYER_TESTNET,
];

export const RPC_URLS: {
  [chainId in ChainId]?: string;
} = {
  [ChainId.MAINNET]: import.meta.env.VITE_APP_RPC_URL_MAINNET || '',
  [ChainId.SEPOLIA]: import.meta.env.VITE_APP_RPC_URL_SEPOLIA || '',
  [ChainId.BSC_MAINNET]: import.meta.env.VITE_APP_RPC_URL_BSC_MAINNET || '',
  [ChainId.BSC_TESTNET]: import.meta.env.VITE_APP_RPC_URL_BSC_TESTNET || '',
  [ChainId.POLYGON]: import.meta.env.VITE_APP_RPC_URL_POLYGON || '',
  [ChainId.POLYGON_AMOY]: import.meta.env.VITE_APP_RPC_URL_POLYGON_AMOY || '',
  [ChainId.MOONBEAM]: import.meta.env.VITE_APP_RPC_URL_MOONBEAM || '',
  [ChainId.MOONBASE_ALPHA]:
    import.meta.env.VITE_APP_RPC_URL_MOONBASE_ALPHA || '',
  [ChainId.AVALANCHE_TESTNET]:
    import.meta.env.VITE_APP_RPC_URL_AVALANCHE_TESTNET || '',
  [ChainId.AVALANCHE]: import.meta.env.VITE_APP_RPC_URL_AVALANCHE || '',
  [ChainId.SKALE]: import.meta.env.VITE_APP_RPC_URL_SKALE || '',
  [ChainId.CELO_ALFAJORES]:
    import.meta.env.VITE_APP_RPC_URL_CELO_ALFAJORES || '',
  [ChainId.CELO]: import.meta.env.VITE_APP_RPC_URL_CELO || '',
<<<<<<< HEAD
  [ChainId.XLAYER_TESTNET]:
    import.meta.env.VITE_APP_RPC_URL_XLAYER_TESTNET || '',
=======
  [ChainId.XLAYER]: import.meta.env.VITE_APP_RPC_URL_XLAYER || '',
>>>>>>> eeadd7a9
};

export const FAST_INTERVAL = 10_000;
export const SLOW_INTERVAL = 60_000;

export const ROLES = [
  'Validator',
  'Operator (Job Launcher)',
  'Exchange Oracle',
  'Reputation Oracle',
  'Recording Oracle',
];

export const HM_TOKEN_DECIMALS = 18;

export const STAKING_CONTRACT_ADDRESS =
  '0x1fA701df2bb75f2cE8B6439669BD1eCfCf8b26fe';

export const BITFINEX_SUPPORTED_CHAIN_IDS = [ChainId.MAINNET, ChainId.POLYGON];

export const BITFINEX_HOT_WALLET_ADDRESS =
  '0x77134cbc06cb00b66f4c7e623d5fdbf6777635ec';<|MERGE_RESOLUTION|>--- conflicted
+++ resolved
@@ -34,11 +34,8 @@
   ChainId.AVALANCHE,
   ChainId.CELO,
   ChainId.CELO_ALFAJORES,
-<<<<<<< HEAD
+  ChainId.XLAYER,
   ChainId.XLAYER_TESTNET,
-=======
-  ChainId.XLAYER,
->>>>>>> eeadd7a9
 ];
 
 export const L1_L2_CHAIN_IDS = [
@@ -47,11 +44,8 @@
   ChainId.SKALE,
   ChainId.MOONBEAM,
   ChainId.AVALANCHE,
-<<<<<<< HEAD
+  ChainId.XLAYER,
   ChainId.XLAYER_TESTNET,
-=======
-  ChainId.XLAYER,
->>>>>>> eeadd7a9
 ];
 
 export const TESTNET_CHAIN_IDS = [
@@ -99,12 +93,9 @@
   [ChainId.CELO_ALFAJORES]:
     import.meta.env.VITE_APP_RPC_URL_CELO_ALFAJORES || '',
   [ChainId.CELO]: import.meta.env.VITE_APP_RPC_URL_CELO || '',
-<<<<<<< HEAD
+  [ChainId.XLAYER]: import.meta.env.VITE_APP_RPC_URL_XLAYER || '',
   [ChainId.XLAYER_TESTNET]:
     import.meta.env.VITE_APP_RPC_URL_XLAYER_TESTNET || '',
-=======
-  [ChainId.XLAYER]: import.meta.env.VITE_APP_RPC_URL_XLAYER || '',
->>>>>>> eeadd7a9
 };
 
 export const FAST_INTERVAL = 10_000;
