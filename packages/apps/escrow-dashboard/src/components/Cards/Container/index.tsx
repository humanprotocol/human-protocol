--- conflicted
+++ resolved
@@ -16,19 +16,11 @@
         boxShadow:
           '0px 3px 1px -2px #E9EBFA, 0px 2px 2px rgba(233, 235, 250, 0.5), 0px 1px 5px rgba(233, 235, 250, 0.2)',
         borderRadius: { xs: '8px', xl: '16px' },
-<<<<<<< HEAD
         padding: densed
           ? { xs: '10px 18px 12px', xl: '24px 42px 32px' }
           : { xs: '21px 24px 12px', xl: '54px 60px 32px' },
-        boxSizing: 'border-box',
         height: '100%',
-=======
-        height: '100%',
-        padding: densed
-          ? { xs: '21px 24px 12px', xl: '54px 60px 32px' }
-          : { xs: '10px 20px 12px', xl: '24px 42px 32px' },
         position: 'relative',
->>>>>>> 70bc719f
       }}
     >
       {children}
