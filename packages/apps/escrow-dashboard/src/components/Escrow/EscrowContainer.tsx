<<<<<<< HEAD
import React, { ReactElement, useState } from 'react';
import {
  Box,
  CircularProgress,
  Tab,
  Tabs,
  useMediaQuery,
  useTheme,
} from '@mui/material';
import networkSvg from 'src/assets/network.svg';
import { ViewTitle } from 'src/components';
=======
import React, { ReactElement } from 'react';
import { Box, CircularProgress, Tab, Tabs } from '@mui/material';
import ViewTitle from 'src/components/ViewTitle';
>>>>>>> 0da2bbfb
import { ChainId, ESCROW_NETWORKS, SUPPORTED_CHAIN_IDS } from 'src/constants';
import {
  useChainId,
  useEscrowDataLoaded,
  usePollEventsData,
} from 'src/state/escrow/hooks';

import { EscrowView } from './EscrowView';

import BinanceSmartChainIcon from '../Icons/BinanceSmartChainIcon';
import EthereumIcon from '../Icons/EthreumIcon';
import HumanIcon from '../Icons/HumanIcon';
import MoonbeamIcon from '../Icons/MoonbeamIcon';
import PolygonIcon from '../Icons/PolygonIcon';
import { useAppDispatch } from 'src/state';
import { setChainId } from 'src/state/escrow/reducer';

interface IEscrowContainer {}

const NETWORK_ICONS: { [chainId in ChainId]?: ReactElement } = {
  [ChainId.GOERLI]: <EthereumIcon />,
  [ChainId.POLYGON]: <PolygonIcon />,
  [ChainId.POLYGON_MUMBAI]: <PolygonIcon />,
  [ChainId.BSC_MAINNET]: <BinanceSmartChainIcon />,
  [ChainId.BSC_TESTNET]: <BinanceSmartChainIcon />,
  [ChainId.MOONBEAM]: <MoonbeamIcon />,
};

<<<<<<< HEAD
export const EscrowContainer: React.FC<
  IEscrowContainer
> = (): React.ReactElement => {
  const [chainId, setChainId] = useState<ChainId>(ChainId.ALL);
=======
export const EscrowContainer: React.FC<IEscrowContainer> = (): React.ReactElement => {
  const chainId = useChainId();
  const dispatch = useAppDispatch();

>>>>>>> 0da2bbfb
  usePollEventsData();

  const dataLoaded = useEscrowDataLoaded();

  const theme = useTheme();
  const isMobile = useMediaQuery(theme.breakpoints.down('md'));

  return (
    <Box id="network">
      <ViewTitle title="Network" iconUrl={networkSvg} />
      <Tabs
        sx={{
          my: { xs: '12px', sm: '18px', md: '26px', lg: '32px', xl: '44px' },
        }}
        value={chainId}
        onChange={(e, id) => dispatch(setChainId(id))}
        variant="scrollable"
        scrollButtons="auto"
        allowScrollButtonsMobile
      >
        <Tab
          value={ChainId.ALL}
          label="All Networks"
          icon={<HumanIcon />}
          iconPosition={isMobile ? 'top' : 'start'}
        />
        {SUPPORTED_CHAIN_IDS.map((chainId) => (
          <Tab
            key={chainId}
            value={chainId}
            label={ESCROW_NETWORKS[chainId]?.title}
            icon={NETWORK_ICONS[chainId] ?? ''}
            iconPosition={isMobile ? 'top' : 'start'}
          />
        ))}
      </Tabs>
      {dataLoaded ? (
        <EscrowView />
      ) : (
        <Box display="flex" justifyContent="center" py={10}>
          <CircularProgress size={36} />
        </Box>
      )}
    </Box>
  );
};<|MERGE_RESOLUTION|>--- conflicted
+++ resolved
@@ -1,4 +1,3 @@
-<<<<<<< HEAD
 import React, { ReactElement, useState } from 'react';
 import {
   Box,
@@ -10,11 +9,6 @@
 } from '@mui/material';
 import networkSvg from 'src/assets/network.svg';
 import { ViewTitle } from 'src/components';
-=======
-import React, { ReactElement } from 'react';
-import { Box, CircularProgress, Tab, Tabs } from '@mui/material';
-import ViewTitle from 'src/components/ViewTitle';
->>>>>>> 0da2bbfb
 import { ChainId, ESCROW_NETWORKS, SUPPORTED_CHAIN_IDS } from 'src/constants';
 import {
   useChainId,
@@ -43,17 +37,10 @@
   [ChainId.MOONBEAM]: <MoonbeamIcon />,
 };
 
-<<<<<<< HEAD
-export const EscrowContainer: React.FC<
-  IEscrowContainer
-> = (): React.ReactElement => {
-  const [chainId, setChainId] = useState<ChainId>(ChainId.ALL);
-=======
 export const EscrowContainer: React.FC<IEscrowContainer> = (): React.ReactElement => {
   const chainId = useChainId();
   const dispatch = useAppDispatch();
 
->>>>>>> 0da2bbfb
   usePollEventsData();
 
   const dataLoaded = useEscrowDataLoaded();
