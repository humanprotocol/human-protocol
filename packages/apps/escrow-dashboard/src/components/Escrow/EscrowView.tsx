import { Box, Button, Grid, IconButton, Link, Typography } from '@mui/material';
import { styled } from '@mui/material/styles';
import dayjs from 'dayjs';
import React, { useMemo } from 'react';
import lowAmountEscrowSvg from 'src/assets/low-amount-escrow.svg';
import { CardBarChart, CardStackedBarChart } from 'src/components/Cards';
<<<<<<< HEAD
import { ESCROW_NETWORKS } from 'src/constants';
import { useChainId, useEscrowDataByChainID } from 'src/state/escrow/hooks';
=======
import CopyFilledIcon from 'src/components/Icons/CopyFilledIcon';
import { ChainId, ESCROW_NETWORKS } from 'src/constants';
import { useChainId, useEscrowDataByChainID } from 'src/state/escrow/hooks';

const TextBox = styled(Box)`
  background: #fff;
  box-shadow: 0px 3px 1px -2px #e9ebfa, 0px 2px 2px rgba(233, 235, 250, 0.5),
    0px 1px 5px rgba(233, 235, 250, 0.2);
  border-radius: 16px;
  padding: 16px 24px;
  display: flex;
  align-items: center;
`;

const CopyAddressButton = ({ address }: { address?: string }) => (
  <IconButton onClick={() => navigator.clipboard.writeText(address ?? '')}>
    <CopyFilledIcon />
  </IconButton>
);
>>>>>>> 70bc719f

export const EscrowView = () => {
  const chainId = useChainId();
  const escrowData = useEscrowDataByChainID();

  const escrowSeries = useMemo(() => {
    return escrowData.lastMonthEvents.map((item) => ({
      date: dayjs(Number(item.timestamp) * 1000).format('DD/MM'),
      dailyEscrowAmounts: item.dailyEscrowAmounts,
      dailyPendingEvents: item.dailyPendingEvents,
    }));
  }, [escrowData]);

  const bulkTransferEvents = useMemo(() => {
    return escrowData.lastMonthEvents.map((item) => ({
      date: dayjs(Number(item.timestamp) * 1000).format('DD/MM'),
      value: item.dailyBulkTransferEvents,
    }));
  }, [escrowData]);

  const intermediateStorageEvents = useMemo(() => {
    return escrowData.lastMonthEvents.map((item) => ({
      date: dayjs(Number(item.timestamp) * 1000).format('DD/MM'),
      value: item.dailyIntermediateStorageEvents,
    }));
  }, [escrowData]);

  const totalEscrowEvents = useMemo(() => {
    return escrowData.lastMonthEvents.map((item) => ({
      date: dayjs(Number(item.timestamp) * 1000).format('DD/MM'),
      value: item.dailyTotalEvents,
    }));
  }, [escrowData]);

  if (escrowData.amount === 0) {
    return (
      <Box
        sx={{
          display: 'flex',
          background: '#fff',
          boxShadow:
            '0px 3px 1px -2px #E9EBFA, 0px 2px 2px rgba(233, 235, 250, 0.5), 0px 1px 5px rgba(233, 235, 250, 0.2)',
          borderRadius: { xs: '8px', xl: '16px' },
          px: { xs: '24px', md: '40px', lg: '60px', xl: '100px' },
          justifyContent: 'space-between',
          flexDirection: { xs: 'column', md: 'row' },
        }}
      >
        <Box
          mt={{ xs: '24px', md: '48px', lg: '72px', xl: '94px' }}
          mb={{ xs: '36px', md: '60px', lg: '80px', xl: '128px' }}
        >
          <Typography
            color="primary"
            fontSize={{ xs: 24, sm: 36, md: 48, xl: 60 }}
            fontWeight={600}
            lineHeight={1.2}
          >
            Low amount of escrows,
            <br /> please run Fortune App.
          </Typography>
          <Button
            variant="contained"
            color="primary"
            sx={{ mt: { xs: '24px', md: '60px' } }}
          >
            Run Fortune App
          </Button>
        </Box>
        <Box
          sx={{
            background: `url(${lowAmountEscrowSvg})`,
            width: 470,
            mt: '48px',
            display: { xs: 'none', md: 'block' },
          }}
        />
      </Box>
    );
  }

  return (
    <Grid container spacing={{ xs: 2, sm: 2, md: 3, lg: 4, xl: 5 }}>
<<<<<<< HEAD
      {escrowData.totalSupply && (
        <Grid item xs={12}>
          <Typography color="primary" textAlign="right">
            {ESCROW_NETWORKS[chainId]?.title} Token Supply:{' '}
            {escrowData.totalSupply}
          </Typography>
        </Grid>
      )}
      <Grid item xs={12}>
        <CardStackedBarChart
          series={escrowSeries}
          allEscrowAmount={escrowData.amount}
          pendingEventCount={escrowData.stats.pendingEventCount}
        />
      </Grid>
=======
      {chainId === ChainId.ALL ? (
        <Grid item xs={12}>
          <CardStackedBarChart
            series={escrowSeries}
            allEscrowAmount={escrowData.amount}
            pendingEventCount={escrowData.stats.pendingEventCount}
          />
        </Grid>
      ) : (
        <>
          <Grid item xs={12} sm={12} md={7} lg={9}>
            <CardStackedBarChart
              series={escrowSeries}
              allEscrowAmount={escrowData.amount}
              pendingEventCount={escrowData.stats.pendingEventCount}
            />
          </Grid>
          <Grid item xs={12} sm={12} md={5} lg={3}>
            {escrowData.totalSupply && (
              <Box mb={7}>
                <Typography
                  color="primary"
                  variant="body2"
                  fontWeight={600}
                  sx={{ mb: 2 }}
                >
                  {ESCROW_NETWORKS[chainId]?.title} Token Supply
                </Typography>
                <TextBox>
                  <Typography variant="body2" fontWeight={600} color="primary">
                    {escrowData.totalSupply}
                  </Typography>
                </TextBox>
              </Box>
            )}
            <Box>
              <Typography
                color="primary"
                variant="body2"
                fontWeight={600}
                sx={{ mb: 2 }}
              >
                Contract Address
              </Typography>
              <Typography
                color="primary"
                variant="caption"
                component="p"
                sx={{ mb: 1 }}
              >
                Escrow
              </Typography>
              <TextBox sx={{ mb: 2 }}>
                <Link
                  sx={{ overflow: 'hidden', textDecoration: 'none' }}
                  href={`${ESCROW_NETWORKS[chainId]?.scanUrl}/address/${ESCROW_NETWORKS[chainId]?.factoryAddress}`}
                  target="_blank"
                >
                  <Typography
                    variant="body2"
                    fontWeight={600}
                    color="primary"
                    sx={{ overflow: 'hidden', textOverflow: 'ellipsis' }}
                  >
                    {ESCROW_NETWORKS[chainId]?.factoryAddress}
                  </Typography>
                </Link>
                <CopyAddressButton
                  address={ESCROW_NETWORKS[chainId]?.factoryAddress}
                />
              </TextBox>
              <Typography
                color="primary"
                variant="caption"
                component="p"
                sx={{ mb: 1 }}
              >
                Token
              </Typography>
              <TextBox sx={{ mb: 2 }}>
                <Link
                  sx={{ overflow: 'hidden', textDecoration: 'none' }}
                  href={`${ESCROW_NETWORKS[chainId]?.scanUrl}/address/${ESCROW_NETWORKS[chainId]?.hmtAddress}`}
                  target="_blank"
                >
                  <Typography
                    variant="body2"
                    fontWeight={600}
                    color="primary"
                    sx={{ overflow: 'hidden', textOverflow: 'ellipsis' }}
                  >
                    {ESCROW_NETWORKS[chainId]?.hmtAddress}
                  </Typography>
                </Link>
                <CopyAddressButton
                  address={ESCROW_NETWORKS[chainId]?.hmtAddress}
                />
              </TextBox>
            </Box>
          </Grid>
        </>
      )}
>>>>>>> 70bc719f
      <Grid item xs={12} sm={12} md={6} lg={4}>
        <CardBarChart
          title="BulkTransfer Events"
          totalValue={escrowData.stats.bulkTransferEventCount}
          series={bulkTransferEvents}
        />
      </Grid>
      <Grid item xs={12} sm={12} md={6} lg={4}>
        <CardBarChart
          title="IntermediateStorage Events"
          totalValue={escrowData.stats.intermediateStorageEventCount}
          series={intermediateStorageEvents}
        />
      </Grid>
      <Grid item xs={12} sm={12} md={6} lg={4}>
        <CardBarChart
          title="Total Number Of Escrows Events"
          totalValue={escrowData.stats.totalEventCount}
          series={totalEscrowEvents}
        />
      </Grid>
    </Grid>
  );
};<|MERGE_RESOLUTION|>--- conflicted
+++ resolved
@@ -4,10 +4,6 @@
 import React, { useMemo } from 'react';
 import lowAmountEscrowSvg from 'src/assets/low-amount-escrow.svg';
 import { CardBarChart, CardStackedBarChart } from 'src/components/Cards';
-<<<<<<< HEAD
-import { ESCROW_NETWORKS } from 'src/constants';
-import { useChainId, useEscrowDataByChainID } from 'src/state/escrow/hooks';
-=======
 import CopyFilledIcon from 'src/components/Icons/CopyFilledIcon';
 import { ChainId, ESCROW_NETWORKS } from 'src/constants';
 import { useChainId, useEscrowDataByChainID } from 'src/state/escrow/hooks';
@@ -27,7 +23,6 @@
     <CopyFilledIcon />
   </IconButton>
 );
->>>>>>> 70bc719f
 
 export const EscrowView = () => {
   const chainId = useChainId();
@@ -111,23 +106,6 @@
 
   return (
     <Grid container spacing={{ xs: 2, sm: 2, md: 3, lg: 4, xl: 5 }}>
-<<<<<<< HEAD
-      {escrowData.totalSupply && (
-        <Grid item xs={12}>
-          <Typography color="primary" textAlign="right">
-            {ESCROW_NETWORKS[chainId]?.title} Token Supply:{' '}
-            {escrowData.totalSupply}
-          </Typography>
-        </Grid>
-      )}
-      <Grid item xs={12}>
-        <CardStackedBarChart
-          series={escrowSeries}
-          allEscrowAmount={escrowData.amount}
-          pendingEventCount={escrowData.stats.pendingEventCount}
-        />
-      </Grid>
-=======
       {chainId === ChainId.ALL ? (
         <Grid item xs={12}>
           <CardStackedBarChart
@@ -230,7 +208,6 @@
           </Grid>
         </>
       )}
->>>>>>> 70bc719f
       <Grid item xs={12} sm={12} md={6} lg={4}>
         <CardBarChart
           title="BulkTransfer Events"
