import { Box, Grid, Typography } from '@mui/material';
import { FC } from 'react';

<<<<<<< HEAD
import { ViewTitle } from '../ViewTitle';
import { NewsView } from './NewsView';
import { SolvedTasksView } from './SolvedTasksView';
import newsSvg from 'src/assets/news.svg';
=======
>>>>>>> 87b2a5cc
import tasksSvg from 'src/assets/tasks.svg';

export const SolvedTasksContainer: FC = () => {
  return (
<<<<<<< HEAD
    <Box id="solved-tasks-container">
      <Box display="flex" alignItems="center" flexWrap="wrap">
        <ViewTitle title="Solved Tasks" iconUrl={tasksSvg} />
        <Typography
          color="text.secondary"
          fontSize={14}
          sx={{ mt: 1.5, ml: 2 }}
        ></Typography>
      </Box>
      <Box mt={{ xs: 4, md: 8 }}>
        <Grid container spacing={4}>
          <Grid item xs={12} md={6} lg={8}>
            <SolvedTasksView />
          </Grid>
          <Grid item xs={12} md={6} lg={4}>
            <NewsView
              title="Commonwealth voting: 1 HMT (ERC-20) required"
              content="The HUMAN Protocol Commonwealth forum is the center of all things related to community governance."
              image={newsSvg}
            />
          </Grid>
        </Grid>
=======
    <Box id="solved-tasks-container" display="flex" alignItems="start">
      <Box marginLeft="-32px">
        <img src={tasksSvg} alt="network" />
      </Box>
      <Box mt={3}>
        <Box display="flex" alignItems="center" mb={2}>
          <Typography variant="h4" color="primary">
            Solved Tasks
          </Typography>
          <Typography
            color="text.secondary"
            fontSize={14}
            sx={{ mt: 1.5, ml: 2 }}
          >
            till{' '}
            {dayjs(SOLVED_TASKS[SOLVED_TASKS.length - 1].date).format(
              'MMM D, YYYY'
            )}
          </Typography>
        </Box>
        <Typography
          variant="h2"
          color="primary"
          fontWeight={800}
          sx={{ fontSize: { xs: 32, md: 48, lg: 64, xl: 80 } }}
          lineHeight={1}
        >
          {numeral(solvedTasksCount).format('0.000 a').toUpperCase()}
        </Typography>
>>>>>>> 87b2a5cc
      </Box>
    </Box>
  );
};<|MERGE_RESOLUTION|>--- conflicted
+++ resolved
@@ -1,18 +1,13 @@
 import { Box, Grid, Typography } from '@mui/material';
 import { FC } from 'react';
 
-<<<<<<< HEAD
 import { ViewTitle } from '../ViewTitle';
 import { NewsView } from './NewsView';
 import { SolvedTasksView } from './SolvedTasksView';
 import newsSvg from 'src/assets/news.svg';
-=======
->>>>>>> 87b2a5cc
-import tasksSvg from 'src/assets/tasks.svg';
 
 export const SolvedTasksContainer: FC = () => {
   return (
-<<<<<<< HEAD
     <Box id="solved-tasks-container">
       <Box display="flex" alignItems="center" flexWrap="wrap">
         <ViewTitle title="Solved Tasks" iconUrl={tasksSvg} />
@@ -35,37 +30,6 @@
             />
           </Grid>
         </Grid>
-=======
-    <Box id="solved-tasks-container" display="flex" alignItems="start">
-      <Box marginLeft="-32px">
-        <img src={tasksSvg} alt="network" />
-      </Box>
-      <Box mt={3}>
-        <Box display="flex" alignItems="center" mb={2}>
-          <Typography variant="h4" color="primary">
-            Solved Tasks
-          </Typography>
-          <Typography
-            color="text.secondary"
-            fontSize={14}
-            sx={{ mt: 1.5, ml: 2 }}
-          >
-            till{' '}
-            {dayjs(SOLVED_TASKS[SOLVED_TASKS.length - 1].date).format(
-              'MMM D, YYYY'
-            )}
-          </Typography>
-        </Box>
-        <Typography
-          variant="h2"
-          color="primary"
-          fontWeight={800}
-          sx={{ fontSize: { xs: 32, md: 48, lg: 64, xl: 80 } }}
-          lineHeight={1}
-        >
-          {numeral(solvedTasksCount).format('0.000 a').toUpperCase()}
-        </Typography>
->>>>>>> 87b2a5cc
       </Box>
     </Box>
   );
