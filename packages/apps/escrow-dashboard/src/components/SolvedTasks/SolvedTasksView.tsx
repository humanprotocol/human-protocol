--- conflicted
+++ resolved
@@ -67,31 +67,7 @@
               sx={{ whiteSpace: 'nowrap' }}
               fontSize={{ xs: '40px', lg: '55px', xl: '80px' }}
             >
-<<<<<<< HEAD
-              {numeral(solvedTasksCount).format('0.000 a').toUpperCase()}
-            </Typography>
-          </Box>
-          <Box>
-            <Typography
-              variant="body2"
-              color="secondary"
-              fontWeight={600}
-              mb="8px"
-            >
-              QoQ Growth
-            </Typography>
-            <Typography
-              variant="h2"
-              color="secondary"
-              fontWeight={800}
-              lineHeight={1.125}
-              sx={{ whiteSpace: 'nowrap' }}
-              fontSize={{ xs: '40px', lg: '55px', xl: '80px' }}
-            >
-              {qoqGrowth}
-=======
               {numeral(solvedTasksCount).format('0.00 a').toUpperCase()}
->>>>>>> b951a74c
             </Typography>
           </Box>
         </Grid>
