import * as React from 'react';
<<<<<<< HEAD

import { Escrow, Token, Leaderboard, PageWrapper } from 'src/components';

export const Main: React.FC = (): React.ReactElement => {
  return (
    <PageWrapper>
      <Escrow />
      <Token />
      <Leaderboard showAll={false} />
    </PageWrapper>
=======
import { Box, Grid } from '@mui/material';

import { Escrow, Token, Leaderboard, SolvedTasks, News } from 'src/components';

export const Main: React.FC = (): React.ReactElement => {
  return (
    <Box sx={{ px: { xs: 1, sm: 2, md: 3, lg: 4, xl: 5 } }}>
      <Box
        sx={{
          background: '#f6f7fe',
          borderRadius: {
            xs: '16px',
            sm: '16px',
            md: '24px',
            lg: '32px',
            xl: '40px',
          },
          padding: {
            xs: '24px 16px',
            md: '42px 54px',
            lg: '56px 72px',
            xl: '70px 90px',
          },
        }}
      >
        <Grid container spacing={4}>
          <Grid item xs={12} lg={6}>
            <SolvedTasks />
          </Grid>
          <Grid item xs={12} lg={6}>
            <News />
          </Grid>
        </Grid>
        <Escrow />
        <Token />
        <Leaderboard showAll={false} />
      </Box>
    </Box>
>>>>>>> 70bc719f
  );
};<|MERGE_RESOLUTION|>--- conflicted
+++ resolved
@@ -1,16 +1,4 @@
 import * as React from 'react';
-<<<<<<< HEAD
-
-import { Escrow, Token, Leaderboard, PageWrapper } from 'src/components';
-
-export const Main: React.FC = (): React.ReactElement => {
-  return (
-    <PageWrapper>
-      <Escrow />
-      <Token />
-      <Leaderboard showAll={false} />
-    </PageWrapper>
-=======
 import { Box, Grid } from '@mui/material';
 
 import { Escrow, Token, Leaderboard, SolvedTasks, News } from 'src/components';
@@ -49,6 +37,5 @@
         <Leaderboard showAll={false} />
       </Box>
     </Box>
->>>>>>> 70bc719f
   );
 };