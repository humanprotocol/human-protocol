import BigNumber from 'bignumber.js';
import { useSelector } from 'react-redux';
import { ChainId, SUPPORTED_CHAIN_IDS, TESTNET_CHAIN_IDS } from 'src/constants';
import { useSlowRefreshEffect } from 'src/hooks/useRefreshEffect';
import { AppState, useAppDispatch } from 'src/state';
import { useChainId } from '../escrow/hooks';

import { fetchTokenStatsAsync } from './reducer';

export const usePollTokenStats = () => {
  const dispatch = useAppDispatch();

  useSlowRefreshEffect(() => {
    dispatch(fetchTokenStatsAsync());
  }, [dispatch]);
};

export const useTokenStatsByChainId = () => {
  const currentChainId = useChainId();
  const token = useSelector((state: AppState) => state.token);
  const { stats } = token;

<<<<<<< HEAD
  const tokenStats = {
    totalTransferEventCount: 0,
    holders: 0,
  };

  SUPPORTED_CHAIN_IDS.forEach((chainId) => {
    if (stats[chainId]) {
      tokenStats.totalTransferEventCount +=
        stats[chainId]?.totalTransferEventCount!;
      tokenStats.holders += stats[chainId]?.holders!;
    }
  });

  return tokenStats;
};

export const useTotalSupply = () => {
  const chainId = useChainId();
  const token = useSelector((state: AppState) => state.token);
=======
  if (
    currentChainId === ChainId.ALL ||
    TESTNET_CHAIN_IDS.includes(currentChainId)
  ) {
    const tokenStats = {
      totalTransferEventCount: 0,
      holders: 0,
      totalSupply: new BigNumber(0),
    };
>>>>>>> 54298479

    SUPPORTED_CHAIN_IDS.forEach((chainId) => {
      if (stats[chainId] && !TESTNET_CHAIN_IDS.includes(chainId)) {
        tokenStats.totalTransferEventCount +=
          stats[chainId]?.totalTransferEventCount!;
        tokenStats.holders += stats[chainId]?.holders!;
        tokenStats.totalSupply = tokenStats.totalSupply.plus(
          new BigNumber(token.stats[chainId]?.totalSupply ?? '0')
        );
      }
    });

    return {
      ...tokenStats,
      totalSupply: tokenStats.totalSupply.toJSON(),
    };
  }

  return stats[currentChainId]!;
};

export const useTokenStatsLoaded = () => {
  const token = useSelector((state: AppState) => state.token);

  return token.statsLoaded;
};<|MERGE_RESOLUTION|>--- conflicted
+++ resolved
@@ -20,27 +20,6 @@
   const token = useSelector((state: AppState) => state.token);
   const { stats } = token;
 
-<<<<<<< HEAD
-  const tokenStats = {
-    totalTransferEventCount: 0,
-    holders: 0,
-  };
-
-  SUPPORTED_CHAIN_IDS.forEach((chainId) => {
-    if (stats[chainId]) {
-      tokenStats.totalTransferEventCount +=
-        stats[chainId]?.totalTransferEventCount!;
-      tokenStats.holders += stats[chainId]?.holders!;
-    }
-  });
-
-  return tokenStats;
-};
-
-export const useTotalSupply = () => {
-  const chainId = useChainId();
-  const token = useSelector((state: AppState) => state.token);
-=======
   if (
     currentChainId === ChainId.ALL ||
     TESTNET_CHAIN_IDS.includes(currentChainId)
@@ -50,7 +29,6 @@
       holders: 0,
       totalSupply: new BigNumber(0),
     };
->>>>>>> 54298479
 
     SUPPORTED_CHAIN_IDS.forEach((chainId) => {
       if (stats[chainId] && !TESTNET_CHAIN_IDS.includes(chainId)) {
