<<<<<<< HEAD
export enum ChainId {
  MAINNET = 1,
  GOERLI = 5,
  BSC_MAINNET = 56,
  BSC_TESTNET = 97,
  POLYGON = 137,
  POLYGON_MUMBAI = 80001,
  MOONBEAM = 1284,
  MOONBASE_ALPHA = 1287,
  CELO = 42220,
  CELO_ALFAJORES = 44787,
  LOCALHOST = 1338,
  SKALE = 1273227453,
  X_LAYER_TESTNET = 195,
}
=======
import { ChainId } from '@human-protocol/sdk';
>>>>>>> 8498bf47

export interface IFaucetData {
  rpcUrl: string;
  faucetAddress?: string;
}

export const FAUCET_NETWORKS: {
  [chainId in ChainId]?: IFaucetData;
} = {
  [ChainId.MAINNET]: {
    rpcUrl: process.env.RPC_URL_MAINNET || '',
  },
  [ChainId.SEPOLIA]: {
    rpcUrl: process.env.RPC_URL_SEPOLIA || '',
  },
  [ChainId.BSC_MAINNET]: {
    rpcUrl: process.env.RPC_URL_BSC_MAINNET || '',
  },
  [ChainId.BSC_TESTNET]: {
    rpcUrl: process.env.RPC_URL_BSC_TESTNET || '',
  },
  [ChainId.POLYGON]: {
    rpcUrl: process.env.RPC_URL_POLYGON || '',
  },
  [ChainId.POLYGON_AMOY]: {
    rpcUrl: process.env.RPC_URL_POLYGON_AMOY || '',
  },
  [ChainId.MOONBEAM]: {
    rpcUrl: process.env.RPC_URL_MOONBEAM || '',
  },
  [ChainId.MOONBASE_ALPHA]: {
    rpcUrl: process.env.RPC_URL_MOONBASE_ALPHA || '',
  },
  [ChainId.AVALANCHE]: {
    rpcUrl: process.env.RPC_URL_AVALANCHE || '',
  },
  [ChainId.AVALANCHE_TESTNET]: {
    rpcUrl: process.env.RPC_URL_AVALANCHE_TESTNET || '',
  },
  [ChainId.CELO]: {
    rpcUrl: process.env.RPC_URL_CELO || '',
  },
  [ChainId.CELO_ALFAJORES]: {
    rpcUrl: process.env.RPC_URL_CELO_ALFAJORES || '',
  },
  [ChainId.X_LAYER_TESTNET]: {
    chainId: ChainId.X_LAYER_TESTNET,
    title: 'X Layer Testnet',
    rpcUrl: 'https://testrpc.xlayer.tech/',
    hmtAddress: '0x792abbcC99c01dbDec49c9fa9A828a186Da45C33',
  },
  [ChainId.SKALE]: {
    rpcUrl: process.env.RPC_URL_SKALE || '',
    faucetAddress: '0xb51a0E538c76C82e76757dc6D5a3938136C03c0C',
  },
  [ChainId.LOCALHOST]: {
    rpcUrl: process.env.RPC_PORT
      ? `http://127.0.0.1:${process.env.RPC_PORT}`
      : '',
  },
};<|MERGE_RESOLUTION|>--- conflicted
+++ resolved
@@ -1,22 +1,4 @@
-<<<<<<< HEAD
-export enum ChainId {
-  MAINNET = 1,
-  GOERLI = 5,
-  BSC_MAINNET = 56,
-  BSC_TESTNET = 97,
-  POLYGON = 137,
-  POLYGON_MUMBAI = 80001,
-  MOONBEAM = 1284,
-  MOONBASE_ALPHA = 1287,
-  CELO = 42220,
-  CELO_ALFAJORES = 44787,
-  LOCALHOST = 1338,
-  SKALE = 1273227453,
-  X_LAYER_TESTNET = 195,
-}
-=======
 import { ChainId } from '@human-protocol/sdk';
->>>>>>> 8498bf47
 
 export interface IFaucetData {
   rpcUrl: string;
@@ -63,10 +45,7 @@
     rpcUrl: process.env.RPC_URL_CELO_ALFAJORES || '',
   },
   [ChainId.X_LAYER_TESTNET]: {
-    chainId: ChainId.X_LAYER_TESTNET,
-    title: 'X Layer Testnet',
-    rpcUrl: 'https://testrpc.xlayer.tech/',
-    hmtAddress: '0x792abbcC99c01dbDec49c9fa9A828a186Da45C33',
+    rpcUrl: process.env.RPC_URL_X_LAYER_TESTNET || '',
   },
   [ChainId.SKALE]: {
     rpcUrl: process.env.RPC_URL_SKALE || '',
