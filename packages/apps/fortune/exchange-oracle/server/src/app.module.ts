--- conflicted
+++ resolved
@@ -10,11 +10,8 @@
 import { JwtAuthGuard } from './common/guards/jwt.auth';
 import { JwtHttpStrategy } from './common/guards/strategy';
 import { Web3Module } from './modules/web3/web3.module';
-<<<<<<< HEAD
 import { StatsModule } from './modules/stats/stats.module';
-=======
 import { AssignmentModule } from './modules/assignment/assignment.module';
->>>>>>> 8233f759
 
 @Module({
   providers: [
