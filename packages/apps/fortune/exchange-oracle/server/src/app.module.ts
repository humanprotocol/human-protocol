--- conflicted
+++ resolved
@@ -31,11 +31,8 @@
     JobModule,
     WebhookModule,
     Web3Module,
-<<<<<<< HEAD
     CronJobModule,
-=======
     StatsModule,
->>>>>>> 8dd5f133
     ConfigModule.forRoot({
       envFilePath: process.env.NODE_ENV
         ? `.env.${process.env.NODE_ENV as string}`
