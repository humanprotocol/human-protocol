--- conflicted
+++ resolved
@@ -5,11 +5,8 @@
 import { envValidator } from './common/config';
 import { APP_INTERCEPTOR } from '@nestjs/core';
 import { SnakeCaseInterceptor } from './common/interceptors/snake-case';
-<<<<<<< HEAD
 import { DatabaseModule } from './database/database.module';
-=======
 import { WebhookModule } from './modules/webhook/webhook.module';
->>>>>>> 5f3f7857
 
 @Module({
   providers: [
