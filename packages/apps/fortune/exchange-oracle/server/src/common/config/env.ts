--- conflicted
+++ resolved
@@ -4,9 +4,7 @@
   NODE_ENV: 'NODE_ENV',
   HOST: 'HOST',
   PORT: 'PORT',
-<<<<<<< HEAD
   WEB3_ENV: 'WEB3_ENV',
-=======
   POSTGRES_HOST: 'POSTGRES_HOST',
   POSTGRES_USER: 'POSTGRES_USER',
   POSTGRES_PASSWORD: 'POSTGRES_PASSWORD',
@@ -15,7 +13,6 @@
   POSTGRES_SYNC: 'POSTGRES_SYNC',
   POSTGRES_SSL: 'POSTGRES_SSL',
   POSTGRES_LOGGING: 'POSTGRES_LOGGING',
->>>>>>> aa9f6dd8
   WEB3_PRIVATE_KEY: 'WEB3_PRIVATE_KEY',
   S3_ENDPOINT: 'S3_ENDPOINT',
   S3_PORT: 'S3_PORT',
@@ -33,9 +30,7 @@
   NODE_ENV: Joi.string().default('development'),
   HOST: Joi.string().default('localhost'),
   PORT: Joi.string().default(3002),
-<<<<<<< HEAD
   WEB3_ENV: Joi.string().default('testnet'),
-=======
   // Database
   DB_TYPE: Joi.string().default('postgres'),
   POSTGRES_HOST: Joi.string().default('127.0.0.1'),
@@ -47,7 +42,6 @@
   POSTGRES_SSL: Joi.string().default('false'),
   POSTGRES_LOGGING: Joi.string(),
   // Web3
->>>>>>> aa9f6dd8
   WEB3_PRIVATE_KEY: Joi.string().required(),
   // S3
   S3_ENDPOINT: Joi.string().default('127.0.0.1'),
