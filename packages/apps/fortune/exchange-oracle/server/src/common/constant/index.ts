import { ChainId } from '@human-protocol/sdk';

export const HEADER_SIGNATURE_KEY = 'human-signature';
export const ESCROW_FAILED_ENDPOINT = '/job/escrow-failed-webhook';
export const NS = 'hmt';
<<<<<<< HEAD
export const DEFAULT_MAX_RETRY_COUNT = 5;
=======

export const LOCALHOST_CHAIN_IDS = [ChainId.LOCALHOST];

export const TESTNET_CHAIN_IDS = [
  ChainId.POLYGON_MUMBAI,
  ChainId.BSC_TESTNET,
  ChainId.GOERLI,
];
export const MAINNET_CHAIN_IDS = [
  ChainId.POLYGON,
  ChainId.BSC_MAINNET,
  ChainId.MOONBEAM,
];
>>>>>>> adc0ac39
<|MERGE_RESOLUTION|>--- conflicted
+++ resolved
@@ -3,9 +3,7 @@
 export const HEADER_SIGNATURE_KEY = 'human-signature';
 export const ESCROW_FAILED_ENDPOINT = '/job/escrow-failed-webhook';
 export const NS = 'hmt';
-<<<<<<< HEAD
 export const DEFAULT_MAX_RETRY_COUNT = 5;
-=======
 
 export const LOCALHOST_CHAIN_IDS = [ChainId.LOCALHOST];
 
@@ -18,5 +16,4 @@
   ChainId.POLYGON,
   ChainId.BSC_MAINNET,
   ChainId.MOONBEAM,
-];
->>>>>>> adc0ac39
+];