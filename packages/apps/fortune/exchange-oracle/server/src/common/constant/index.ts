import { ChainId } from '@human-protocol/sdk';

export const HEADER_SIGNATURE_KEY = 'human-signature';
export const ESCROW_FAILED_ENDPOINT = '/job/escrow-failed-webhook';
<<<<<<< HEAD

export const LOCALHOST_CHAIN_IDS = [ChainId.LOCALHOST];

export const TESTNET_CHAIN_IDS = [
  ChainId.POLYGON_MUMBAI,
  ChainId.BSC_TESTNET,
  ChainId.GOERLI,
];
export const MAINNET_CHAIN_IDS = [
  ChainId.POLYGON,
  ChainId.BSC_MAINNET,
  ChainId.MOONBEAM,
];
=======
export const NS = 'hmt';
>>>>>>> aa9f6dd8
<|MERGE_RESOLUTION|>--- conflicted
+++ resolved
@@ -2,7 +2,7 @@
 
 export const HEADER_SIGNATURE_KEY = 'human-signature';
 export const ESCROW_FAILED_ENDPOINT = '/job/escrow-failed-webhook';
-<<<<<<< HEAD
+export const NS = 'hmt';
 
 export const LOCALHOST_CHAIN_IDS = [ChainId.LOCALHOST];
 
@@ -15,7 +15,4 @@
   ChainId.POLYGON,
   ChainId.BSC_MAINNET,
   ChainId.MOONBEAM,
-];
-=======
-export const NS = 'hmt';
->>>>>>> aa9f6dd8
+];