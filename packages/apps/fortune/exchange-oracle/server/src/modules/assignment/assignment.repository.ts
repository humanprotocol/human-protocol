--- conflicted
+++ resolved
@@ -38,7 +38,6 @@
       },
     });
   }
-<<<<<<< HEAD
 
   public async findOneByEscrowAndWorker(
     escrowAddress: string,
@@ -51,10 +50,7 @@
       },
     });
   }
-
-=======
   
->>>>>>> 8dd5f133
   public async countByJobId(jobId: ChainId): Promise<number> {
     return this.count({
       where: {
