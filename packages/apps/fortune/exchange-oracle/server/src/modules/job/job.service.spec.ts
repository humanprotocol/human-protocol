import { createMock } from '@golevelup/ts-jest';
import {
  Encryption,
  EscrowClient,
  OperatorUtils,
  StorageClient,
} from '@human-protocol/sdk';
import { HttpService } from '@nestjs/axios';
import { ConfigService } from '@nestjs/config';
import { Test } from '@nestjs/testing';
import { of } from 'rxjs';
import { MOCK_MANIFEST_URL } from '../../../test/constants';
import {
  AssignmentStatus,
  JobFieldName,
  JobStatus,
  JobType,
} from '../../common/enums/job';
import { EventType, WebhookStatus } from '../../common/enums/webhook';
import { AssignmentEntity } from '../assignment/assignment.entity';
import { AssignmentRepository } from '../assignment/assignment.repository';
import { StorageService } from '../storage/storage.service';
import { Web3Service } from '../web3/web3.service';
import { WebhookDto } from '../webhook/webhook.dto';
import { WebhookRepository } from '../webhook/webhook.repository';
import { ManifestDto } from './job.dto';
import { JobEntity } from './job.entity';
import { JobRepository } from './job.repository';
import { JobService } from './job.service';
import { PGPConfigService } from '../../common/config/pgp-config.service';
import { S3ConfigService } from '../../common/config/s3-config.service';
import { ErrorJob, ErrorAssignment } from '../../common/constant/errors'; 
import { BadRequestException } from '@nestjs/common';

jest.mock('@human-protocol/sdk', () => ({
  ...jest.requireActual('@human-protocol/sdk'),
  EscrowClient: {
    build: jest.fn(),
  },
  OperatorUtils: {
    getLeader: jest.fn(),
  },
  StorageClient: {
    downloadFileFromUrl: jest.fn(),
  },
  Encryption: {
    build: jest.fn(),
  },
}));
jest.mock('minio', () => {
  class Client {
    putObject = jest.fn();
    bucketExists = jest.fn().mockResolvedValue(true);
    constructor() {
      (this as any).protocol = 'http:';
      (this as any).host = 'localhost';
      (this as any).port = 9000;
    }
  }

  return { Client };
});

describe('JobService', () => {
  let jobService: JobService;
  let web3Service: Web3Service;
  let storageService: StorageService;
  let jobRepository: JobRepository;
  let assignmentRepository: AssignmentRepository;
  let webhookRepository: WebhookRepository;

  const chainId = 1;
  const escrowAddress = '0x1234567890123456789012345678901234567890';
  const workerAddress = '0x1234567890123456789012345678901234567891';
  const reputationNetwork = '0x1234567890123456789012345678901234567892';

  const signerMock = {
    address: '0x1234567890123456789012345678901234567892',
    getNetwork: jest.fn().mockResolvedValue({ chainId: 1 }),
  };

  const httpServicePostMock = jest
    .fn()
    .mockReturnValue(of({ status: 200, data: {} }));

  beforeAll(async () => {
    const moduleRef = await Test.createTestingModule({
      providers: [
        JobService,
        StorageService,
        ConfigService,
        PGPConfigService,
        S3ConfigService,
        {
          provide: Web3Service,
          useValue: {
            getSigner: jest.fn().mockReturnValue(signerMock),
          },
        },
        { provide: JobRepository, useValue: createMock<JobRepository>() },
        {
          provide: AssignmentRepository,
          useValue: createMock<AssignmentRepository>(),
        },
        {
          provide: WebhookRepository,
          useValue: createMock<WebhookRepository>(),
        },
        {
          provide: HttpService,
          useValue: {
            post: httpServicePostMock,
            axiosRef: {
              get: jest.fn(),
            },
          },
        },
      ],
    }).compile();

    jobService = moduleRef.get<JobService>(JobService);
    web3Service = moduleRef.get<Web3Service>(Web3Service);
    storageService = moduleRef.get<StorageService>(StorageService);
    jobRepository = moduleRef.get<JobRepository>(JobRepository);
    assignmentRepository =
      moduleRef.get<AssignmentRepository>(AssignmentRepository);
    webhookRepository = moduleRef.get<WebhookRepository>(WebhookRepository);
  });

  describe('createJob', () => {
    beforeAll(async () => {
      jest.spyOn(jobRepository, 'createUnique');
      (EscrowClient.build as any).mockImplementation(() => ({
        getReputationOracleAddress: jest
          .fn()
          .mockResolvedValue(reputationNetwork),
      }));
    });
    const webhook: WebhookDto = {
      chainId,
      escrowAddress,
      eventType: EventType.ESCROW_CREATED,
    };

    it('should create a new job in the database', async () => {
      jest
        .spyOn(jobRepository, 'findOneByChainIdAndEscrowAddress')
        .mockResolvedValue(null);
      const result = await jobService.createJob(webhook);

      expect(result).toEqual(undefined);
      expect(jobRepository.createUnique).toHaveBeenCalledWith({
        chainId: chainId,
        escrowAddress: escrowAddress,
        reputationNetwork: reputationNetwork,
        status: JobStatus.ACTIVE,
      });
    });

    it('should fail if job already exists', async () => {
      jest
        .spyOn(jobRepository, 'findOneByChainIdAndEscrowAddress')
        .mockResolvedValue({
          chainId: chainId,
          escrowAddress: escrowAddress,
          status: JobStatus.ACTIVE,
        } as JobEntity);

      await expect(jobService.createJob(webhook)).rejects.toThrow(
        'Job already exists',
      );
    });
  });

  describe('getJobList', () => {
    const jobs = [
      {
        jobId: 1,
        chainId: 1,
        escrowAddress,
        status: JobStatus.ACTIVE,
        createdAt: new Date(),
      },
    ];

    afterEach(() => {
      jest.restoreAllMocks();
    });

    it('should return an array of jobs calling the manifest', async () => {
      const manifest: ManifestDto = {
        requesterTitle: 'Example Title',
        requesterDescription: 'Example Description',
        submissionsRequired: 5,
        fundAmount: 100,
      };

      jest.spyOn(jobService, 'getManifest').mockResolvedValue(manifest);
      jest
        .spyOn(jobRepository, 'fetchFiltered')
        .mockResolvedValueOnce({ entities: jobs as any, itemCount: 1 });

      const result = await jobService.getJobList(
        {
          chainId,
          jobType: JobType.FORTUNE,
          fields: [JobFieldName.JobDescription],
          escrowAddress,
          status: JobStatus.ACTIVE,
          page: 0,
          pageSize: 10,
          skip: 0,
        },
        workerAddress,
      );

      expect(result.totalResults).toEqual(1);
      expect(result.results[0]).toEqual({
        chainId: 1,
        jobDescription: 'Example Description',
        escrowAddress: escrowAddress,
        jobType: JobType.FORTUNE,
        status: JobStatus.ACTIVE,
      });
      expect(jobService.getManifest).toHaveBeenCalledWith(
        chainId,
        escrowAddress,
      );
    });

    it('should return an array of jobs without calling the manifest', async () => {
      jest.spyOn(jobService, 'getManifest');
      jest
        .spyOn(jobRepository, 'fetchFiltered')
        .mockResolvedValueOnce({ entities: jobs as any, itemCount: 1 });

      const result = await jobService.getJobList(
        {
          chainId,
          jobType: JobType.FORTUNE,
          fields: [JobFieldName.CreatedAt],
          escrowAddress,
          status: JobStatus.ACTIVE,
          page: 0,
          pageSize: 10,
          skip: 0,
        },
        workerAddress,
      );

      expect(result.totalResults).toEqual(1);
      expect(result.results[0]).toEqual({
        chainId: 1,
        createdAt: expect.any(String),
        escrowAddress: escrowAddress,
        jobType: JobType.FORTUNE,
        status: JobStatus.ACTIVE,
      });
      expect(jobService.getManifest).not.toHaveBeenCalled();
    });
  });

  describe('solveJob', () => {
    const assignment = {
      id: 1,
      jobId: 1,
      workerAddress: workerAddress,
      status: AssignmentStatus.ACTIVE,
      job: {
        escrowAddress,
        chainId,
      },
    } as AssignmentEntity;

    beforeAll(async () => {
      (EscrowClient.build as any).mockImplementation(() => ({
        getManifestUrl: jest.fn().mockResolvedValue(MOCK_MANIFEST_URL),
        getJobLauncherAddress: jest
          .fn()
          .mockResolvedValue('0x1234567890123456789012345678901234567893'),
        getRecordingOracleAddress: jest
          .fn()
          .mockResolvedValue('0x1234567890123456789012345678901234567893'),
      }));
    });

    it('should solve a job', async () => {
      const manifest: ManifestDto = {
        requesterTitle: 'Example Title',
        requesterDescription: 'Example Description',
        submissionsRequired: 5,
        fundAmount: 100,
      };

      jest
        .spyOn(assignmentRepository, 'findOne')
        .mockResolvedValue(assignment as AssignmentEntity);

      storageService.downloadJobSolutions = jest.fn().mockResolvedValueOnce([]);

      StorageClient.downloadFileFromUrl = jest
        .fn()
        .mockResolvedValueOnce(manifest);

      const solutionsUrl =
        'http://localhost:9000/solution/0x1234567890123456789012345678901234567890-1.json';

      const recordingOracleURLMock = 'https://example.com/recordingoracle';

      OperatorUtils.getLeader = jest.fn().mockResolvedValue({
        webhookUrl: recordingOracleURLMock,
      });
      storageService.uploadJobSolutions = jest
        .fn()
        .mockResolvedValue(solutionsUrl);

      await jobService.solveJob(assignment.id.toString(), 'solution');
      expect(web3Service.getSigner).toHaveBeenCalledWith(chainId);
      expect(webhookRepository.createUnique).toHaveBeenCalledWith({
        escrowAddress,
        chainId,
        eventType: EventType.SUBMISSION_IN_REVIEW,
        retriesCount: 0,
        status: WebhookStatus.PENDING,
        waitUntil: expect.any(Date),
      });
      expect(assignment.status).toBe(AssignmentStatus.VALIDATION);
    });

    it('should fail if assignment status is not ACTIVE', async () => {

      assignment.status = AssignmentStatus.CANCELED;

      jest
        .spyOn(assignmentRepository, 'findOneByEscrowAndWorker')
        .mockResolvedValue(assignment as AssignmentEntity);

      await expect(
        jobService.solveJob(chainId, escrowAddress, workerAddress, 'solution'),
      ).rejects.toThrow(new BadRequestException(ErrorAssignment.InvalidStatus));
      expect(web3Service.getSigner).toHaveBeenCalledWith(chainId);
    });

    it('should fail if user is not assigned to the job', async () => {
      jest.spyOn(assignmentRepository, 'findOne').mockResolvedValue(null);

      await expect(jobService.solveJob('1', 'solution')).rejects.toThrow(
        'Assignment not found',
      );
    });

    it('should fail if job has already been completed', async () => {
      const manifest: ManifestDto = {
        requesterTitle: 'Example Title',
        requesterDescription: 'Example Description',
        submissionsRequired: 1,
        fundAmount: 100,
      };

      assignment.status = AssignmentStatus.ACTIVE;

      jest
        .spyOn(assignmentRepository, 'findOne')
        .mockResolvedValue(assignment as AssignmentEntity);

      storageService.downloadJobSolutions = jest.fn().mockResolvedValueOnce([
        {
          workerAddress: '0x1234567890123456789012345678901234567892',
          solution: 'test',
        },
      ]);

      StorageClient.downloadFileFromUrl = jest
        .fn()
        .mockResolvedValueOnce(manifest);

      (Encryption.build as any).mockImplementation(() => ({
        decrypt: jest.fn().mockResolvedValue(JSON.stringify(manifest)),
      }));

<<<<<<< HEAD
      const recordingOracleURLMock = 'https://example.com/recordingoracle';

      OperatorUtils.getLeader = jest.fn().mockResolvedValue({
        webhookUrl: recordingOracleURLMock,
      });

      await expect(jobService.solveJob('1', 'solution')).rejects.toThrow(
        'This job has already been completed',
      );
=======
      await expect(
        jobService.solveJob(chainId, escrowAddress, workerAddress, 'solution'),
      ).rejects.toThrow('This job has already been completed');
>>>>>>> e434545d
      expect(web3Service.getSigner).toHaveBeenCalledWith(chainId);
    });

    it('should fail if the escrow address is invalid', async () => {
      const invalidEscrowAddress = 'invalid_address';
      const solution = 'job-solution';

      const invalidAssignment = {
        ...assignment,
        job: { ...assignment.job, escrowAddress: invalidEscrowAddress },
      };

      jest
        .spyOn(assignmentRepository, 'findOne')
        .mockResolvedValue(invalidAssignment as AssignmentEntity);

      await expect(jobService.solveJob('1', solution)).rejects.toThrow(
        'Invalid address',
      );
      expect(web3Service.getSigner).toHaveBeenCalledWith(chainId);
    });

    it('should fail if user has already submitted a solution', async () => {
      const manifest: ManifestDto = {
        requesterTitle: 'Example Title',
        requesterDescription: 'Example Description',
        submissionsRequired: 5,
        fundAmount: 100,
      };

      assignment.status = AssignmentStatus.ACTIVE;

      jest
        .spyOn(assignmentRepository, 'findOne')
        .mockResolvedValue(assignment as AssignmentEntity);

      storageService.downloadJobSolutions = jest.fn().mockResolvedValueOnce([
        {
          workerAddress: workerAddress,
          solution: 'test',
        },
      ]);

<<<<<<< HEAD
      await expect(jobService.solveJob('1', solution)).rejects.toThrow(
        'User has already submitted a solution',
=======
      StorageClient.downloadFileFromUrl = jest
        .fn()
        .mockResolvedValueOnce(manifest);

      (Encryption.build as any).mockImplementation(() => ({
        decrypt: jest.fn().mockResolvedValue(JSON.stringify(manifest)),
      }));

      await expect(
        jobService.solveJob(chainId, escrowAddress, workerAddress, 'solution'),
      ).rejects.toThrow(
        new BadRequestException(ErrorJob.SolutionAlreadySubmitted),
>>>>>>> e434545d
      );
      expect(web3Service.getSigner).toHaveBeenCalledWith(chainId);
    });
  });

  describe('processInvalidJob', () => {
    it('should mark a job solution as invalid', async () => {
      const workerAddress = '0x1234567890123456789012345678901234567891';
      const solution = 'test';

      const jobSolution = {
        workerAddress,
        solution,
      };
      const existingJobSolutions = [jobSolution];
      storageService.downloadJobSolutions = jest
        .fn()
        .mockResolvedValue(existingJobSolutions);
      storageService.uploadJobSolutions = jest.fn();

      await jobService.processInvalidJobSolution({
        chainId,
        escrowAddress,
        eventType: EventType.SUBMISSION_REJECTED,
        eventData: { assignments: [{ assigneeId: workerAddress }] },
      });

      expect(storageService.uploadJobSolutions).toHaveBeenCalledWith(
        escrowAddress,
        chainId,
        [
          {
            workerAddress,
            solution,
            error: true,
          },
        ],
      );
    });

    it('should throw an error if solution was not previously in S3', async () => {
      const exchangeAddress = '0x1234567890123456789012345678901234567892';
      const workerAddress = '0x1234567890123456789012345678901234567891';

      const existingJobSolutions = [
        {
          exchangeAddress,
          workerAddress: '0x1234567890123456789012345678901234567892',
          solution: 'test',
        },
      ];
      storageService.downloadJobSolutions = jest
        .fn()
        .mockResolvedValue(existingJobSolutions);

      await expect(
        jobService.processInvalidJobSolution({
          chainId,
          escrowAddress,
          eventType: EventType.SUBMISSION_REJECTED,
          eventData: { assignments: [{ assigneeId: workerAddress }] },
        }),
      ).rejects.toThrow(`Solution not found in Escrow: ${escrowAddress}`);
    });
  });
});<|MERGE_RESOLUTION|>--- conflicted
+++ resolved
@@ -29,7 +29,7 @@
 import { JobService } from './job.service';
 import { PGPConfigService } from '../../common/config/pgp-config.service';
 import { S3ConfigService } from '../../common/config/s3-config.service';
-import { ErrorJob, ErrorAssignment } from '../../common/constant/errors'; 
+import { ErrorJob, ErrorAssignment } from '../../common/constant/errors';
 import { BadRequestException } from '@nestjs/common';
 
 jest.mock('@human-protocol/sdk', () => ({
@@ -328,16 +328,15 @@
     });
 
     it('should fail if assignment status is not ACTIVE', async () => {
-
       assignment.status = AssignmentStatus.CANCELED;
 
       jest
         .spyOn(assignmentRepository, 'findOneByEscrowAndWorker')
         .mockResolvedValue(assignment as AssignmentEntity);
 
-      await expect(
-        jobService.solveJob(chainId, escrowAddress, workerAddress, 'solution'),
-      ).rejects.toThrow(new BadRequestException(ErrorAssignment.InvalidStatus));
+      await expect(jobService.solveJob('1', 'solution')).rejects.toThrow(
+        new BadRequestException(ErrorAssignment.InvalidStatus),
+      );
       expect(web3Service.getSigner).toHaveBeenCalledWith(chainId);
     });
 
@@ -378,21 +377,9 @@
         decrypt: jest.fn().mockResolvedValue(JSON.stringify(manifest)),
       }));
 
-<<<<<<< HEAD
-      const recordingOracleURLMock = 'https://example.com/recordingoracle';
-
-      OperatorUtils.getLeader = jest.fn().mockResolvedValue({
-        webhookUrl: recordingOracleURLMock,
-      });
-
       await expect(jobService.solveJob('1', 'solution')).rejects.toThrow(
         'This job has already been completed',
       );
-=======
-      await expect(
-        jobService.solveJob(chainId, escrowAddress, workerAddress, 'solution'),
-      ).rejects.toThrow('This job has already been completed');
->>>>>>> e434545d
       expect(web3Service.getSigner).toHaveBeenCalledWith(chainId);
     });
 
@@ -436,10 +423,6 @@
         },
       ]);
 
-<<<<<<< HEAD
-      await expect(jobService.solveJob('1', solution)).rejects.toThrow(
-        'User has already submitted a solution',
-=======
       StorageClient.downloadFileFromUrl = jest
         .fn()
         .mockResolvedValueOnce(manifest);
@@ -448,11 +431,8 @@
         decrypt: jest.fn().mockResolvedValue(JSON.stringify(manifest)),
       }));
 
-      await expect(
-        jobService.solveJob(chainId, escrowAddress, workerAddress, 'solution'),
-      ).rejects.toThrow(
+      await expect(jobService.solveJob('1', 'solution')).rejects.toThrow(
         new BadRequestException(ErrorJob.SolutionAlreadySubmitted),
->>>>>>> e434545d
       );
       expect(web3Service.getSigner).toHaveBeenCalledWith(chainId);
     });
