--- conflicted
+++ resolved
@@ -29,13 +29,9 @@
 import { Web3Service } from '../web3/web3.service';
 import { JobDetailsDto, ManifestDto } from './job.dto';
 import { CaseConverter } from '../../common/utils/case-converter';
-<<<<<<< HEAD
-import { WebhookDto } from '../webhook/webhook.dto';
 import { firstValueFrom } from 'rxjs';
 import { ethers } from 'ethers';
-=======
 import { RejectionEventData, WebhookDto } from '../webhook/webhook.dto';
->>>>>>> 8a09fa44
 
 @Injectable()
 export class JobService {
