import {
  ChainId,
  EscrowClient,
  EscrowStatus,
  EscrowUtils,
  StakingClient,
} from '@human-protocol/sdk';
import { HttpService } from '@nestjs/axios';
import {
  BadRequestException,
  Inject,
  Injectable,
  Logger,
  NotFoundException,
} from '@nestjs/common';
import { ConfigService } from '@nestjs/config';
import { ISolution } from 'src/common/interfaces/job';
import { ConfigNames } from '../../common/config';
import {
  ESCROW_FAILED_ENDPOINT,
  HEADER_SIGNATURE_KEY,
} from '../../common/constant';
import { EventType } from '../../common/enums/webhook';
import { signMessage } from '../../common/utils/signature';
import { StorageService } from '../storage/storage.service';
import { Web3Service } from '../web3/web3.service';
import {
  EscrowFailedWebhookDto,
  InvalidJobDto,
  JobDetailsDto,
  ManifestDto,
} from './job.dto';

@Injectable()
export class JobService {
  public readonly logger = new Logger(JobService.name);
  private storage: {
    [key: string]: string[];
  } = {};

  constructor(
    private readonly configService: ConfigService,
    @Inject(Web3Service)
    private readonly web3Service: Web3Service,
    @Inject(StorageService)
    private readonly storageService: StorageService,
    private readonly httpService: HttpService,
  ) {}

  public async getDetails(
    chainId: number,
    escrowAddress: string,
  ): Promise<JobDetailsDto> {
    const manifest = await this.getManifest(chainId, escrowAddress);

    const existingJobSolutions = await this.storageService.downloadJobSolutions(
      escrowAddress,
      chainId,
    );

<<<<<<< HEAD
    if (!manifest) {
      const signer = this.web3Service.getSigner(chainId);
      const escrowClient = await EscrowClient.build(signer);
      const jobLauncherAddress = await escrowClient.getJobLauncherAddress(
        escrowAddress,
      );
      const stakingClient = await StakingClient.build(signer);
      const leader = await stakingClient.getLeader(jobLauncherAddress);
      const jobLauncherWebhookUrl = leader?.webhookUrl;

      if (!jobLauncherWebhookUrl) {
        throw new NotFoundException('Unable to get Job Launcher webhook URL');
      }

      const body: EscrowFailedWebhookDto = {
        escrow_address: escrowAddress,
        chain_id: chainId,
        event_type: EventType.TASK_CREATION_FAILED,
        reason: 'Unable to get manifest',
      };
      await this.sendWebhook(
        jobLauncherWebhookUrl + ESCROW_FAILED_ENDPOINT,
        body,
      );
      throw new NotFoundException('Unable to get manifest');
=======
    if (
      existingJobSolutions.filter((solution) => !solution.invalid).length >=
      manifest.submissionsRequired
    ) {
      throw new BadRequestException('This job has already been completed');
>>>>>>> 7d61f13c
    }

    return {
      escrowAddress,
      chainId,
      manifest: {
        ...manifest,
      },
    };
  }

  public async getPendingJobs(
    chainId: number,
    workerAddress: string,
  ): Promise<string[]> {
    const escrows = await EscrowUtils.getEscrows({
      status: EscrowStatus.Pending,
      networks: [chainId],
    });

    return escrows
      .filter(
        (escrow) => !this.storage[escrow.address]?.includes(workerAddress),
      )
      .map((escrow) => escrow.address);
  }

  public async solveJob(
    chainId: number,
    escrowAddress: string,
    workerAddress: string,
    solution: string,
  ): Promise<void> {
    const signer = this.web3Service.getSigner(chainId);
    const escrowClient = await EscrowClient.build(signer);
    const recordingOracleAddress = await escrowClient.getRecordingOracleAddress(
      escrowAddress,
    );

    const stakingClient = await StakingClient.build(signer);
    const leader = await stakingClient.getLeader(recordingOracleAddress);

    const recordingOracleWebhookUrl = leader?.webhookUrl;
    if (!recordingOracleWebhookUrl)
      throw new NotFoundException('Unable to get Recording Oracle webhook URL');

    const solutionsUrl = await this.addSolution(
      chainId,
      escrowAddress,
      workerAddress,
      signer.address,
      solution,
    );

    await this.sendWebhook(recordingOracleWebhookUrl, {
      escrowAddress: escrowAddress,
      chainId: chainId,
      solutionsUrl: solutionsUrl,
    });
  }

  public async processInvalidJobSolution(
    invalidJobSolution: InvalidJobDto,
  ): Promise<void> {
    const existingJobSolutions = await this.storageService.downloadJobSolutions(
      invalidJobSolution.escrowAddress,
      invalidJobSolution.chainId,
    );

    const foundSolution = existingJobSolutions.find(
      (sol) => sol.workerAddress === invalidJobSolution.workerAddress,
    );

    if (foundSolution) {
      foundSolution.invalid = true;
    } else {
      throw new BadRequestException(
        `Solution not found in Escrow: ${invalidJobSolution.escrowAddress}`,
      );
    }

    await this.storageService.uploadJobSolutions(
      this.web3Service.getSigner(invalidJobSolution.chainId).address,
      invalidJobSolution.escrowAddress,
      invalidJobSolution.chainId,
      existingJobSolutions,
    );
  }

  private async addSolution(
    chainId: ChainId,
    escrowAddress: string,
    workerAddress: string,
    exchangeAddress: string,
    solution: string,
  ): Promise<string> {
    const existingJobSolutions = await this.storageService.downloadJobSolutions(
      escrowAddress,
      chainId,
    );

    if (
      existingJobSolutions.find(
        (solution) => solution.workerAddress === workerAddress,
      )
    ) {
      throw new BadRequestException('User has already submitted a solution');
    }

    const manifest = await this.getManifest(chainId, escrowAddress);
    if (
      existingJobSolutions.filter((solution) => !solution.invalid).length >=
      manifest.submissionsRequired
    ) {
      throw new BadRequestException('This job has already been completed');
    }

    const newJobSolutions: ISolution[] = [
      ...existingJobSolutions,
      {
        workerAddress: workerAddress,
        solution: solution,
      },
    ];

    const url = await this.storageService.uploadJobSolutions(
      exchangeAddress,
      escrowAddress,
      chainId,
      newJobSolutions,
    );

    return url;
  }

  private async sendWebhook(url: string, body: any): Promise<void> {
    const signedBody = await signMessage(
      body,
      this.configService.get(ConfigNames.WEB3_PRIVATE_KEY)!,
    );
    await this.httpService.post(url, body, {
      headers: { [HEADER_SIGNATURE_KEY]: signedBody },
    });
  }

  private async getManifest(
    chainId: number,
    escrowAddress: string,
  ): Promise<ManifestDto> {
    const reputationOracleURL = this.configService.get(
      ConfigNames.REPUTATION_ORACLE_URL,
    );

    if (!reputationOracleURL)
      throw new NotFoundException('Unable to get Reputation Oracle URL');

    const manifest = await this.httpService.axiosRef
      .get<any>(
        reputationOracleURL +
          `/manifest?chainId=${chainId}&escrowAddress=${escrowAddress}`,
      )
      .then((res) => res.data);

    if (!manifest) {
      const signer = this.web3Service.getSigner(chainId);
      const escrowClient = await EscrowClient.build(signer);
      const jobLauncherAddress = await escrowClient.getJobLauncherAddress(
        escrowAddress,
      );
      const kvstore = await KVStoreClient.build(signer);
      const jobLauncherWebhookUrl = await kvstore.get(
        jobLauncherAddress,
        KVStoreKeys.webhook_url,
      );
      const body: EscrowFailedWebhookDto = {
        escrow_address: escrowAddress,
        chain_id: chainId,
        event_type: EventType.TASK_CREATION_FAILED,
        reason: 'Unable to get manifest',
      };
      await this.sendWebhook(
        jobLauncherWebhookUrl + ESCROW_FAILED_ENDPOINT,
        body,
      );
      throw new NotFoundException('Unable to get manifest');
    } else return manifest;
  }
}<|MERGE_RESOLUTION|>--- conflicted
+++ resolved
@@ -58,7 +58,174 @@
       chainId,
     );
 
-<<<<<<< HEAD
+    if (
+      existingJobSolutions.filter((solution) => !solution.invalid).length >=
+      manifest.submissionsRequired
+    ) {
+      throw new BadRequestException('This job has already been completed');
+    }
+
+    return {
+      escrowAddress,
+      chainId,
+      manifest: {
+        ...manifest,
+      },
+    };
+  }
+
+  public async getPendingJobs(
+    chainId: number,
+    workerAddress: string,
+  ): Promise<string[]> {
+    const escrows = await EscrowUtils.getEscrows({
+      status: EscrowStatus.Pending,
+      networks: [chainId],
+    });
+
+    return escrows
+      .filter(
+        (escrow) => !this.storage[escrow.address]?.includes(workerAddress),
+      )
+      .map((escrow) => escrow.address);
+  }
+
+  public async solveJob(
+    chainId: number,
+    escrowAddress: string,
+    workerAddress: string,
+    solution: string,
+  ): Promise<void> {
+    const signer = this.web3Service.getSigner(chainId);
+    const escrowClient = await EscrowClient.build(signer);
+    const recordingOracleAddress = await escrowClient.getRecordingOracleAddress(
+      escrowAddress,
+    );
+
+    const stakingClient = await StakingClient.build(signer);
+    const leader = await stakingClient.getLeader(recordingOracleAddress);
+
+    const recordingOracleWebhookUrl = leader?.webhookUrl;
+    if (!recordingOracleWebhookUrl)
+      throw new NotFoundException('Unable to get Recording Oracle webhook URL');
+
+    const solutionsUrl = await this.addSolution(
+      chainId,
+      escrowAddress,
+      workerAddress,
+      signer.address,
+      solution,
+    );
+
+    await this.sendWebhook(recordingOracleWebhookUrl, {
+      escrowAddress: escrowAddress,
+      chainId: chainId,
+      solutionsUrl: solutionsUrl,
+    });
+  }
+
+  public async processInvalidJobSolution(
+    invalidJobSolution: InvalidJobDto,
+  ): Promise<void> {
+    const existingJobSolutions = await this.storageService.downloadJobSolutions(
+      invalidJobSolution.escrowAddress,
+      invalidJobSolution.chainId,
+    );
+
+    const foundSolution = existingJobSolutions.find(
+      (sol) => sol.workerAddress === invalidJobSolution.workerAddress,
+    );
+
+    if (foundSolution) {
+      foundSolution.invalid = true;
+    } else {
+      throw new BadRequestException(
+        `Solution not found in Escrow: ${invalidJobSolution.escrowAddress}`,
+      );
+    }
+
+    await this.storageService.uploadJobSolutions(
+      this.web3Service.getSigner(invalidJobSolution.chainId).address,
+      invalidJobSolution.escrowAddress,
+      invalidJobSolution.chainId,
+      existingJobSolutions,
+    );
+  }
+
+  private async addSolution(
+    chainId: ChainId,
+    escrowAddress: string,
+    workerAddress: string,
+    exchangeAddress: string,
+    solution: string,
+  ): Promise<string> {
+    const existingJobSolutions = await this.storageService.downloadJobSolutions(
+      escrowAddress,
+      chainId,
+    );
+
+    if (
+      existingJobSolutions.find(
+        (solution) => solution.workerAddress === workerAddress,
+      )
+    ) {
+      throw new BadRequestException('User has already submitted a solution');
+    }
+
+    const manifest = await this.getManifest(chainId, escrowAddress);
+    if (
+      existingJobSolutions.filter((solution) => !solution.invalid).length >=
+      manifest.submissionsRequired
+    ) {
+      throw new BadRequestException('This job has already been completed');
+    }
+
+    const newJobSolutions: ISolution[] = [
+      ...existingJobSolutions,
+      {
+        workerAddress: workerAddress,
+        solution: solution,
+      },
+    ];
+
+    const url = await this.storageService.uploadJobSolutions(
+      exchangeAddress,
+      escrowAddress,
+      chainId,
+      newJobSolutions,
+    );
+
+    return url;
+  }
+
+  private async sendWebhook(url: string, body: any): Promise<void> {
+    const signedBody = await signMessage(
+      body,
+      this.configService.get(ConfigNames.WEB3_PRIVATE_KEY)!,
+    );
+    await this.httpService.post(url, body, {
+      headers: { [HEADER_SIGNATURE_KEY]: signedBody },
+    });
+  }
+
+  private async getManifest(
+    chainId: number,
+    escrowAddress: string,
+  ): Promise<ManifestDto> {
+    const reputationOracleURL = this.configService.get(
+      ConfigNames.REPUTATION_ORACLE_URL,
+    );
+
+    if (!reputationOracleURL)
+      throw new NotFoundException('Unable to get Reputation Oracle URL');
+
+    const manifest = await this.httpService.axiosRef
+      .get<any>(
+        reputationOracleURL +
+          `/manifest?chainId=${chainId}&escrowAddress=${escrowAddress}`,
+      )
+      .then((res) => res.data);
+
     if (!manifest) {
       const signer = this.web3Service.getSigner(chainId);
       const escrowClient = await EscrowClient.build(signer);
@@ -66,205 +233,13 @@
         escrowAddress,
       );
       const stakingClient = await StakingClient.build(signer);
-      const leader = await stakingClient.getLeader(jobLauncherAddress);
-      const jobLauncherWebhookUrl = leader?.webhookUrl;
+      const jobLauncher = await stakingClient.getLeader(jobLauncherAddress);
+      const jobLauncherWebhookUrl = jobLauncher?.webhookUrl;
 
       if (!jobLauncherWebhookUrl) {
         throw new NotFoundException('Unable to get Job Launcher webhook URL');
       }
 
-      const body: EscrowFailedWebhookDto = {
-        escrow_address: escrowAddress,
-        chain_id: chainId,
-        event_type: EventType.TASK_CREATION_FAILED,
-        reason: 'Unable to get manifest',
-      };
-      await this.sendWebhook(
-        jobLauncherWebhookUrl + ESCROW_FAILED_ENDPOINT,
-        body,
-      );
-      throw new NotFoundException('Unable to get manifest');
-=======
-    if (
-      existingJobSolutions.filter((solution) => !solution.invalid).length >=
-      manifest.submissionsRequired
-    ) {
-      throw new BadRequestException('This job has already been completed');
->>>>>>> 7d61f13c
-    }
-
-    return {
-      escrowAddress,
-      chainId,
-      manifest: {
-        ...manifest,
-      },
-    };
-  }
-
-  public async getPendingJobs(
-    chainId: number,
-    workerAddress: string,
-  ): Promise<string[]> {
-    const escrows = await EscrowUtils.getEscrows({
-      status: EscrowStatus.Pending,
-      networks: [chainId],
-    });
-
-    return escrows
-      .filter(
-        (escrow) => !this.storage[escrow.address]?.includes(workerAddress),
-      )
-      .map((escrow) => escrow.address);
-  }
-
-  public async solveJob(
-    chainId: number,
-    escrowAddress: string,
-    workerAddress: string,
-    solution: string,
-  ): Promise<void> {
-    const signer = this.web3Service.getSigner(chainId);
-    const escrowClient = await EscrowClient.build(signer);
-    const recordingOracleAddress = await escrowClient.getRecordingOracleAddress(
-      escrowAddress,
-    );
-
-    const stakingClient = await StakingClient.build(signer);
-    const leader = await stakingClient.getLeader(recordingOracleAddress);
-
-    const recordingOracleWebhookUrl = leader?.webhookUrl;
-    if (!recordingOracleWebhookUrl)
-      throw new NotFoundException('Unable to get Recording Oracle webhook URL');
-
-    const solutionsUrl = await this.addSolution(
-      chainId,
-      escrowAddress,
-      workerAddress,
-      signer.address,
-      solution,
-    );
-
-    await this.sendWebhook(recordingOracleWebhookUrl, {
-      escrowAddress: escrowAddress,
-      chainId: chainId,
-      solutionsUrl: solutionsUrl,
-    });
-  }
-
-  public async processInvalidJobSolution(
-    invalidJobSolution: InvalidJobDto,
-  ): Promise<void> {
-    const existingJobSolutions = await this.storageService.downloadJobSolutions(
-      invalidJobSolution.escrowAddress,
-      invalidJobSolution.chainId,
-    );
-
-    const foundSolution = existingJobSolutions.find(
-      (sol) => sol.workerAddress === invalidJobSolution.workerAddress,
-    );
-
-    if (foundSolution) {
-      foundSolution.invalid = true;
-    } else {
-      throw new BadRequestException(
-        `Solution not found in Escrow: ${invalidJobSolution.escrowAddress}`,
-      );
-    }
-
-    await this.storageService.uploadJobSolutions(
-      this.web3Service.getSigner(invalidJobSolution.chainId).address,
-      invalidJobSolution.escrowAddress,
-      invalidJobSolution.chainId,
-      existingJobSolutions,
-    );
-  }
-
-  private async addSolution(
-    chainId: ChainId,
-    escrowAddress: string,
-    workerAddress: string,
-    exchangeAddress: string,
-    solution: string,
-  ): Promise<string> {
-    const existingJobSolutions = await this.storageService.downloadJobSolutions(
-      escrowAddress,
-      chainId,
-    );
-
-    if (
-      existingJobSolutions.find(
-        (solution) => solution.workerAddress === workerAddress,
-      )
-    ) {
-      throw new BadRequestException('User has already submitted a solution');
-    }
-
-    const manifest = await this.getManifest(chainId, escrowAddress);
-    if (
-      existingJobSolutions.filter((solution) => !solution.invalid).length >=
-      manifest.submissionsRequired
-    ) {
-      throw new BadRequestException('This job has already been completed');
-    }
-
-    const newJobSolutions: ISolution[] = [
-      ...existingJobSolutions,
-      {
-        workerAddress: workerAddress,
-        solution: solution,
-      },
-    ];
-
-    const url = await this.storageService.uploadJobSolutions(
-      exchangeAddress,
-      escrowAddress,
-      chainId,
-      newJobSolutions,
-    );
-
-    return url;
-  }
-
-  private async sendWebhook(url: string, body: any): Promise<void> {
-    const signedBody = await signMessage(
-      body,
-      this.configService.get(ConfigNames.WEB3_PRIVATE_KEY)!,
-    );
-    await this.httpService.post(url, body, {
-      headers: { [HEADER_SIGNATURE_KEY]: signedBody },
-    });
-  }
-
-  private async getManifest(
-    chainId: number,
-    escrowAddress: string,
-  ): Promise<ManifestDto> {
-    const reputationOracleURL = this.configService.get(
-      ConfigNames.REPUTATION_ORACLE_URL,
-    );
-
-    if (!reputationOracleURL)
-      throw new NotFoundException('Unable to get Reputation Oracle URL');
-
-    const manifest = await this.httpService.axiosRef
-      .get<any>(
-        reputationOracleURL +
-          `/manifest?chainId=${chainId}&escrowAddress=${escrowAddress}`,
-      )
-      .then((res) => res.data);
-
-    if (!manifest) {
-      const signer = this.web3Service.getSigner(chainId);
-      const escrowClient = await EscrowClient.build(signer);
-      const jobLauncherAddress = await escrowClient.getJobLauncherAddress(
-        escrowAddress,
-      );
-      const kvstore = await KVStoreClient.build(signer);
-      const jobLauncherWebhookUrl = await kvstore.get(
-        jobLauncherAddress,
-        KVStoreKeys.webhook_url,
-      );
       const body: EscrowFailedWebhookDto = {
         escrow_address: escrowAddress,
         chain_id: chainId,
