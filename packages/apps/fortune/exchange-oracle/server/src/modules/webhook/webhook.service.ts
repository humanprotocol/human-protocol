/* eslint-disable @typescript-eslint/no-non-null-assertion */
import { ChainId, EscrowClient, OperatorUtils } from '@human-protocol/sdk';
import { HttpService } from '@nestjs/axios';
import { Injectable } from '@nestjs/common';
import { firstValueFrom } from 'rxjs';

import { ServerConfigService } from '../../common/config/server-config.service';
import { Web3ConfigService } from '../../common/config/web3-config.service';
import { HEADER_SIGNATURE_KEY } from '../../common/constant';
import { ErrorWebhook } from '../../common/constant/errors';
import { EventType, WebhookStatus } from '../../common/enums/webhook';
import { NotFoundError, ValidationError } from '../../common/errors';
import { transformKeysFromCamelToSnake } from '../../common/utils/case-converter';
import { formatAxiosError } from '../../common/utils/http';
import { signMessage } from '../../common/utils/signature';
import logger from '../../logger';
import { JobService } from '../job/job.service';
import { StorageService } from '../storage/storage.service';
import { Web3Service } from '../web3/web3.service';
import { WebhookDto } from './webhook.dto';
import { WebhookEntity } from './webhook.entity';
import { WebhookRepository } from './webhook.repository';

@Injectable()
export class WebhookService {
  private readonly logger = logger.child({ context: WebhookService.name });

  constructor(
    private readonly webhookRepository: WebhookRepository,
    private readonly jobService: JobService,
    private readonly web3ConfigService: Web3ConfigService,
    private readonly serverConfigService: ServerConfigService,
    private readonly httpService: HttpService,
    private readonly web3Service: Web3Service,
    private readonly storageService: StorageService,
  ) {}

  public async handleWebhook(webhook: WebhookDto): Promise<void> {
    switch (webhook.eventType) {
      case EventType.ESCROW_CREATED:
        await this.jobService.createJob(webhook);
        break;

      case EventType.ESCROW_COMPLETED:
        await this.jobService.completeJob(webhook);
        break;

      case EventType.CANCELLATION_REQUESTED:
        await this.jobService.cancelJob(webhook);
        break;

      case EventType.SUBMISSION_REJECTED:
        await this.jobService.processInvalidJobSolution(webhook);
        break;

      case EventType.ABUSE_DETECTED:
        await this.jobService.cancelJob(webhook);
        break;
<<<<<<< HEAD

      case EventType.ESCROW_CANCELED:
        return;

=======
>>>>>>> d5f21bdd
      default:
        throw new ValidationError(
          `Invalid webhook event type: ${webhook.eventType}`,
        );
    }
  }

  /**
   * Send a webhook with the provided data.
   * @param webhook - Webhook entity containing data for the webhook.
   * @returns {Promise<void>} - Returns a promise that resolves when the operation is complete.
   * @throws {Error} - Throws an error if an issue occurs during the process.
   */
  public async sendWebhook(webhook: WebhookEntity): Promise<void> {
    // Configure the HTTP request object.
    let config = {};
    const webhookUrl = await this.getOracleWebhookUrl(
      webhook.escrowAddress,
      webhook.chainId,
      webhook.eventType,
    );

    // Check if the webhook URL was found.
    if (!webhookUrl) {
      throw new Error(ErrorWebhook.UrlNotFound);
    }

    // Build the webhook data object based on the oracle type.
    const webhookData: WebhookDto = {
      escrowAddress: webhook.escrowAddress,
      chainId: webhook.chainId,
      eventType: webhook.eventType,
    };
    if (webhook.eventType === EventType.SUBMISSION_IN_REVIEW) {
      webhookData.eventData = {
        solutionsUrl: this.storageService.getJobUrl(
          webhook.escrowAddress,
          webhook.chainId,
        ),
      };
    }
    if (webhook.eventType === EventType.ESCROW_FAILED) {
      webhookData.eventData = {
        reason: webhook.failureDetail,
      };
    }
    const transformedWebhook: any = transformKeysFromCamelToSnake(webhookData);

    const signedBody = await signMessage(
      transformedWebhook,
      this.web3ConfigService.privateKey,
    );

    config = {
      headers: { [HEADER_SIGNATURE_KEY]: signedBody },
    };

    // Make the HTTP request to the webhook.
    try {
      await firstValueFrom(
        this.httpService.post(webhookUrl, transformedWebhook, config),
      );
    } catch (error) {
      const formattedError = formatAxiosError(error);
      this.logger.error('Webhook not sent', {
        webhookId: webhook.id,
        error: formattedError,
      });
      throw new Error(formattedError.message);
    }
  }

  /**
   * Handles errors that occur during webhook processing.
   * It logs the error and, based on retry count, updates the webhook status accordingly.
   * @param webhookEntity - The entity representing the webhook data.
   * @param error - The error object thrown during processing.
   * @returns {Promise<void>} - Returns a promise that resolves when the operation is complete.
   */
  public async handleWebhookError(webhookEntity: WebhookEntity): Promise<void> {
    if (webhookEntity.retriesCount >= this.serverConfigService.maxRetryCount) {
      webhookEntity.status = WebhookStatus.FAILED;
    } else {
      webhookEntity.waitUntil = new Date();
      webhookEntity.retriesCount = webhookEntity.retriesCount + 1;
    }
    this.webhookRepository.updateOne(webhookEntity);
  }

  /**
   * Get the webhook URL from the oracle.
   * @param escrowAddress - Escrow contract address.
   * @param chainId - Chain ID.
   * @param eventType - Webhook event type.
   * @returns {Promise<string>} - Returns the webhook URL.
   */
  private async getOracleWebhookUrl(
    escrowAddress: string,
    chainId: ChainId,
    eventType: EventType,
  ): Promise<string | undefined> {
    // Get the signer for the given chain.
    const signer = this.web3Service.getSigner(chainId);
    const escrowClient = await EscrowClient.build(signer);
    let oracleAddress: string;
    switch (eventType) {
      case EventType.ESCROW_FAILED:
        oracleAddress = await escrowClient.getJobLauncherAddress(escrowAddress);
        break;
      case EventType.SUBMISSION_IN_REVIEW:
        oracleAddress =
          await escrowClient.getRecordingOracleAddress(escrowAddress);
        break;
      default:
        throw new ValidationError('Invalid outgoing event type');
    }
    const oracle = await OperatorUtils.getOperator(chainId, oracleAddress);
    if (!oracle) {
      throw new NotFoundError('Oracle not found');
    }
    if (!oracle.webhookUrl) {
      throw new NotFoundError('Oracle webhook URL not found');
    }

    return oracle.webhookUrl;
  }
}<|MERGE_RESOLUTION|>--- conflicted
+++ resolved
@@ -56,13 +56,10 @@
       case EventType.ABUSE_DETECTED:
         await this.jobService.cancelJob(webhook);
         break;
-<<<<<<< HEAD
 
       case EventType.ESCROW_CANCELED:
         return;
 
-=======
->>>>>>> d5f21bdd
       default:
         throw new ValidationError(
           `Invalid webhook event type: ${webhook.eventType}`,
