--- conflicted
+++ resolved
@@ -1,11 +1,7 @@
 import { Controller, Get, Redirect } from '@nestjs/common';
 
-<<<<<<< HEAD
 import { Public } from './common/decorators';
-=======
-import { Public } from '@/common/decorators';
 import { ApiExcludeController } from '@nestjs/swagger';
->>>>>>> 8a09fa44
 
 @Controller('/')
 @ApiExcludeController()
