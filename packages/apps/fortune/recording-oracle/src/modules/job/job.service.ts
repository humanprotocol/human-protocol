import {
  EscrowClient,
  EscrowStatus,
  KVStoreClient,
  KVStoreKeys,
} from '@human-protocol/sdk';
import { HttpService } from '@nestjs/axios';
import {
  BadRequestException,
  Inject,
  Injectable,
  Logger,
} from '@nestjs/common';
import { ethers } from 'ethers';
import * as Minio from 'minio';

import {
  ServerConfigType,
  Web3ConfigType,
  serverConfigKey,
  web3ConfigKey,
} from '../../common/config';
import { ErrorJob } from '../../common/constants/errors';
import { JobRequestType, SolutionError } from '../../common/enums/job';
import { IManifest, ISolution } from '../../common/interfaces/job';
import { checkCurseWords } from '../../common/utils/curseWords';
import { sendWebhook } from '../../common/utils/webhook';
import { StorageService } from '../storage/storage.service';
import { Web3Service } from '../web3/web3.service';
<<<<<<< HEAD
import { EventData, JobSolutionsRequestDto, WebhookBody } from './job.dto';
import { EventType } from '../../common/enums/webhook';
=======
import { EventType } from '@/common/enums/webhook';
import {
  AssignmentRejection,
  SolutionEventData,
  WebhookDto,
} from '../webhook/webhook.dto';
>>>>>>> 8a09fa44

@Injectable()
export class JobService {
  public readonly logger = new Logger(JobService.name);
  public readonly minioClient: Minio.Client;

  constructor(
    @Inject(web3ConfigKey)
    private web3Config: Web3ConfigType,
    @Inject(Web3Service)
    private readonly web3Service: Web3Service,
    @Inject(StorageService)
    private readonly storageService: StorageService,
    private readonly httpService: HttpService,
  ) {}

  private processSolutions(
    exchangeSolutions: ISolution[],
    recordingSolutions: ISolution[],
  ) {
    const errorSolutions: ISolution[] = [];
    const uniqueSolutions: ISolution[] = [];

    const filteredExchangeSolution = exchangeSolutions.filter(
      (exchangeSolution) => !exchangeSolution.error,
    );

    filteredExchangeSolution.forEach((exchangeSolution) => {
      if (errorSolutions.includes(exchangeSolution)) return;

      const duplicatedInRecording = recordingSolutions.filter(
        (solution) =>
          solution.workerAddress === exchangeSolution.workerAddress ||
          solution.solution === exchangeSolution.solution,
      );

      if (duplicatedInRecording.length === 0) {
        const duplicatedInExchange = filteredExchangeSolution.filter(
          (solution) =>
            solution.workerAddress === exchangeSolution.workerAddress ||
            solution.solution === exchangeSolution.solution,
        );
        if (duplicatedInExchange.length > 1) {
          duplicatedInExchange.forEach((duplicated) => {
            if (
              (duplicated.solution !== exchangeSolution.solution ||
                duplicated.workerAddress !== exchangeSolution.workerAddress) &&
              !errorSolutions.includes(duplicated)
            ) {
              errorSolutions.push({
                ...duplicated,
                error: SolutionError.Duplicated,
              });
            }
          });
        }
        if (checkCurseWords(exchangeSolution.solution))
          errorSolutions.push({
            ...exchangeSolution,
            error: SolutionError.CurseWord,
          });
        else uniqueSolutions.push(exchangeSolution);
      }
    });
    return { errorSolutions, uniqueSolutions };
  }

  async processJobSolution(webhook: WebhookDto): Promise<string> {
    const signer = this.web3Service.getSigner(webhook.chainId);
    const escrowClient = await EscrowClient.build(signer);
    const kvstoreClient = await KVStoreClient.build(signer);

    const recordingOracleAddress = await escrowClient.getRecordingOracleAddress(
      webhook.escrowAddress,
    );
    if (
      ethers.getAddress(recordingOracleAddress) !== (await signer.getAddress())
    ) {
      this.logger.log(ErrorJob.AddressMismatches, JobService.name);
      throw new BadRequestException(ErrorJob.AddressMismatches);
    }

    const escrowStatus = await escrowClient.getStatus(webhook.escrowAddress);
    if (
      escrowStatus !== EscrowStatus.Pending &&
      escrowStatus !== EscrowStatus.Partial
    ) {
      this.logger.log(ErrorJob.InvalidStatus, JobService.name);
      throw new BadRequestException(ErrorJob.InvalidStatus);
    }

    const manifestUrl = await escrowClient.getManifestUrl(
      webhook.escrowAddress,
    );
    const { submissionsRequired, requestType }: IManifest =
      await this.storageService.download(manifestUrl);

    if (!submissionsRequired || !requestType) {
      this.logger.log(ErrorJob.InvalidManifest, JobService.name);
      throw new BadRequestException(ErrorJob.InvalidManifest);
    }

    if (requestType !== JobRequestType.FORTUNE) {
      this.logger.log(ErrorJob.InvalidJobType, JobService.name);
      throw new BadRequestException(ErrorJob.InvalidJobType);
    }

    const existingJobSolutionsURL =
      await escrowClient.getIntermediateResultsUrl(webhook.escrowAddress);

    const existingJobSolutions = await this.storageService.download(
<<<<<<< HEAD
      existingJobSolutionsURL,
=======
      this.storageService.getJobUrl(webhook.escrowAddress, webhook.chainId),
>>>>>>> 8a09fa44
    );

    if (existingJobSolutions.length >= submissionsRequired) {
      this.logger.log(
        ErrorJob.AllSolutionsHaveAlreadyBeenSent,
        JobService.name,
      );
      throw new BadRequestException(ErrorJob.AllSolutionsHaveAlreadyBeenSent);
    }

    const exchangeJobSolutions: ISolution[] =
      await this.storageService.download(
        (webhook.eventData as SolutionEventData)?.solutionsUrl,
      );

    const { errorSolutions, uniqueSolutions } = this.processSolutions(
      exchangeJobSolutions,
      existingJobSolutions,
    );

    const recordingOracleSolutions: ISolution[] = [
      ...existingJobSolutions,
      ...uniqueSolutions,
      ...errorSolutions,
    ];

    const jobSolutionUploaded = await this.storageService.uploadJobSolutions(
      webhook.escrowAddress,
      webhook.chainId,
      recordingOracleSolutions,
    );

<<<<<<< HEAD
    await escrowClient.storeResults(
      jobSolution.escrowAddress,
      jobSolutionUploaded.url,
      jobSolutionUploaded.hash,
    );
=======
    if (!existingJobSolutionsURL) {
      await escrowClient.storeResults(
        webhook.escrowAddress,
        jobSolutionUploaded.url,
        jobSolutionUploaded.hash,
      );
    }

    // TODO: Uncomment this to read reputation oracle URL from KVStore
    // const reputationOracleAddress = await escrowClient.getReputationOracleAddress(jobSolution.escrowAddress);
    // const reputationOracleURL = (await kvstoreClient.get(reputationOracleAddress, "url")) as string;
>>>>>>> 8a09fa44

    const reputationOracleAddress =
      await escrowClient.getReputationOracleAddress(jobSolution.escrowAddress);
    const reputationOracleWebhook = (await kvstoreClient.get(
      reputationOracleAddress,
      KVStoreKeys.webhookUrl,
    )) as string;

    if (
      recordingOracleSolutions.filter((solution) => !solution.error).length >=
      submissionsRequired
    ) {
      await sendWebhook(
        this.httpService,
        this.logger,
        reputationOracleWebhook,
        {
          chainId: webhook.chainId,
          escrowAddress: webhook.escrowAddress,
          eventType: EventType.ESCROW_RECORDED,
        },
        this.web3Config.web3PrivateKey,
      );

      return 'The requested job is completed.';
    }
    if (errorSolutions.length) {
      const exchangeOracleURL = (await kvstoreClient.get(
        await escrowClient.getExchangeOracleAddress(webhook.escrowAddress),
        KVStoreKeys.webhookUrl,
      )) as string;

      const eventData: AssignmentRejection[] = errorSolutions.map(
        (solution) => ({
          assigneeId: solution.workerAddress,
          reason: solution.error as SolutionError,
        }),
      );

      const webhookBody: WebhookDto = {
        escrowAddress: webhook.escrowAddress,
        chainId: webhook.chainId,
        eventType: EventType.SUBMISSION_REJECTED,
        eventData: { assignments: eventData },
      };

      await sendWebhook(
        this.httpService,
        this.logger,
        exchangeOracleURL,
        webhookBody,
        this.web3Config.web3PrivateKey,
      );
    }

    return 'Solutions recorded.';
  }
}<|MERGE_RESOLUTION|>--- conflicted
+++ resolved
@@ -27,17 +27,12 @@
 import { sendWebhook } from '../../common/utils/webhook';
 import { StorageService } from '../storage/storage.service';
 import { Web3Service } from '../web3/web3.service';
-<<<<<<< HEAD
-import { EventData, JobSolutionsRequestDto, WebhookBody } from './job.dto';
 import { EventType } from '../../common/enums/webhook';
-=======
-import { EventType } from '@/common/enums/webhook';
 import {
   AssignmentRejection,
   SolutionEventData,
   WebhookDto,
 } from '../webhook/webhook.dto';
->>>>>>> 8a09fa44
 
 @Injectable()
 export class JobService {
@@ -148,13 +143,12 @@
     const existingJobSolutionsURL =
       await escrowClient.getIntermediateResultsUrl(webhook.escrowAddress);
 
-    const existingJobSolutions = await this.storageService.download(
-<<<<<<< HEAD
-      existingJobSolutionsURL,
-=======
-      this.storageService.getJobUrl(webhook.escrowAddress, webhook.chainId),
->>>>>>> 8a09fa44
-    );
+    let existingJobSolutions: ISolution[] = [];
+    if (existingJobSolutionsURL) {
+      existingJobSolutions = await this.storageService.download(
+        existingJobSolutionsURL,
+      );
+    }
 
     if (existingJobSolutions.length >= submissionsRequired) {
       this.logger.log(
@@ -186,28 +180,14 @@
       recordingOracleSolutions,
     );
 
-<<<<<<< HEAD
     await escrowClient.storeResults(
-      jobSolution.escrowAddress,
+      webhook.escrowAddress,
       jobSolutionUploaded.url,
       jobSolutionUploaded.hash,
     );
-=======
-    if (!existingJobSolutionsURL) {
-      await escrowClient.storeResults(
-        webhook.escrowAddress,
-        jobSolutionUploaded.url,
-        jobSolutionUploaded.hash,
-      );
-    }
-
-    // TODO: Uncomment this to read reputation oracle URL from KVStore
-    // const reputationOracleAddress = await escrowClient.getReputationOracleAddress(jobSolution.escrowAddress);
-    // const reputationOracleURL = (await kvstoreClient.get(reputationOracleAddress, "url")) as string;
->>>>>>> 8a09fa44
 
     const reputationOracleAddress =
-      await escrowClient.getReputationOracleAddress(jobSolution.escrowAddress);
+      await escrowClient.getReputationOracleAddress(webhook.escrowAddress);
     const reputationOracleWebhook = (await kvstoreClient.get(
       reputationOracleAddress,
       KVStoreKeys.webhookUrl,
