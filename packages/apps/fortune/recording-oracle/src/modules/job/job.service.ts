import { HttpService } from "@nestjs/axios";
import {
  BadGatewayException,
  BadRequestException,
  Inject,
  Injectable,
  Logger,
  NotFoundException,
} from "@nestjs/common";
import {
  EscrowClient,
  EscrowStatus,
  StorageClient,
  StorageCredentials,
  StorageParams,
  UploadFile,
} from "@human-protocol/sdk";
import { ethers } from "ethers";

import { ServerConfigType, S3ConfigType, serverConfigKey, s3ConfigKey } from "../../common/config";
import { JobSolutionRequestDto, SaveSoulutionsDto, SendWebhookDto } from "./job.dto";
import { Web3Service } from "../web3/web3.service";
import { ErrorBucket, ErrorJob } from "../../common/constants/errors";
import { firstValueFrom } from "rxjs";
import { JobRequestType } from "../../common/enums/job";
import { IManifest, ISolution } from "../../common/interfaces/job";

@Injectable()
export class JobService {
  public readonly logger = new Logger(JobService.name);
  public readonly storageClient: StorageClient;
  public readonly storageParams: StorageParams;

  constructor(
    @Inject(s3ConfigKey)
    private s3Config: S3ConfigType,
    @Inject(serverConfigKey)
    private serverConfig: ServerConfigType,
    @Inject(Web3Service)
    private readonly web3Service: Web3Service,
    private readonly httpService: HttpService,
  ) {
    const storageCredentials: StorageCredentials = {
      accessKey: this.s3Config.accessKey,
      secretKey: this.s3Config.secretKey,
    };

    this.storageParams = {
      endPoint: this.s3Config.accessKey,
      port: this.s3Config.port,
      useSSL: this.s3Config.useSSL,
    };

    this.storageClient = new StorageClient(storageCredentials, this.storageParams);
  }

  async processJobSolution(jobSolution: JobSolutionRequestDto): Promise<string> {
    const signer = this.web3Service.getSigner(jobSolution.chainId);
    const escrowClient = await EscrowClient.build(signer);

    const recordingOracleAddress = await escrowClient.getRecordingOracleAddress(jobSolution.escrowAddress);
    if (ethers.utils.getAddress(recordingOracleAddress) !== (await signer.getAddress())) {
      this.logger.log(ErrorJob.AddressMismatches, JobService.name);
      throw new BadRequestException(ErrorJob.AddressMismatches);
    }

    const escrowStatus = await escrowClient.getStatus(jobSolution.escrowAddress);
    if (escrowStatus !== EscrowStatus.Pending) {
      this.logger.log(ErrorJob.InvalidStatus, JobService.name);
      throw new BadRequestException(ErrorJob.InvalidStatus);
    }

    const manifestUrl = await escrowClient.getManifestUrl(jobSolution.escrowAddress);
<<<<<<< HEAD
    const { submissionsRequired }: IManifest = await StorageClient.downloadFileFromUrl(manifestUrl);
=======
    const { submissionsRequired, requestType }: IManifest = await StorageClient.downloadFileFromUrl(manifestUrl)
>>>>>>> 9fb5648e

    if (!submissionsRequired || !requestType) {
      this.logger.log(ErrorJob.InvalidManifest, JobService.name);
      throw new BadRequestException(ErrorJob.InvalidManifest);
    }
<<<<<<< HEAD
=======
  
    if (requestType !== JobRequestType.FORTUNE) {
      this.logger.log(ErrorJob.InvalidJobType, JobService.name);
      throw new BadRequestException(ErrorJob.InvalidJobType);
    }
>>>>>>> 9fb5648e

    // TODO: Develop a generic error handler for ethereum errors
    const existingJobSolutionsURL = await escrowClient.getIntermediateResultsUrl(jobSolution.escrowAddress);
    const existingJobSolutions: ISolution[] = await StorageClient.downloadFileFromUrl(existingJobSolutionsURL);

    if (existingJobSolutions.find(({ solution }) => solution === jobSolution.solution)) {
      this.logger.log(ErrorJob.SolutionAlreadyExists, JobService.name);
      throw new BadRequestException(ErrorJob.SolutionAlreadyExists);
    }

    const newJobSolutions: ISolution[] = [
      ...existingJobSolutions,
      {
        exchangeAddress: jobSolution.exchangeAddress,
        workerAddress: jobSolution.workerAddress,
        solution: jobSolution.solution,
      },
    ];

    if (newJobSolutions.length > submissionsRequired) {
      this.logger.log(ErrorJob.AllSolutionsHaveAlreadyBeenSent, JobService.name);
      throw new BadRequestException(ErrorJob.AllSolutionsHaveAlreadyBeenSent);
    }

    const jobSolutionUploaded = await this.uploadJobSolutions(newJobSolutions, this.s3Config.bucket);

    if (!existingJobSolutionsURL) {
      await escrowClient.storeResults(jobSolution.escrowAddress, jobSolutionUploaded.url, jobSolutionUploaded.hash);
    }

    // TODO: Uncomment this to read reputation oracle URL from KVStore
    // const reputationOracleAddress = await escrowClient.getReputationOracleAddress(jobSolution.escrowAddress);
    // const reputationOracleURL = (await kvstoreClient.get(reputationOracleAddress, "url")) as string;

    // TODO: Remove this when KVStore is used
    if (newJobSolutions.length === submissionsRequired) {
      await this.sendWebhook(this.serverConfig.reputationOracleWebhookUrl, {
        chainId: jobSolution.chainId,
        escrowAddress: jobSolution.escrowAddress,
      });

      return "The requested job is completed.";
    }

    return "Solution is recorded.";
  }

  private async uploadJobSolutions(jobSolutions: any[], bucket: string): Promise<SaveSoulutionsDto> {
    const uploadedFiles: UploadFile[] = await this.storageClient.uploadFiles(jobSolutions, bucket);

    if (!uploadedFiles[0]) {
      this.logger.log(ErrorBucket.UnableSaveFile, JobService.name);
      throw new BadGatewayException(ErrorBucket.UnableSaveFile);
    }

    return uploadedFiles[0];
  }

  public async sendWebhook(webhookUrl: string, webhookData: SendWebhookDto): Promise<boolean> {
    const { data } = await firstValueFrom(await this.httpService.post(webhookUrl, webhookData));

    if (!data) {
      this.logger.log(ErrorJob.WebhookWasNotSent, JobService.name);
      throw new NotFoundException(ErrorJob.WebhookWasNotSent);
    }

    return true;
  }
}<|MERGE_RESOLUTION|>--- conflicted
+++ resolved
@@ -71,24 +71,17 @@
     }
 
     const manifestUrl = await escrowClient.getManifestUrl(jobSolution.escrowAddress);
-<<<<<<< HEAD
-    const { submissionsRequired }: IManifest = await StorageClient.downloadFileFromUrl(manifestUrl);
-=======
-    const { submissionsRequired, requestType }: IManifest = await StorageClient.downloadFileFromUrl(manifestUrl)
->>>>>>> 9fb5648e
+    const { submissionsRequired, requestType }: IManifest = await StorageClient.downloadFileFromUrl(manifestUrl);
 
     if (!submissionsRequired || !requestType) {
       this.logger.log(ErrorJob.InvalidManifest, JobService.name);
       throw new BadRequestException(ErrorJob.InvalidManifest);
     }
-<<<<<<< HEAD
-=======
-  
+
     if (requestType !== JobRequestType.FORTUNE) {
       this.logger.log(ErrorJob.InvalidJobType, JobService.name);
       throw new BadRequestException(ErrorJob.InvalidJobType);
     }
->>>>>>> 9fb5648e
 
     // TODO: Develop a generic error handler for ethereum errors
     const existingJobSolutionsURL = await escrowClient.getIntermediateResultsUrl(jobSolution.escrowAddress);
