import { HttpService } from "@nestjs/axios";
import { BadGatewayException, BadRequestException, Inject, Injectable, Logger, NotFoundException } from "@nestjs/common";
import { EscrowClient, EscrowStatus, StorageClient, StorageCredentials, StorageParams, UploadFile } from "@human-protocol/sdk";
import { ethers } from "ethers";

import { ServerConfigType, S3ConfigType, serverConfigKey, s3ConfigKey } from "../../common/config";
import { JobSolutionRequestDto, SaveSoulutionsDto, SendWebhookDto } from "./job.dto";
import { Web3Service } from "../web3/web3.service";
import { ErrorBucket, ErrorJob } from "../../common/constants/errors";
import { firstValueFrom } from "rxjs";
import { JobRequestType } from "../../common/enums/job";
import { IManifest, ISolution } from "../../common/interfaces/job";

@Injectable()
export class JobService {
  public readonly logger = new Logger(JobService.name);
  public readonly storageClient: StorageClient;
  public readonly storageParams: StorageParams;

  constructor(
    @Inject(s3ConfigKey)
    private s3Config: S3ConfigType,
    @Inject(serverConfigKey)
    private serverConfig: ServerConfigType,
    @Inject(Web3Service)
    private readonly web3Service: Web3Service,
    private readonly httpService: HttpService,
  ) {
    const storageCredentials: StorageCredentials = {
      accessKey: this.s3Config.accessKey,
      secretKey: this.s3Config.secretKey,
    };

    this.storageParams = {
      endPoint: this.s3Config.accessKey,
      port: this.s3Config.port,
      useSSL: this.s3Config.useSSL,
    };

    this.storageClient = new StorageClient(
      storageCredentials,
      this.storageParams,
    );
  }

  async processJobSolution(jobSolution: JobSolutionRequestDto): Promise<string> {
    const signer = this.web3Service.getSigner(jobSolution.chainId);
    const escrowClient = await EscrowClient.build(signer);
  
    const recordingOracleAddress = await escrowClient.getRecordingOracleAddress(jobSolution.escrowAddress);
    if (ethers.utils.getAddress(recordingOracleAddress) !== (await signer.getAddress())) {
      this.logger.log(ErrorJob.AddressMismatches, JobService.name);
      throw new BadRequestException(ErrorJob.AddressMismatches);
    }
  
    const escrowStatus = await escrowClient.getStatus(jobSolution.escrowAddress);
    if (escrowStatus !== EscrowStatus.Pending) {
      this.logger.log(ErrorJob.InvalidStatus, JobService.name);
      throw new BadRequestException(ErrorJob.InvalidStatus);
    }
  
    const manifestUrl = await escrowClient.getManifestUrl(jobSolution.escrowAddress);
    const { submissionsRequired, requestType }: IManifest = await StorageClient.downloadFileFromUrl(manifestUrl)

    if (!submissionsRequired || !requestType) {
      this.logger.log(ErrorJob.InvalidManifest, JobService.name);
      throw new BadRequestException(ErrorJob.InvalidManifest);
    }
  
<<<<<<< HEAD
    if (requestType !== JobRequestType.FORTUNE) {
      this.logger.log(ErrorJob.InvalidJobType, JobService.name);
      throw new BadRequestException(ErrorJob.InvalidJobType);
    }
  
    const bucket = this.configService.get<string>(ConfigNames.S3_BACKET)!;;
=======
>>>>>>> e8d247ea
    // TODO: Develop a generic error handler for ethereum errors
    const existingJobSolutionsURL = await escrowClient.getIntermediateResultsUrl(jobSolution.escrowAddress);
    const existingJobSolutions: ISolution[] = await StorageClient.downloadFileFromUrl(existingJobSolutionsURL)
  
    if (existingJobSolutions.find(({ solution }) => solution === jobSolution.solution)) {
      this.logger.log(ErrorJob.SolutionAlreadyExists, JobService.name);
      throw new BadRequestException(ErrorJob.SolutionAlreadyExists);
    }
  
    const newJobSolutions: ISolution[] = [
      ...existingJobSolutions,
      {
        exchangeAddress: jobSolution.exchangeAddress,
        workerAddress: jobSolution.workerAddress,
        solution: jobSolution.solution,
      },
    ];

    if (newJobSolutions.length > submissionsRequired) {
      this.logger.log(ErrorJob.AllSolutionsHaveAlreadyBeenSent, JobService.name);
      throw new BadRequestException(ErrorJob.AllSolutionsHaveAlreadyBeenSent);
    }
  
    const jobSolutionUploaded = await this.uploadJobSolutions(newJobSolutions, this.s3Config.bucket);

    if (!existingJobSolutionsURL) {
      await escrowClient.storeResults(jobSolution.escrowAddress, jobSolutionUploaded.url, jobSolutionUploaded.hash);
    }
  
    // TODO: Uncomment this to read reputation oracle URL from KVStore
    // const reputationOracleAddress = await escrowClient.getReputationOracleAddress(jobSolution.escrowAddress);
    // const reputationOracleURL = (await kvstoreClient.get(reputationOracleAddress, "url")) as string;

    // TODO: Remove this when KVStore is used
    if (newJobSolutions.length === submissionsRequired) {
      await this.sendWebhook(
        this.serverConfig.reputationOracleWebhookUrl, 
        { chainId: jobSolution.chainId, escrowAddress: jobSolution.escrowAddress }
      );

      return "The requested job is completed.";
    }
  
    return "Solution is recorded.";
  }

  private async uploadJobSolutions(jobSolutions: any[], bucket: string): Promise<SaveSoulutionsDto> {  
    const uploadedFiles: UploadFile[] = await this.storageClient.uploadFiles(jobSolutions, bucket);

    if (!uploadedFiles[0]) {
      this.logger.log(ErrorBucket.UnableSaveFile, JobService.name);
      throw new BadGatewayException(ErrorBucket.UnableSaveFile);
    }

    return uploadedFiles[0];
  }
  
  public async sendWebhook(webhookUrl: string, webhookData: SendWebhookDto): Promise<boolean> {
    const { data } = await firstValueFrom(
      await this.httpService.post(webhookUrl, webhookData)
    );
    
    if (!data) {
      this.logger.log(ErrorJob.WebhookWasNotSent, JobService.name);
      throw new NotFoundException(ErrorJob.WebhookWasNotSent);
    }

    return true;
  }
}<|MERGE_RESOLUTION|>--- conflicted
+++ resolved
@@ -67,15 +67,11 @@
       throw new BadRequestException(ErrorJob.InvalidManifest);
     }
   
-<<<<<<< HEAD
     if (requestType !== JobRequestType.FORTUNE) {
       this.logger.log(ErrorJob.InvalidJobType, JobService.name);
       throw new BadRequestException(ErrorJob.InvalidJobType);
     }
-  
-    const bucket = this.configService.get<string>(ConfigNames.S3_BACKET)!;;
-=======
->>>>>>> e8d247ea
+
     // TODO: Develop a generic error handler for ethereum errors
     const existingJobSolutionsURL = await escrowClient.getIntermediateResultsUrl(jobSolution.escrowAddress);
     const existingJobSolutions: ISolution[] = await StorageClient.downloadFileFromUrl(existingJobSolutionsURL)
