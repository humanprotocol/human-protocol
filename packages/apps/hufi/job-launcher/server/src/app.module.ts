import { Module } from '@nestjs/common';
import { APP_GUARD, APP_PIPE } from '@nestjs/core';
import { ConfigModule } from '@nestjs/config';
import { ScheduleModule } from '@nestjs/schedule';
import { AppController } from './app.controller';
import { DatabaseModule } from './database/database.module';
import { JwtAuthGuard } from './common/guards';
import { HttpValidationPipe } from './common/pipes';
import { HealthModule } from './modules/health/health.module';
import { AuthModule } from './modules/auth/auth.module';
import { UserModule } from './modules/user/user.module';
import { JobModule } from './modules/job/job.module';
import { PaymentModule } from './modules/payment/payment.module';
import { Web3Module } from './modules/web3/web3.module';
import { envValidator } from './common/config';
import { ServeStaticModule } from '@nestjs/serve-static';
import { join } from 'path';

@Module({
  providers: [
    {
      provide: APP_GUARD,
      useClass: JwtAuthGuard,
    },
    {
      provide: APP_PIPE,
      useClass: HttpValidationPipe,
    },
  ],
  imports: [
    ScheduleModule.forRoot(),
    ConfigModule.forRoot({
      envFilePath: process.env.NODE_ENV
        ? `.env.${process.env.NODE_ENV as string}`
        : '.env',
      validationSchema: envValidator,
    }),
    DatabaseModule,
    HealthModule,
    AuthModule,
    UserModule,
    JobModule,
    PaymentModule,
    Web3Module,
    ServeStaticModule.forRoot({
      rootPath: join(
        __dirname,
<<<<<<< HEAD
        '../../../../../',
=======
        '../../../../../../',
>>>>>>> 26c09957
        'node_modules/swagger-ui-dist',
      ),
    }),
  ],
  controllers: [AppController],
})
export class AppModule {}<|MERGE_RESOLUTION|>--- conflicted
+++ resolved
@@ -45,11 +45,7 @@
     ServeStaticModule.forRoot({
       rootPath: join(
         __dirname,
-<<<<<<< HEAD
-        '../../../../../',
-=======
         '../../../../../../',
->>>>>>> 26c09957
         'node_modules/swagger-ui-dist',
       ),
     }),
