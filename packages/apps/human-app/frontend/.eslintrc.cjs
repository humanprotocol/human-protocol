--- conflicted
+++ resolved
@@ -33,13 +33,10 @@
         tsx: 'never',
       },
     ],
-<<<<<<< HEAD
-=======
     '@typescript-eslint/explicit-function-return-type': 'off',
     // allow imports from material react table library
     camelcase: ['error', { allow: ['MRT_'] }],
     'react/jsx-pascal-case': ['error', { ignore: ['MRT_'] }],
->>>>>>> 9834cc3f
   },
   settings: {
     'import/resolver': {
