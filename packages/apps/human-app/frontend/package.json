{
  "name": "@human-protocol/human-app-frontend",
  "private": true,
  "version": "1.0.0",
  "scripts": {
    "dev": "vite",
    "build": "tsc && vite build",
    "lint": "eslint . --ext ts,tsx --report-unused-disable-directives --max-warnings 0",
    "preview": "vite preview",
    "test": "vitest",
    "prepare": "husky"
  },
  "lint-staged": {
    "*.{ts,tsx}": "eslint . --ext ts,tsx --report-unused-disable-directives --max-warnings 0"
  },
  "dependencies": {
    "@emotion/react": "^11.11.3",
    "@emotion/styled": "^11.11.0",
    "@fontsource/inter": "^5.0.17",
    "@hcaptcha/react-hcaptcha": "^1.10.1",
    "@hookform/resolvers": "^3.3.4",
    "@mui/icons-material": "^5.15.7",
    "@mui/material": "^5.15.7",
    "@tanstack/react-query": "^5.18.1",
    "@walletconnect/ethereum-provider": "^2.12.2",
    "@walletconnect/modal": "^2.6.2",
    "@web3modal/ethers": "^4.1.9",
<<<<<<< HEAD
    "date-fns": "^3.6.0",
=======
    "@web3modal/scaffold-utils": "^4.1.11",
>>>>>>> 82226bf0
    "ethers": "^6.12.0",
    "i18next": "^23.8.2",
    "jwt-decode": "^4.0.0",
    "lodash": "^4.17.21",
    "material-react-table": "^2.12.1",
    "mui-image": "^1.0.7",
    "query-string": "^9.0.0",
    "react": "^18.2.0",
    "react-dom": "^18.2.0",
    "react-hook-form": "^7.50.0",
    "react-i18next": "^14.0.2",
    "react-imask": "^7.4.0",
    "react-number-format": "^5.3.4",
    "react-router-dom": "^6.22.0",
    "vite-plugin-svgr": "^4.2.0",
    "zod": "^3.22.4",
    "zustand": "^4.5.0"
  },
  "devDependencies": {
    "@tanstack/eslint-plugin-query": "^5.18.1",
    "@tanstack/react-query-devtools": "^5.18.1",
    "@testing-library/jest-dom": "^6.4.2",
    "@testing-library/react": "^14.2.1",
    "@types/lodash": "^4.14.202",
    "@types/mui-image": "^1.0.5",
    "@types/node": "^20.11.16",
    "@types/react": "^18.2.43",
    "@types/react-dom": "^18.2.17",
    "@typescript-eslint/eslint-plugin": "^6.20.0",
    "@vercel/style-guide": "^5.2.0",
    "@vitejs/plugin-react": "^4.2.1",
    "@vitest/ui": "^1.4.0",
    "eslint": "^8.55.0",
    "eslint-config-prettier": "^9.1.0",
    "eslint-plugin-prettier": "^5.1.3",
    "eslint-plugin-react-refresh": "^0.4.5",
    "husky": "^9.0.10",
    "jsdom": "^24.0.0",
    "lint-staged": "^15.2.1",
    "prettier": "^3.2.5",
    "typescript": "^5.2.2",
    "vite": "^5.0.8",
    "vitest": "^1.2.2"
  }
}<|MERGE_RESOLUTION|>--- conflicted
+++ resolved
@@ -25,11 +25,8 @@
     "@walletconnect/ethereum-provider": "^2.12.2",
     "@walletconnect/modal": "^2.6.2",
     "@web3modal/ethers": "^4.1.9",
-<<<<<<< HEAD
+    "@web3modal/scaffold-utils": "^4.1.11",
     "date-fns": "^3.6.0",
-=======
-    "@web3modal/scaffold-utils": "^4.1.11",
->>>>>>> 82226bf0
     "ethers": "^6.12.0",
     "i18next": "^23.8.2",
     "jwt-decode": "^4.0.0",
