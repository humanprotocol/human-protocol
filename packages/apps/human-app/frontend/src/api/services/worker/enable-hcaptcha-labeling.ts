/* eslint-disable camelcase -- ...*/
import { useMutation, useQueryClient } from '@tanstack/react-query';
import { useNavigate } from 'react-router-dom';
import { z } from 'zod';
import { routerPaths } from '@/router/router-paths';
import { apiClient } from '@/api/api-client';
import { apiPaths } from '@/api/api-paths';
import { useGetAccessTokenMutation } from '@/api/services/common/get-access-token';

const enableHCaptchaLabelingSuccessSchema = z.object({
  site_key: z.string(),
});

export type EnableHCaptchaLabelingSuccessResponse = z.infer<
  typeof enableHCaptchaLabelingSuccessSchema
>;

export function useEnableHCaptchaLabelingMutation() {
  const queryClient = useQueryClient();
  const navigate = useNavigate();
  const { mutateAsync: getAccessTokenMutation } = useGetAccessTokenMutation();

  return useMutation({
    mutationFn: async () => {
<<<<<<< HEAD
      const result = await apiClient(apiPaths.worker.enableHCaptchaLabeling, {
        successSchema: enableHCaptchaLabelingSuccessSchema,
        authenticated: true,
        options: { method: 'POST' },
      });
      await getAccessTokenMutation({ authType: 'web2' });
=======
      const result = await apiClient(
        apiPaths.worker.enableHCaptchaLabeling.path,
        {
          successSchema: enableHCaptchaLabelingSuccessSchema,
          authenticated: true,
          options: { method: 'POST' },
        }
      );
      await getAccessTokenMutation('web2');
>>>>>>> b8608679
      return result;
    },
    onSuccess: async () => {
      navigate(routerPaths.worker.HcaptchaLabeling);
      await queryClient.invalidateQueries();
    },
    onError: async () => {
      await queryClient.invalidateQueries();
    },
  });
}<|MERGE_RESOLUTION|>--- conflicted
+++ resolved
@@ -22,14 +22,6 @@
 
   return useMutation({
     mutationFn: async () => {
-<<<<<<< HEAD
-      const result = await apiClient(apiPaths.worker.enableHCaptchaLabeling, {
-        successSchema: enableHCaptchaLabelingSuccessSchema,
-        authenticated: true,
-        options: { method: 'POST' },
-      });
-      await getAccessTokenMutation({ authType: 'web2' });
-=======
       const result = await apiClient(
         apiPaths.worker.enableHCaptchaLabeling.path,
         {
@@ -38,8 +30,7 @@
           options: { method: 'POST' },
         }
       );
-      await getAccessTokenMutation('web2');
->>>>>>> b8608679
+      await getAccessTokenMutation({ authType: 'web2' });
       return result;
     },
     onSuccess: async () => {
