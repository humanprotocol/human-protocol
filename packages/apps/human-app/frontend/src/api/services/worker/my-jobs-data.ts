--- conflicted
+++ resolved
@@ -15,22 +15,7 @@
   chain_id: z.number(),
   job_type: z.string(),
   status: z.string(),
-<<<<<<< HEAD
-  reward_amount: z.union([z.string(), z.number()]).transform((value, ctx) => {
-    const parsedNumber = Number(value);
-    if (Number.isNaN(parsedNumber)) {
-      ctx.addIssue({
-        path: ['results', 'reward_amount'],
-        message: 'Not a numeric string',
-        code: 'custom',
-      });
-    }
-
-    return parsedNumber;
-  }),
-=======
   reward_amount: z.string(),
->>>>>>> 2bb81111
   reward_token: z.string(),
   created_at: z.string(),
   expires_at: z.string(),
