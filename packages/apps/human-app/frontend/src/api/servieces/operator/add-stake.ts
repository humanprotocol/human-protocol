--- conflicted
+++ resolved
@@ -1,19 +1,13 @@
 import { z } from 'zod';
-<<<<<<< HEAD
-import type { UseMutationOptions } from '@tanstack/react-query';
-import { useMutation, useQueryClient } from '@tanstack/react-query';
-import { addStake } from '@/smart-contracts/stake/add-stake';
-=======
+import last from 'lodash/last';
 import type { MutationState } from '@tanstack/react-query';
 import {
   useMutation,
   useMutationState,
   useQueryClient,
 } from '@tanstack/react-query';
-import last from 'lodash/last';
-import { addStake } from '@/smart-contracts/add-stake';
+import { addStake } from '@/smart-contracts/stake/add-stake';
 import type { ResponseError } from '@/shared/types/global.type';
->>>>>>> 69606c9f
 
 export const addStakeCallArgumentsSchema = z.object({
   amount: z.coerce.number().min(1).max(1_000_000_000),
