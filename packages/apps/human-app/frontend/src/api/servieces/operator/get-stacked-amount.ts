--- conflicted
+++ resolved
@@ -1,12 +1,7 @@
 import { z } from 'zod';
-<<<<<<< HEAD
-import { useMutation, useQueryClient } from '@tanstack/react-query';
+import { useQuery } from '@tanstack/react-query';
 import { getStackedAmount } from '@/smart-contracts/stake/get-staked-amount';
-=======
-import { useQuery } from '@tanstack/react-query';
-import { getStackedAmount } from '@/smart-contracts/get-staked-amount';
 import { useWalletConnect } from '@/hooks/use-wallet-connect';
->>>>>>> 69606c9f
 
 export const getStakedAmountCallArgumentsSchema = z.object({
   address: z.string(),
