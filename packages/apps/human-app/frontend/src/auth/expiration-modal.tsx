--- conflicted
+++ resolved
@@ -5,13 +5,9 @@
 import { useModalStore } from '@/components/ui/modal/modal.store';
 import { routerPaths } from '@/router/router-paths';
 import { browserAuthProvider } from '@/shared/helpers/browser-auth-provider';
-<<<<<<< HEAD
 import { breakpoints } from '@/styles/breakpoints';
-=======
-import { breakpoints } from '@/styles/theme';
 import { useAuth } from '@/auth/use-auth';
 import { useWeb3Auth } from '@/auth-web3/use-web3-auth';
->>>>>>> 67559cfb
 
 export function ExpirationModal() {
   const { signOut } = useAuth();
