--- conflicted
+++ resolved
@@ -10,17 +10,12 @@
 import { useTranslation } from 'react-i18next';
 import { Box, Chip, FormHelperText, OutlinedInput } from '@mui/material';
 import CancelIcon from '@mui/icons-material/Cancel';
-<<<<<<< HEAD
-import last from 'lodash/last';
-=======
->>>>>>> fb359eac
 import { colorPalette } from '@/styles/color-palette';
 
 interface MultiSelectProps extends Omit<SelectProps, 'name'> {
   options: string[];
   name: string;
   label: string;
-  singleValue?: boolean;
 }
 
 type FieldType = ControllerRenderProps<FieldValues, string>;
@@ -31,7 +26,6 @@
   name,
   options,
   label,
-  singleValue,
   ...props
 }: MultiSelectProps) {
   const { t } = useTranslation();
@@ -89,13 +83,6 @@
     field: FieldType
   ) => {
     const value = event.target.value;
-    if (singleValue) {
-      const singleSelectedValue = last(value);
-      const val = singleSelectedValue ? [singleSelectedValue] : [];
-      context.setValue(name, val);
-      return;
-    }
-
     if (
       value[value.length - 1] === CHECK_ALL_NAME &&
       Array.isArray(field.value)
@@ -131,14 +118,12 @@
                 handleChange(event, field);
               }}
             >
-              {singleValue ? null : (
-                <MenuItem value={CHECK_ALL_NAME}>
-                  <Checkbox checked={isAllFieldsChecked(field)} />
-                  <ListItemText>
-                    {t('components.multiSelect.allFields')}
-                  </ListItemText>
-                </MenuItem>
-              )}
+              <MenuItem value={CHECK_ALL_NAME}>
+                <Checkbox checked={isAllFieldsChecked(field)} />
+                <ListItemText>
+                  {t('components.multiSelect.allFields')}
+                </ListItemText>
+              </MenuItem>
               {options.map((option) => (
                 <MenuItem key={option} value={option}>
                   <Checkbox checked={isFieldChecked(field, option)} />
