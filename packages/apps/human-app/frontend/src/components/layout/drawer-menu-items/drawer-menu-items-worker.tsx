--- conflicted
+++ resolved
@@ -11,24 +11,16 @@
   addressRegistered: boolean
 ): TopMenuItem[] => {
   return [
-    {
-      label: t('components.DrawerNavigation.jobs'),
-      icon: <WorkIcon />,
-      link: routerPaths.worker.jobsDiscovery,
-      disabled: !addressRegistered,
-    },
-<<<<<<< HEAD
-=======
     ...(env.VITE_FEATURE_FLAG_JOBS_DISCOVERY
       ? [
           {
-            label: t('components.DrawerNavigation.jobsDiscovery'),
+            label: t('components.DrawerNavigation.jobs'),
+            icon: <WorkIcon />,
             link: routerPaths.worker.jobsDiscovery,
             disabled: !addressRegistered,
           },
         ]
       : []),
->>>>>>> 2bb81111
   ];
 };
 
