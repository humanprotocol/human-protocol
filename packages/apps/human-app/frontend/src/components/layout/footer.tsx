import { Grid, Link, Stack, Typography } from '@mui/material';
import type { SxProps, Theme } from '@mui/material';
import { useTranslation } from 'react-i18next';
import { useIsMobile } from '@/hooks/use-is-mobile';
import { colorPalette } from '@/styles/color-palette';
import { ChatIcon } from '../ui/icons';

export function Footer({ sx }: { sx?: SxProps<Theme> }) {
  const { t } = useTranslation();
  const isMobile = useIsMobile();

  return (
<<<<<<< HEAD
    <Grid
      container
      sx={{
        backgroundColor: isMobile ? colorPalette.paper.main : 'transparent',
        px: isMobile ? 0 : '44px',
        pb: isMobile ? 0 : '44px',
        pt: isMobile ? '32px' : 0,
      }}
    >
      <Grid
        alignItems="flex-start"
        container
        direction="column"
        justifyContent="center"
        sx={{
          px: isMobile ? '32px' : 0,
        }}
        xs={isMobile ? 12 : 11}
      >
        <Stack direction={isMobile ? 'column' : 'row'}>
          <Link
            href="#"
            sx={{ mr: 1.5, mb: isMobile ? '10px' : 0 }}
            underline="none"
          >
            <Typography color={colorPalette.text.secondary} variant="caption">
              {t('components.footer.privacyPolicy')}
            </Typography>
          </Link>
          <Link
            href="#"
            sx={{ mr: 1.5, mb: isMobile ? '10px' : 0 }}
            underline="none"
          >
            <Typography color={colorPalette.text.secondary} variant="caption">
              {t('components.footer.termsOfService')}
            </Typography>
          </Link>
          <Link
            href="#"
            sx={{
              mb: isMobile ? '10px' : 0,
            }}
            underline="none"
          >
            <Typography color={colorPalette.text.secondary} variant="caption">
              {t('components.footer.humanProtocol')}
            </Typography>
          </Link>
        </Stack>
        <Typography
          align={isMobile ? 'left' : 'center'}
          color={colorPalette.text.secondary}
          sx={{
            pb: isMobile ? '32px' : 0,
          }}
          variant="caption"
        >
          {t('components.footer.copyrightNote')}
        </Typography>
      </Grid>
      <Grid
        alignItems="center"
        container
        justifyContent="flex-end"
        sx={{
          position: isMobile ? 'absolute' : 'relative',
        }}
        xs={isMobile ? 12 : 1}
      >
        <ChatIcon />
=======
    <Grid component="footer" sx={{ width: '100%', ...sx }}>
      <Grid container>
        <Grid
          alignItems="center"
          container
          item
          justifyContent="center"
          sx={{
            display: { md: 'none' },
          }}
          xs={12}
        >
          <Link href="#" underline="none">
            <GitHubIcon
              color="secondary"
              sx={{
                mr: '19px',
              }}
            />
          </Link>
          <Link href="#" underline="none">
            <DiscordIcon color="secondary" />
          </Link>
          <Link href="#" underline="none">
            <TwitterIcon
              color="secondary"
              sx={{
                mx: '19px',
              }}
            />
          </Link>
          <Link href="#" underline="none">
            <LinkedInIcon color="secondary" />
          </Link>
        </Grid>
        <Grid
          alignItems={isMobile ? 'center' : 'flex-start'}
          container
          direction="column"
          justifyContent="center"
          xs={isMobile ? 12 : 11}
        >
          <Stack
            direction="row"
            sx={{
              display: { xs: 'none', md: 'flex' },
            }}
          >
            <Link href="#" sx={{ mr: 1.5 }} underline="none">
              <Typography color={colorPalette.text.secondary} variant="caption">
                {t('components.footer.privacyPolicy')}
              </Typography>
            </Link>
            <Link href="#" sx={{ mr: 1.5 }} underline="none">
              <Typography color={colorPalette.text.secondary} variant="caption">
                {t('components.footer.termsOfService')}
              </Typography>
            </Link>
            <Link href="#" underline="none">
              <Typography color={colorPalette.text.secondary} variant="caption">
                {t('components.footer.humanProtocol')}
              </Typography>
            </Link>
          </Stack>
          <Typography
            align="center"
            color={colorPalette.text.secondary}
            variant="caption"
          >
            {t('components.footer.copyrightNote')}
          </Typography>
        </Grid>
        <Grid
          alignItems="center"
          container
          justifyContent="flex-end"
          sx={{
            display: { xs: 'none', md: 'flex' },
          }}
          xs={1}
        >
          <ChatIcon />
        </Grid>
>>>>>>> 19006e32
      </Grid>
    </Grid>
  );
}<|MERGE_RESOLUTION|>--- conflicted
+++ resolved
@@ -1,23 +1,21 @@
 import { Grid, Link, Stack, Typography } from '@mui/material';
-import type { SxProps, Theme } from '@mui/material';
 import { useTranslation } from 'react-i18next';
 import { useIsMobile } from '@/hooks/use-is-mobile';
 import { colorPalette } from '@/styles/color-palette';
 import { ChatIcon } from '../ui/icons';
 
-export function Footer({ sx }: { sx?: SxProps<Theme> }) {
+export function Footer() {
   const { t } = useTranslation();
   const isMobile = useIsMobile();
 
   return (
-<<<<<<< HEAD
     <Grid
       container
       sx={{
         backgroundColor: isMobile ? colorPalette.paper.main : 'transparent',
         px: isMobile ? 0 : '44px',
         pb: isMobile ? 0 : '44px',
-        pt: isMobile ? '32px' : 0,
+        pt: '32px',
       }}
     >
       <Grid
@@ -78,95 +76,11 @@
         justifyContent="flex-end"
         sx={{
           position: isMobile ? 'absolute' : 'relative',
+          right: isMobile ? '32px' : 0,
         }}
         xs={isMobile ? 12 : 1}
       >
         <ChatIcon />
-=======
-    <Grid component="footer" sx={{ width: '100%', ...sx }}>
-      <Grid container>
-        <Grid
-          alignItems="center"
-          container
-          item
-          justifyContent="center"
-          sx={{
-            display: { md: 'none' },
-          }}
-          xs={12}
-        >
-          <Link href="#" underline="none">
-            <GitHubIcon
-              color="secondary"
-              sx={{
-                mr: '19px',
-              }}
-            />
-          </Link>
-          <Link href="#" underline="none">
-            <DiscordIcon color="secondary" />
-          </Link>
-          <Link href="#" underline="none">
-            <TwitterIcon
-              color="secondary"
-              sx={{
-                mx: '19px',
-              }}
-            />
-          </Link>
-          <Link href="#" underline="none">
-            <LinkedInIcon color="secondary" />
-          </Link>
-        </Grid>
-        <Grid
-          alignItems={isMobile ? 'center' : 'flex-start'}
-          container
-          direction="column"
-          justifyContent="center"
-          xs={isMobile ? 12 : 11}
-        >
-          <Stack
-            direction="row"
-            sx={{
-              display: { xs: 'none', md: 'flex' },
-            }}
-          >
-            <Link href="#" sx={{ mr: 1.5 }} underline="none">
-              <Typography color={colorPalette.text.secondary} variant="caption">
-                {t('components.footer.privacyPolicy')}
-              </Typography>
-            </Link>
-            <Link href="#" sx={{ mr: 1.5 }} underline="none">
-              <Typography color={colorPalette.text.secondary} variant="caption">
-                {t('components.footer.termsOfService')}
-              </Typography>
-            </Link>
-            <Link href="#" underline="none">
-              <Typography color={colorPalette.text.secondary} variant="caption">
-                {t('components.footer.humanProtocol')}
-              </Typography>
-            </Link>
-          </Stack>
-          <Typography
-            align="center"
-            color={colorPalette.text.secondary}
-            variant="caption"
-          >
-            {t('components.footer.copyrightNote')}
-          </Typography>
-        </Grid>
-        <Grid
-          alignItems="center"
-          container
-          justifyContent="flex-end"
-          sx={{
-            display: { xs: 'none', md: 'flex' },
-          }}
-          xs={1}
-        >
-          <ChatIcon />
-        </Grid>
->>>>>>> 19006e32
       </Grid>
     </Grid>
   );
