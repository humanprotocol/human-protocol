import { Grid } from '@mui/material';
import { useEffect, useState } from 'react';
import { styled } from '@mui/material/styles';
import { Outlet } from 'react-router-dom';
import { useIsMobile } from '@/hooks/use-is-mobile';
import { breakpoints } from '@/styles/theme';
import { Footer } from '../footer';
import { DrawerNavigation } from './drawer-navigation';
import { Navbar } from './navbar';

const drawerWidth = 240;

const Main = styled('main', { shouldForwardProp: (prop) => prop !== 'open' })<{
  open?: boolean;
  isMobile?: boolean;
}>(({ theme, open, isMobile }) => ({
  width: '100%',
  flexGrow: 1,
  flexDirection: 'column',
  justifyContent: 'space-between',
  transition: theme.transitions.create('margin', {
    easing: theme.transitions.easing.sharp,
    duration: theme.transitions.duration.leavingScreen,
  }),
  ...(open && {
    transition: theme.transitions.create('margin', {
      easing: theme.transitions.easing.easeOut,
      duration: theme.transitions.duration.enteringScreen,
    }),
    paddingLeft: isMobile ? 0 : `${drawerWidth}px`,
  }),
}));

export function Layout() {
  const isMobile = useIsMobile();
  const [drawerOpen, setDrawerOpen] = useState(!isMobile);

  useEffect(() => {
    if (isMobile) {
      setDrawerOpen(false);
    } else {
      setDrawerOpen(true);
    }
  }, [isMobile]);

  return (
    <Grid
      alignItems="center"
      container
      direction="column"
      flexWrap="nowrap"
      justifyContent="space-between"
      sx={{
<<<<<<< HEAD
        height: '100%',
        minHeight: '100vh',
=======
>>>>>>> 19006e32
        width: '100%',
        height: '100vh',
        px: '44px',
        pb: '44px',
        pt: isMobile ? '32px' : '44px',
        [breakpoints.mobile]: {
          px: '10px',
        },
      }}
    >
      <Navbar open={drawerOpen} setOpen={setDrawerOpen} />
      <DrawerNavigation drawerWidth={drawerWidth} open={drawerOpen} />
      <Main isMobile={isMobile} open={drawerOpen}>
        <Outlet />
      </Main>
      <Footer sx={{ paddingLeft: isMobile ? '0' : `${drawerWidth}px` }} />
    </Grid>
  );
}<|MERGE_RESOLUTION|>--- conflicted
+++ resolved
@@ -51,13 +51,9 @@
       flexWrap="nowrap"
       justifyContent="space-between"
       sx={{
-<<<<<<< HEAD
+        width: '100%',
         height: '100%',
         minHeight: '100vh',
-=======
->>>>>>> 19006e32
-        width: '100%',
-        height: '100vh',
         px: '44px',
         pb: '44px',
         pt: isMobile ? '32px' : '44px',
@@ -71,7 +67,7 @@
       <Main isMobile={isMobile} open={drawerOpen}>
         <Outlet />
       </Main>
-      <Footer sx={{ paddingLeft: isMobile ? '0' : `${drawerWidth}px` }} />
+      <Footer />
     </Grid>
   );
 }