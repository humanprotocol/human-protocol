import { Grid } from '@mui/material';
import { useEffect, useState } from 'react';
import { styled } from '@mui/material/styles';
import { Outlet } from 'react-router-dom';
import { useIsMobile } from '@/hooks/use-is-mobile';
<<<<<<< HEAD
import { colorPalette } from '@/styles/color-palette';
import { useBackgroundColorStore } from '@/hooks/use-background-store';
=======
import { useBackgroundColorStore } from '@/hooks/use-background-store';
import { colorPalette } from '@/styles/color-palette';
>>>>>>> 1b506a6a
import { Footer } from '../footer';
import { DrawerNavigation } from './drawer-navigation';
import { Navbar } from './navbar';

const drawerWidth = 240;

const Main = styled('main', { shouldForwardProp: (prop) => prop !== 'open' })<{
  open?: boolean;
  isMobile?: boolean;
}>(({ theme, open, isMobile }) => ({
  width: '100%',
  flexGrow: 1,
  flexDirection: 'column',
  justifyContent: 'space-between',
  transition: theme.transitions.create('margin', {
    easing: theme.transitions.easing.sharp,
    duration: theme.transitions.duration.leavingScreen,
  }),
  ...(open && {
    transition: theme.transitions.create('margin', {
      easing: theme.transitions.easing.easeOut,
      duration: theme.transitions.duration.enteringScreen,
    }),
    paddingLeft: isMobile ? 0 : `140px`,
  }),
}));

export function Layout() {
  const isMobile = useIsMobile();
  const [drawerOpen, setDrawerOpen] = useState(!isMobile);
  const { backgroundColor } = useBackgroundColorStore();

  useEffect(() => {
    if (isMobile) {
      setDrawerOpen(false);
    } else {
      setDrawerOpen(true);
    }
  }, [isMobile]);

  return (
    <Grid
      alignItems="center"
      container
      direction="column"
      flexWrap="nowrap"
      justifyContent="space-between"
      sx={{
        height: '100%',
        minHeight: '100vh',
        width: '100%',
        pt: '0',
        pl: isMobile ? 0 : '120px',
        pr: isMobile ? 0 : '20px',
        backgroundColor: isMobile ? colorPalette.white : backgroundColor,
      }}
    >
      <Navbar open={drawerOpen} setOpen={setDrawerOpen} />
      <DrawerNavigation drawerWidth={drawerWidth} open={drawerOpen} />
      <Main isMobile={isMobile} open={drawerOpen}>
        <Outlet />
      </Main>
      <Footer isProtected />
    </Grid>
  );
}<|MERGE_RESOLUTION|>--- conflicted
+++ resolved
@@ -3,13 +3,8 @@
 import { styled } from '@mui/material/styles';
 import { Outlet } from 'react-router-dom';
 import { useIsMobile } from '@/hooks/use-is-mobile';
-<<<<<<< HEAD
-import { colorPalette } from '@/styles/color-palette';
-import { useBackgroundColorStore } from '@/hooks/use-background-store';
-=======
 import { useBackgroundColorStore } from '@/hooks/use-background-store';
 import { colorPalette } from '@/styles/color-palette';
->>>>>>> 1b506a6a
 import { Footer } from '../footer';
 import { DrawerNavigation } from './drawer-navigation';
 import { Navbar } from './navbar';
