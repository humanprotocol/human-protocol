--- conflicted
+++ resolved
@@ -1,23 +1,18 @@
 import { Container, Grid } from '@mui/material';
 import { Outlet } from 'react-router-dom';
-import { breakpoints } from '@/styles/theme';
+import { useBackgroundColorStore } from '@/hooks/use-background-store';
+import { useIsMobile } from '@/hooks/use-is-mobile';
 import { Footer } from '../footer';
 import { Navbar } from './navbar';
 
 interface LayoutProps {
   withNavigation?: boolean;
-  backgroundColor: string;
 }
 
-<<<<<<< HEAD
-export function Layout({
-  children,
-  withNavigation = true,
-  backgroundColor,
-}: LayoutProps) {
-=======
 export function Layout({ withNavigation = true }: LayoutProps) {
->>>>>>> 19006e32
+  const { backgroundColor } = useBackgroundColorStore();
+  const isMobile = useIsMobile();
+
   return (
     <Grid
       alignItems="center"
@@ -26,25 +21,16 @@
       flexWrap="nowrap"
       justifyContent="space-between"
       sx={{
-<<<<<<< HEAD
         height: '100%',
         minHeight: '100vh',
+        width: '100%',
         pt: '0',
+        px: isMobile ? 0 : '120px',
         backgroundColor,
-=======
-        height: '100vh',
-        width: '100%',
-        px: '44px',
-        pb: '44px',
-        pt: '0',
-        [breakpoints.mobile]: {
-          px: '10px',
-        },
->>>>>>> 19006e32
       }}
     >
       <Navbar withNavigation={withNavigation} />
-      <Container component="main" sx={{ p: '0' }}>
+      <Container component="main" maxWidth="xl" sx={{ p: '0' }}>
         <Outlet />
       </Container>
       <Footer />
