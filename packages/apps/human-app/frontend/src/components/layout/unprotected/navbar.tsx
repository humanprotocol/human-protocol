import { useState } from 'react';
import { Box, Drawer, IconButton } from '@mui/material';
import { useTranslation } from 'react-i18next';
import MenuIcon from '@mui/icons-material/Menu';
import { HumanLogoIcon, HumanLogoNavbarIcon } from '@/components/ui/icons';
import { useIsMobile } from '@/hooks/use-is-mobile';
import { Button } from '@/components/ui/button';
import { breakpoints } from '@/styles/theme';

interface NavbarProps {
  withNavigation: boolean;
}

export function Navbar({ withNavigation }: NavbarProps) {
  const { t } = useTranslation();
  const [isDrawerOpen, setIsDrawerOpen] = useState(false);
  const isMobile = useIsMobile();
  return (
    <Box
      position="static"
      sx={{
        background: 'transparent',
        margin: '20px 0',
        width: '100%',
        display: 'flex',
        justifyContent: 'space-between',
        flexDirection: 'row',
        alignItems: 'center',
<<<<<<< HEAD
        px: '44px',
        pt: '44px',
=======
        [breakpoints.mobile]: {
          margin: '10px 0',
        },
>>>>>>> 19006e32
      }}
    >
      {isMobile ? <HumanLogoIcon /> : <HumanLogoNavbarIcon />}
      {withNavigation ? (
        <Box
          sx={{
            display: 'flex',
            alignItems: 'center',
          }}
        >
          <Box
            sx={{
              display: { xs: 'none', md: 'flex' },
            }}
          >
            <Button size="large" variant="text">
              {t('components.navbar.humanProtocol')}
            </Button>
            <Button size="large" variant="text">
              {t('components.navbar.howItWorks')}
            </Button>
          </Box>
          <Box sx={{ display: { xs: 'flex', md: 'none' } }}>
            <IconButton
              onClick={() => {
                setIsDrawerOpen(!isDrawerOpen);
              }}
            >
              <MenuIcon />
            </IconButton>
            <Drawer
              anchor="right"
              onClose={() => {
                setIsDrawerOpen(false);
              }}
              open={isDrawerOpen}
            >
              <Box
                sx={{
                  width: 200,
                  display: 'flex',
                  flexDirection: 'column',
                  p: 2,
                  alignItems: 'flex-end',
                }}
              >
                <Button size="large" variant="text">
                  {t('components.navbar.humanProtocol')}
                </Button>
                <Button size="large" variant="text">
                  {t('components.navbar.howItWorks')}
                </Button>
              </Box>
            </Drawer>
          </Box>
        </Box>
      ) : null}
    </Box>
  );
}<|MERGE_RESOLUTION|>--- conflicted
+++ resolved
@@ -26,14 +26,11 @@
         justifyContent: 'space-between',
         flexDirection: 'row',
         alignItems: 'center',
-<<<<<<< HEAD
         px: '44px',
         pt: '44px',
-=======
         [breakpoints.mobile]: {
           margin: '10px 0',
         },
->>>>>>> 19006e32
       }}
     >
       {isMobile ? <HumanLogoIcon /> : <HumanLogoNavbarIcon />}
