{
  "dashboard": {},
  "validation": {
    "required": "Required",
    "min": "Min {{count}} characters",
    "max": "Max {{count}} characters"
  },
  "errors": {
    "unknown": "Unknown error"
  },
  "components": {
    "multiSelect": {
      "allFields": "All fields",
      "andMore": "(and {{number}} more)"
    },
    "breadcrumb": {
      "back": "Back"
    },
<<<<<<< HEAD
    "navbar": {
      "humanProtocol": "HUMAN Protocol",
      "howItWorks": "How It Works"
    },
    "footer": {
      "privacyPolicy": "Privacy Policy",
      "termsOfService": "Terms of Service",
      "humanProtocol": "HUMAN Protocol",
      "copyrightNote": "© 2021 HPF. HUMAN Protocol® is a registered trademark"
=======
    "table": {
      "clearBtn": "clear"
>>>>>>> 041c530c
    }
  }
}<|MERGE_RESOLUTION|>--- conflicted
+++ resolved
@@ -16,7 +16,6 @@
     "breadcrumb": {
       "back": "Back"
     },
-<<<<<<< HEAD
     "navbar": {
       "humanProtocol": "HUMAN Protocol",
       "howItWorks": "How It Works"
@@ -26,10 +25,9 @@
       "termsOfService": "Terms of Service",
       "humanProtocol": "HUMAN Protocol",
       "copyrightNote": "© 2021 HPF. HUMAN Protocol® is a registered trademark"
-=======
+    },
     "table": {
       "clearBtn": "clear"
->>>>>>> 041c530c
     }
   }
 }