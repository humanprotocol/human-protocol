{
  "humanCurrencySymbol": "HMT",
  "inputMasks": {
    "humanCurrencySuffix": " HMT",
    "percentSuffix": "%",
    "plusPrefix": "+"
  },
  "dashboard": {},
  "protectedPagesHeaders": {
    "profile": "Profile",
    "jobsDiscovery": "Tasks",
    "hcaptchaLabeling": "Labeling",
    "jobs": "Tasks"
  },
  "web3ProtectedPagesHeaders": {
    "profile": "Profile"
  },
  "validation": {
    "required": "Required",
    "min": "Password should have at least eight characters.",
    "max": "Max {{count}} characters",
    "passwordWeak": "Password should be at least 8 characters long and contain at least one uppercase and one lowercase letter, one number and one special character",
    "passwordMismatch": "Passwords are not the same",
    "captcha": "Please complete the captcha",
    "passwordMissing": "Please enter your password.",
    "invalidEmail": "Please enter a valid email address."
  },
  "errors": {
    "errorWithMessage": "Error with message: {{message}}",
    "errorWithStatusCode": "Error with status code: {{code}}",
    "unknown": "An error occurred, please try again.",
    "unknownNetwork": "Unknown network",
    "jsonRpcError": "JSON-RPC error",
    "unsupportedNetwork": "Network selected in wallet is unsupported.",
    "unsupportedNetworkWithName": "Network '{{networkName}}' is unsupported."
  },
  "components": {
    "multiSelect": {
      "allFields": "All fields",
      "andMore": "(and {{number}} more)",
      "clearAll": "Clear all"
    },
    "breadcrumb": {
      "back": "Back"
    },
    "navbar": {
      "humanProtocol": "HUMAN Protocol",
      "howItWorks": "How It Works"
    },
    "DrawerNavigation": {
      "jobs": "Tasks",
      "profile": "Profile",
      "help": "Help",
      "logout": "Log Out"
    },
    "footer": {
      "privacyPolicy": "Privacy Policy",
      "termsOfService": "Terms of Service",
      "humanProtocol": "HUMAN Protocol",
      "copyrightNote": "© 2021 HPF. HUMAN Protocol® is a registered trademark"
    },
    "table": {
      "clearBtn": "Clear",
      "sort": "Sort",
      "filter": "Filter"
    },
    "modal": {
      "header": {
        "closeBtn": "Cancel"
      }
    },
    "wallet": {
      "connectBtn": {
        "disconnect": "Disconnect Wallet",
        "connect": "Connect Wallet"
      }
    },
    "pageCardError": {
      "reload": "Reload",
      "goHome": "Home Page"
    }
  },
  "homepage": {
    "humanApp": "HUMAN App",
    "completeJobs": "Complete jobs, earn HMT.",
    "logIn": "Log In",
    "signUp": "Sign Up",
    "signIn": "Sign In",
    "workerSignIn": "Worker Sign In",
    "operatorSignIn": "Operator Sign In",
    "welcome": "Welcome",
    "howWillUse": "How will you use HUMAN App?",
    "selectOption": "Please select an option below.",
    "iWantToEarn": "I want to complete tasks, and earn HMT",
    "completeTask": "Complete multiple task types, and get paid.",
    "workAnywhere": "Work anywhere, any time.",
    "signUpToComplete": "Worker Sign Up",
    "joinAsOperator": "I want to join as an operator",
    "runAsOracle": "Run an oracle, or other essential service, and earn fees.",
    "becomePartner": "Become a HUMAN App operator.",
    "signAsOperator": "Operator Sign Up",
    "termsAndConditions": "Terms & conditions",
    "cancel": "Cancel"
  },
  "worker": {
    "signUpForm": {
      "fields": {
        "createPassword": "Create Password",
        "password": "Create Password",
        "confirmPassword": "Confirm Password",
        "email": "your@email.com"
      },
      "errors": {
        "emailTaken": "Email is already taken. Please sign in."
      },
      "title": "Sign Up",
      "submitBtn": "Sign Up",
      "passwordDetailedValidation": "Password must contain at least:",
      "termsOfServiceAndPrivacyPolicy": "By clicking Sign Up, you agree to our <1>Terms of Service</1> and that you have read our <2>Privacy Policy</2>"
    },
    "signInForm": {
      "fields": {
        "password": "Password",
        "email": "your@email.com"
      },
      "errors": {
        "invalidCredentials": "Incorrect email or password!"
      },
      "title": "Sign In",
      "submitBtn": "Sign In",
      "forgotPassword": "Forgot Password?"
    },
    "verifyEmail": {
      "title": "Verify Email",
      "btn": "Resend Verification Email",
      "paragraph1": "We've sent an email to <1>{{email}}</1>, please check your inbox and verify your email.",
      "paragraph2": "The verification link is valid for 24 hours.",
      "paragraph3": "<1>Can't find our email?</1> If you can't find the email in your inbox please check the spam folder.",
      "paragraph4": "<1>Having trouble?</1> Please <2>Contact Support</2>",
      "successResent": "Verification email has been successfully resent.",
      "authError": "Log in before you resend email verification"
    },
    "emailVerification": {
      "title": "Email Verified",
      "description": "You are ready to go. Your email has been successfully verified!",
      "btn": "Sign In"
    },
    "sendResetLinkForm": {
      "fields": {
        "email": "your@email.com"
      },
      "title": "Reset Password",
      "description": "Please enter your email address. We will send you an email to reset your password.",
      "submitBtn": "Send Email",
      "invalidEmailError": "Please enter a valid email address.",
      "noEmailError": "Please enter your email address."
    },
    "sendResetLinkSuccess": {
      "title": "Reset Password",
      "paragraph1": "We've sent an email to <1>{{email}}</1> Please check your inbox and verify your email.",
      "paragraph2": "The verification link is valid for 24 hours.",
      "paragraph3": "<1>Can't find our email?</1> Please check your spam folder, or click below and we will send you a new one.",
      "btn": "Resend Email",
      "btnAfterSend": "Resend Email",
      "paragraph4": "<1>Having trouble?</1> Please <2>Contact Support</2>"
    },
    "resetPassword": {
      "fields": {
        "createNewPassword": "Create New Password",
        "confirm": "Confirm New Password"
      },
      "title": "Reset Password",
      "description": "Please enter your new password below.",
      "btn": "Reset password"
    },
    "resetPasswordSuccess": {
      "title": "Password Changed",
      "description": "Your password has been changed successfully.",
      "btn": "Sign In"
    },
    "profile": {
      "profileHeader": "Profile",
      "email": "Email",
      "password": "Password",
      "resetPassword": "Reset Password",
      "completeKYC": "Complete KYC",
      "KYCInProgress": "KYC in progress",
      "confirmEmail": "Confirm email",
      "kycCompleted": "KYC Completed",
      "walletAddressMessage": "This address is the wallet address where you will receive payments for completing tasks.",
      "connectWallet": "Connect Wallet",
      "walletConnected": "Wallet Connected ",
      "addKYCInfoOnChain": "Add KYC Info On-chain",
      "wrongWalletAddress": "Selected wallet address doesn't match the address assigned to the account.",
      "kycInfoOnChainAdded": "KYC Info On-Chain Added",
      "registerAddress": "Register Address",
      "emailNotifications": "Email Notifications",
      "notificationsConsent": "I would like to be notified about News and Offers",
      "topNotifications": {
<<<<<<< HEAD
        "noKYC": "Please set up your profile by completing the steps below.",
        "noWalletConnected": "Please complete your profile! You still need to connect your wallet and add KYC info on-chain.",
        "registerAddress": "Register Address"
=======
        "completeSteps": "Please set up your profile by completing the steps below."
>>>>>>> 3cab6701
      }
    },
    "oraclesTable": {
      "annotationTool": "Annotation tool",
      "oracleAddress": "Oracle address",
      "jobTypes": "Task types",
      "seeJobs": "See tasks",
      "allJobs": "All tasks"
    },
    "jobs": {
      "successFullyAssignedJob": "Successfully assigned a task!",
      "errorFetchingData": "There was an error while fetching data, please try again",
      "availableJobs": "Available Tasks",
      "myJobs": "My Tasks",
      "jobsDiscovery": "Jobs Discovery",
      "jobDescription": "Job description",
      "escrowAddress": "Escrow address",
      "network": "Network",
      "rewardAmount": "Reward amount",
      "jobType": "Job type",
      "expiresAt": "Expires at",
      "status": "Status",
      "selectJob": "Select Task",
      "searchEscrowAddress": "Search escrow address",
      "resign": "Resign",
      "solve": "Solve",
      "filter": "Filter",
      "escrowAddressColumnId": "escrowAddress",
      "Ethereum": "Ethereum",
      "Polygon": "Polygon",
      "sortDirection": {
        "fromHighest": "From highest",
        "fromLowest": "From lowest",
        "furthestToNow": "Furthest to now",
        "closestToNow": "Closest to now"
      },
      "mobileFilterDrawer": {
        "sortBy": "Sort by",
        "filters": "Filters",
        "jobsStatus": {
          "active": "Active",
          "validation": "Validation",
          "completed": "Completed",
          "expired": "Expired",
          "canceled": "Canceled",
          "rejected": "Rejected"
        },
        "network": {
          "matic": "Matic",
          "polygon": "Polygon"
        },
        "jobType": {
          "fortune": "Fortune"
        }
      },
      "next": "Next"
    },
    "hcaptchaLabeling": {
      "description": "HMT payouts are automatically computed by an oracle based on correctness and volume of tasks completed. Payout timing depends on total job size, and can take as little as an hour or as long as a week or so, depending on overall job status.",
      "noJobs": "No jobs available at the moment. Please come back in:"
    },
    "enableHCaptchaLabeling": {
      "description": "CAPTCHA tasks involve the correct labeling of images in a group of images. Read the instructional prompt, and select the images that best correspond to that prompt.",
      "enableButton": "Begin Labeling"
    },
    "hcaptchaLabelingStats": {
      "hCapchaStatistics": "Statistics",
      "statistics": "Statistics",
      "allTime": "All Time",
      "jobsServed": "Jobs served",
      "jobsComplete": "Jobs complete",
      "hmtEarned": "HMT earned",
      "lastHour": "Last hour",
      "earnedLastHour": "HMT earned in the last hour",
      "statisticsNotLive": "Statistics are not live. Please refresh to view live statistics.",
      "solvedSuccess": "HCaptcha solved!"
    }
  },
  "operator": {
    "profile": {
      "profileHeader": "Profile",
      "about": {
        "header": "About",
        "role": "Role",
        "status": {
          "statusHeader": "Status",
          "statusActivated": "Active",
          "statusDeactivated": "Deactivated",
          "statusActivateButton": "Activate",
          "statusDeactivateButton": "Deactivate"
        },
        "fee": "Fee",
        "url": "URL",
        "webhookUrl": "Webhook URL",
        "jobTypes": "Job Types",
        "publicKey": "Public Key"
      },
      "activateBtn": "Activate",
      "disable": {
        "disableBtn": "Deactivate",
        "cannotDisable": "Cannot deactivate operator"
      },
      "statistics": {
        "header": "Statistics",
        "escrowsProcessed": "Escrows processed",
        "escrowsActive": "Escrows active",
        "escrowsCancelled": "Escrows cancelled",
        "workersAmount": "Workers amount",
        "assignmentsCompleted": "Assignments completed",
        "assignmentsRejected": "Assignments rejected",
        "assignmentsExpired": "Assignments expired"
      }
    },
    "connectWallet": {
      "title": "Setup Operator",
      "description": "Please use the button bellow to connect your wallet and sign up as an operator.",
      "connect": "Connect Wallet",
      "disconnect": "Disconnect",
      "successAlert": "Wallet successfully connected",
      "setupOperator": "Setup Operator"
    },
    "addStake": {
      "title": "Setup Operator",
      "formHeader": "Stake",
      "label": "Staked amount",
      "description": "Please add bellow the amount to stake",
      "actionBtn": "Add Stake",
      "nextBtn": "Next",
      "skipBtn": "Skip"
    },
    "stakeForm": {
      "formBtn": "Add Stake",
      "skipBtn": "Skip",
      "nextBtn": "Next",
      "label": "Stake amount",
      "description": "Please add bellow the amount to stake",
      "successAlert": "You have successfully staked {{amount}} HMT",
      "invalidDecimals": "Incorrect decimal expansion. HMT token has {{decimals}} decimals"
    },
    "addKeysPage": {
      "title": "Setup Operator",
      "btn": " Add New Keys to KVStore",
      "skipBtn": "Skip",
      "pendingKeys": {
        "title": "Pending Keys",
        "fee": "Fee",
        "publicKey": "Public Key",
        "webhookUrl": "Webhook URL",
        "role": "Role",
        "jobType": "Job type"
      },
      "existingKeys": {
        "title": "Existing keys",
        "fee": "Fee",
        "publicKey": "Public Key",
        "url": "Url",
        "webhookUrl": "Webhook URL",
        "role": "Role",
        "jobType": "Job type",
        "noValue": "no value",
        "editBtn": "Edit"
      },
      "editKeysForm": {
        "btn": "Save",
        "error": "No changes"
      }
    },
    "editExistingKeysSuccess": {
      "title": "Setup Operator",
      "paragraph1": "Congratulations 🎉!",
      "paragraph2": "Operator setup is completed, please press the button below to finish sign up.",
      "btn": "Finish"
    }
  },
  "walletConnectModal": {
    "header": "Connect Wallet",
    "paragraph": "HUMAN App is a multichain platform, please provide a wallet address which will be compatible with different chains. <1>Learn more or FAQ link.</1>",
    "connectBtn": "Connect Wallet",
    "cancelBtn": "Cancel"
  },
  "expirationModal": {
    "header": "Session Expired",
    "description": "Please log in again to continue using the app.",
    "logIn": "Log In"
  }
}<|MERGE_RESOLUTION|>--- conflicted
+++ resolved
@@ -197,13 +197,7 @@
       "emailNotifications": "Email Notifications",
       "notificationsConsent": "I would like to be notified about News and Offers",
       "topNotifications": {
-<<<<<<< HEAD
-        "noKYC": "Please set up your profile by completing the steps below.",
-        "noWalletConnected": "Please complete your profile! You still need to connect your wallet and add KYC info on-chain.",
-        "registerAddress": "Register Address"
-=======
         "completeSteps": "Please set up your profile by completing the steps below."
->>>>>>> 3cab6701
       }
     },
     "oraclesTable": {
