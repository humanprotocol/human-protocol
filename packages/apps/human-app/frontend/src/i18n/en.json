{
  "dashboard": {},
  "validation": {
    "required": "Required",
    "min": "Min {{count}} characters",
    "max": "Max {{count}} characters",
    "passwordWeak": "Password should be at least 8 characters long and contain at least one uppercase and one lowercase letter, one number and one special character",
    "passwordMismatch": "Passwords are not the same",
    "password8Chars": "8 characters",
    "passwordUppercase": "1 uppercase (A-Z)",
    "passwordLowercase": "1 lowercase (a-z)",
    "passwordNumeric": "1 numeric (0-9)",
    "passwordSpecialCharacter": "1 special character (@#$%^&+=!*])"
  },
  "errors": {
    "unknown": "Unknown error"
  },
  "components": {
    "multiSelect": {
      "allFields": "All fields",
      "andMore": "(and {{number}} more)"
    },
    "breadcrumb": {
      "back": "Back"
    },
    "navbar": {
      "humanProtocol": "HUMAN Protocol",
      "howItWorks": "How It Works"
    },
    "DrawerNavigation": {
      "jobs": "Jobs",
      "captchaLabelling": "hCaptcha labelling",
      "jobsDiscovery": "Jobs discovery",
      "profile": "Profile",
      "help": "Help",
      "logout": "Log out"
    },
    "footer": {
      "privacyPolicy": "Privacy Policy",
      "termsOfService": "Terms of Service",
      "humanProtocol": "HUMAN Protocol",
      "copyrightNote": "© 2021 HPF. HUMAN Protocol® is a registered trademark"
    },
    "table": {
      "clearBtn": "clear"
    },
    "modal": {
      "header": {
        "closeBtn": "Cancel"
      }
    },
    "wallet": {
      "connectBtn": {
        "disconnect": "Disconnect",
        "connect": "Connect"
      }
    }
  },
  "homepage": {
    "humanApp": "HUMAN App",
    "completeJobs": "Complete jobs, earn HMT.",
    "logIn": "Log In",
    "signUp": "Sign Up",
    "signIn": "Sign In",
    "workerSignIn": "Worker Sign In",
    "operatorSignIn": "Operator Sign In",
    "welcome": "Welcome",
    "howWillUse": "How will you use HUMAN App?",
    "selectOption": "Please select an option below.",
    "iWantToEarn": "I want to earn HMT",
    "completeTask": "Complete simple tasks and get paid.",
    "workAnywhere": "Work anywhere, any time.",
    "signUpToComplete": "Sign Up to Complete Tasks",
    "joinAsOperator": "I want to join as an operator",
    "runAsOracle": "Run an Oracle, or other essential service, and earn fees.",
    "becomePartner": "Become a HUMAN App partner.",
    "signAsOperator": "Sign Up as an Operator",
    "termsAndConditions": "Terms & conditions",
    "cancel": "Cancel"
  },
  "worker": {
    "signUpForm": {
      "fields": {
        "createPassword": "Create Password",
        "password": "Password",
        "confirmPassword": "Confirm Password",
        "email": "your@email.com"
      },
      "title": "Sign Up",
      "submitBtn": "Sign up",
      "passwordDetailedValidation": "Password must contain at least:",
      "termsOfServiceAndPrivacyPolicy": "By clicking Sign Up, you agree to our <1>Terms of Service</1> and that you have read our <2>Privacy Policy</2>"
    },
    "signInForm": {
      "fields": {
        "password": "Password",
        "email": "your@email.com"
      },
      "title": "Sign In",
      "submitBtn": "Sign in",
      "forgotPassword": "Forgot password?"
    },
    "profile": {
      "profileHeader": "Profile",
      "email": "Email",
      "password": "Password",
      "resetPassword": "Reset Password",
      "kycCompleted": "KYC Completed",
      "walletConnected": "Wallet Connected ",
      "kycInfoOnChainAdded": "KYC Info On-Chain Added ",
      "emailNotifications": "Email Notifications",
      "notificationsConsent": "I would like to be notified about News and Offers"
<<<<<<< HEAD
    },
    "jobs": {
      "availableJobs": "Available Jobs",
      "myJobs": "My Jobs",
      "jobsDiscovery": "Jobs Discovery",
      "jobDescription": "Job description",
      "escrowAddress": "Escrow address",
      "network": "Network",
      "rewardAmount": "Reward amount",
      "jobType": "Job type",
      "expiresAt": "Expires at",
      "status": "Status"
=======
>>>>>>> 1b506a6a
    }
  },
  "operator": {
    "profile": {
      "profileHeader": "Profile",
      "about": {
        "header": "About",
        "role": "Role",
        "status": {
          "statusHeader": "Status",
          "statusActivated": "Active",
          "statusDeactivated": "Deactivated",
          "statusActivateButton": "Activate",
          "statusDeactivateButton": "Deactivate"
        },
        "fee": "Fee",
        "url": "URL",
        "webhookUrl": "Webhook URL",
        "jobTypes": "Job Types"
      },
      "statistics": {
        "header": "Statistics",
        "escrowsProcessed": "Escrows processed",
        "escrowsActive": "Escrows active",
        "escrowsCancelled": "Escrows cancelled",
        "workersAmount": "Workers amount",
        "assignmentsCompleted": "Assignments completed",
        "assignmentsRejected": "Assignments rejected",
        "assignmentsExpired": "Assignments expired"
      }
    }
  }
}<|MERGE_RESOLUTION|>--- conflicted
+++ resolved
@@ -110,7 +110,6 @@
       "kycInfoOnChainAdded": "KYC Info On-Chain Added ",
       "emailNotifications": "Email Notifications",
       "notificationsConsent": "I would like to be notified about News and Offers"
-<<<<<<< HEAD
     },
     "jobs": {
       "availableJobs": "Available Jobs",
@@ -123,8 +122,6 @@
       "jobType": "Job type",
       "expiresAt": "Expires at",
       "status": "Status"
-=======
->>>>>>> 1b506a6a
     }
   },
   "operator": {
