{
  "humanCurrencySymbol": "HMT",
  "inputMasks": {
    "humanCurrencySuffix": " HMT",
    "percentSuffix": "%",
    "plusPrefix": "+"
  },
  "dashboard": {},
  "protectedPagesHeaders": {
    "profile": "Profile",
    "jobsDiscovery": "Jobs Discovery",
<<<<<<< HEAD
    "jobs": "Jobs",
    "hcaptchaLabeling": "hCaptcha Labeling"
=======
    "jobs": "Jobs"
>>>>>>> ef3150fb
  },
  "web3ProtectedPagesHeaders": {
    "profile": "Profile"
  },
  "validation": {
    "required": "Required",
    "min": "Min {{count}} characters",
    "max": "Max {{count}} characters",
    "passwordWeak": "Password should be at least 8 characters long and contain at least one uppercase and one lowercase letter, one number and one special character",
    "passwordMismatch": "Passwords are not the same",
    "password8Chars": "8 characters",
    "passwordUppercase": "1 uppercase (A-Z)",
    "passwordLowercase": "1 lowercase (a-z)",
    "passwordNumeric": "1 numeric (0-9)",
    "passwordSpecialCharacter": "1 special character (@#$%^&+=!*])",
    "captcha": "Please complete the captcha",
    "passwordMissing": "Please enter your password.",
    "invalidEmail": "Please enter a valid email address."
  },
  "errors": {
    "errorWithMessage": "Error with message: {{message}}",
    "errorWithStatusCode": "Error with status code: {{code}}",
    "unknown": "An error occurred, please try again.",
    "unknownNetwork": "Unknown network"
  },
  "components": {
    "multiSelect": {
      "allFields": "All fields",
      "andMore": "(and {{number}} more)",
      "clearAll": "Clear all"
    },
    "breadcrumb": {
      "back": "Back"
    },
    "navbar": {
      "humanProtocol": "HUMAN Protocol",
      "howItWorks": "How It Works"
    },
    "DrawerNavigation": {
      "jobs": "Jobs",
      "captchaLabelling": "hCaptcha labelling",
      "jobsDiscovery": "Jobs discovery",
      "profile": "Profile",
      "help": "Help",
      "logout": "Log out"
    },
    "footer": {
      "privacyPolicy": "Privacy Policy",
      "termsOfService": "Terms of Service",
      "humanProtocol": "HUMAN Protocol",
      "copyrightNote": "© 2021 HPF. HUMAN Protocol® is a registered trademark"
    },
    "table": {
      "clearBtn": "Clear",
      "sort": "Sort",
      "filter": "Filter"
    },
    "modal": {
      "header": {
        "closeBtn": "Cancel"
      }
    },
    "wallet": {
      "connectBtn": {
        "disconnect": "Disconnect Wallet",
        "connect": "Connect Wallet"
      }
    },
    "pageCardError": {
      "reload": "Reload",
      "goHome": "Back to home page"
    }
  },
  "homepage": {
    "humanApp": "HUMAN App",
    "completeJobs": "Complete jobs, earn HMT.",
    "logIn": "Log In",
    "signUp": "Sign Up",
    "signIn": "Sign In",
    "workerSignIn": "Worker Sign In",
    "operatorSignIn": "Operator Sign In",
    "welcome": "Welcome",
    "howWillUse": "How will you use HUMAN App?",
    "selectOption": "Please select an option below.",
    "iWantToEarn": "I want to earn HMT",
    "completeTask": "Complete simple tasks and get paid.",
    "workAnywhere": "Work anywhere, any time.",
    "signUpToComplete": "Sign Up to Complete Tasks",
    "joinAsOperator": "I want to join as an operator",
    "runAsOracle": "Run an Oracle, or other essential service, and earn fees.",
    "becomePartner": "Become a HUMAN App partner.",
    "signAsOperator": "Sign Up as an Operator",
    "termsAndConditions": "Terms & conditions",
    "cancel": "Cancel"
  },
  "worker": {
    "signUpForm": {
      "fields": {
        "createPassword": "Create Password",
        "password": "Create Password",
        "confirmPassword": "Confirm Password",
        "email": "your@email.com"
      },
      "errors": {
        "emailTaken": "Email is already taken. Please sign in."
      },
      "title": "Sign Up",
      "submitBtn": "Sign up",
      "passwordDetailedValidation": "Password must contain at least:",
      "termsOfServiceAndPrivacyPolicy": "By clicking Sign Up, you agree to our <1>Terms of Service</1> and that you have read our <2>Privacy Policy</2>"
    },
    "signInForm": {
      "fields": {
        "password": "Password",
        "email": "your@email.com"
      },
      "errors": {
        "invalidCredentials": "Incorrect email or password!"
      },
      "title": "Sign In",
      "submitBtn": "Sign in",
      "forgotPassword": "Forgot password?"
    },
    "sendEmailVerification": {
      "title": "Verify Email",
      "btn": "Resend Verification Email",
      "paragraph1": "We’ve sent an email to <1>{{email}}</1>, please check your inbox and verify your email.",
      "paragraph2": "The verification link is valid for 24 hours.",
      "paragraph3": "<1>Cant find our email?</1> If you can’t find the email in your inbox please check the spam folder.",
      "paragraph4": "<1>Having trouble?</1> Please <2>Contact Support</2>",
      "successResent": "Verification email has been successfully resent."
    },
    "sendEmailVerificationError": {
      "title": "Verification failed",
      "description": "An error occurred during email verification. Click button bellow to resend verification email.",
      "btn": "Resend Verification Email"
    },
    "emailVerification": {
      "title": "Email Verified",
      "description": "You are ready to go. Your email has been successfully verified!",
      "btn": "Sign In"
    },
    "sendResetLinkForm": {
      "fields": {
        "email": "your@email.com"
      },
      "title": "Reset Password",
      "description": "Please enter your email address. We will send you an email to reset your password.",
      "submitBtn": "Send Email",
      "invalidEmailError": "Please enter a valid email address.",
      "noEmailError": "Please enter your email address."
    },
    "sendResetLinkSuccess": {
      "title": "Reset password",
      "paragraph1": "We’ve sent an email to <1>{{email}}</1> Please check your inbox and verify your email.",
      "paragraph2": "The verification link is valid for 24 hours.",
      "paragraph3": "<1>Can’t find our email?</1> Please check your spam folder, or click below and we will send you a new one.",
      "btn": "Sign In",
      "paragraph4": "<1>Having trouble?</1> Please <2>Contact Support</2>"
    },
    "resetPassword": {
      "fields": {
        "createNewPassword": "Create New Password",
        "confirm": "Confirm New Password"
      },
      "title": "Reset password",
      "description": "Please enter your new password below.",
      "btn": "Reset password"
    },
    "resetPasswordSuccess": {
      "title": "Password Changed",
      "description": "Your password has been changed successfully.",
      "btn": "Sign In"
    },
    "profile": {
      "profileHeader": "Profile",
      "email": "Email",
      "password": "Password",
      "resetPassword": "Reset Password",
      "completeKYC": "Complete KYC",
      "confirmEmail": "Confirm email",
      "kycCompleted": "KYC Completed",
      "connectWallet": "Connect Wallet",
      "walletConnected": "Wallet Connected ",
      "addKYCInfoOnChain": "Add KYC Info On-chain",
      "kycInfoOnChainAdded": "KYC Info On-Chain Added ",
      "emailNotifications": "Email Notifications",
      "notificationsConsent": "I would like to be notified about News and Offers",
      "topNotifications": {
        "noKYC": "Please complete your profile! You still need to complete KYC, connect your wallet and add KYC info on-chain.",
        "noWalletConnected": "Please complete your profile! You still need to connect your wallet and add KYC info on-chain.",
        "noKYCOnChain": "Please complete your profile! You still need to add KYC info on-chain."
      }
    },
    "oraclesTable": {
      "annotationTool": "Annotation tool",
      "oracleAddress": "Oracle address",
      "jobTypes": "Job types",
      "seeJobs": "See jobs",
      "allJobs": "All jobs"
    },
    "jobs": {
      "successFullyAssignedJob": "Successfully assigned a job!",
      "errorFetchingData": "There was an error while fetching data, please try again",
      "availableJobs": "Available Jobs",
      "myJobs": "My Jobs",
      "jobsDiscovery": "Jobs Discovery",
      "jobDescription": "Job description",
      "escrowAddress": "Escrow address",
      "network": "Network",
      "rewardAmount": "Reward amount",
      "jobType": "Job type",
      "expiresAt": "Expires at",
      "status": "Status",
      "selectJob": "Select job",
      "searchEscrowAddress": "Search escrow address",
      "resign": "Resign",
      "solve": "Solve",
      "filter": "Filter",
      "escrowAddressColumnId": "escrowAddress",
      "Ethereum": "Ethereum",
      "Polygon": "Polygon",
      "sortDirection": {
        "fromHighest": "From highest",
        "fromLowest": "From lowest",
        "furthestToNow": "Furthest to now",
        "closestToNow": "Closest to now"
      },
      "mobileFilterDrawer": {
        "sortBy": "Sort by",
        "filters": "Filters",
        "jobsStatus": {
          "active": "Active",
          "validation": "Validation",
          "completed": "Completed",
          "expired": "Expired",
          "canceled": "Canceled",
          "rejected": "Rejected"
        },
        "network": {
          "matic": "Matic",
          "polygon": "Polygon"
        },
        "jobType": {
          "fortune": "Fortune"
        }
      }
    },
    "hcaptchaLabeling": {
      "description": "To earn HMT, you must complete data-labeling tasks. Rewards will be automatically sent to your wallet according to a predefined schedule.",
      "noJobs": "No jobs available at the moment. Please come back in:"
    },
    "enableHCaptchaLabeling": {
      "description": "To earn HMT, you must enable data-labeling. Rewards will be automatically sent to your wallet according to a predefined schedule.",
      "enableButton": "Enable labeling"
    },
    "hcaptchaLabelingStats": {
      "statistics": "Statistics",
      "allTime": "All Time",
      "jobsServed": "Jobs served",
      "jobsComplete": "Jobs complete",
      "hmtEarned": "HMT earned",
      "thisSession": "This Session",
      "earnedSinceLogged": "HMT earned since logged in",
      "statisticsNotLive": "Statistics are not live.",
      "refresh": "Please refresh to view live statistics."
    }
  },
  "operator": {
    "profile": {
      "profileHeader": "Profile",
      "about": {
        "header": "About",
        "role": "Role",
        "status": {
          "statusHeader": "Status",
          "statusActivated": "Active",
          "statusDeactivated": "Deactivated",
          "statusActivateButton": "Activate",
          "statusDeactivateButton": "Deactivate"
        },
        "fee": "Fee",
        "url": "URL",
        "webhookUrl": "Webhook URL",
        "jobTypes": "Job Types",
        "publicKey": "Public Key"
      },
      "disable": {
        "disableBtn": "Deactivate",
        "cannotDisable": "Cannot deactivate operator"
      },
      "statistics": {
        "header": "Statistics",
        "escrowsProcessed": "Escrows processed",
        "escrowsActive": "Escrows active",
        "escrowsCancelled": "Escrows cancelled",
        "workersAmount": "Workers amount",
        "assignmentsCompleted": "Assignments completed",
        "assignmentsRejected": "Assignments rejected",
        "assignmentsExpired": "Assignments expired"
      }
    },
    "connectWallet": {
      "title": "Setup Operator",
      "description": "Please use the button bellow to connect your wallet and sign up as an operator.",
      "connect": "Connect Wallet",
      "disconnect": "Disconnect",
      "successAlert": "Wallet successfully connected",
      "setupOperator": "Setup Operator"
    },
    "addStake": {
      "title": "Setup Operator",
      "formHeader": "Stake",
      "label": "Staked amount",
      "description": "Please add bellow the amount to stake",
      "actionBtn": "Add Stake",
      "nextBtn": "Next"
    },
    "stakeForm": {
      "formBtn": "Add Stake",
      "backBtn": "Skip",
      "nextBtn": "Next",
      "label": "Stake amount",
      "description": "Please add bellow the amount to stake",
      "successAlert": "You have successfully staked {{amount}} HMT",
      "invalidDecimals": "Incorrect decimal expansion. HMT token has {{decimals}} decimals"
    },
    "addKeysPage": {
      "title": "Setup Operator",
      "btn": " Add New Keys to KVStore",
      "pendingKeys": {
        "title": "Pending Keys",
        "role": "Role",
        "annotationUrl": "Annotation URL",
        "url": "URL"
      },
      "existingKeys": {
        "title": "Existing keys",
        "fee": "Fee",
        "publicKey": "Public Key",
        "webhookUrl": "Webhook URL",
        "role": "Role",
        "jobType": "Job type",
        "noValue": "no value",
        "editBtn": "Edit"
      },
      "editKeysForm": {
        "btn": "Save"
      }
    },
    "editExistingKeysSuccess": {
      "title": "Setup Operator",
      "paragraph1": "Congratulations 🎉!",
      "paragraph2": "Operator setup is completed, please press the button below to finish sign up.",
      "btn": "Finish"
    }
  },
  "walletConnectModal": {
    "header": "Connect Wallet",
    "paragraph": "The HUMAN App runs on Polygon. Please make sure you enter your Polygon wallet address. <1>Learn more.</1>",
    "connectBtn": "Connect Wallet",
    "cancelBtn": "Cancel"
  }
}<|MERGE_RESOLUTION|>--- conflicted
+++ resolved
@@ -9,12 +9,8 @@
   "protectedPagesHeaders": {
     "profile": "Profile",
     "jobsDiscovery": "Jobs Discovery",
-<<<<<<< HEAD
-    "jobs": "Jobs",
-    "hcaptchaLabeling": "hCaptcha Labeling"
-=======
+    "hcaptchaLabeling": "hCaptcha Labeling",
     "jobs": "Jobs"
->>>>>>> ef3150fb
   },
   "web3ProtectedPagesHeaders": {
     "profile": "Profile"
