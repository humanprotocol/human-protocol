import { StrictMode } from 'react';
import { createRoot } from 'react-dom/client';
import { QueryClient, QueryClientProvider } from '@tanstack/react-query';
import { ReactQueryDevtools } from '@tanstack/react-query-devtools';
import '@/i18n/i18n';
import { ThemeProvider, createTheme } from '@mui/material';
import CssBaseline from '@mui/material/CssBaseline';
import { theme } from '@/styles/theme';
<<<<<<< HEAD
import { AuthProvider } from '@/auth/auth-context';
import { Router } from '@/router/router';
=======
import { DisplayModal } from '@/components/ui/modal/display-modal';
import { router } from './router';
>>>>>>> a1d2b794
import '@fontsource/inter';
import '@fontsource/inter/400.css';
import '@fontsource/inter/500.css';
import '@fontsource/inter/600.css';
import '@fontsource/inter/800.css';

const root = document.getElementById('root');
if (!root) throw Error('root element is undefined');

const queryClient = new QueryClient();

const themes = createTheme(theme);

createRoot(root).render(
  <StrictMode>
    <ThemeProvider theme={themes}>
      <CssBaseline />
      <QueryClientProvider client={queryClient}>
        <AuthProvider>
          <Router />
        </AuthProvider>
        <ReactQueryDevtools client={queryClient} initialIsOpen={false} />
        <DisplayModal />
      </QueryClientProvider>
    </ThemeProvider>
  </StrictMode>
);<|MERGE_RESOLUTION|>--- conflicted
+++ resolved
@@ -6,13 +6,9 @@
 import { ThemeProvider, createTheme } from '@mui/material';
 import CssBaseline from '@mui/material/CssBaseline';
 import { theme } from '@/styles/theme';
-<<<<<<< HEAD
+import { DisplayModal } from '@/components/ui/modal/display-modal';
 import { AuthProvider } from '@/auth/auth-context';
 import { Router } from '@/router/router';
-=======
-import { DisplayModal } from '@/components/ui/modal/display-modal';
-import { router } from './router';
->>>>>>> a1d2b794
 import '@fontsource/inter';
 import '@fontsource/inter/400.css';
 import '@fontsource/inter/500.css';
