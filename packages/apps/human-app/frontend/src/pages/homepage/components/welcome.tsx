--- conflicted
+++ resolved
@@ -19,11 +19,17 @@
       direction="row"
       maxHeight="80px"
       mb="1.5rem"
-      sx={{ transform: 'translateX(-6%)' }}
+      sx={{ transform: 'translateX(-4.5%)' }}
     >
-      <HomepageWorkIcon />
-      <HomepageUserIcon />
-      <HomepageLogoIcon />
+      <Grid sx={{ mx: '-8px' }}>
+        <HomepageWorkIcon />
+      </Grid>
+      <Grid sx={{ mx: '-8px' }}>
+        <HomepageUserIcon />
+      </Grid>
+      <Grid sx={{ mx: '-8px' }}>
+        <HomepageLogoIcon />
+      </Grid>
     </Stack>
   );
 }
@@ -74,26 +80,7 @@
               <MobileHomeIcons />
             </Stack>
           ) : (
-<<<<<<< HEAD
             <>{isDarkMode ? <DarkModeIcons /> : <LightModeIcons />}</>
-=======
-            <Stack
-              direction="row"
-              maxHeight="80px"
-              mb="1.5rem"
-              sx={{ transform: 'translateX(-4.5%)' }}
-            >
-              <Grid sx={{ mx: '-8px' }}>
-                <HomepageWorkIcon />
-              </Grid>
-              <Grid sx={{ mx: '-8px' }}>
-                <HomepageUserIcon />
-              </Grid>
-              <Grid sx={{ mx: '-8px' }}>
-                <HomepageLogoIcon />
-              </Grid>
-            </Stack>
->>>>>>> b71022ba
           )}
           <Stack
             direction="row"
