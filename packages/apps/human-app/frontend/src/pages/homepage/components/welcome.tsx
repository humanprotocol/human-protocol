import { Divider, Grid, Paper, Stack, Typography } from '@mui/material';
import { useTranslation } from 'react-i18next';
import {
  HomepageLogoIcon,
  HomepageUserIcon,
  HomepageWorkIcon,
  MobileHomeIcons,
} from '@/components/ui/icons';
import { Button } from '@/components/ui/button';
import { useIsMobile } from '@/hooks/use-is-mobile';
import { OperatorSignIn } from '@/pages/homepage/components/operator-signin';
import { WorkerSignIn } from '@/pages/homepage/components/worker-signin';
import { useColorMode } from '@/hooks/use-color-mode';
import { useHomePageState } from '@/contexts/homepage-state';

function LightModeIcons() {
  return (
    <Stack direction="row" sx={{ transform: 'translateX(-6%)' }}>
      <HomepageWorkIcon />
      <HomepageUserIcon />
      <HomepageLogoIcon />
    </Stack>
  );
}

function DarkModeIcons() {
  return (
    <Stack
      sx={{
        width: '288px',
        display: 'flex',
        flexDirection: 'row',
        justifyContent: 'space-between',
      }}
    >
      <HomepageWorkIcon />
      <HomepageUserIcon />
      <HomepageLogoIcon />
    </Stack>
  );
}

export function Welcome() {
  const { colorPalette, isDarkMode } = useColorMode();

  const { setPageView } = useHomePageState();
  const { t } = useTranslation();
  const logoText: string = t('homepage.humanApp');
  const logoTextSplit: string[] = logoText.split(' ');
  const isMobile = useIsMobile('lg');

  return (
    <Grid
      container
      spacing={isMobile ? 0 : 10}
      sx={{
        paddingBottom: isMobile ? '44px' : 0,
      }}
    >
      <Grid item justifyContent="flex-end" xs={isMobile ? 12 : 6}>
        <Grid container direction="column">
          {isMobile ? (
            <Stack
              alignItems="center"
              direction="row"
              justifyContent="center"
              sx={{ svg: { margin: '-1.4rem' } }}
            >
              <MobileHomeIcons />
            </Stack>
          ) : (
<<<<<<< HEAD
            <Stack
              direction="row"
              maxHeight="80px"
              mb="1.5rem"
              sx={{ transform: 'translateX(-6%)' }}
            >
              <HomepageWorkIcon />
              <HomepageUserIcon />
              <HomepageLogoIcon />
            </Stack>
=======
            <>{isDarkMode ? <DarkModeIcons /> : <LightModeIcons />}</>
>>>>>>> 03d9c82d
          )}
          <Stack
            direction="row"
            justifyContent={isMobile ? 'center' : 'flex-start'}
            sx={{
              marginTop: '0',
            }}
          >
            <Typography variant="h1">{logoTextSplit[0]}</Typography>
            <Typography
              sx={{
                fontWeight: '400',
                marginLeft: '1.25rem',
              }}
              variant="h1"
            >
              {logoTextSplit[1]}
            </Typography>
          </Stack>
          <Typography
            sx={{
              marginTop: '1.875rem',
              marginBottom: '3.8125rem',
              typography: { md: 'h5' },
            }}
            textAlign={isMobile ? 'center' : 'left'}
            variant="h6"
          >
            {t('homepage.completeJobs')}
          </Typography>
        </Grid>
      </Grid>
      <Grid item justifyContent="flex-end" xs={isMobile ? 12 : 6}>
        <Paper
          sx={{
            px: isMobile ? '16px' : '4.1875rem',
            py: isMobile ? '32px' : '4.8125rem',
            backgroundColor: colorPalette.paper.light,
            boxShadow: 'none',
            borderRadius: '20px',
          }}
        >
          <Button
            fullWidth
            onClick={() => {
              setPageView('chooseSignUpAccountType');
            }}
            size="large"
            sx={{
              backgroundColor: isDarkMode
                ? '#5D0CE9'
                : colorPalette.primary.light,
              mb: '1.5625rem',
              color: isDarkMode ? '#CDC7FF' : undefined,
            }}
            variant="contained"
          >
            {t('homepage.signUp')}
          </Button>
          <Divider
            component="div"
            sx={{
              mb: '1.5625rem',
            }}
            variant="middle"
          />
          <WorkerSignIn />
          <OperatorSignIn />
        </Paper>
      </Grid>
    </Grid>
  );
}<|MERGE_RESOLUTION|>--- conflicted
+++ resolved
@@ -15,7 +15,12 @@
 
 function LightModeIcons() {
   return (
-    <Stack direction="row" sx={{ transform: 'translateX(-6%)' }}>
+    <Stack
+      direction="row"
+      maxHeight="80px"
+      mb="1.5rem"
+      sx={{ transform: 'translateX(-6%)' }}
+    >
       <HomepageWorkIcon />
       <HomepageUserIcon />
       <HomepageLogoIcon />
@@ -69,20 +74,7 @@
               <MobileHomeIcons />
             </Stack>
           ) : (
-<<<<<<< HEAD
-            <Stack
-              direction="row"
-              maxHeight="80px"
-              mb="1.5rem"
-              sx={{ transform: 'translateX(-6%)' }}
-            >
-              <HomepageWorkIcon />
-              <HomepageUserIcon />
-              <HomepageLogoIcon />
-            </Stack>
-=======
             <>{isDarkMode ? <DarkModeIcons /> : <LightModeIcons />}</>
->>>>>>> 03d9c82d
           )}
           <Stack
             direction="row"
