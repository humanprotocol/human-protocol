--- conflicted
+++ resolved
@@ -2,21 +2,14 @@
 import { Paper } from '@mui/material';
 import { Navigate } from 'react-router-dom';
 import { t } from 'i18next';
-<<<<<<< HEAD
-=======
 import { useEffect, useState } from 'react';
-import { colorPalette } from '@/styles/color-palette';
->>>>>>> 3106257b
 import { useIsMobile } from '@/hooks/use-is-mobile';
 import { useWeb3Auth } from '@/auth-web3/use-web3-auth';
 import { useAuth } from '@/auth/use-auth';
 import { routerPaths } from '@/router/router-paths';
 import { Button } from '@/components/ui/button';
-<<<<<<< HEAD
 import { useColorMode } from '@/hooks/use-color-mode';
-=======
 import { useModalStore } from '../../components/ui/modal/modal.store';
->>>>>>> 3106257b
 import { HomeContainer } from './components/home-container';
 
 export type HomePageStageType = 'welcome' | 'chooseSignUpAccountType';
