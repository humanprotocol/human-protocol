--- conflicted
+++ resolved
@@ -2,34 +2,22 @@
 import { Paper } from '@mui/material';
 import { Navigate } from 'react-router-dom';
 import { t } from 'i18next';
-<<<<<<< HEAD
-import { useEffect, useState } from 'react';
-=======
 import { useEffect } from 'react';
-import { colorPalette } from '@/styles/color-palette';
->>>>>>> 67559cfb
 import { useIsMobile } from '@/hooks/use-is-mobile';
 import { useWeb3Auth } from '@/auth-web3/use-web3-auth';
 import { useAuth } from '@/auth/use-auth';
 import { routerPaths } from '@/router/router-paths';
 import { Button } from '@/components/ui/button';
-<<<<<<< HEAD
 import { useColorMode } from '@/hooks/use-color-mode';
-=======
 import { useHomePageState } from '@/contexts/homepage-state';
->>>>>>> 67559cfb
 import { useModalStore } from '../../components/ui/modal/modal.store';
 import { HomeContainer } from './components/home-container';
 
 export type HomePageStageType = 'welcome' | 'chooseSignUpAccountType';
 
 export function HomePage() {
-<<<<<<< HEAD
   const { colorPalette, isDarkMode } = useColorMode();
-  const [stage, setStage] = useState<HomePageStageType>('welcome');
-=======
   const { pageView, setPageView } = useHomePageState();
->>>>>>> 67559cfb
   const isMobile = useIsMobile();
   const isMobileMd = useIsMobile('md');
   const { user: worker } = useAuth();
@@ -59,9 +47,7 @@
       if (isMobile) {
         return colorPalette.backgroundColor;
       }
-      return stage === 'chooseSignUpAccountType'
-        ? colorPalette.paper.main
-        : 'unset';
+      return colorPalette.paper.main;
     }
 
     return colorPalette.white;
