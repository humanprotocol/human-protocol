import { t } from 'i18next';
import type { MRT_ColumnDef } from 'material-react-table';
import {
  MaterialReactTable,
  useMaterialReactTable,
} from 'material-react-table';
import Grid from '@mui/material/Grid';
import { useNavigate } from 'react-router-dom';
import { type OracleSuccessResponse } from '@/api/services/worker/oracles';
import { useIsMobile } from '@/hooks/use-is-mobile';
import { EvmAddress } from '@/pages/worker/jobs/components/evm-address';
import { Chips } from '@/components/ui/chips';
import { TableButton } from '@/components/ui/table-button';
import { routerPaths } from '@/router/router-paths';
import { OraclesTableMobile } from '@/pages/worker/jobs-discovery/oracles-table/oracles-table-mobile';
import type { OraclesDataQueryResult } from '@/pages/worker/jobs-discovery/jobs-discovery.page';
import { useColorMode } from '@/hooks/use-color-mode';
import { createTableDarkMode } from '@/styles/create-table-dark-mode';

const getColumns = (
  selectOracle: (oracleAddress: string) => void
): MRT_ColumnDef<OracleSuccessResponse>[] => {
  return [
    {
      accessorKey: 'url',
      header: t('worker.oraclesTable.annotationTool'),
      size: 100,
      enableSorting: false,
    },
    {
      accessorKey: 'address',
      header: t('worker.oraclesTable.oracleAddress'),
      size: 100,
      enableSorting: true,
      Cell: (props) => <EvmAddress address={props.row.original.address} />,
    },
    {
      accessorKey: 'jobTypes',
      header: t('worker.oraclesTable.jobTypes'),
      size: 100,
      enableSorting: false,
      Cell: (props) => {
        return <Chips data={props.row.original.jobTypes} />;
      },
    },
    {
      accessorKey: 'url',
      header: '',
      size: 100,
      enableSorting: false,
      Cell: (props) => {
        return (
          <Grid sx={{ display: 'flex', justifyContent: 'flex-end' }}>
            <TableButton
              onClick={() => {
                selectOracle(props.row.original.address);
              }}
            >
              {t('worker.oraclesTable.seeJobs')}
            </TableButton>
          </Grid>
        );
      },
    },
  ];
};

export function OraclesTable({
  oraclesQueryDataResult,
}: {
  oraclesQueryDataResult: OraclesDataQueryResult;
}) {
  const { colorPalette, isDarkMode } = useColorMode();
  const {
    data: oraclesData,
    isError: isOraclesDataError,
    isPending: isOraclesDataPending,
  } = oraclesQueryDataResult;
  const navigate = useNavigate();
  const isMobile = useIsMobile();
  const selectOracle = (oracleAddress: string) => {
    navigate(`${routerPaths.worker.jobs}/${oracleAddress}`);
  };

  const table = useMaterialReactTable({
    state: {
      isLoading: isOraclesDataPending,
      showAlertBanner: isOraclesDataError,
    },
    columns: getColumns(selectOracle),
    data: oraclesData || [],
    enableColumnActions: false,
    enableColumnFilters: false,
    enableSorting: false,
    enablePagination: false,
    enableTopToolbar: false,
<<<<<<< HEAD
    muiTableHeadCellProps: {
      sx: {
        borderColor: colorPalette.paper.text,
      },
    },
    muiTableBodyCellProps: {
      sx: {
        borderColor: colorPalette.paper.text,
      },
    },
    ...(isDarkMode ? createTableDarkMode(colorPalette) : {}),
=======
    muiTablePaperProps: {
      sx: {
        boxShadow: '0px 2px 2px 0px #E9EBFA80',
      },
    },
>>>>>>> 9be3257b
  });

  return (
    <>
      {isMobile ? (
        <OraclesTableMobile
          oraclesQueryDataResult={oraclesQueryDataResult}
          selectOracle={selectOracle}
        />
      ) : (
        <MaterialReactTable table={table} />
      )}
    </>
  );
}<|MERGE_RESOLUTION|>--- conflicted
+++ resolved
@@ -94,7 +94,6 @@
     enableSorting: false,
     enablePagination: false,
     enableTopToolbar: false,
-<<<<<<< HEAD
     muiTableHeadCellProps: {
       sx: {
         borderColor: colorPalette.paper.text,
@@ -105,14 +104,12 @@
         borderColor: colorPalette.paper.text,
       },
     },
-    ...(isDarkMode ? createTableDarkMode(colorPalette) : {}),
-=======
     muiTablePaperProps: {
       sx: {
         boxShadow: '0px 2px 2px 0px #E9EBFA80',
       },
     },
->>>>>>> 9be3257b
+    ...(isDarkMode ? createTableDarkMode(colorPalette) : {}),
   });
 
   return (
