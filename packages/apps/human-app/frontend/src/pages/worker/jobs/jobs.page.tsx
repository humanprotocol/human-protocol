/* eslint-disable camelcase */
import React, { useState, useEffect } from 'react';
import { Box, Grid, Paper, Stack, Tab, Tabs, Typography } from '@mui/material';
import { useTranslation } from 'react-i18next';
import { useParams } from 'react-router-dom';
import { TableQueryContextProvider } from '@/components/ui/table/table-query-context';
import { useBackgroundColorStore } from '@/hooks/use-background-store';
import { Modal } from '@/components/ui/modal/modal';
import { useIsMobile } from '@/hooks/use-is-mobile';
import { MyJobsTableMobile } from '@/pages/worker/jobs/components/my-jobs/mobile/my-jobs-table-mobile';
import { AvailableJobsTable } from '@/pages/worker/jobs/components/available-jobs/desktop/available-jobs-table';
import { MyJobsDrawerMobile } from '@/pages/worker/jobs/components/my-jobs/mobile/my-jobs-drawer-mobile';
import { AvailableJobsDrawerMobile } from '@/pages/worker/jobs/components/available-jobs/mobile/available-jobs-drawer-mobile';
import { useGetOracles } from '@/api/services/worker/oracles';
import { PageCardError, PageCardLoader } from '@/components/ui/page-card';
import { defaultErrorMessage } from '@/shared/helpers/default-error-message';
import { AvailableJobsTableMobile } from './components/available-jobs/mobile/available-jobs-table-mobile';
import { TabPanel } from './components/jobs-tab-panel';
import { MyJobsTable } from './components/my-jobs/desktop/my-jobs-table';

function generateTabA11yProps(index: number) {
  return {
    id: `tab-${index}`,
    'aria-controls': `jobs-tabpanel-${index}`,
  };
}

export function JobsPage() {
  const { data, isError, isPending, error } = useGetOracles();
  const { address: oracle_address } = useParams<{ address: string }>();
  const { setGrayBackground } = useBackgroundColorStore();
  const { t } = useTranslation();
  const [activeTab, setActiveTab] = useState(0);
  const isMobile = useIsMobile();
  const [selectedTab, setSelectedTab] = useState<'availableJobs' | 'myJobs'>(
    'availableJobs'
  );
  const [isMobileFilterDrawerOpen, setIsMobileFilterDrawerOpen] =
    useState(false);

  const handleTabChange = (_event: React.SyntheticEvent, newValue: number) => {
    setActiveTab(newValue);
    if (newValue === 0) {
      setSelectedTab('availableJobs');
    }
    if (newValue === 1) {
      setSelectedTab('myJobs');
    }
  };

  useEffect(() => {
    setGrayBackground();
  }, [setGrayBackground]);

  const oracleName = data?.find(
    ({ address }) => address === oracle_address
  )?.role;

  if (isError) {
    return <PageCardError errorMessage={defaultErrorMessage(error)} />;
  }

  if (isPending) {
    return <PageCardLoader />;
  }

  return (
    <>
      <Modal
        isOpen={isMobileFilterDrawerOpen}
        sx={{ position: 'absolute', zIndex: '1400' }}
      >
        {selectedTab === 'availableJobs' ? (
          <AvailableJobsDrawerMobile
            setIsMobileFilterDrawerOpen={setIsMobileFilterDrawerOpen}
          />
        ) : (
          <MyJobsDrawerMobile
            setIsMobileFilterDrawerOpen={setIsMobileFilterDrawerOpen}
          />
        )}
      </Modal>
      <Grid alignItems="center" container justifyContent="center">
        <Grid item xs={12}>
          <Paper
            sx={{
<<<<<<< HEAD
=======
              display: 'flex',
              flexDirection: 'column',
              gap: '24px',
              backgroundColor: isMobile
                ? colorPalette.paper.main
                : colorPalette.white,
>>>>>>> 9be3257b
              height: '100%',
              boxShadow: 'none',
              padding: isMobile ? '20px' : '64px 144px',
              minHeight: '800px',
              borderRadius: '20px',
            }}
          >
            <div>
              <Box
                sx={{
                  padding: '8px 42px',
                  backgroundColor: '#1406B20A',
                  display: 'inline-block',
                }}
              >
                <Typography variant="h6">{oracleName}</Typography>
              </Box>
            </div>
            <Stack>
              <TableQueryContextProvider>
                <Box sx={{ width: '100%' }}>
                  <Box
                    sx={{
                      borderBottom: 1,
                      borderColor: 'divider',
                    }}
                  >
                    <Tabs
                      aria-label="jobs-tabs"
                      onChange={handleTabChange}
                      value={activeTab}
                    >
                      <Tab
                        label={t('worker.jobs.availableJobs')}
                        {...generateTabA11yProps(0)}
                      />
                      <Tab
                        label={t('worker.jobs.myJobs')}
                        {...generateTabA11yProps(1)}
                      />
                    </Tabs>
                  </Box>
                  <TabPanel activeTab={activeTab} index={0}>
                    {isMobile ? (
                      <AvailableJobsTableMobile
                        setIsMobileFilterDrawerOpen={
                          setIsMobileFilterDrawerOpen
                        }
                      />
                    ) : null}
                    {!isMobile ? <AvailableJobsTable /> : null}
                  </TabPanel>
                  <TabPanel activeTab={activeTab} index={1}>
                    <>
                      {isMobile ? (
                        <MyJobsTableMobile
                          setIsMobileFilterDrawerOpen={
                            setIsMobileFilterDrawerOpen
                          }
                        />
                      ) : null}
                      {!isMobile ? <MyJobsTable /> : null}
                    </>
                  </TabPanel>
                </Box>
              </TableQueryContextProvider>
            </Stack>
          </Paper>
        </Grid>
      </Grid>
    </>
  );
}<|MERGE_RESOLUTION|>--- conflicted
+++ resolved
@@ -14,6 +14,7 @@
 import { useGetOracles } from '@/api/services/worker/oracles';
 import { PageCardError, PageCardLoader } from '@/components/ui/page-card';
 import { defaultErrorMessage } from '@/shared/helpers/default-error-message';
+import { useColorMode } from '@/hooks/use-color-mode';
 import { AvailableJobsTableMobile } from './components/available-jobs/mobile/available-jobs-table-mobile';
 import { TabPanel } from './components/jobs-tab-panel';
 import { MyJobsTable } from './components/my-jobs/desktop/my-jobs-table';
@@ -26,6 +27,7 @@
 }
 
 export function JobsPage() {
+  const { isDarkMode } = useColorMode();
   const { data, isError, isPending, error } = useGetOracles();
   const { address: oracle_address } = useParams<{ address: string }>();
   const { setGrayBackground } = useBackgroundColorStore();
@@ -84,15 +86,9 @@
         <Grid item xs={12}>
           <Paper
             sx={{
-<<<<<<< HEAD
-=======
               display: 'flex',
               flexDirection: 'column',
               gap: '24px',
-              backgroundColor: isMobile
-                ? colorPalette.paper.main
-                : colorPalette.white,
->>>>>>> 9be3257b
               height: '100%',
               boxShadow: 'none',
               padding: isMobile ? '20px' : '64px 144px',
@@ -104,7 +100,7 @@
               <Box
                 sx={{
                   padding: '8px 42px',
-                  backgroundColor: '#1406B20A',
+                  backgroundColor: isDarkMode ? '#CDC7FF14' : '#1406B20A',
                   display: 'inline-block',
                 }}
               >
@@ -117,7 +113,7 @@
                   <Box
                     sx={{
                       borderBottom: 1,
-                      borderColor: 'divider',
+                      borderColor: isDarkMode ? '#CBCFE8CC' : 'divider',
                     }}
                   >
                     <Tabs
