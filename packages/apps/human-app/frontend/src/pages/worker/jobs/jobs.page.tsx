--- conflicted
+++ resolved
@@ -102,30 +102,18 @@
             }}
           >
             <div>
-<<<<<<< HEAD
               {!isError && (
                 <Box
                   sx={{
                     padding: '8px 42px',
                     backgroundColor: isDarkMode ? '#CDC7FF14' : '#1406B20A',
                     display: 'inline-block',
+                    borderRadius: '4px',
                   }}
                 >
                   <Typography variant="h6">{oracleName}</Typography>
                 </Box>
               )}
-=======
-              <Box
-                sx={{
-                  padding: '8px 42px',
-                  backgroundColor: isDarkMode ? '#CDC7FF14' : '#1406B20A',
-                  display: 'inline-block',
-                  borderRadius: '4px',
-                }}
-              >
-                <Typography variant="h6">{oracleName}</Typography>
-              </Box>
->>>>>>> 61683e12
             </div>
             <Stack>
               <TableQueryContextProvider>
