import { FormProvider, useForm } from 'react-hook-form';
import { Grid, Typography } from '@mui/material';
import { zodResolver } from '@hookform/resolvers/zod';
import { useTranslation } from 'react-i18next';
import { t as i18NextT } from 'i18next';
import { Link } from 'react-router-dom';
import { useEffect } from 'react';
import { PageCard } from '@/components/ui/page-card';
import { Input } from '@/components/data-entry/input';
import { Button } from '@/components/ui/button';
import { Password } from '@/components/data-entry/password/password';
import type { SignInDto } from '@/api/services/worker/sign-in';
import {
  signInDtoSchema,
  useSignInMutation,
} from '@/api/services/worker/sign-in';
import { FetchError } from '@/api/fetcher';
import { routerPaths } from '@/router/router-paths';
import { defaultErrorMessage } from '@/shared/helpers/default-error-message';
import { Alert } from '@/components/ui/alert';
import { FormCaptcha } from '@/components/h-captcha';
import { useResetMutationErrors } from '@/hooks/use-reset-mutation-errors';
import { browserAuthProvider } from '@/shared/helpers/browser-auth-provider';
<<<<<<< HEAD
import { useColorMode } from '@/hooks/use-color-mode';
=======
import { MAX_INPUT_WIDTH } from '@/shared/consts';
>>>>>>> 67559cfb

function formattedSignInErrorMessage(unknownError: unknown) {
  if (unknownError instanceof FetchError && unknownError.status === 400) {
    return i18NextT('worker.signInForm.errors.invalidCredentials');
  }
}

export function SignInWorkerPage() {
  const { colorPalette } = useColorMode();
  const { t } = useTranslation();

  useEffect(() => {
    browserAuthProvider.signOut({ triggerSignOutSubscriptions: false });
  }, []);

  const methods = useForm<SignInDto>({
    defaultValues: {
      email: '',
      password: '',
      // eslint-disable-next-line camelcase -- export vite config
      h_captcha_token: '',
    },
    resolver: zodResolver(signInDtoSchema),
  });

  const {
    mutate: signInWorkerMutate,
    error: signInWorkerError,
    isError: isSignInWorkerError,
    isPending: isSignInWorkerPending,
    reset: signInWorkerMutationReset,
  } = useSignInMutation();

  useResetMutationErrors(methods.watch, signInWorkerMutationReset);

  function handleWorkerSignIn(data: SignInDto) {
    signInWorkerMutate(data);
  }

  return (
    <PageCard
      alert={
        isSignInWorkerError ? (
          <Alert color="error" severity="error" sx={{ width: '100%' }}>
            {defaultErrorMessage(
              signInWorkerError,
              formattedSignInErrorMessage
            )}
          </Alert>
        ) : undefined
      }
      title={t('worker.signInForm.title')}
    >
      <FormProvider {...methods}>
        <form
          onSubmit={(event) =>
            void methods.handleSubmit(handleWorkerSignIn)(event)
          }
        >
          <Grid
            container
            gap="2rem"
            maxWidth={`${MAX_INPUT_WIDTH}px`}
            sx={{ paddingTop: '1rem' }}
          >
            <Input
              fullWidth
              label={t('worker.signInForm.fields.email')}
              name="email"
            />
            <Password
              fullWidth
              label={t('worker.signInForm.fields.password')}
              name="password"
            />
<<<<<<< HEAD
            <FormCaptcha error={signInWorkerError} name="h_captcha_token" />
            <Typography color={colorPalette.text.primary} variant="body1">
=======
            <Typography variant="body1">
>>>>>>> 67559cfb
              <Link
                style={{
                  textDecoration: 'none',
                  fontWeight: 600,
                  color: 'inherit',
                }}
                to={routerPaths.worker.sendResetLink}
              >
                {t('worker.signInForm.forgotPassword')}
              </Link>
            </Typography>
            <FormCaptcha error={signInWorkerError} name="h_captcha_token" />
            <Button
              fullWidth
              loading={isSignInWorkerPending}
              type="submit"
              variant="contained"
            >
              {t('worker.signInForm.submitBtn')}
            </Button>
          </Grid>
        </form>
      </FormProvider>
    </PageCard>
  );
}<|MERGE_RESOLUTION|>--- conflicted
+++ resolved
@@ -21,11 +21,7 @@
 import { FormCaptcha } from '@/components/h-captcha';
 import { useResetMutationErrors } from '@/hooks/use-reset-mutation-errors';
 import { browserAuthProvider } from '@/shared/helpers/browser-auth-provider';
-<<<<<<< HEAD
-import { useColorMode } from '@/hooks/use-color-mode';
-=======
 import { MAX_INPUT_WIDTH } from '@/shared/consts';
->>>>>>> 67559cfb
 
 function formattedSignInErrorMessage(unknownError: unknown) {
   if (unknownError instanceof FetchError && unknownError.status === 400) {
@@ -34,7 +30,6 @@
 }
 
 export function SignInWorkerPage() {
-  const { colorPalette } = useColorMode();
   const { t } = useTranslation();
 
   useEffect(() => {
@@ -101,12 +96,7 @@
               label={t('worker.signInForm.fields.password')}
               name="password"
             />
-<<<<<<< HEAD
-            <FormCaptcha error={signInWorkerError} name="h_captcha_token" />
-            <Typography color={colorPalette.text.primary} variant="body1">
-=======
             <Typography variant="body1">
->>>>>>> 67559cfb
               <Link
                 style={{
                   textDecoration: 'none',
