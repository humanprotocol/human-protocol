--- conflicted
+++ resolved
@@ -90,31 +90,20 @@
               label={t('worker.signInForm.fields.password')}
               name="password"
             />
-<<<<<<< HEAD
-            <Typography variant="body1">
-              <Link
-                style={{
-                  textDecoration: 'none',
-                  fontWeight: 600,
-                  color: 'inherit',
-                }}
-                to={routerPaths.worker.sendResetLink}
-              >
-                {t('worker.signInForm.forgotPassword')}
-              </Link>
-            </Typography>
-=======
             <Box width="100%">
               <Typography variant="body1">
                 <Link
-                  style={{ textDecoration: 'none', fontWeight: 600 }}
+                  style={{
+                    textDecoration: 'none',
+                    fontWeight: 600,
+                    color: 'inherit',
+                  }}
                   to={routerPaths.worker.sendResetLink}
                 >
                   {t('worker.signInForm.forgotPassword')}
                 </Link>
               </Typography>
             </Box>
->>>>>>> f1f04ee0
             <FormCaptcha error={signInWorkerError} name="h_captcha_token" />
             <Button
               fullWidth
