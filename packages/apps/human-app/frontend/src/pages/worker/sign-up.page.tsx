import { useEffect } from 'react';
import { Trans } from 'react-i18next';
import { FormProvider, useForm } from 'react-hook-form';
import { zodResolver } from '@hookform/resolvers/zod';
import Grid from '@mui/material/Grid';
import { z } from 'zod';
import Typography from '@mui/material/Typography';
import Link from '@mui/material/Link';
import { t } from 'i18next';
import omit from 'lodash/omit';
import type { SignUpDto } from '@/api/servieces/worker/sign-up';
import {
  signUpDtoSchema,
  useSignUpMutation,
} from '@/api/servieces/worker/sign-up';
import { FetchError } from '@/api/fetcher';
import { Button } from '@/components/ui/button';
import { Input } from '@/components/data-entry/input';
import { Password } from '@/components/data-entry/password/password';
import { FormCard } from '@/components/ui/form-card';
import {
  password8Chars,
  passwordLowercase,
  passwordNumeric,
  passwordSpecialCharacter,
  passwordUppercase,
} from '@/shared/helpers/regex';
import type { PasswordCheck } from '@/components/data-entry/password/password-check-label';
import { useBackgroundColorStore } from '@/hooks/use-background-store';
import { env } from '@/shared/env';
import { routerPaths } from '@/router/router-paths';

function formattedSignUpErrorMessage(unknownError: unknown) {
  if (
    unknownError instanceof FetchError &&
    (unknownError.status === 403 || unknownError.status === 401)
  ) {
    return <Trans>auth.login.errors.unauthorized</Trans>;
  }

  if (unknownError instanceof Error) {
    return <Trans>errors.withInfoCode</Trans>;
  }
  return <Trans>errors.unknown</Trans>;
}

const passwordChecks: PasswordCheck[] = [
  {
    requirementsLabel: t('validation.password8Chars'),
    schema: z.string().regex(password8Chars),
  },
  {
    requirementsLabel: t('validation.passwordUppercase'),
    schema: z.string().regex(passwordUppercase),
  },
  {
    requirementsLabel: t('validation.passwordLowercase'),
    schema: z.string().regex(passwordLowercase),
  },
  {
    requirementsLabel: t('validation.passwordNumeric'),
    schema: z.string().regex(passwordNumeric),
  },
  {
    requirementsLabel: t('validation.passwordSpecialCharacter'),
    schema: z.string().regex(passwordSpecialCharacter),
  },
];

export function SignUpWorkerPage() {
  const { setGrayBackground } = useBackgroundColorStore();

  useEffect(() => {
    setGrayBackground();
    // eslint-disable-next-line react-hooks/exhaustive-deps -- call this effect once
  }, []);

  const methods = useForm<SignUpDto>({
    defaultValues: {
      email: '',
      password: '',
      confirmPassword: '',
      // eslint-disable-next-line camelcase -- export vite config
      h_captcha_token: 'token',
    },
    resolver: zodResolver(signUpDtoSchema),
  });

  const {
    mutate: signUpWorkerMutate,
    error: signUpWorkerError,
    isError: isSignUpWorkerError,
    isPending: isSignUpWorkerPending,
  } = useSignUpMutation();

  const handleWorkerSignUp = (data: SignUpDto) => {
    // TODO add hcaptcha token if backend available
<<<<<<< HEAD
    signUpWorkerMutate(data);
=======
    signUpWorkerMutate(omit(data, ['confirmPassword']));
>>>>>>> 458bfa71
  };

  return (
    <FormCard
      alert={
        isSignUpWorkerError
          ? formattedSignUpErrorMessage(signUpWorkerError)
          : undefined
      }
      backArrowPath={routerPaths.homePage}
      title={t('worker.signUpForm.title')}
    >
      <FormProvider {...methods}>
        <form
          onSubmit={(event) => {
            void methods.handleSubmit(handleWorkerSignUp)(event);
          }}
        >
          <Grid container gap="2rem">
            <Input label={t('worker.signUpForm.fields.email')} name="email" />
            <Password
              label={t('worker.signUpForm.fields.password')}
              name="password"
              passwordCheckHeader="Password must contain at least:"
              passwordChecks={passwordChecks}
            />
            <Password
              label={t('worker.signUpForm.fields.confirmPassword')}
              name="confirmPassword"
            />
            {/*TODO add hcaptcha token if backend available*/}
            {/*<Grid width="100%">*/}
            {/*  <Captcha setCaptchaToken={setCaptchaToken} />*/}
            {/*</Grid>*/}
            <Grid>
              <Typography variant="textField">
                <Trans i18nKey="worker.signUpForm.termsOfServiceAndPrivacyPolicy">
                  Terms
                  <Link href={env.VITE_TERMS_OF_SERVICE_URL} />
                  <Link href={env.VITE_PRIVACY_POLICY_URL} />
                </Trans>
              </Typography>
            </Grid>
            <Button
              disabled={isSignUpWorkerPending}
              fullWidth
              type="submit"
              variant="contained"
            >
              {t('worker.signUpForm.submitBtn')}
            </Button>
          </Grid>
        </form>
      </FormProvider>
    </FormCard>
  );
}<|MERGE_RESOLUTION|>--- conflicted
+++ resolved
@@ -95,11 +95,7 @@
 
   const handleWorkerSignUp = (data: SignUpDto) => {
     // TODO add hcaptcha token if backend available
-<<<<<<< HEAD
-    signUpWorkerMutate(data);
-=======
     signUpWorkerMutate(omit(data, ['confirmPassword']));
->>>>>>> 458bfa71
   };
 
   return (
