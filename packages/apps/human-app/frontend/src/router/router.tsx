--- conflicted
+++ resolved
@@ -31,30 +31,9 @@
         {walletConnectRoutes.map((route) => (
           <Route
             element={
-<<<<<<< HEAD
-              <LayoutProtected
-                pageHeaderProps={pageHeaderProps}
-                renderDrawer={(open) => (
-                  <DrawerNavigation
-                    bottomMenuItems={workerDrawerBottomMenuItems}
-                    open={open}
-                    signOut={() => {
-                      browserAuthProvider.signOut(() => {
-                        window.location.reload();
-                      });
-                    }}
-                    topMenuItems={workerDrawerTopMenuItems}
-                  />
-                )}
-                renderHCaptchaStatisticsDrawer={(isOpen) => (
-                  <UserStatsDrawer isOpen={isOpen} />
-                )}
-              />
-=======
               <RequireWalletConnect>
                 <>{route.element}</>
               </RequireWalletConnect>
->>>>>>> ef3150fb
             }
             key={route.path}
             path={route.path}
@@ -77,6 +56,9 @@
                   }}
                   topMenuItems={workerDrawerTopMenuItems}
                 />
+              )}
+              renderHCaptchaStatisticsDrawer={(isOpen) => (
+                <UserStatsDrawer isOpen={isOpen} />
               )}
             />
           }
