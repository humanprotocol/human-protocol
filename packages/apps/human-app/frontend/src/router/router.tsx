import { Routes, Route } from 'react-router-dom';
import { Layout as LayoutProtected } from '@/components/layout/protected/layout';
import { Layout as LayoutUnprotected } from '@/components/layout/unprotected/layout';
import {
  protectedRoutes,
  walletConnectRoutes,
  unprotectedRoutes,
  web3ProtectedRoutes,
} from '@/router/routes';
import { RequireAuth } from '@/auth/require-auth';
import { RequireWalletConnect } from '@/auth-web3/require-wallet-connect';
import { RequireWeb3Auth } from '@/auth-web3/require-web3-auth';
import { DrawerNavigation } from '@/components/layout/protected/drawer-navigation';
import {
<<<<<<< HEAD
  WorkerDrawerTopMenuItems,
=======
  workerDrawerTopMenuItems,
>>>>>>> 889f5757
  workerDrawerBottomMenuItems,
} from '@/components/layout/drawer-menu-items/drawer-menu-items-worker';
import { operatorDrawerBottomMenuItems } from '@/components/layout/drawer-menu-items/drawer-menu-items-operator';
import { browserAuthProvider } from '@/shared/helpers/browser-auth-provider';
import { UserStatsDrawer } from '@/pages/worker/hcaptcha-labeling/hcaptcha-labeling/user-stats-drawer';
import { useAuth } from '@/auth/use-auth';

export function Router() {
  const { user } = useAuth();
  return (
    <Routes>
      <Route element={<LayoutUnprotected />}>
        {unprotectedRoutes.map((route) => (
          <Route element={route.element} key={route.path} path={route.path} />
        ))}
      </Route>
      <Route element={<LayoutUnprotected />}>
        {walletConnectRoutes.map((route) => (
          <Route
            element={
              <RequireWalletConnect>
                <>{route.element}</>
              </RequireWalletConnect>
            }
            key={route.path}
            path={route.path}
          />
        ))}
      </Route>
      {protectedRoutes.map(({ routerProps, pageHeaderProps }) => (
        <Route
          element={
            <LayoutProtected
              pageHeaderProps={pageHeaderProps}
              renderDrawer={(open) => (
                <DrawerNavigation
                  bottomMenuItems={workerDrawerBottomMenuItems}
                  open={open}
                  signOut={() => {
                    browserAuthProvider.signOut(() => {
                      window.location.reload();
                    });
                  }}
<<<<<<< HEAD
                  topMenuItems={WorkerDrawerTopMenuItems()}
=======
                  topMenuItems={workerDrawerTopMenuItems(!user?.address)}
>>>>>>> 889f5757
                />
              )}
              renderHCaptchaStatisticsDrawer={(isOpen) => (
                <UserStatsDrawer isOpen={isOpen} />
              )}
            />
          }
          key={routerProps.path}
        >
          <Route
            element={
              <RequireAuth>
                <>{routerProps.element}</>
              </RequireAuth>
            }
            path={routerProps.path}
          />
        </Route>
      ))}
      {web3ProtectedRoutes.map(({ routerProps, pageHeaderProps }) => (
        <Route
          element={
            <LayoutProtected
              pageHeaderProps={pageHeaderProps}
              renderDrawer={(open) => (
                <DrawerNavigation
                  bottomMenuItems={operatorDrawerBottomMenuItems}
                  open={open}
                  signOut={() => {
                    browserAuthProvider.signOut(() => {
                      window.location.reload();
                    });
                  }}
                />
              )}
            />
          }
          key={routerProps.path}
        >
          <Route
            element={
              <RequireWalletConnect>
                <RequireWeb3Auth>
                  <>{routerProps.element}</>
                </RequireWeb3Auth>
              </RequireWalletConnect>
            }
            path={routerProps.path}
          />
        </Route>
      ))}
    </Routes>
  );
}<|MERGE_RESOLUTION|>--- conflicted
+++ resolved
@@ -12,11 +12,7 @@
 import { RequireWeb3Auth } from '@/auth-web3/require-web3-auth';
 import { DrawerNavigation } from '@/components/layout/protected/drawer-navigation';
 import {
-<<<<<<< HEAD
-  WorkerDrawerTopMenuItems,
-=======
   workerDrawerTopMenuItems,
->>>>>>> 889f5757
   workerDrawerBottomMenuItems,
 } from '@/components/layout/drawer-menu-items/drawer-menu-items-worker';
 import { operatorDrawerBottomMenuItems } from '@/components/layout/drawer-menu-items/drawer-menu-items-operator';
@@ -60,11 +56,7 @@
                       window.location.reload();
                     });
                   }}
-<<<<<<< HEAD
-                  topMenuItems={WorkerDrawerTopMenuItems()}
-=======
                   topMenuItems={workerDrawerTopMenuItems(!user?.address)}
->>>>>>> 889f5757
                 />
               )}
               renderHCaptchaStatisticsDrawer={(isOpen) => (
