import type { RouteProps } from 'react-router-dom';
import { t } from 'i18next';
import { HomePage } from '@/pages/homepage/home.page';
import { Playground } from '@/pages/playground/playground.page';
import { ProtectedPage } from '@/pages/protected.page';
import { SignInWorkerPage } from '@/pages/worker/sign-in.page';
import { SignUpWorkerPage } from '@/pages/worker/sign-up.page';
import { OperatorProfilePage } from '@/pages/operator/profile/profile.page';
import { WorkerProfilePage } from '@/pages/worker/profile/profile.page';
import { ConnectWalletOperatorPage } from '@/pages/operator/sign-up/connect-wallet.page';
import { routerPaths } from '@/router/router-paths';
import { AddStakeOperatorPage } from '@/pages/operator/sign-up/add-stake/add-stake.page';
import { SendResetLinkWorkerSuccessPage } from '@/pages/worker/send-reset-link/send-reset-link-success.page';
import { ResetPasswordWorkerPage } from '@/pages/worker/reset-password/reset-password.page';
import { SendResetLinkWorkerPage } from '@/pages/worker/send-reset-link/send-reset-link.page';
import { ResetPasswordWorkerSuccessPage } from '@/pages/worker/reset-password/reset-password-success.page';
import { EmailVerificationWorkerPage } from '@/pages/worker/email-verification/email-verification.page';
import { VerifyEmailWorkerPage } from '@/pages/worker/email-verification/verify-email.page';
import { AddKeysOperatorPage } from '@/pages/operator/sign-up/add-keys/add-keys.page';
import { EditExistingKeysSuccessPage } from '@/pages/operator/sign-up/add-keys/edit-existing-keys-success.page';
import type { PageHeaderProps } from '@/components/layout/protected/page-header';
import { HandIcon, HomepageWorkIcon, ProfileIcon } from '@/components/ui/icons';
import { JobsDiscoveryPage } from '@/pages/worker/jobs-discovery/jobs-discovery.page';
import { JobsPage } from '@/pages/worker/jobs/jobs.page';
import { EnableLabeler } from '@/pages/worker/hcaptcha-labeling/enable-labeler.page';
import { HcaptchaLabelingPage } from '@/pages/worker/hcaptcha-labeling/hcaptcha-labeling/hcaptcha-labeling.page';
import { UserStatsAccordion } from '@/pages/worker/hcaptcha-labeling/hcaptcha-labeling/user-stats-accordion';
import { SetUpOperatorPage } from '@/pages/operator/sign-up/set-up-operator';
import { env } from '@/shared/env';

export const unprotectedRoutes: RouteProps[] = [
  {
    path: routerPaths.homePage,
    element: <HomePage />,
  },
  {
    path: routerPaths.playground,
    element: <Playground />,
  },
  {
    path: routerPaths.worker.signIn,
    element: <SignInWorkerPage />,
  },
  {
    path: routerPaths.worker.signUp,
    element: <SignUpWorkerPage />,
  },
  {
    path: routerPaths.operator.connectWallet,
    element: <ConnectWalletOperatorPage />,
  },
  {
    path: routerPaths.worker.emailVerification,
    element: <EmailVerificationWorkerPage />,
  },
  {
    path: routerPaths.worker.verifyEmail,
    element: <VerifyEmailWorkerPage />,
  },
  {
    path: routerPaths.worker.sendResetLink,
    element: <SendResetLinkWorkerPage />,
  },
  {
    path: routerPaths.worker.resetPassword,
    element: <ResetPasswordWorkerPage />,
  },
  {
    path: routerPaths.worker.sendResetLinkSuccess,
    element: <SendResetLinkWorkerSuccessPage />,
  },
  {
    path: routerPaths.worker.resetPasswordSuccess,
    element: <ResetPasswordWorkerSuccessPage />,
  },
];

export const protectedRoutes: {
  routerProps: RouteProps;
  pageHeaderProps: PageHeaderProps;
}[] = [
  {
    routerProps: {
      path: '/protected',
      element: <ProtectedPage />,
    },
    pageHeaderProps: {
      headerIcon: <ProfileIcon />,
      headerText: t('protectedPagesHeaders.profile'),
    },
  },
<<<<<<< HEAD
  {
    routerProps: {
      path: routerPaths.worker.jobsDiscovery,
      element: <JobsDiscoveryPage />,
    },
    pageHeaderProps: {
      headerIcon: <HomepageWorkIcon />,
      headerText: t('protectedPagesHeaders.jobsDiscovery'),
    },
  },
=======
  ...(env.VITE_FEATURE_FLAG_JOBS_DISCOVERY
    ? [
        {
          routerProps: {
            path: routerPaths.worker.jobsDiscovery,
            element: <JobsDiscoveryPage />,
          },
          pageHeaderProps: {
            headerIcon: <HomepageWorkIcon />,
            headerText: t('protectedPagesHeaders.jobsDiscovery'),
          },
        },
      ]
    : []),
>>>>>>> 2bb81111
  {
    routerProps: {
      path: `${routerPaths.worker.jobs}/:address`,
      element: <JobsPage />,
    },
    pageHeaderProps: {
      headerIcon: <HomepageWorkIcon />,
      headerText: t('protectedPagesHeaders.jobs'),
    },
  },
  {
    routerProps: {
      path: routerPaths.worker.profile,
      element: <WorkerProfilePage />,
    },
    pageHeaderProps: {
      headerIcon: <ProfileIcon />,
      headerText: t('protectedPagesHeaders.profile'),
    },
  },
  {
    routerProps: {
      path: routerPaths.worker.HcaptchaLabeling,
      element: <HcaptchaLabelingPage />,
    },
    pageHeaderProps: {
      headerIcon: <HandIcon />,
      headerText: t('protectedPagesHeaders.hcaptchaLabeling'),
      headerItem: <UserStatsAccordion />,
    },
  },
  {
    routerProps: {
      path: routerPaths.worker.enableLabeler,
      element: <EnableLabeler />,
    },
    pageHeaderProps: {
      headerIcon: <HandIcon />,
      headerText: t('protectedPagesHeaders.hcaptchaLabeling'),
      headerItem: <UserStatsAccordion />,
    },
  },
];

export const web3ProtectedRoutes: {
  routerProps: RouteProps;
  pageHeaderProps: PageHeaderProps;
}[] = [
  {
    routerProps: {
      path: routerPaths.operator.profile,
      element: <OperatorProfilePage />,
    },
    pageHeaderProps: {
      headerIcon: <ProfileIcon />,
      headerText: t('web3ProtectedPagesHeaders.profile'),
    },
  },
];

export const walletConnectRoutes: RouteProps[] = [
  {
    path: routerPaths.operator.addStake,
    element: <AddStakeOperatorPage />,
  },
  {
    path: routerPaths.operator.addKeys,
    element: <AddKeysOperatorPage />,
  },
  {
    path: routerPaths.operator.editExistingKeysSuccess,
    element: <EditExistingKeysSuccessPage />,
  },
  {
    path: routerPaths.operator.setUpOperator,
    element: <SetUpOperatorPage />,
  },
];<|MERGE_RESOLUTION|>--- conflicted
+++ resolved
@@ -89,18 +89,6 @@
       headerText: t('protectedPagesHeaders.profile'),
     },
   },
-<<<<<<< HEAD
-  {
-    routerProps: {
-      path: routerPaths.worker.jobsDiscovery,
-      element: <JobsDiscoveryPage />,
-    },
-    pageHeaderProps: {
-      headerIcon: <HomepageWorkIcon />,
-      headerText: t('protectedPagesHeaders.jobsDiscovery'),
-    },
-  },
-=======
   ...(env.VITE_FEATURE_FLAG_JOBS_DISCOVERY
     ? [
         {
@@ -115,7 +103,6 @@
         },
       ]
     : []),
->>>>>>> 2bb81111
   {
     routerProps: {
       path: `${routerPaths.worker.jobs}/:address`,
