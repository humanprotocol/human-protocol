--- conflicted
+++ resolved
@@ -77,12 +77,6 @@
     element: <ProtectedPage />,
   },
   {
-<<<<<<< HEAD
-    path: '/operator/profile',
-    element: <OperatorProfilePage />,
-  },
-  {
-=======
     path: routerPaths.worker.jobs,
     element: <JobsPage />,
   },
@@ -91,7 +85,6 @@
     element: <OperatorProfilePage />,
   },
   {
->>>>>>> 82226bf0
     path: routerPaths.worker.profile,
     element: <WorkerProfilePage />,
   },
