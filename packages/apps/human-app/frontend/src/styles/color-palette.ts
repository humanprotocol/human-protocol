export const colorPalette = {
  white: '#FFFFFF',
  black: '#000000',
<<<<<<< HEAD
  backgroundColor: '#FFFFFF',
=======

>>>>>>> 67559cfb
  text: {
    primary: '#320A8D',
    secondary: '#858EC6',
    disabled: '#CBCFE6',
    disabledSecondary: '#8494C3',
  },
  primary: {
    main: '#320A8D',
    light: '#6309FF',
    dark: '#100735',
    contrastText: '#F9FAFF',
    shades: '#DADEF0CC',
  },
  secondary: {
    main: '#6309FF',
    dark: '#4506B2',
    light: '#8409FF',
    contrastText: '#FFFFFF',
  },
  error: {
    main: '#FA2A75',
    dark: '#F20D5F',
    light: '#FF5995',
    contrastText: '#FFFFFF',
  },
  success: {
    main: '#0AD397',
    dark: '#0E976E',
    light: '#00EDA6',
    contrastText: '#FFFFFF',
  },
  paper: {
    main: '#F6F7FE',
    light: '#F6F6FF',
    text: '#CBCFE8',
    disabled: '#FBFBFE',
  },
  chip: {
    main: 'rgba(203, 207, 232, 0.28)',
  },
  button: {
    disabled: 'rgba(218, 222, 240, 0.8)',
  },
  // for 'warning', 'info' native colors from MUI were pointed as expected
  // 'info' native colors from MUI were pointed as expected
};

export type ColorPalette = typeof colorPalette;<|MERGE_RESOLUTION|>--- conflicted
+++ resolved
@@ -1,11 +1,7 @@
 export const colorPalette = {
   white: '#FFFFFF',
   black: '#000000',
-<<<<<<< HEAD
   backgroundColor: '#FFFFFF',
-=======
-
->>>>>>> 67559cfb
   text: {
     primary: '#320A8D',
     secondary: '#858EC6',
