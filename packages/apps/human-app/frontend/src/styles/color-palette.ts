--- conflicted
+++ resolved
@@ -30,13 +30,10 @@
     light: '#00EDA6',
     contrastText: '#FFFFFF',
   },
-<<<<<<< HEAD
   paper: {
     main: '#F6F7FE',
     light: '#F6F6FF',
   },
   // for 'warning', 'info' native colors from MUI were pointed as expected
-=======
   // 'info' native colors from MUI were pointed as expected
->>>>>>> a1d2b794
 } as const;