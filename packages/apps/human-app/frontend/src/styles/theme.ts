--- conflicted
+++ resolved
@@ -8,10 +8,7 @@
     body3: true;
     body4: true;
     body5: true;
-<<<<<<< HEAD
-=======
     body6: true;
->>>>>>> e3c5b33b
     buttonLarge: true;
     buttonMedium: true;
     buttonSmall: true;
@@ -33,10 +30,7 @@
     body3: CSSProperties;
     body4: CSSProperties;
     body5: CSSProperties;
-<<<<<<< HEAD
-=======
     body6: CSSProperties;
->>>>>>> e3c5b33b
     buttonLarge: CSSProperties;
     buttonMedium: CSSProperties;
     buttonSmall: CSSProperties;
@@ -57,10 +51,7 @@
     body3?: CSSProperties;
     body4?: CSSProperties;
     body5?: CSSProperties;
-<<<<<<< HEAD
-=======
     body6?: CSSProperties;
->>>>>>> e3c5b33b
     buttonLarge?: CSSProperties;
     buttonMedium?: CSSProperties;
     buttonSmall?: CSSProperties;
@@ -191,14 +182,11 @@
       fontWeight: 500,
       letterSpacing: 0.15,
     },
-<<<<<<< HEAD
-=======
     body6: {
       fontSize: 24,
       fontWeight: 600,
       letterSpacing: 0.15,
     },
->>>>>>> e3c5b33b
     buttonLarge: {
       fontSize: 15,
       fontWeight: 600,
