--- conflicted
+++ resolved
@@ -11,13 +11,10 @@
 import { OperatorController } from './modules/user-operator/operator.controller';
 import { WorkerController } from './modules/user-worker/worker.controller';
 import { CommonConfigModule } from './common/config/common-config.module';
-<<<<<<< HEAD
+import { JobsDiscoveryModule } from './modules/jobs-discovery/jobs-discovery.module';
+import { JobsDiscoveryController } from './modules/jobs-discovery/jobs-discovery.controller';
 import { JobAssignmentController } from './modules/job-assignment/job-assignment.controller';
 import { JobAssignmentModule } from './modules/job-assignment/job-assignment.module';
-=======
-import { JobsDiscoveryModule } from './modules/jobs-discovery/jobs-discovery.module';
-import { JobsDiscoveryController } from './modules/jobs-discovery/jobs-discovery.controller';
->>>>>>> 8e9b4793
 
 @Module({
   imports: [
@@ -32,11 +29,8 @@
     HttpModule,
     WorkerModule,
     OperatorModule,
-<<<<<<< HEAD
+    JobsDiscoveryModule,
     JobAssignmentModule,
-=======
-    JobsDiscoveryModule,
->>>>>>> 8e9b4793
     ReputationOracleModule,
     CommonConfigModule,
   ],
@@ -44,11 +38,8 @@
     AppController,
     OperatorController,
     WorkerController,
-<<<<<<< HEAD
+    JobsDiscoveryController,
     JobAssignmentController,
-=======
-    JobsDiscoveryController,
->>>>>>> 8e9b4793
   ],
   providers: [],
   exports: [HttpModule],
