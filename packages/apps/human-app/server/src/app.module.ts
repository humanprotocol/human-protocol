--- conflicted
+++ resolved
@@ -45,11 +45,8 @@
     OperatorController,
     WorkerController,
     JobsDiscoveryController,
-<<<<<<< HEAD
     OracleDiscoveryController,
-=======
     JobAssignmentController,
->>>>>>> a7545e5f
   ],
   providers: [],
   exports: [HttpModule],
