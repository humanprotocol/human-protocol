import { ConfigService } from '@nestjs/config';
import { Injectable } from '@nestjs/common';
const DEFAULT_CACHE_TTL_HCAPTCHA_USER_STATS = 12 * 60 * 60;
const DEFAULT_CACHE_TTL_ORACLE_STATS = 12 * 60 * 60;
const DEFAULT_CACHE_TTL_USER_STATS = 15 * 60;
const DEFAULT_CACHE_TTL_ORACLE_DISCOVERY = 24 * 60 * 60;
const DEFAULT_CACHE_TTL_DAILY_HMT_SPENT = 24 * 60 * 60;
const DEFAULT_CORS_ALLOWED_ORIGIN = 'http://localhost:5173';
const DEFAULT_CORS_ALLOWED_HEADERS = 'Content-Type, Accept';
const DEFAULT_CACHE_TTL_EXCHANGE_ORACLE_URL = 24 * 60 * 60;
@Injectable()
export class EnvironmentConfigService {
  constructor(private configService: ConfigService) {}
  get host(): string {
    return this.configService.getOrThrow<string>('HOST');
  }
  get port(): number {
    return this.configService.getOrThrow<number>('PORT');
  }
  get reputationOracleUrl(): string {
    return this.configService.getOrThrow<string>('REPUTATION_ORACLE_URL');
  }
  get reputationOracleAddress(): string {
    return this.configService
      .getOrThrow<string>('REPUTATION_ORACLE_ADDRESS')
      .toLowerCase();
  }
  get axiosRequestLoggingEnabled(): boolean {
    return (
      this.configService.get('IS_AXIOS_REQUEST_LOGGING_ENABLED') === 'true'
    );
  }
  get cachePort(): number {
    return this.configService.getOrThrow<number>('REDIS_PORT');
  }
  get cacheHost(): string {
    return this.configService.getOrThrow<string>('REDIS_HOST');
  }
  get cacheTtlOracleStats(): number {
    return this.configService.get<number>(
      'CACHE_TTL_ORACLE_STATS',
      DEFAULT_CACHE_TTL_ORACLE_STATS,
    );
  }
<<<<<<< HEAD
  get dailyHmtSpentKey(): string {
    return this.configService.getOrThrow('DAILY_HMT_SPENT_KEY');
  }
=======
>>>>>>> 61ed73e2
  get cacheTtlUserStats(): number {
    return this.configService.get<number>(
      'CACHE_TTL_USER_STATS',
      DEFAULT_CACHE_TTL_USER_STATS,
    );
  }
  get cacheTtlDailyHmtSpent(): number {
    return this.configService.get<number>(
      'CACHE_TTL_DAILY_HMT_SPENT',
      DEFAULT_CACHE_TTL_DAILY_HMT_SPENT,
    );
  }
  get cacheTtlHCaptchaUserStats(): number {
    return this.configService.get<number>(
      'CACHE_TTL_HCAPTCHA_USER_STATS',
      DEFAULT_CACHE_TTL_HCAPTCHA_USER_STATS,
    );
  }

  get cacheTtlOracleDiscovery(): number {
    return this.configService.get<number>(
      'CACHE_TTL_ORACLE_DISCOVERY',
      DEFAULT_CACHE_TTL_ORACLE_DISCOVERY,
    );
  }
  get rpcUrl(): string {
    return this.configService.getOrThrow<string>('RPC_URL');
  }
  get isCorsEnabled(): boolean {
    return this.configService.get<boolean>('CORS_ENABLED', false);
  }
  get corsEnabledOrigin(): string {
    return this.configService.get<string>(
      'CORS_ALLOWED_ORIGIN',
      DEFAULT_CORS_ALLOWED_ORIGIN,
    );
  }
  get corsAllowedHeaders(): string {
    return this.configService.get<string>(
      'CORS_ALLOWED_HEADERS',
      DEFAULT_CORS_ALLOWED_HEADERS,
    );
  }
  get cacheTtlExchangeOracleUrl(): number {
    return this.configService.get<number>(
      'CACHE_TTL_EXCHANGE_ORACLE_URL',
      DEFAULT_CACHE_TTL_EXCHANGE_ORACLE_URL,
    );
  }
  get hcaptchaLabelingStatsApiUrl(): string {
    return this.configService.getOrThrow<string>(
      'HCAPTCHA_LABELING_STATS_API_URL',
    );
  }
  get hcaptchaLabelingVerifyApiUrl(): string {
    return this.configService.getOrThrow<string>(
      'HCAPTCHA_LABELING_VERIFY_API_URL',
    );
  }
  get hcaptchaLabelingApiKey(): string {
    return this.configService.getOrThrow<string>('HCAPTCHA_LABELING_API_KEY');
  }
  get chainIdsEnabled(): string[] {
    const chainIds = this.configService.getOrThrow<string>('CHAIN_IDS_ENABLED');
    return chainIds.split(',').map((id) => id.trim());
  }
}<|MERGE_RESOLUTION|>--- conflicted
+++ resolved
@@ -42,12 +42,6 @@
       DEFAULT_CACHE_TTL_ORACLE_STATS,
     );
   }
-<<<<<<< HEAD
-  get dailyHmtSpentKey(): string {
-    return this.configService.getOrThrow('DAILY_HMT_SPENT_KEY');
-  }
-=======
->>>>>>> 61ed73e2
   get cacheTtlUserStats(): number {
     return this.configService.get<number>(
       'CACHE_TTL_USER_STATS',
