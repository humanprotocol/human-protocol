--- conflicted
+++ resolved
@@ -6,12 +6,8 @@
 const DEFAULT_CACHE_TTL_ORACLE_DISCOVERY = 24 * 60 * 60;
 const DEFAULT_CACHE_TTL_DAILY_HMT_SPENT = 24 * 60 * 60;
 const DEFAULT_CORS_ALLOWED_ORIGIN = 'http://localhost:5173';
-<<<<<<< HEAD
-const DEFAULT_CORS_ALLOWED_HEADERS = 'Content-Type, Accept';
-=======
 const DEFAULT_CORS_ALLOWED_HEADERS =
   'Content-Type,Authorization,X-Requested-With,Accept,Origin';
->>>>>>> a87ed77e
 const DEFAULT_CACHE_TTL_EXCHANGE_ORACLE_URL = 24 * 60 * 60;
 @Injectable()
 export class EnvironmentConfigService {
@@ -100,20 +96,6 @@
       'HCAPTCHA_LABELING_STATS_API_URL',
     );
   }
-<<<<<<< HEAD
-  get cacheTtlExchangeOracleUrl(): number {
-    return this.configService.get<number>(
-      'CACHE_TTL_EXCHANGE_ORACLE_URL',
-      DEFAULT_CACHE_TTL_EXCHANGE_ORACLE_URL,
-    );
-  }
-  get hcaptchaLabelingStatsApiUrl(): string {
-    return this.configService.getOrThrow<string>(
-      'HCAPTCHA_LABELING_STATS_API_URL',
-    );
-  }
-=======
->>>>>>> a87ed77e
   get hcaptchaLabelingVerifyApiUrl(): string {
     return this.configService.getOrThrow<string>(
       'HCAPTCHA_LABELING_VERIFY_API_URL',
