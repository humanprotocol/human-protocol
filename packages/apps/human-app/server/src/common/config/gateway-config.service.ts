--- conflicted
+++ resolved
@@ -78,12 +78,6 @@
             [ReputationOracleEndpoints.ENABLE_LABELING]: {
               endpoint: '/user/register-labeler',
               method: HttpMethod.POST,
-<<<<<<< HEAD
-              params: {
-                api_key: this.envConfig.hcaptchaLabelingApiKey,
-              },
-=======
->>>>>>> 61ed73e2
             },
             [ReputationOracleEndpoints.OPERATOR_SIGNIN]: {
               endpoint: '/auth/web3/signin',
