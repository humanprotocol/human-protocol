--- conflicted
+++ resolved
@@ -1,13 +1,9 @@
-<<<<<<< HEAD
-import { createParamDecorator, ExecutionContext } from '@nestjs/common';
-=======
 import {
   BadRequestException,
   createParamDecorator,
   ExecutionContext,
   UnauthorizedException,
 } from '@nestjs/common';
->>>>>>> a87ed77e
 import { jwtDecode } from 'jwt-decode';
 import { JwtUserData } from '../utils/jwt-token.model';
 
@@ -36,18 +32,4 @@
       throw new BadRequestException();
     }
   },
-);
-export const JwtPayload = createParamDecorator(
-  (data: unknown, ctx: ExecutionContext): any => {
-    const request = ctx.switchToHttp().getRequest();
-    const token = request.headers['authorization']?.split(' ')[1];
-    if (!token) return null;
-    try {
-      const decoded = jwtDecode(token);
-      return decoded as JwtUserData;
-    } catch (error) {
-      console.error('Error in decoding token: ', error);
-      return null;
-    }
-  },
 );