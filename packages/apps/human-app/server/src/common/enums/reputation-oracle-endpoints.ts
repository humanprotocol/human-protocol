export enum ReputationOracleEndpoints {
<<<<<<< HEAD
  WORKER_SIGNUP = 'worker_signup',
  WORKER_SIGNIN = 'worker_signin',
  WORKER_REGISTRATION = 'worker_registration',
  OPERATOR_SIGNUP = 'operator_signup',
  OPERATOR_SIGNIN = 'operator_signin',
  EMAIL_VERIFICATION = 'email_verification',
  RESEND_EMAIL_VERIFICATION = 'resend_email_verification',
  FORGOT_PASSWORD = 'forgot_password',
  RESTORE_PASSWORD = 'restore_password',
  PREPARE_SIGNATURE = 'prepare_signature',
  DISABLE_OPERATOR = 'disable_operator',
  KYC_PROCEDURE_START = 'kyc_procedure_start',
  ENABLE_LABELING = 'enable_labeling',
  REGISTER_ADDRESS = 'register_address',
  TOKEN_REFRESH = 'token_refresh',
  KYC_ON_CHAIN = 'kyc_on_chain',
=======
  WORKER_SIGNUP = 'WORKER_SIGNUP',
  WORKER_SIGNIN = 'WORKER_SIGNIN',
  REGISTRATION_IN_EXCHANGE_ORACLE = 'REGISTRATION_IN_EXCHANGE_ORACLE',
  OPERATOR_SIGNUP = 'OPERATOR_SIGNUP',
  OPERATOR_SIGNIN = 'OPERATOR_SIGNIN',
  EMAIL_VERIFICATION = 'EMAIL_VERIFICATION',
  RESEND_EMAIL_VERIFICATION = 'RESEND_EMAIL_VERIFICATION',
  FORGOT_PASSWORD = 'FORGOT_PASSWORD',
  RESTORE_PASSWORD = 'RESTORE_PASSWORD',
  PREPARE_SIGNATURE = 'PREPARE_SIGNATURE',
  DISABLE_OPERATOR = 'DISABLE_OPERATOR',
  KYC_PROCEDURE_START = 'KYC_PROCEDURE_START',
  ENABLE_LABELING = 'ENABLE_LABELING',
  REGISTER_ADDRESS = 'REGISTER_ADDRESS',
  TOKEN_REFRESH = 'TOKEN_REFRESH',
  KYC_ON_CHAIN = 'KYC_ON_CHAIN',
  GET_REGISTRATION_IN_EXCHANGE_ORACLES = 'GET_REGISTRATION_IN_EXCHANGE_ORACLES',
>>>>>>> ccb06ae4
}
export enum HCaptchaLabelingStatsEndpoints {
  USER_STATS = 'user_stats',
  DAILY_HMT_SPENT = 'daily_hmt_spent',
}
export enum HCaptchaLabelingVerifyEndpoints {
  TOKEN_VERIFY = 'token_verify',
}<|MERGE_RESOLUTION|>--- conflicted
+++ resolved
@@ -1,5 +1,4 @@
 export enum ReputationOracleEndpoints {
-<<<<<<< HEAD
   WORKER_SIGNUP = 'worker_signup',
   WORKER_SIGNIN = 'worker_signin',
   WORKER_REGISTRATION = 'worker_registration',
@@ -16,25 +15,8 @@
   REGISTER_ADDRESS = 'register_address',
   TOKEN_REFRESH = 'token_refresh',
   KYC_ON_CHAIN = 'kyc_on_chain',
-=======
-  WORKER_SIGNUP = 'WORKER_SIGNUP',
-  WORKER_SIGNIN = 'WORKER_SIGNIN',
-  REGISTRATION_IN_EXCHANGE_ORACLE = 'REGISTRATION_IN_EXCHANGE_ORACLE',
-  OPERATOR_SIGNUP = 'OPERATOR_SIGNUP',
-  OPERATOR_SIGNIN = 'OPERATOR_SIGNIN',
-  EMAIL_VERIFICATION = 'EMAIL_VERIFICATION',
-  RESEND_EMAIL_VERIFICATION = 'RESEND_EMAIL_VERIFICATION',
-  FORGOT_PASSWORD = 'FORGOT_PASSWORD',
-  RESTORE_PASSWORD = 'RESTORE_PASSWORD',
-  PREPARE_SIGNATURE = 'PREPARE_SIGNATURE',
-  DISABLE_OPERATOR = 'DISABLE_OPERATOR',
-  KYC_PROCEDURE_START = 'KYC_PROCEDURE_START',
-  ENABLE_LABELING = 'ENABLE_LABELING',
-  REGISTER_ADDRESS = 'REGISTER_ADDRESS',
-  TOKEN_REFRESH = 'TOKEN_REFRESH',
-  KYC_ON_CHAIN = 'KYC_ON_CHAIN',
-  GET_REGISTRATION_IN_EXCHANGE_ORACLES = 'GET_REGISTRATION_IN_EXCHANGE_ORACLES',
->>>>>>> ccb06ae4
+  REGISTRATION_IN_EXCHANGE_ORACLE = 'registration_in_exchange_oracle',
+  GET_REGISTRATION_IN_EXCHANGE_ORACLES = 'get_registration_in_exchange_oracles',
 }
 export enum HCaptchaLabelingStatsEndpoints {
   USER_STATS = 'user_stats',
