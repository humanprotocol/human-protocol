export enum ReputationOracleEndpoints {
  WORKER_SIGNUP = 'WORKER_SIGNUP',
  WORKER_SIGNIN = 'WORKER_SIGNIN',
  OPERATOR_SIGNUP = 'OPERATOR_SIGNUP',
  OPERATOR_SIGNIN = 'OPERATOR_SIGNIN',
  EMAIL_VERIFICATION = 'EMAIL_VERIFICATION',
  RESEND_EMAIL_VERIFICATION = 'RESEND_EMAIL_VERIFICATION',
  FORGOT_PASSWORD = 'FORGOT_PASSWORD',
  RESTORE_PASSWORD = 'RESTORE_PASSWORD',
  PREPARE_SIGNATURE = 'PREPARE_SIGNATURE',
  DISABLE_OPERATOR = 'DISABLE_OPERATOR',
  KYC_PROCEDURE_START = 'KYC_PROCEDURE_START',
  ENABLE_LABELING = 'ENABLE_LABELING',
  REGISTER_ADDRESS = 'REGISTER_ADDRESS',
  TOKEN_REFRESH = 'TOKEN_REFRESH',
<<<<<<< HEAD
=======
  KYC_ON_CHAIN = 'KYC_ON_CHAIN',
>>>>>>> a87ed77e
}
export enum HCaptchaLabelingStatsEndpoints {
  USER_STATS = 'USER_STATS',
  DAILY_HMT_SPENT = 'DAILY_HMT_SPENT',
}
export enum HCaptchaLabelingVerifyEndpoints {
  TOKEN_VERIFY = 'TOKEN_VERIFY',
}<|MERGE_RESOLUTION|>--- conflicted
+++ resolved
@@ -13,10 +13,7 @@
   ENABLE_LABELING = 'ENABLE_LABELING',
   REGISTER_ADDRESS = 'REGISTER_ADDRESS',
   TOKEN_REFRESH = 'TOKEN_REFRESH',
-<<<<<<< HEAD
-=======
   KYC_ON_CHAIN = 'KYC_ON_CHAIN',
->>>>>>> a87ed77e
 }
 export enum HCaptchaLabelingStatsEndpoints {
   USER_STATS = 'USER_STATS',
