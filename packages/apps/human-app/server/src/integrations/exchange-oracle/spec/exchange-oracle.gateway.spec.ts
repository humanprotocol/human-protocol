--- conflicted
+++ resolved
@@ -21,10 +21,7 @@
 import { ExchangeOracleProfile } from '../exchange-oracle.mapper.profile';
 import {
   jobsDiscoveryParamsCommandFixture,
-<<<<<<< HEAD
-=======
   paramsDataFixture,
->>>>>>> a87ed77e
   paramsDataFixtureAsString,
   responseFixture,
 } from '../../../modules/jobs-discovery/spec/jobs-discovery.fixtures';
@@ -34,10 +31,7 @@
 import { EscrowUtilsGateway } from '../../escrow/escrow-utils-gateway.service';
 import { ResignJobData } from '../../../modules/job-assignment/model/job-assignment.model';
 import { JobsDiscoveryParamsData } from '../../../modules/jobs-discovery/model/jobs-discovery.model';
-<<<<<<< HEAD
-=======
 import { AxiosResponse } from 'axios';
->>>>>>> a87ed77e
 
 describe('ExchangeOracleApiGateway', () => {
   let gateway: ExchangeOracleGateway;
@@ -217,23 +211,6 @@
 
   describe('fetchDiscoveredJobs', () => {
     it('should successfully call get discovered jobs', async () => {
-<<<<<<< HEAD
-      const command = jobsDiscoveryParamsCommandFixture;
-      const expectedMappedData: JobsDiscoveryParamsData = {
-        escrow_address: command.data.escrowAddress,
-        chain_id: command.data.chainId,
-        sort_field: command.data.sortField,
-        job_type: command.data.jobType,
-        fields: command.data.fields,
-        status: command.data.status,
-        page: command.data.page,
-        sort: command.data.sort,
-        page_size: command.data.pageSize,
-      };
-      nock(jobAssignmentOracleUrl)
-        .get(`/assignment${paramsDataFixtureAsString}`)
-        .reply(200);
-=======
       jest.spyOn(httpService, 'request').mockReturnValue(
         of({
           data: responseFixture,
@@ -248,7 +225,6 @@
       nock(jobAssignmentOracleUrl)
         .get(`/assignment${paramsDataFixtureAsString}`)
         .reply(200, responseFixture);
->>>>>>> a87ed77e
       await gateway.fetchJobs(command);
       expect(httpService.request).toHaveBeenCalledWith(
         expect.objectContaining({
