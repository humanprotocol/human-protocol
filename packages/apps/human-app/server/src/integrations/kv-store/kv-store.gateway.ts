import { HttpException, Inject, Injectable } from '@nestjs/common';
import { EnvironmentConfigService } from '../../common/config/environment-config.service';
import { ethers } from 'ethers';
import { ChainId, KVStoreKeys, KVStoreUtils } from '@human-protocol/sdk';
import { CACHE_MANAGER } from '@nestjs/cache-manager';
import { Cache } from 'cache-manager';
import {
  ORACLE_REGISTRATION_NEEDED_CACHE_KEY,
  ORACLE_URL_CACHE_KEY,
} from '../../common/constants/cache';

@Injectable()
export class KvStoreGateway {
  constructor(
    private configService: EnvironmentConfigService,
    @Inject(CACHE_MANAGER) private cacheManager: Cache,
  ) {}
<<<<<<< HEAD
  async onModuleInit(): Promise<void> {
    this.kvStoreClient = await KVStoreClient.build(
      new ethers.JsonRpcProvider(this.configService.rpcUrl),
    );
  }
  async getExchangeOracleRegistrationNeeded(
    address: string,
  ): Promise<boolean | void> {
    const key = `${ORACLE_REGISTRATION_NEEDED_CACHE_KEY}:${address}`;
    const cachedData: string | undefined = await this.cacheManager.get(key);
    if (cachedData) {
      return cachedData.toLowerCase() === 'true';
    }
    let fetchedData: string;
    try {
      fetchedData = await this.kvStoreClient.get(
        address,
        KVStoreKeys.registrationNeeded,
      );
    } catch (e) {
      if (e.toString().includes('Error: Invalid address')) {
        throw new HttpException(
          `Unable to retrieve registration needed flag from address: ${address}`,
          400,
        );
      } else {
        throw new Error(
          `Error, while fetching exchange oracle registration needed flag from kv-store: ${e}`,
        );
      }
    }
    if (!fetchedData || fetchedData === '') {
      throw new HttpException(
        `Unable to retrieve registration needed flag from address: ${address}`,
        400,
      );
    } else {
      await this.cacheManager.set(key, fetchedData, {
        ttl: this.configService.cacheTtlExchangeOracleRegistrationNeeded,
      } as any);
      return fetchedData.toLowerCase() === 'true';
    }
  }
=======
>>>>>>> 207fdf50
  async getExchangeOracleUrlByAddress(address: string): Promise<string | void> {
    const key = `${ORACLE_URL_CACHE_KEY}:${address}`;
    const cachedData: string | undefined = await this.cacheManager.get(key);
    if (cachedData) {
      return cachedData;
    }
    let fetchedData: string;
    try {
<<<<<<< HEAD
      fetchedData = await this.kvStoreClient.get(address, KVStoreKeys.url);
=======
      const runner = new ethers.JsonRpcProvider(this.configService.rpcUrl);
      const network = await runner.provider?.getNetwork();
      const chainId: ChainId = Number(network?.chainId);

      fetchedUrl = await KVStoreUtils.get(chainId, address, KVStoreKeys.url);
>>>>>>> 207fdf50
    } catch (e) {
      if (e.toString().includes('Error: Invalid address')) {
        throw new HttpException(
          `Unable to retrieve URL from address: ${address}`,
          400,
        );
      } else {
        throw new Error(
          `Error, while fetching exchange oracle URL from kv-store: ${e}`,
        );
      }
    }
    if (!fetchedData || fetchedData === '') {
      throw new HttpException(
        `Unable to retrieve URL from address: ${address}`,
        400,
      );
    } else {
      await this.cacheManager.set(key, fetchedData, {
        ttl: this.configService.cacheTtlExchangeOracleUrl,
      } as any);
      return fetchedData;
    }
  }
}<|MERGE_RESOLUTION|>--- conflicted
+++ resolved
@@ -4,10 +4,7 @@
 import { ChainId, KVStoreKeys, KVStoreUtils } from '@human-protocol/sdk';
 import { CACHE_MANAGER } from '@nestjs/cache-manager';
 import { Cache } from 'cache-manager';
-import {
-  ORACLE_REGISTRATION_NEEDED_CACHE_KEY,
-  ORACLE_URL_CACHE_KEY,
-} from '../../common/constants/cache';
+import { ORACLE_URL_CACHE_KEY } from '../../common/constants/cache';
 
 @Injectable()
 export class KvStoreGateway {
@@ -15,52 +12,6 @@
     private configService: EnvironmentConfigService,
     @Inject(CACHE_MANAGER) private cacheManager: Cache,
   ) {}
-<<<<<<< HEAD
-  async onModuleInit(): Promise<void> {
-    this.kvStoreClient = await KVStoreClient.build(
-      new ethers.JsonRpcProvider(this.configService.rpcUrl),
-    );
-  }
-  async getExchangeOracleRegistrationNeeded(
-    address: string,
-  ): Promise<boolean | void> {
-    const key = `${ORACLE_REGISTRATION_NEEDED_CACHE_KEY}:${address}`;
-    const cachedData: string | undefined = await this.cacheManager.get(key);
-    if (cachedData) {
-      return cachedData.toLowerCase() === 'true';
-    }
-    let fetchedData: string;
-    try {
-      fetchedData = await this.kvStoreClient.get(
-        address,
-        KVStoreKeys.registrationNeeded,
-      );
-    } catch (e) {
-      if (e.toString().includes('Error: Invalid address')) {
-        throw new HttpException(
-          `Unable to retrieve registration needed flag from address: ${address}`,
-          400,
-        );
-      } else {
-        throw new Error(
-          `Error, while fetching exchange oracle registration needed flag from kv-store: ${e}`,
-        );
-      }
-    }
-    if (!fetchedData || fetchedData === '') {
-      throw new HttpException(
-        `Unable to retrieve registration needed flag from address: ${address}`,
-        400,
-      );
-    } else {
-      await this.cacheManager.set(key, fetchedData, {
-        ttl: this.configService.cacheTtlExchangeOracleRegistrationNeeded,
-      } as any);
-      return fetchedData.toLowerCase() === 'true';
-    }
-  }
-=======
->>>>>>> 207fdf50
   async getExchangeOracleUrlByAddress(address: string): Promise<string | void> {
     const key = `${ORACLE_URL_CACHE_KEY}:${address}`;
     const cachedData: string | undefined = await this.cacheManager.get(key);
@@ -69,15 +20,11 @@
     }
     let fetchedData: string;
     try {
-<<<<<<< HEAD
-      fetchedData = await this.kvStoreClient.get(address, KVStoreKeys.url);
-=======
       const runner = new ethers.JsonRpcProvider(this.configService.rpcUrl);
       const network = await runner.provider?.getNetwork();
       const chainId: ChainId = Number(network?.chainId);
 
-      fetchedUrl = await KVStoreUtils.get(chainId, address, KVStoreKeys.url);
->>>>>>> 207fdf50
+      fetchedData = await KVStoreUtils.get(chainId, address, KVStoreKeys.url);
     } catch (e) {
       if (e.toString().includes('Error: Invalid address')) {
         throw new HttpException(
