import { HttpException, Inject, Injectable } from '@nestjs/common';
import { EnvironmentConfigService } from '../../common/config/environment-config.service';
import { ethers } from 'ethers';
import { ChainId, KVStoreKeys, KVStoreUtils, NETWORKS } from '@human-protocol/sdk';
import { CACHE_MANAGER } from '@nestjs/cache-manager';
import { Cache } from 'cache-manager';
<<<<<<< HEAD
import { KVStore__factory } from '@human-protocol/core/typechain-types';

@Injectable()
export class KvStoreGateway {
  get cachePrefix() {
    return 'KV_STORE:';
  }
=======
import { KV_STORE_CACHE_KEY } from '../../common/constants/cache';

@Injectable()
export class KvStoreGateway {
  private kvStoreClient: KVStoreClient;
>>>>>>> 7231834d
  constructor(
    private configService: EnvironmentConfigService,
    @Inject(CACHE_MANAGER) private cacheManager: Cache,
  ) {}
  async getExchangeOracleUrlByAddress(address: string): Promise<string | void> {
    const key = `${KV_STORE_CACHE_KEY}:${address}`;
    const cachedUrl: string | undefined = await this.cacheManager.get(key);
    if (cachedUrl) {
      return cachedUrl;
    }
    let fetchedUrl: string;
    try {
      const runner = new ethers.JsonRpcProvider(this.configService.rpcUrl);
      const network = await runner.provider?.getNetwork();
      const chainId: ChainId = Number(network?.chainId);

      const kvstoreContract = KVStore__factory.connect(NETWORKS[chainId]!.kvstoreAddress!, runner);
      fetchedUrl = await KVStoreUtils.get(kvstoreContract, address, KVStoreKeys.url);
    } catch (e) {
      if (e.toString().includes('Error: Invalid address')) {
        throw new HttpException(
          `Unable to retrieve URL from address: ${address}`,
          400,
        );
      } else {
        throw new Error(
          `Error, while fetching exchange oracle URL from kv-store: ${e}`,
        );
      }
    }
    if (!fetchedUrl || fetchedUrl === '') {
      throw new HttpException(
        `Unable to retrieve URL from address: ${address}`,
        400,
      );
    } else {
      await this.cacheManager.set(key, fetchedUrl, {
        ttl: this.configService.cacheTtlExchangeOracleUrl,
      } as any);
      return fetchedUrl;
    }
  }
}<|MERGE_RESOLUTION|>--- conflicted
+++ resolved
@@ -1,24 +1,13 @@
 import { HttpException, Inject, Injectable } from '@nestjs/common';
 import { EnvironmentConfigService } from '../../common/config/environment-config.service';
 import { ethers } from 'ethers';
-import { ChainId, KVStoreKeys, KVStoreUtils, NETWORKS } from '@human-protocol/sdk';
+import { ChainId, KVStoreKeys, KVStoreUtils } from '@human-protocol/sdk';
 import { CACHE_MANAGER } from '@nestjs/cache-manager';
 import { Cache } from 'cache-manager';
-<<<<<<< HEAD
-import { KVStore__factory } from '@human-protocol/core/typechain-types';
-
-@Injectable()
-export class KvStoreGateway {
-  get cachePrefix() {
-    return 'KV_STORE:';
-  }
-=======
 import { KV_STORE_CACHE_KEY } from '../../common/constants/cache';
 
 @Injectable()
 export class KvStoreGateway {
-  private kvStoreClient: KVStoreClient;
->>>>>>> 7231834d
   constructor(
     private configService: EnvironmentConfigService,
     @Inject(CACHE_MANAGER) private cacheManager: Cache,
@@ -35,8 +24,7 @@
       const network = await runner.provider?.getNetwork();
       const chainId: ChainId = Number(network?.chainId);
 
-      const kvstoreContract = KVStore__factory.connect(NETWORKS[chainId]!.kvstoreAddress!, runner);
-      fetchedUrl = await KVStoreUtils.get(kvstoreContract, address, KVStoreKeys.url);
+      fetchedUrl = await KVStoreUtils.get(chainId, address, KVStoreKeys.url);
     } catch (e) {
       if (e.toString().includes('Error: Invalid address')) {
         throw new HttpException(
