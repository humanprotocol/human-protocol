import { Test, TestingModule } from '@nestjs/testing';
import { KvStoreGateway } from '../kv-store.gateway';
import { ChainId, KVStoreKeys, KVStoreUtils } from '@human-protocol/sdk';
import { EnvironmentConfigService } from '../../../common/config/environment-config.service';
import { CACHE_MANAGER } from '@nestjs/cache-manager';
import { Cache } from 'cache-manager';
import {
  ORACLE_REGISTRATION_NEEDED_CACHE_KEY,
  ORACLE_URL_CACHE_KEY,
} from '../../../common/constants/cache';

const EXPECTED_URL = 'https://example.com';
const EXPECTED_FLAG = 'true';
jest.mock('@human-protocol/sdk', () => {
  const actualSdk = jest.requireActual('@human-protocol/sdk');
  return {
    ...actualSdk,
<<<<<<< HEAD
    KVStoreClient: {
      build: jest.fn().mockImplementation(() =>
        Promise.resolve({
          get: jest
            .fn()
            .mockResolvedValueOnce(EXPECTED_FLAG)
            .mockResolvedValueOnce(EXPECTED_URL),
        }),
      ),
=======
    KVStoreUtils: {
      get: jest.fn().mockResolvedValue('https://example.com'),
    },
  };
});

jest.mock('ethers', () => {
  const actualEthers = jest.requireActual('ethers');
  const mockProvider = {
    provider: {
      getNetwork: jest.fn().mockResolvedValue({
        chainId: 1338,
      }),
    },
  };
  return {
    ...actualEthers,
    ethers: {
      ...actualEthers.ethers,
      JsonRpcProvider: jest.fn(() => mockProvider),
>>>>>>> 207fdf50
    },
  };
});

describe('KvStoreGateway', () => {
  let service: KvStoreGateway;
  let configService: EnvironmentConfigService;
  let mockKVStoreUtils: any;
  let cacheManager: Cache & { get: jest.Mock; set: jest.Mock };

  beforeEach(async () => {
    configService = {
      rpcUrl: 'https://localhost:8545',
      cacheTtlExchangeOracleUrl: 2137,
    } as any;

    mockKVStoreUtils = {
      get: jest.fn(),
    };
    const cacheManagerMock = {
      get: jest.fn(),
      set: jest.fn(),
    };
    const module: TestingModule = await Test.createTestingModule({
      providers: [
        KvStoreGateway,
        {
          provide: EnvironmentConfigService,
          useValue: configService,
        },
        {
          provide: KVStoreUtils,
          useValue: mockKVStoreUtils,
        },
        {
          provide: CACHE_MANAGER,
          useValue: cacheManagerMock,
        },
      ],
    }).compile();
    cacheManager = module.get(CACHE_MANAGER);
    configService = module.get(EnvironmentConfigService);
    service = module.get<KvStoreGateway>(KvStoreGateway);
  });

  afterEach(async () => {
    jest.restoreAllMocks();
    jest.clearAllMocks();
  });
  it('should be defined', () => {
    expect(service).toBeDefined();
  });
<<<<<<< HEAD

  describe('onModuleInit', () => {
    it('should initialize kvstoreClient', async () => {
      const buildSpy = jest
        .spyOn(KVStoreClient, 'build')
        .mockResolvedValue(mockKVStoreClient);
      await service.onModuleInit();
      expect(buildSpy).toHaveBeenCalledWith(expect.anything());
      expect(service['kvStoreClient']).toBe(mockKVStoreClient);
    });
  });

  describe('getExchangeOracleRegistrationNeeded', () => {
    const testAddress = 'testAddress';
    const cacheKey = `${ORACLE_REGISTRATION_NEEDED_CACHE_KEY}:${testAddress}`;
    it('should get data from kvStoreClient, if not cached', async () => {
      const expectedData = EXPECTED_FLAG;
      mockKVStoreClient.get.mockResolvedValue(expectedData);
      cacheManager.get.mockResolvedValue(undefined);
      const result =
        await service.getExchangeOracleRegistrationNeeded(testAddress);
      expect(service['kvStoreClient'].get).toHaveBeenCalledWith(
        testAddress,
        KVStoreKeys.registrationNeeded,
      );

      expect(cacheManager.set).toHaveBeenCalledWith(cacheKey, expectedData, {
        ttl: configService.cacheTtlExchangeOracleRegistrationNeeded,
      });
      expect(cacheManager.get).toHaveBeenCalledWith(cacheKey);
      expect(result).toBe(true);
    });
    it('should get data from cache, if available', async () => {
      const expectedData = EXPECTED_FLAG;
      cacheManager.get.mockResolvedValue(expectedData.toString());
      const result =
        await service.getExchangeOracleRegistrationNeeded(testAddress);

      expect(service['kvStoreClient'].get).not.toHaveBeenCalled();
      expect(cacheManager.get).toHaveBeenCalledWith(cacheKey);
      expect(result).toBe(true);
    });
  });

  describe('getExchangeOracleUrlByAddress', () => {
    const testAddress = 'testAddress';
    const cacheKey = `${ORACLE_URL_CACHE_KEY}:${testAddress}`;
    it('should get data from kvStoreClient, if not cached', async () => {
      const expectedData = EXPECTED_URL;
      mockKVStoreClient.get.mockResolvedValue(expectedData);
=======
  describe('getExchangeOracleUrlByAddress', () => {
    it('should get data from kvStoreUtils, if not cached', async () => {
      const testAddress = 'testAddress';
      const cacheKey = `${KV_STORE_CACHE_KEY}:${testAddress}`;
      const expectedUrl = EXPECTED_URL;
      mockKVStoreUtils.get.mockResolvedValue(expectedUrl);
>>>>>>> 207fdf50
      cacheManager.get.mockResolvedValue(undefined);
      const result = await service.getExchangeOracleUrlByAddress(testAddress);
      expect(KVStoreUtils.get).toHaveBeenCalledWith(
        ChainId.LOCALHOST,
        testAddress,
        KVStoreKeys.url,
      );

      expect(cacheManager.set).toHaveBeenCalledWith(cacheKey, expectedData, {
        ttl: configService.cacheTtlExchangeOracleUrl,
      });
      expect(cacheManager.get).toHaveBeenCalledWith(cacheKey);
      expect(result).toBe(expectedData);
    });
    it('should get data from cache, if available', async () => {
<<<<<<< HEAD
      const expectedData = EXPECTED_URL;
      cacheManager.get.mockResolvedValue(expectedData);
=======
      const testAddress = 'testAddress';
      const cacheKey = `${KV_STORE_CACHE_KEY}:${testAddress}`;
      const expectedUrl = EXPECTED_URL;
      cacheManager.get.mockResolvedValue(expectedUrl);
>>>>>>> 207fdf50
      const result = await service.getExchangeOracleUrlByAddress(testAddress);

      expect(KVStoreUtils.get).not.toHaveBeenCalled();
      expect(cacheManager.get).toHaveBeenCalledWith(cacheKey);
      expect(result).toBe(expectedData);
    });
  });
});<|MERGE_RESOLUTION|>--- conflicted
+++ resolved
@@ -4,28 +4,13 @@
 import { EnvironmentConfigService } from '../../../common/config/environment-config.service';
 import { CACHE_MANAGER } from '@nestjs/cache-manager';
 import { Cache } from 'cache-manager';
-import {
-  ORACLE_REGISTRATION_NEEDED_CACHE_KEY,
-  ORACLE_URL_CACHE_KEY,
-} from '../../../common/constants/cache';
+import { ORACLE_URL_CACHE_KEY } from '../../../common/constants/cache';
 
 const EXPECTED_URL = 'https://example.com';
-const EXPECTED_FLAG = 'true';
 jest.mock('@human-protocol/sdk', () => {
   const actualSdk = jest.requireActual('@human-protocol/sdk');
   return {
     ...actualSdk,
-<<<<<<< HEAD
-    KVStoreClient: {
-      build: jest.fn().mockImplementation(() =>
-        Promise.resolve({
-          get: jest
-            .fn()
-            .mockResolvedValueOnce(EXPECTED_FLAG)
-            .mockResolvedValueOnce(EXPECTED_URL),
-        }),
-      ),
-=======
     KVStoreUtils: {
       get: jest.fn().mockResolvedValue('https://example.com'),
     },
@@ -46,7 +31,6 @@
     ethers: {
       ...actualEthers.ethers,
       JsonRpcProvider: jest.fn(() => mockProvider),
->>>>>>> 207fdf50
     },
   };
 });
@@ -99,65 +83,12 @@
   it('should be defined', () => {
     expect(service).toBeDefined();
   });
-<<<<<<< HEAD
-
-  describe('onModuleInit', () => {
-    it('should initialize kvstoreClient', async () => {
-      const buildSpy = jest
-        .spyOn(KVStoreClient, 'build')
-        .mockResolvedValue(mockKVStoreClient);
-      await service.onModuleInit();
-      expect(buildSpy).toHaveBeenCalledWith(expect.anything());
-      expect(service['kvStoreClient']).toBe(mockKVStoreClient);
-    });
-  });
-
-  describe('getExchangeOracleRegistrationNeeded', () => {
-    const testAddress = 'testAddress';
-    const cacheKey = `${ORACLE_REGISTRATION_NEEDED_CACHE_KEY}:${testAddress}`;
-    it('should get data from kvStoreClient, if not cached', async () => {
-      const expectedData = EXPECTED_FLAG;
-      mockKVStoreClient.get.mockResolvedValue(expectedData);
-      cacheManager.get.mockResolvedValue(undefined);
-      const result =
-        await service.getExchangeOracleRegistrationNeeded(testAddress);
-      expect(service['kvStoreClient'].get).toHaveBeenCalledWith(
-        testAddress,
-        KVStoreKeys.registrationNeeded,
-      );
-
-      expect(cacheManager.set).toHaveBeenCalledWith(cacheKey, expectedData, {
-        ttl: configService.cacheTtlExchangeOracleRegistrationNeeded,
-      });
-      expect(cacheManager.get).toHaveBeenCalledWith(cacheKey);
-      expect(result).toBe(true);
-    });
-    it('should get data from cache, if available', async () => {
-      const expectedData = EXPECTED_FLAG;
-      cacheManager.get.mockResolvedValue(expectedData.toString());
-      const result =
-        await service.getExchangeOracleRegistrationNeeded(testAddress);
-
-      expect(service['kvStoreClient'].get).not.toHaveBeenCalled();
-      expect(cacheManager.get).toHaveBeenCalledWith(cacheKey);
-      expect(result).toBe(true);
-    });
-  });
-
-  describe('getExchangeOracleUrlByAddress', () => {
-    const testAddress = 'testAddress';
-    const cacheKey = `${ORACLE_URL_CACHE_KEY}:${testAddress}`;
-    it('should get data from kvStoreClient, if not cached', async () => {
-      const expectedData = EXPECTED_URL;
-      mockKVStoreClient.get.mockResolvedValue(expectedData);
-=======
   describe('getExchangeOracleUrlByAddress', () => {
     it('should get data from kvStoreUtils, if not cached', async () => {
       const testAddress = 'testAddress';
-      const cacheKey = `${KV_STORE_CACHE_KEY}:${testAddress}`;
-      const expectedUrl = EXPECTED_URL;
-      mockKVStoreUtils.get.mockResolvedValue(expectedUrl);
->>>>>>> 207fdf50
+      const cacheKey = `${ORACLE_URL_CACHE_KEY}:${testAddress}`;
+      const expectedData = EXPECTED_URL;
+      mockKVStoreUtils.get.mockResolvedValue(expectedData);
       cacheManager.get.mockResolvedValue(undefined);
       const result = await service.getExchangeOracleUrlByAddress(testAddress);
       expect(KVStoreUtils.get).toHaveBeenCalledWith(
@@ -173,15 +104,10 @@
       expect(result).toBe(expectedData);
     });
     it('should get data from cache, if available', async () => {
-<<<<<<< HEAD
+      const testAddress = 'testAddress';
+      const cacheKey = `${ORACLE_URL_CACHE_KEY}:${testAddress}`;
       const expectedData = EXPECTED_URL;
       cacheManager.get.mockResolvedValue(expectedData);
-=======
-      const testAddress = 'testAddress';
-      const cacheKey = `${KV_STORE_CACHE_KEY}:${testAddress}`;
-      const expectedUrl = EXPECTED_URL;
-      cacheManager.get.mockResolvedValue(expectedUrl);
->>>>>>> 207fdf50
       const result = await service.getExchangeOracleUrlByAddress(testAddress);
 
       expect(KVStoreUtils.get).not.toHaveBeenCalled();
