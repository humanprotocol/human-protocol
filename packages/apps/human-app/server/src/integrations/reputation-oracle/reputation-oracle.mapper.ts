--- conflicted
+++ resolved
@@ -2,12 +2,8 @@
 import { Injectable } from '@nestjs/common';
 import {
   CamelCaseNamingConvention,
-<<<<<<< HEAD
-  createMap, forMember,
-=======
   createMap,
   forMember,
->>>>>>> 10c4579d
   mapFrom,
   Mapper,
   namingConventions,
