import { Module } from '@nestjs/common';
import { ReputationOracleGateway } from './reputation-oracle.gateway';
import { HttpModule } from '@nestjs/axios';
import { ReputationOracleProfile } from './reputation-oracle.mapper';
<<<<<<< HEAD
import { EnvironmentConfigService } from '../../common/config/environment-config.service';
import { GatewayConfigService } from '../../common/config/gateway-config.service';

@Module({
  imports: [HttpModule],
  providers: [
    ReputationOracleGateway,
    ReputationOracleProfile,
    EnvironmentConfigService,
    GatewayConfigService,
  ],
=======

@Module({
  imports: [HttpModule],
  providers: [ReputationOracleGateway, ReputationOracleProfile],
>>>>>>> 6871675c
  exports: [ReputationOracleGateway],
})
export class ReputationOracleModule {}<|MERGE_RESOLUTION|>--- conflicted
+++ resolved
@@ -2,24 +2,10 @@
 import { ReputationOracleGateway } from './reputation-oracle.gateway';
 import { HttpModule } from '@nestjs/axios';
 import { ReputationOracleProfile } from './reputation-oracle.mapper';
-<<<<<<< HEAD
-import { EnvironmentConfigService } from '../../common/config/environment-config.service';
-import { GatewayConfigService } from '../../common/config/gateway-config.service';
-
-@Module({
-  imports: [HttpModule],
-  providers: [
-    ReputationOracleGateway,
-    ReputationOracleProfile,
-    EnvironmentConfigService,
-    GatewayConfigService,
-  ],
-=======
 
 @Module({
   imports: [HttpModule],
   providers: [ReputationOracleGateway, ReputationOracleProfile],
->>>>>>> 6871675c
   exports: [ReputationOracleGateway],
 })
 export class ReputationOracleModule {}