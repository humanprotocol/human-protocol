--- conflicted
+++ resolved
@@ -12,13 +12,6 @@
 
   const configService: ConfigService = app.get(ConfigService);
   const envConfigService = new EnvironmentConfigService(configService);
-<<<<<<< HEAD
-  app.enableCors({
-    origin: ['http://localhost', 'http://localhost:5173'], // TODO: do rework
-    methods: 'GET,HEAD,PUT,PATCH,POST,DELETE',
-    allowedHeaders: 'Content-Type, Accept',
-  });
-=======
   envConfigService.checkMandatoryConfig();
   if (envConfigService.isCorsEnabled) {
     app.enableCors({
@@ -26,7 +19,6 @@
       allowedHeaders: envConfigService.corsAllowedHeaders,
     });
   }
->>>>>>> 10c4579d
   const config = new DocumentBuilder()
     .addBearerAuth()
     .setTitle('Human APP API')
