import { Injectable, Inject, Logger } from '@nestjs/common';
import { CACHE_MANAGER } from '@nestjs/cache-manager';
import { Cache } from 'cache-manager';
import { CronJob } from 'cron';
import { ExchangeOracleGateway } from '../../integrations/exchange-oracle/exchange-oracle.gateway';
import {
  JobsDiscoveryParams,
  JobsDiscoveryParamsCommand,
  JobsDiscoveryResponseItem,
} from '../jobs-discovery/model/jobs-discovery.model';
import { EnvironmentConfigService } from '../../common/config/environment-config.service';
import { JOB_DISCOVERY_CACHE_KEY } from '../../common/constants/cache';
import { OracleDiscoveryService } from '../oracle-discovery/oracle-discovery.service';
import {
  OracleDiscoveryCommand,
  OracleDiscoveryResponse,
} from '../oracle-discovery/model/oracle-discovery.model';
import { WorkerService } from '../user-worker/worker.service';
import { JobDiscoveryFieldName } from '../../common/enums/global-common';
import { SchedulerRegistry } from '@nestjs/schedule';

@Injectable()
export class CronJobService {
  private readonly logger = new Logger(CronJobService.name);
  constructor(
    private readonly exchangeOracleGateway: ExchangeOracleGateway,
    @Inject(CACHE_MANAGER) private cacheManager: Cache,
    private configService: EnvironmentConfigService,
    private oracleDiscoveryService: OracleDiscoveryService,
    private workerService: WorkerService,
    private schedulerRegistry: SchedulerRegistry,
  ) {
    if (this.configService.jobsDiscoveryFlag) {
      this.initializeCronJob();
    }
  }

  initializeCronJob() {
    const job = new CronJob('*/3 * * * *', () => {
      this.updateJobsListCron();
    });

    this.schedulerRegistry.addCronJob('updateJobsList', job);
    job.start();
  }

  async updateJobsListCron() {
    this.logger.log('CRON START');

    const oracleDiscoveryCommand: OracleDiscoveryCommand = {};
    const oracles = await this.oracleDiscoveryService.processOracleDiscovery(
      oracleDiscoveryCommand,
    );

    if (!oracles || oracles.length < 1) return;

    try {
      const response = await this.workerService.signinWorker({
        email: this.configService.email,
        password: this.configService.password,
      });

      for (const oracle of oracles) {
        if (oracle.executionsToSkip > 0) {
          this.logger.log(
            `Skipping execution for oracle: ${oracle.address}. Remaining skips: ${oracle.executionsToSkip}`,
          );

          await this.updateOracleInCache(oracle, {
            executionsToSkip: oracle.executionsToSkip - 1,
          });
          continue;
        }

        await this.updateJobsListCache(
          oracle,
          'Bearer ' + response.access_token,
        );
      }
    } catch (e) {
      this.logger.error(e);
    }

    this.logger.log('CRON END');
  }

  async updateJobsListCache(oracle: OracleDiscoveryResponse, token: string) {
    try {
      let allResults: JobsDiscoveryResponseItem[] = [];

      // Initial fetch to determine the total number of pages
      const command = new JobsDiscoveryParamsCommand();
      command.oracleAddress = oracle.address;
      command.token = token;
      command.data = new JobsDiscoveryParams();
      command.data.page = 0;
      command.data.pageSize = command.data.pageSize || 10; // Max value for Exchange Oracle
      command.data.fields = [
        JobDiscoveryFieldName.CreatedAt,
        JobDiscoveryFieldName.JobDescription,
        JobDiscoveryFieldName.RewardAmount,
        JobDiscoveryFieldName.RewardToken,
        JobDiscoveryFieldName.Qualifications,
      ];
      const initialResponse =
        await this.exchangeOracleGateway.fetchJobs(command);
      allResults = this.mergeJobs(allResults, initialResponse.results);

      const totalPages = initialResponse.total_pages;

      // Fetch remaining pages
      const pageFetches = [];
      for (let i = 1; i < totalPages; i++) {
        command.data.page = i;
        pageFetches.push(this.exchangeOracleGateway.fetchJobs(command));
      }

      const remainingResponses = await Promise.all(pageFetches);
      for (const response of remainingResponses) {
        allResults = this.mergeJobs(allResults, response.results);
      }

      await this.updateOracleInCache(oracle, {
        retriesCount: 0,
        executionsToSkip: 0,
      });

      await this.cacheManager.set(
        `${JOB_DISCOVERY_CACHE_KEY}:${oracle.address}`,
        allResults,
      );
    } catch (e) {
      this.logger.error(e);
      await this.handleJobListError(oracle);
    }
  }

<<<<<<< HEAD
  private async resetRetriesCount(oracleData: OracleDiscoveryResponse) {
    oracleData.retriesCount = 0;

    const chainId = oracleData.chainId.toString();
=======
  private async updateOracleInCache(
    oracleData: OracleDiscoveryResponse,
    updates: Partial<OracleDiscoveryResponse>,
  ) {
    const updatedOracle = { ...oracleData, ...updates };
    const chainId = oracleData.chainId;
>>>>>>> 89c25107
    const cachedOracles =
      await this.cacheManager.get<OracleDiscoveryResponse[]>(chainId);

    if (cachedOracles) {
      const updatedOracles = cachedOracles.map((oracle) =>
        oracle.address === oracleData.address ? updatedOracle : oracle,
      );
      await this.cacheManager.set(
        chainId,
        updatedOracles,
        this.configService.cacheTtlOracleDiscovery,
      );
    }
  }

  private async handleJobListError(oracleData: OracleDiscoveryResponse) {
<<<<<<< HEAD
    const chainId = oracleData.chainId?.toString();
    const cachedOracles =
      await this.cacheManager.get<OracleDiscoveryResponse[]>(chainId);

    if (cachedOracles) {
      const cachedOracle = cachedOracles.find(
        (oracle) => oracle.address === oracleData.address,
      );

      if (cachedOracle) {
        cachedOracle.retriesCount = (cachedOracle.retriesCount || 0) + 1;

        const updatedOracles = cachedOracles.map((oracle) =>
          oracle.address === cachedOracle.address ? cachedOracle : oracle,
        );
=======
    const retriesCount = oracleData.retriesCount || 0;
    const newExecutionsToSkip = Math.min(
      (oracleData.executionsToSkip || 0) + Math.pow(2, retriesCount),
      this.configService.maxExecutionToSkip,
    );
>>>>>>> 89c25107

    await this.updateOracleInCache(oracleData, {
      retriesCount: retriesCount + 1,
      executionsToSkip: newExecutionsToSkip,
    });
  }

  private mergeJobs(
    cachedJobs: JobsDiscoveryResponseItem[],
    newJobs: JobsDiscoveryResponseItem[],
  ): JobsDiscoveryResponseItem[] {
    const jobsMap = new Map<string, JobsDiscoveryResponseItem>();

    for (const job of cachedJobs) {
      jobsMap.set(job.escrow_address + '-' + job.chain_id, job);
    }

    for (const job of newJobs) {
      jobsMap.set(job.escrow_address + '-' + job.chain_id, job);
    }

    return Array.from(jobsMap.values());
  }
}<|MERGE_RESOLUTION|>--- conflicted
+++ resolved
@@ -135,19 +135,13 @@
     }
   }
 
-<<<<<<< HEAD
-  private async resetRetriesCount(oracleData: OracleDiscoveryResponse) {
-    oracleData.retriesCount = 0;
-
-    const chainId = oracleData.chainId.toString();
-=======
   private async updateOracleInCache(
     oracleData: OracleDiscoveryResponse,
     updates: Partial<OracleDiscoveryResponse>,
   ) {
     const updatedOracle = { ...oracleData, ...updates };
-    const chainId = oracleData.chainId;
->>>>>>> 89c25107
+    console.log(111, oracleData)
+    const chainId = oracleData.chainId?.toString();
     const cachedOracles =
       await this.cacheManager.get<OracleDiscoveryResponse[]>(chainId);
 
@@ -164,29 +158,11 @@
   }
 
   private async handleJobListError(oracleData: OracleDiscoveryResponse) {
-<<<<<<< HEAD
-    const chainId = oracleData.chainId?.toString();
-    const cachedOracles =
-      await this.cacheManager.get<OracleDiscoveryResponse[]>(chainId);
-
-    if (cachedOracles) {
-      const cachedOracle = cachedOracles.find(
-        (oracle) => oracle.address === oracleData.address,
-      );
-
-      if (cachedOracle) {
-        cachedOracle.retriesCount = (cachedOracle.retriesCount || 0) + 1;
-
-        const updatedOracles = cachedOracles.map((oracle) =>
-          oracle.address === cachedOracle.address ? cachedOracle : oracle,
-        );
-=======
     const retriesCount = oracleData.retriesCount || 0;
     const newExecutionsToSkip = Math.min(
       (oracleData.executionsToSkip || 0) + Math.pow(2, retriesCount),
       this.configService.maxExecutionToSkip,
     );
->>>>>>> 89c25107
 
     await this.updateOracleInCache(oracleData, {
       retriesCount: retriesCount + 1,
