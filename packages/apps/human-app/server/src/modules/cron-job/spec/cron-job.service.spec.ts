--- conflicted
+++ resolved
@@ -335,13 +335,8 @@
       });
 
       expect(cacheManagerMock.set).toHaveBeenCalledWith(
-<<<<<<< HEAD
         oracleData.chainId.toString(),
-        [oracleData],
-=======
-        oracleData.chainId,
         [{ ...oracleData, retriesCount: 0, executionsToSkip: 0 }],
->>>>>>> 89c25107
         configServiceMock.cacheTtlOracleDiscovery,
       );
     });
@@ -352,14 +347,10 @@
       const oracleData: OracleDiscoveryResponse = {
         address: 'mockAddress1',
         role: 'validator',
-<<<<<<< HEAD
-        chainId: ChainId.POLYGON,
-        retriesCount: 4,
-=======
-        chainId: '137',
+        
+        chainId: ChainId.POLYGON,
         retriesCount: 6,
         executionsToSkip: 0,
->>>>>>> 89c25107
       };
 
       cacheManagerMock.get.mockResolvedValue([oracleData]);
@@ -367,13 +358,8 @@
       await (service as any).handleJobListError(oracleData);
 
       expect(cacheManagerMock.set).toHaveBeenCalledWith(
-<<<<<<< HEAD
         oracleData.chainId.toString(),
-        [oracleData],
-=======
-        oracleData.chainId,
         [{ ...oracleData, retriesCount: 7, executionsToSkip: 32 }],
->>>>>>> 89c25107
         configServiceMock.cacheTtlOracleDiscovery,
       );
     });
@@ -392,13 +378,8 @@
       await (service as any).handleJobListError(oracleData);
 
       expect(cacheManagerMock.set).toHaveBeenCalledWith(
-<<<<<<< HEAD
         oracleData.chainId.toString(),
-        [oracleData],
-=======
-        oracleData.chainId,
         [{ ...oracleData, retriesCount: 3, executionsToSkip: 4 }],
->>>>>>> 89c25107
         configServiceMock.cacheTtlOracleDiscovery,
       );
     });
