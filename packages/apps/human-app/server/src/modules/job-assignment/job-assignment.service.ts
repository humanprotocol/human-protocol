--- conflicted
+++ resolved
@@ -108,9 +108,6 @@
     );
   }
 
-<<<<<<< HEAD
-  public async updateAssignmentsCache(
-=======
   private applyFilters(
     assignments: JobsFetchResponseItem[],
     { chainId, jobType, status, escrowAddress }: JobsFetchParamsCommand['data'],
@@ -136,8 +133,7 @@
     });
   }
 
-  private async updateAssignmentsCache(
->>>>>>> 61e66315
+  public async updateAssignmentsCache(
     command: JobsFetchParamsCommand,
   ): Promise<void> {
     const evmAddress = this.getEvmAddressFromToken(command.token);
