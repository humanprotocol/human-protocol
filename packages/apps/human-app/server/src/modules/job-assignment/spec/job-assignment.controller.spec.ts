--- conflicted
+++ resolved
@@ -5,6 +5,7 @@
 import {
   JobAssignmentCommand,
   JobAssignmentDto,
+  JobsFetchParamsCommand,
   JobsFetchParamsDto,
 } from '../model/job-assignment.model';
 import {
@@ -86,11 +87,7 @@
 
     it('should call service processGetAssignedJobs method with proper fields set', async () => {
       const dto: JobsFetchParamsDto = jobsFetchParamsDtoFixture;
-<<<<<<< HEAD
-      const command: JobAssignmentCommand = jobsFetchParamsCommandFixture;
-=======
       const command: JobsFetchParamsCommand = jobsFetchParamsCommandFixture;
->>>>>>> 10c4579d
       await controller.getAssignedJobs(dto, jobAssignmentToken);
       expect(jobAssignmentService.processGetAssignedJobs).toHaveBeenCalledWith(
         command,
