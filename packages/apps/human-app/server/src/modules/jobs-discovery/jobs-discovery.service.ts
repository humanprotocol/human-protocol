import { Injectable } from '@nestjs/common';
import {
  JobsDiscoveryParamsCommand,
  JobsDiscoveryResponse,
} from './model/jobs-discovery.model';
import { ExchangeOracleGateway } from '../../integrations/exchange-oracle/exchange-oracle.gateway';
@Injectable()
export class JobsDiscoveryService {
<<<<<<< HEAD
  constructor(
    private readonly exchangeOracleGateway: ExchangeOracleGateway,
  ) {}
=======
  constructor(private readonly exchangeOracleGateway: ExchangeOracleGateway) {}
>>>>>>> a87ed77e

  async processJobsDiscovery(
    command: JobsDiscoveryParamsCommand,
  ): Promise<JobsDiscoveryResponse> {
    return this.exchangeOracleGateway.fetchJobs(command);
  }
}<|MERGE_RESOLUTION|>--- conflicted
+++ resolved
@@ -6,13 +6,7 @@
 import { ExchangeOracleGateway } from '../../integrations/exchange-oracle/exchange-oracle.gateway';
 @Injectable()
 export class JobsDiscoveryService {
-<<<<<<< HEAD
-  constructor(
-    private readonly exchangeOracleGateway: ExchangeOracleGateway,
-  ) {}
-=======
   constructor(private readonly exchangeOracleGateway: ExchangeOracleGateway) {}
->>>>>>> a87ed77e
 
   async processJobsDiscovery(
     command: JobsDiscoveryParamsCommand,
