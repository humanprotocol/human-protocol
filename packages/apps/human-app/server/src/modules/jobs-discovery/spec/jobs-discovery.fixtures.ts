import {
  JobsDiscoveryParams,
  JobsDiscoveryParamsCommand,
  JobsDiscoveryParamsData,
  JobsDiscoveryParamsDetails,
  JobsDiscoveryParamsDto,
  JobsDiscoveryResponseItem,
} from '../model/jobs-discovery.model';
import {
  JobDiscoveryFieldName,
<<<<<<< HEAD
  JobType,
  JobDiscoverySortField,
=======
  JobDiscoverySortField, JobStatus,
>>>>>>> 10c4579d
  SortOrder,
} from '../../../common/enums/global-common.interface';
const EXCHANGE_ORACLE_URL = 'https://www.test_url.org';
const ESCROW_ADDRESS = 'test_address';
const CHAIN_ID = 1;
const PAGE_SIZE = 10;
const PAGE = 1;
const SORT = SortOrder.ASC;
const SORT_FIELD = JobDiscoverySortField.CREATED_AT;
<<<<<<< HEAD
const JOB_TYPE = JobType.FORTUNE;
const FIELDS = [JobDiscoveryFieldName.CreatedAt, JobDiscoveryFieldName.JobDescription];
=======
const JOB_TYPE = 'FORTUNE';
const FIELDS = [
  JobDiscoveryFieldName.CreatedAt,
  JobDiscoveryFieldName.JobDescription,
];
>>>>>>> 10c4579d
const TOKEN = 'test-token';
const JOB_DESCRIPTION = 'Description of the test job';
const REWARD_AMOUNT = '100';
const REWARD_TOKEN = 'ETH';
const CREATED_AT = '2024-03-01T12:00:00Z';
const JOB_TITLE = 'test job';
const EXCHANGE_ORACLE_ADDRESS = '0x3dfa342';
<<<<<<< HEAD
=======
const STATUS = JobStatus.ACTIVE;
>>>>>>> 10c4579d
export const jobsDiscoveryOracleUrlFixture = EXCHANGE_ORACLE_URL;
export const jobDiscoveryToken = TOKEN;
export const dtoFixture: JobsDiscoveryParamsDto = {
  address: EXCHANGE_ORACLE_ADDRESS,
  escrow_address: ESCROW_ADDRESS,
  chain_id: CHAIN_ID,
  page_size: PAGE_SIZE,
  page: PAGE,
  sort: SORT,
  sort_field: SORT_FIELD,
  job_type: JOB_TYPE,
  fields: FIELDS,
  status: STATUS,
};

const dataFixture: JobsDiscoveryParams = {
  escrowAddress: ESCROW_ADDRESS,
  chainId: CHAIN_ID,
  pageSize: PAGE_SIZE,
  page: PAGE,
  sort: SORT,
  sortField: SORT_FIELD,
  jobType: JOB_TYPE,
  fields: FIELDS,
  status: STATUS,
};
const paramsDataFixture: JobsDiscoveryParamsData = {
  escrow_address: ESCROW_ADDRESS,
  chain_id: CHAIN_ID,
  page_size: PAGE_SIZE,
  page: PAGE,
  sort: SORT,
  sort_field: SORT_FIELD,
  job_type: JOB_TYPE,
  fields: FIELDS,
  status: STATUS,
};
export const paramsDataFixtureAsString = `?escrow_address=${paramsDataFixture.escrow_address}&chain_id=${paramsDataFixture.chain_id}&page_size=${paramsDataFixture.page_size}&page=${paramsDataFixture.page}&sort=${paramsDataFixture.sort}&sort_field=${paramsDataFixture.sort_field}&job_type=${paramsDataFixture.job_type}&fields=${paramsDataFixture.fields.join(',')}`;
export const jobsDiscoveryParamsCommandFixture: JobsDiscoveryParamsCommand = {
  data: dataFixture,
  address: EXCHANGE_ORACLE_ADDRESS,
  token: TOKEN,
};
export const jobsDiscoveryParamsDetailsFixture: JobsDiscoveryParamsDetails = {
  data: dataFixture,
  exchangeOracleUrl: EXCHANGE_ORACLE_URL,
  token: TOKEN,
};
export const responseItemFixture: JobsDiscoveryResponseItem = {
  escrow_address: ESCROW_ADDRESS,
  chain_id: CHAIN_ID,
  job_type: JOB_TYPE,
  job_title: JOB_TITLE,
  job_description: JOB_DESCRIPTION,
  reward_amount: REWARD_AMOUNT,
  reward_token: REWARD_TOKEN,
  created_at: CREATED_AT,
};

export const responseFixture: JobsDiscoveryResponseItem[] = [
  responseItemFixture,
];<|MERGE_RESOLUTION|>--- conflicted
+++ resolved
@@ -8,12 +8,7 @@
 } from '../model/jobs-discovery.model';
 import {
   JobDiscoveryFieldName,
-<<<<<<< HEAD
-  JobType,
-  JobDiscoverySortField,
-=======
   JobDiscoverySortField, JobStatus,
->>>>>>> 10c4579d
   SortOrder,
 } from '../../../common/enums/global-common.interface';
 const EXCHANGE_ORACLE_URL = 'https://www.test_url.org';
@@ -23,16 +18,11 @@
 const PAGE = 1;
 const SORT = SortOrder.ASC;
 const SORT_FIELD = JobDiscoverySortField.CREATED_AT;
-<<<<<<< HEAD
-const JOB_TYPE = JobType.FORTUNE;
-const FIELDS = [JobDiscoveryFieldName.CreatedAt, JobDiscoveryFieldName.JobDescription];
-=======
 const JOB_TYPE = 'FORTUNE';
 const FIELDS = [
   JobDiscoveryFieldName.CreatedAt,
   JobDiscoveryFieldName.JobDescription,
 ];
->>>>>>> 10c4579d
 const TOKEN = 'test-token';
 const JOB_DESCRIPTION = 'Description of the test job';
 const REWARD_AMOUNT = '100';
@@ -40,10 +30,7 @@
 const CREATED_AT = '2024-03-01T12:00:00Z';
 const JOB_TITLE = 'test job';
 const EXCHANGE_ORACLE_ADDRESS = '0x3dfa342';
-<<<<<<< HEAD
-=======
 const STATUS = JobStatus.ACTIVE;
->>>>>>> 10c4579d
 export const jobsDiscoveryOracleUrlFixture = EXCHANGE_ORACLE_URL;
 export const jobDiscoveryToken = TOKEN;
 export const dtoFixture: JobsDiscoveryParamsDto = {
