import {
  JobsDiscoveryParams,
  JobsDiscoveryParamsCommand,
  JobsDiscoveryParamsData,
  JobsDiscoveryParamsDto,
  JobsDiscoveryResponse,
  JobsDiscoveryResponseItem,
} from '../model/jobs-discovery.model';
import {
  JobDiscoveryFieldName,
  JobDiscoverySortField,
  JobStatus,
  SortOrder,
} from '../../../common/enums/global-common';

const EXCHANGE_ORACLE_URL = 'https://www.test_url.org';
const ESCROW_ADDRESS1 = 'test_address1';
const ESCROW_ADDRESS2 = 'test_address2';
const ESCROW_ADDRESS3 = 'test_address3';
const CHAIN_ID = 1;
const PAGE_SIZE = 10;
const PAGE = 1;
const TOTAL = 34;
const TOTAL_PAGES = 4;
const SORT = SortOrder.ASC;
const SORT_FIELD = JobDiscoverySortField.CREATED_AT;
const JOB_TYPE = 'FORTUNE';
const FIELDS = [
  JobDiscoveryFieldName.CreatedAt,
  JobDiscoveryFieldName.JobDescription,
];
const TOKEN = 'test-token';
const EXCHANGE_ORACLE_ADDRESS = '0x3dfa342';
const STATUS = JobStatus.ACTIVE;
export const jobsDiscoveryOracleUrlFixture = EXCHANGE_ORACLE_URL;
export const jobDiscoveryToken = TOKEN;
export const dtoFixture: JobsDiscoveryParamsDto = {
  oracle_address: EXCHANGE_ORACLE_ADDRESS,
  chain_id: CHAIN_ID,
  page_size: PAGE_SIZE,
  page: PAGE,
  sort: SORT,
  sort_field: SORT_FIELD,
  job_type: JOB_TYPE,
  fields: FIELDS,
  status: STATUS,
};

const dataFixture: JobsDiscoveryParams = {
  chainId: CHAIN_ID,
  pageSize: PAGE_SIZE,
  page: PAGE,
  sort: SORT,
  sortField: SORT_FIELD,
  jobType: JOB_TYPE,
  fields: FIELDS,
  status: STATUS,
};
export const paramsDataFixture: JobsDiscoveryParamsData = {
  chain_id: CHAIN_ID,
  page_size: PAGE_SIZE,
  page: PAGE,
  sort: SORT,
  sort_field: SORT_FIELD,
  job_type: JOB_TYPE,
  fields: FIELDS,
  status: STATUS,
};
export const paramsDataFixtureAsString = `?escrow_address=${paramsDataFixture.escrow_address}&chain_id=${paramsDataFixture.chain_id}&page_size=${paramsDataFixture.page_size}&page=${paramsDataFixture.page}&sort=${paramsDataFixture.sort}&sort_field=${paramsDataFixture.sort_field}&job_type=${paramsDataFixture.job_type}&fields=${paramsDataFixture.fields.join(',')}`;
export const jobsDiscoveryParamsCommandFixture: JobsDiscoveryParamsCommand = {
  data: dataFixture,
  oracleAddress: EXCHANGE_ORACLE_ADDRESS,
  token: TOKEN,
};
<<<<<<< HEAD
export const responseItemFixture: JobsDiscoveryResponseItem = {
  escrow_address: ESCROW_ADDRESS,
=======
export const responseItemFixture1: JobsDiscoveryResponseItem = {
  escrow_address: ESCROW_ADDRESS1,
  chain_id: CHAIN_ID,
  job_type: JOB_TYPE,
  status: JobStatus.ACTIVE,
};
export const responseItemFixture2: JobsDiscoveryResponseItem = {
  escrow_address: ESCROW_ADDRESS2,
>>>>>>> a87ed77e
  chain_id: CHAIN_ID,
  job_type: JOB_TYPE,
  status: JobStatus.COMPLETED,
};
export const responseItemFixture3: JobsDiscoveryResponseItem = {
  escrow_address: ESCROW_ADDRESS3,
  chain_id: CHAIN_ID,
  job_type: JOB_TYPE,
  status: JobStatus.ACTIVE,
};
export const responseItemsFixture: JobsDiscoveryResponseItem[] = [
  responseItemFixture1,
  responseItemFixture2,
  responseItemFixture3,
];
export const responseFixture: JobsDiscoveryResponse = {
  results: responseItemsFixture,
  page: PAGE,
  page_size: PAGE_SIZE,
  total_pages: TOTAL_PAGES,
  total_results: TOTAL,
};<|MERGE_RESOLUTION|>--- conflicted
+++ resolved
@@ -72,10 +72,6 @@
   oracleAddress: EXCHANGE_ORACLE_ADDRESS,
   token: TOKEN,
 };
-<<<<<<< HEAD
-export const responseItemFixture: JobsDiscoveryResponseItem = {
-  escrow_address: ESCROW_ADDRESS,
-=======
 export const responseItemFixture1: JobsDiscoveryResponseItem = {
   escrow_address: ESCROW_ADDRESS1,
   chain_id: CHAIN_ID,
@@ -84,7 +80,6 @@
 };
 export const responseItemFixture2: JobsDiscoveryResponseItem = {
   escrow_address: ESCROW_ADDRESS2,
->>>>>>> a87ed77e
   chain_id: CHAIN_ID,
   job_type: JOB_TYPE,
   status: JobStatus.COMPLETED,
