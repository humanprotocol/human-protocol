import { ChainId, IOperator } from '@human-protocol/sdk';
import { AutoMap } from '@automapper/classes';
import { ApiProperty, ApiPropertyOptional } from '@nestjs/swagger';
import { IsArray, IsOptional } from 'class-validator';
import { Exclude, Transform } from 'class-transformer';

export class OracleDiscoveryResponse implements IOperator {
  @ApiProperty({ description: 'Address of the oracle operator' })
  address: string;
<<<<<<< HEAD
  chainId: ChainId;
=======

  @ApiProperty({ description: 'Chain ID where the oracle is registered' })
  chainId: string;

  @ApiPropertyOptional({ description: 'Role of the oracle operator' })
>>>>>>> 89c25107
  role?: string;

  @ApiPropertyOptional({ description: 'URL of the oracle operator' })
  url?: string;

  @ApiPropertyOptional({
    type: [String],
    description: 'Types of jobs the oracle supports',
  })
  jobTypes?: string[];

  @ApiPropertyOptional({ description: 'Indicates if registration is needed' })
  registrationNeeded?: boolean;

  @ApiPropertyOptional({
    description: 'Instructions for registration, if needed',
  })
  registrationInstructions?: string;

  @Exclude()
  retriesCount = 0;

  @Exclude()
  executionsToSkip = 0;

  constructor(
    address: string,
    chainId: ChainId,
    role?: string,
    url?: string,
    jobTypes?: string[],
    registrationNeeded?: boolean,
    registrationInstructions?: string,
  ) {
    this.address = address;
    this.chainId = chainId;
    this.role = role;
    this.url = url;
    this.jobTypes = jobTypes;
    this.registrationNeeded = registrationNeeded;
    this.registrationInstructions = registrationInstructions;
  }
}
export class OracleDiscoveryDto {
  @ApiPropertyOptional({ type: [String] })
  @IsArray()
  @IsOptional()
  @Transform(({ value }) => (Array.isArray(value) ? value : Array(value)))
  selected_job_types?: string[];
}
export class OracleDiscoveryCommand {
  @AutoMap()
  @Transform(({ value }) => (Array.isArray(value) ? value : [value]))
  selectedJobTypes?: string[];
}<|MERGE_RESOLUTION|>--- conflicted
+++ resolved
@@ -7,15 +7,11 @@
 export class OracleDiscoveryResponse implements IOperator {
   @ApiProperty({ description: 'Address of the oracle operator' })
   address: string;
-<<<<<<< HEAD
-  chainId: ChainId;
-=======
 
   @ApiProperty({ description: 'Chain ID where the oracle is registered' })
-  chainId: string;
+  chainId: ChainId;
 
   @ApiPropertyOptional({ description: 'Role of the oracle operator' })
->>>>>>> 89c25107
   role?: string;
 
   @ApiPropertyOptional({ description: 'URL of the oracle operator' })
