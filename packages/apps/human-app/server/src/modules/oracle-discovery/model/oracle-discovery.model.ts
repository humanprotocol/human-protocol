import { ChainId, IOperator } from '@human-protocol/sdk';
import { AutoMap } from '@automapper/classes';
import { ApiProperty, ApiPropertyOptional } from '@nestjs/swagger';
import { IsArray, IsOptional } from 'class-validator';
import { Exclude, Transform } from 'class-transformer';

export class OracleDiscoveryResult implements IOperator {
  @ApiProperty({ description: 'Address of the oracle operator' })
  address: string;

  @ApiProperty({ description: 'Chain ID where the oracle is registered' })
  chainId: ChainId;

  @ApiPropertyOptional({ description: 'Role of the oracle operator' })
  role?: string;

  @ApiPropertyOptional({ description: 'URL of the oracle operator' })
  url?: string;

  @ApiPropertyOptional({
    type: [String],
    description: 'Types of jobs the oracle supports',
  })
  jobTypes?: string[];

  @ApiPropertyOptional({ description: 'Indicates if registration is needed' })
  registrationNeeded?: boolean;

  @ApiPropertyOptional({
    description: 'Instructions for registration, if needed',
  })
  registrationInstructions?: string;

  @Exclude()
  retriesCount = 0;

  @Exclude()
  executionsToSkip = 0;

  constructor(
    address: string,
    chainId: ChainId,
    role?: string,
    url?: string,
    jobTypes?: string[],
    registrationNeeded?: boolean,
    registrationInstructions?: string,
  ) {
    this.address = address;
    this.chainId = chainId;
    this.role = role;
    this.url = url;
    this.jobTypes = jobTypes;
    this.registrationNeeded = registrationNeeded;
    this.registrationInstructions = registrationInstructions;
  }
}
<<<<<<< HEAD

export class OracleDiscoveryResponseDto {
  @ApiProperty({
    type: [OracleDiscoveryResponse],
    description: 'List of discovered oracles',
  })
  oracles: OracleDiscoveryResponse[];
  @ApiProperty({
    type: [String],
    description: 'Chain ids where oracles haven been discovered',
  })
  chainIdsEnabled: ChainId[];
}
=======
>>>>>>> ab367476
export class OracleDiscoveryDto {
  @ApiPropertyOptional({ type: [String] })
  @IsArray()
  @IsOptional()
  @Transform(({ value }) => (Array.isArray(value) ? value : Array(value)))
  selected_job_types?: string[];
}
export class OracleDiscoveryCommand {
  @AutoMap()
  @Transform(({ value }) => (Array.isArray(value) ? value : [value]))
  selectedJobTypes?: string[];
}<|MERGE_RESOLUTION|>--- conflicted
+++ resolved
@@ -55,22 +55,6 @@
     this.registrationInstructions = registrationInstructions;
   }
 }
-<<<<<<< HEAD
-
-export class OracleDiscoveryResponseDto {
-  @ApiProperty({
-    type: [OracleDiscoveryResponse],
-    description: 'List of discovered oracles',
-  })
-  oracles: OracleDiscoveryResponse[];
-  @ApiProperty({
-    type: [String],
-    description: 'Chain ids where oracles haven been discovered',
-  })
-  chainIdsEnabled: ChainId[];
-}
-=======
->>>>>>> ab367476
 export class OracleDiscoveryDto {
   @ApiPropertyOptional({ type: [String] })
   @IsArray()
