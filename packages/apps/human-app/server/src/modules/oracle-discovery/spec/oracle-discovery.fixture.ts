--- conflicted
+++ resolved
@@ -4,46 +4,9 @@
   OracleDiscoveryResponse,
 } from '../model/oracle-discovery.model';
 
-<<<<<<< HEAD
-export function generateOracleDiscoveryResponseBody() {
-  const response1: OracleDiscoveryResponse = {
-    address: '0xd06eac24a0c47c776Ce6826A93162c4AfC029047',
-    chainId: ChainId.POLYGON_AMOY,
-    role: 'role1',
-    url: 'common-url',
-    jobTypes: ['job-type-3'],
-    retriesCount: 0,
-    executionsToSkip: 0,
-  };
-  const response2: OracleDiscoveryResponse = {
-    address: '0xd10c3402155c058D78e4D5fB5f50E125F06eb39d',
-    chainId: ChainId.POLYGON_AMOY,
-    role: 'role2',
-    url: 'common-url',
-    jobTypes: ['job-type-1', 'job-type-3', 'job-type-4'],
-    retriesCount: 0,
-    executionsToSkip: 0,
-  };
-  const response3: OracleDiscoveryResponse = {
-    address: '0xd83422155c058D78e4D5fB5f50E125F06eb39d',
-    chainId: ChainId.POLYGON_AMOY,
-    role: 'role3',
-    url: 'common-url',
-    jobTypes: ['job-type-2'],
-    retriesCount: 0,
-    executionsToSkip: 0,
-  };
-  const response4: OracleDiscoveryResponse = {
-    address: '0xd83422155c058D78e4D5fB5f50E125F06eb39d',
-    chainId: ChainId.POLYGON_AMOY,
-    role: 'role3',
-    jobTypes: ['job-type-1', 'job-type-3', 'job-type-4'],
-    retriesCount: 0,
-    executionsToSkip: 0,
-=======
 const response1: OracleDiscoveryResponse = {
   address: '0xd06eac24a0c47c776Ce6826A93162c4AfC029047',
-  chainId: '4200',
+  chainId: ChainId.POLYGON_AMOY,
   role: 'role1',
   url: 'common-url',
   jobTypes: ['job-type-3'],
@@ -54,7 +17,7 @@
 };
 const response2: OracleDiscoveryResponse = {
   address: '0xd10c3402155c058D78e4D5fB5f50E125F06eb39d',
-  chainId: '4200',
+  chainId: ChainId.POLYGON_AMOY,
   role: 'role2',
   jobTypes: ['job-type-1', 'job-type-3', 'job-type-4'],
   retriesCount: 0,
@@ -64,7 +27,7 @@
 };
 const response3: OracleDiscoveryResponse = {
   address: '0xd83422155c058D78e4D5fB5f50E125F06eb39d',
-  chainId: '4200',
+  chainId: ChainId.POLYGON_AMOY,
   role: 'role3',
   url: 'common-url',
   jobTypes: ['job-type-2'],
@@ -75,7 +38,7 @@
 };
 const response4: OracleDiscoveryResponse = {
   address: '0xd83422155c058D78e4D5fB5f50E125F06eb39d',
-  chainId: '4201',
+  chainId: ChainId.MOONBASE_ALPHA,
   role: 'role3',
   url: 'common-url',
   jobTypes: ['job-type-1', 'job-type-3', 'job-type-4'],
@@ -86,34 +49,33 @@
 };
 
 export function generateGetReputationNetworkOperatorsResponseByChainId(
-  chainId: string,
+  chainId: ChainId,
 ) {
   return [response1, response2, response3, response4].filter(
     (oracle) => oracle.chainId === chainId,
   );
 }
 
-export function generateOracleDiscoveryResponseBodyByChainId(chainId: string) {
+export function generateOracleDiscoveryResponseBodyByChainId(chainId: ChainId) {
   return {
     oracles: [response1, response3, response4].filter(
       (oracle) => oracle.chainId === chainId,
     ),
-    chainIdsEnabled: ['4200', '4201'],
+    chainIdsEnabled: [ChainId.POLYGON_AMOY, ChainId.MOONBASE_ALPHA],
   };
 }
 
 export function generateOracleDiscoveryResponseBody() {
   return {
     oracles: [response1, response3, response4],
-    chainIdsEnabled: ['4200', '4201'],
+    chainIdsEnabled: [ChainId.POLYGON_AMOY, ChainId.MOONBASE_ALPHA],
   };
 }
 
 export function generateOracleDiscoveryResponseBodyByJobType() {
   return {
     oracles: [response3, response4],
-    chainIdsEnabled: ['4200', '4201'],
->>>>>>> 6bdd6331
+    chainIdsEnabled: [ChainId.POLYGON_AMOY, ChainId.MOONBASE_ALPHA],
   };
 }
 
@@ -125,4 +87,7 @@
   selectedJobTypes: [],
 } as OracleDiscoveryCommand;
 export const notSetCommandFixture = {} as OracleDiscoveryCommand;
-export const errorResponse = { chainIdsEnabled: ['4200', '4201'], oracles: [] };+export const errorResponse = {
+  chainIdsEnabled: [ChainId.POLYGON_AMOY, ChainId.MOONBASE_ALPHA],
+  oracles: [],
+};