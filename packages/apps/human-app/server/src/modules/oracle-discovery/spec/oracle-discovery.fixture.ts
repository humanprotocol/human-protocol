import { ChainId } from '@human-protocol/sdk';
import {
  OracleDiscoveryCommand,
  OracleDiscoveryResult,
} from '../model/oracle-discovery.model';

const response1: OracleDiscoveryResult = {
  address: '0xd06eac24a0c47c776Ce6826A93162c4AfC029047',
  chainId: ChainId.POLYGON_AMOY,
  role: 'role1',
  url: 'common-url',
  jobTypes: ['job-type-3'],
  retriesCount: 0,
  executionsToSkip: 0,
  registrationNeeded: true,
  registrationInstructions: 'https://instructions.com',
};
const response2: OracleDiscoveryResult = {
  address: '0xd10c3402155c058D78e4D5fB5f50E125F06eb39d',
  chainId: ChainId.POLYGON_AMOY,
  role: 'role2',
  jobTypes: ['job-type-1', 'job-type-3', 'job-type-4'],
  retriesCount: 0,
  executionsToSkip: 0,
  registrationNeeded: false,
  registrationInstructions: undefined,
};
const response3: OracleDiscoveryResult = {
  address: '0xd83422155c058D78e4D5fB5f50E125F06eb39d',
  chainId: ChainId.POLYGON_AMOY,
  role: 'role3',
  url: 'common-url',
  jobTypes: ['job-type-2'],
  retriesCount: 0,
  executionsToSkip: 0,
  registrationNeeded: false,
  registrationInstructions: undefined,
};
const response4: OracleDiscoveryResult = {
  address: '0xd83422155c058D78e4D5fB5f50E125F06eb39d',
  chainId: ChainId.MOONBASE_ALPHA,
  role: 'role3',
  url: 'common-url',
  jobTypes: ['job-type-1', 'job-type-3', 'job-type-4'],
  retriesCount: 0,
  executionsToSkip: 0,
  registrationNeeded: false,
  registrationInstructions: undefined,
};

export function generateGetReputationNetworkOperatorsResponseByChainId(
  chainId: ChainId,
) {
  return [response1, response2, response3, response4].filter(
    (oracle) => oracle.chainId === chainId,
  );
}

<<<<<<< HEAD
export function generateOracleDiscoveryResponseBodyByChainId(chainId: ChainId) {
  return {
    oracles: [response1, response3, response4].filter(
      (oracle) => oracle.chainId === chainId,
    ),
    chainIdsEnabled: [ChainId.POLYGON_AMOY, ChainId.MOONBASE_ALPHA],
  };
}

export function generateOracleDiscoveryResponseBody() {
  return {
    oracles: [response1, response3, response4],
    chainIdsEnabled: [ChainId.POLYGON_AMOY, ChainId.MOONBASE_ALPHA],
  };
}

export function generateOraclesWithSupportedJobTypesOnly() {
  return {
    oracles: [response4],
    chainIdsEnabled: [ChainId.POLYGON_AMOY, ChainId.MOONBASE_ALPHA],
  };
}

export function generateOracleDiscoveryResponseBodyByJobType() {
  return {
    oracles: [response3, response4],
    chainIdsEnabled: [ChainId.POLYGON_AMOY, ChainId.MOONBASE_ALPHA],
  };
=======
export function generateOracleDiscoveryResponseBodyByChainId(chainId: string) {
  return [response1, response3, response4].filter(
    (oracle) => oracle.chainId === chainId,
  );
}

export function generateOracleDiscoveryResponseBody() {
  return [response1, response3, response4];
}

export function generateOracleDiscoveryResponseBodyByJobType() {
  return [response3, response4];
>>>>>>> ab367476
}

export const reputationOracleSupportedJobTypes = 'job-type-1, job-type-4';
export const filledCommandFixture = {
  selectedJobTypes: ['job-type-1', 'job-type-2'],
} as OracleDiscoveryCommand;
export const emptyCommandFixture = {
  selectedJobTypes: [],
} as OracleDiscoveryCommand;
export const notSetCommandFixture = {} as OracleDiscoveryCommand;
<<<<<<< HEAD
export const errorResponse = {
  chainIdsEnabled: [ChainId.POLYGON_AMOY, ChainId.MOONBASE_ALPHA],
  oracles: [],
};
=======
export const errorResponse = [];
>>>>>>> ab367476
<|MERGE_RESOLUTION|>--- conflicted
+++ resolved
@@ -56,37 +56,7 @@
   );
 }
 
-<<<<<<< HEAD
 export function generateOracleDiscoveryResponseBodyByChainId(chainId: ChainId) {
-  return {
-    oracles: [response1, response3, response4].filter(
-      (oracle) => oracle.chainId === chainId,
-    ),
-    chainIdsEnabled: [ChainId.POLYGON_AMOY, ChainId.MOONBASE_ALPHA],
-  };
-}
-
-export function generateOracleDiscoveryResponseBody() {
-  return {
-    oracles: [response1, response3, response4],
-    chainIdsEnabled: [ChainId.POLYGON_AMOY, ChainId.MOONBASE_ALPHA],
-  };
-}
-
-export function generateOraclesWithSupportedJobTypesOnly() {
-  return {
-    oracles: [response4],
-    chainIdsEnabled: [ChainId.POLYGON_AMOY, ChainId.MOONBASE_ALPHA],
-  };
-}
-
-export function generateOracleDiscoveryResponseBodyByJobType() {
-  return {
-    oracles: [response3, response4],
-    chainIdsEnabled: [ChainId.POLYGON_AMOY, ChainId.MOONBASE_ALPHA],
-  };
-=======
-export function generateOracleDiscoveryResponseBodyByChainId(chainId: string) {
   return [response1, response3, response4].filter(
     (oracle) => oracle.chainId === chainId,
   );
@@ -96,24 +66,19 @@
   return [response1, response3, response4];
 }
 
-export function generateOracleDiscoveryResponseBodyByJobType() {
-  return [response3, response4];
->>>>>>> ab367476
+export function generateOracleDiscoveryResponseBodyByJobType(jobType: string) {
+  return [response1, response3, response4].filter(
+    (oracle) =>
+      oracle.jobTypes !== undefined && oracle.jobTypes.indexOf(jobType) >= 0,
+  );
 }
 
 export const reputationOracleSupportedJobTypes = 'job-type-1, job-type-4';
 export const filledCommandFixture = {
-  selectedJobTypes: ['job-type-1', 'job-type-2'],
+  selectedJobTypes: ['job-type-1'],
 } as OracleDiscoveryCommand;
 export const emptyCommandFixture = {
   selectedJobTypes: [],
 } as OracleDiscoveryCommand;
 export const notSetCommandFixture = {} as OracleDiscoveryCommand;
-<<<<<<< HEAD
-export const errorResponse = {
-  chainIdsEnabled: [ChainId.POLYGON_AMOY, ChainId.MOONBASE_ALPHA],
-  oracles: [],
-};
-=======
-export const errorResponse = [];
->>>>>>> ab367476
+export const errorResponse = [];