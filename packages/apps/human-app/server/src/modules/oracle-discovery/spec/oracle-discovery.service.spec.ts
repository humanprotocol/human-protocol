--- conflicted
+++ resolved
@@ -120,22 +120,16 @@
         url: 'url1',
         chainId: ChainId.POLYGON_AMOY,
         retriesCount: 0,
-<<<<<<< HEAD
+        executionsToSkip: 0,
         jobTypes: ['job-type-1'],
-=======
-        executionsToSkip: 0,
->>>>>>> 89c25107
       },
       {
         address: 'mockAddress2',
         role: 'validator',
         chainId: ChainId.POLYGON_AMOY,
         retriesCount: 0,
-<<<<<<< HEAD
+        executionsToSkip: 0,
         jobTypes: ['job-type-2'],
-=======
-        executionsToSkip: 0,
->>>>>>> 89c25107
       },
     ];
 
@@ -246,55 +240,4 @@
       expect(cacheManager.get).toHaveBeenCalledWith(chainId.toString());
     });
   });
-<<<<<<< HEAD
-
-  it('should filter out inactive oracles from cached data', async () => {
-    const mockData: OracleDiscoveryResponse[] = [
-      {
-        address: 'mockAddress1',
-        role: 'validator',
-        chainId: ChainId.POLYGON_AMOY,
-        retriesCount: 5,
-      },
-      {
-        address: 'mockAddress2',
-        role: 'validator',
-        chainId: ChainId.POLYGON_AMOY,
-        retriesCount: 0,
-      },
-    ];
-    jest.spyOn(cacheManager, 'get').mockResolvedValueOnce(mockData);
-
-    const result =
-      await oracleDiscoveryService.processOracleDiscovery(notSetCommandFixture);
-
-    expect(result).toEqual([mockData[1]]);
-    expect(OperatorUtils.getReputationNetworkOperators).not.toHaveBeenCalled();
-  });
-
-  it('should return an empty array if all oracles are inactive', async () => {
-    const mockData: OracleDiscoveryResponse[] = [
-      {
-        address: 'mockAddress1',
-        role: 'validator',
-        chainId: ChainId.POLYGON_AMOY,
-        retriesCount: 5,
-      },
-      {
-        address: 'mockAddress2',
-        role: 'validator',
-        chainId: ChainId.POLYGON_AMOY,
-        retriesCount: 5,
-      },
-    ];
-    jest.spyOn(cacheManager, 'get').mockResolvedValueOnce(mockData);
-
-    const result =
-      await oracleDiscoveryService.processOracleDiscovery(notSetCommandFixture);
-
-    expect(result).toEqual([]);
-    expect(OperatorUtils.getReputationNetworkOperators).not.toHaveBeenCalled();
-  });
-=======
->>>>>>> 89c25107
 });