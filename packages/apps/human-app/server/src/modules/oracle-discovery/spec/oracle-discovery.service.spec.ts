import { ChainId, OperatorUtils } from '@human-protocol/sdk';
import { CACHE_MANAGER } from '@nestjs/cache-manager';
import { ConfigModule } from '@nestjs/config';
import { Test } from '@nestjs/testing';
import { Cache } from 'cache-manager';
import { CommonConfigModule } from '../../../common/config/common-config.module';
import { EnvironmentConfigService } from '../../../common/config/environment-config.service';
import { OracleDiscoveryService } from '../oracle-discovery.service';
import {
  emptyCommandFixture,
  errorResponse,
  filledCommandFixture,
  generateGetReputationNetworkOperatorsResponseByChainId,
  generateOracleDiscoveryResponseBody,
  generateOracleDiscoveryResponseBodyByChainId,
  generateOracleDiscoveryResponseBodyByJobType,
  notSetCommandFixture,
  reputationOracleSupportedJobTypes,
} from './oracle-discovery.fixture';
import { KvStoreGateway } from '../../../integrations/kv-store/kv-store.gateway';

jest.mock('@human-protocol/sdk', () => {
  const actualSdk = jest.requireActual('@human-protocol/sdk');
  return {
    ...actualSdk,
    OperatorUtils: {
      getReputationNetworkOperators: jest.fn(),
    },
  };
});

describe('OracleDiscoveryService', () => {
  const EXCHANGE_ORACLE = 'Exchange Oracle';
<<<<<<< HEAD
  const EXPECTED_CHAIN_IDS = [ChainId.POLYGON_AMOY];
=======
  const EXPECTED_CHAIN_IDS = ['4200', '4201'];
>>>>>>> 6bdd6331
  const REPUTATION_ORACLE_ADDRESS = 'the_oracle';
  const TTL = '300';
  const JOB_TYPES = 'job-type-1, job-type-2, job-type-3';
  let oracleDiscoveryService: OracleDiscoveryService;
  let cacheManager: Cache;
  let kvStoreGateway: KvStoreGateway;

  beforeEach(async () => {
    const module = await Test.createTestingModule({
      imports: [
        CommonConfigModule,
        ConfigModule.forRoot({
          envFilePath: '.env',
          isGlobal: true,
        }),
      ],
      providers: [
        {
          provide: KvStoreGateway,
          useValue: {
            getJobTypesByAddress: jest.fn().mockReturnValue(JOB_TYPES),
          },
        },
        {
          provide: EnvironmentConfigService,
          useValue: {
            chainIdsEnabled: EXPECTED_CHAIN_IDS,
            reputationOracleAddress: REPUTATION_ORACLE_ADDRESS,
            cacheTtlOracleDiscovery: TTL,
            maxRequestRetries: 5,
          },
        },
        OracleDiscoveryService,
        {
          provide: CACHE_MANAGER,
          useValue: {
            get: jest.fn(),
            set: jest.fn(),
          },
        },
      ],
    }).compile();
    oracleDiscoveryService = module.get<OracleDiscoveryService>(
      OracleDiscoveryService,
    );
    cacheManager = module.get<Cache>(CACHE_MANAGER);
    kvStoreGateway = module.get<KvStoreGateway>(KvStoreGateway);
  });

  afterEach(() => {
    jest.resetAllMocks();
  });

  it('should be defined', () => {
    expect(oracleDiscoveryService).toBeDefined();
  });

  it('should return cached data if available', async () => {
<<<<<<< HEAD
    const mockData: OracleDiscoveryResponse[] = [
      {
        address: 'mockAddress1',
        role: 'validator',
        chainId: ChainId.POLYGON_AMOY,
        retriesCount: 0,
        executionsToSkip: 0,
      },
      {
        address: 'mockAddress2',
        role: 'validator',
        chainId: ChainId.POLYGON_AMOY,
        retriesCount: 0,
        executionsToSkip: 0,
      },
    ];
    jest.spyOn(cacheManager, 'get').mockResolvedValueOnce(mockData);
=======
    const mockData = generateOracleDiscoveryResponseBody();
    EXPECTED_CHAIN_IDS.forEach((chainId) => {
      jest
        .spyOn(cacheManager, 'get')
        .mockResolvedValueOnce(
          generateOracleDiscoveryResponseBodyByChainId(chainId).oracles,
        );
    });
>>>>>>> 6bdd6331

    const result =
      await oracleDiscoveryService.processOracleDiscovery(notSetCommandFixture);

    expect(result).toEqual(mockData);
    expect(OperatorUtils.getReputationNetworkOperators).not.toHaveBeenCalled();
  });

  it('should fetch and cache data if not already cached', async () => {
<<<<<<< HEAD
    const mockData: OracleDiscoveryResponse[] = [
      {
        address: 'mockAddress1',
        role: 'validator',
        url: 'url1',
        chainId: ChainId.POLYGON_AMOY,
        retriesCount: 0,
        executionsToSkip: 0,
        jobTypes: ['job-type-1'],
      },
      {
        address: 'mockAddress2',
        role: 'validator',
        chainId: ChainId.POLYGON_AMOY,
        retriesCount: 0,
        executionsToSkip: 0,
        jobTypes: ['job-type-2'],
      },
    ];

=======
>>>>>>> 6bdd6331
    jest.spyOn(cacheManager, 'get').mockResolvedValueOnce(undefined);
    EXPECTED_CHAIN_IDS.forEach((chainId) => {
      jest
        .spyOn(OperatorUtils, 'getReputationNetworkOperators')
        .mockResolvedValueOnce(
          generateGetReputationNetworkOperatorsResponseByChainId(chainId),
        );
    });

    const result =
      await oracleDiscoveryService.processOracleDiscovery(emptyCommandFixture);

    expect(result).toEqual(generateOracleDiscoveryResponseBody());
    EXPECTED_CHAIN_IDS.forEach((chainId) => {
      expect(cacheManager.get).toHaveBeenCalledWith(chainId.toString());
      expect(cacheManager.set).toHaveBeenCalledWith(
<<<<<<< HEAD
        chainId.toString(),
        [mockData[0]],
=======
        chainId,
        generateOracleDiscoveryResponseBodyByChainId(chainId).oracles,
>>>>>>> 6bdd6331
        TTL,
      );
      expect(OperatorUtils.getReputationNetworkOperators).toHaveBeenCalledWith(
        Number(chainId),
        REPUTATION_ORACLE_ADDRESS,
        EXCHANGE_ORACLE,
      );
    });
  });

  it('should filter oracles if selectedJobTypes not empty, or url not set', async () => {
    jest.spyOn(cacheManager, 'get').mockResolvedValueOnce(undefined);
    EXPECTED_CHAIN_IDS.forEach((chainId) => {
      jest
        .spyOn(OperatorUtils, 'getReputationNetworkOperators')
        .mockResolvedValueOnce(
          generateGetReputationNetworkOperatorsResponseByChainId(chainId),
        );
    });

    const result =
      await oracleDiscoveryService.processOracleDiscovery(filledCommandFixture);
<<<<<<< HEAD
    expect(result).toEqual([mockData[1], mockData[2]]);
=======

    expect(result).toEqual(generateOracleDiscoveryResponseBodyByJobType());
>>>>>>> 6bdd6331
  });

  it('should not filter responses if selectedJobTypes is empty', async () => {
    jest.spyOn(cacheManager, 'get').mockResolvedValueOnce(undefined);
    EXPECTED_CHAIN_IDS.forEach((chainId) => {
      jest
        .spyOn(OperatorUtils, 'getReputationNetworkOperators')
        .mockResolvedValueOnce(
          generateGetReputationNetworkOperatorsResponseByChainId(chainId),
        );
    });

    const result = await oracleDiscoveryService.processOracleDiscovery({
      selectedJobTypes: [],
    });

    expect(result).toEqual(generateOracleDiscoveryResponseBody());
  });

<<<<<<< HEAD
  it('should filter out oracles that do not support the specified reputation oracle types', async () => {
    const mockData: OracleDiscoveryResponse[] =
      generateOracleDiscoveryResponseBody();

    jest.spyOn(cacheManager, 'get').mockResolvedValueOnce(undefined);
    jest
      .spyOn(OperatorUtils, 'getReputationNetworkOperators')
      .mockResolvedValueOnce(mockData);

    jest
      .spyOn(kvStoreGateway, 'getJobTypesByAddress')
      .mockResolvedValueOnce(reputationOracleSupportedJobTypes);

    const result = await oracleDiscoveryService.processOracleDiscovery({});
    expect(result).toEqual([mockData[1]]);
  });

  it('should handle errors and return an empty array', async () => {
=======
  it('should handle errors and return an empty array of oracles', async () => {
>>>>>>> 6bdd6331
    const error = new Error('Test error');
    jest.spyOn(cacheManager, 'get').mockResolvedValueOnce(undefined);
    jest
      .spyOn(OperatorUtils, 'getReputationNetworkOperators')
      .mockRejectedValueOnce(error);

    const loggerErrorSpy = jest.spyOn(
      oracleDiscoveryService['logger'],
      'error',
    );

    const result =
      await oracleDiscoveryService.processOracleDiscovery(emptyCommandFixture);

    expect(result).toEqual(errorResponse);
    expect(loggerErrorSpy).toHaveBeenCalledWith(
      `Error processing chainId ${ChainId.POLYGON_AMOY}:`,
      error,
    );
  });

  it('should return an empty array of oracles if no oracles are found', async () => {
    jest.spyOn(cacheManager, 'get').mockResolvedValueOnce(undefined);
    jest
      .spyOn(OperatorUtils, 'getReputationNetworkOperators')
      .mockResolvedValueOnce([]);

    const result =
      await oracleDiscoveryService.processOracleDiscovery(emptyCommandFixture);

    expect(result).toEqual(errorResponse);
    EXPECTED_CHAIN_IDS.forEach((chainId) => {
      expect(cacheManager.get).toHaveBeenCalledWith(chainId.toString());
    });
  });
});<|MERGE_RESOLUTION|>--- conflicted
+++ resolved
@@ -15,7 +15,6 @@
   generateOracleDiscoveryResponseBodyByChainId,
   generateOracleDiscoveryResponseBodyByJobType,
   notSetCommandFixture,
-  reputationOracleSupportedJobTypes,
 } from './oracle-discovery.fixture';
 import { KvStoreGateway } from '../../../integrations/kv-store/kv-store.gateway';
 
@@ -31,17 +30,12 @@
 
 describe('OracleDiscoveryService', () => {
   const EXCHANGE_ORACLE = 'Exchange Oracle';
-<<<<<<< HEAD
-  const EXPECTED_CHAIN_IDS = [ChainId.POLYGON_AMOY];
-=======
-  const EXPECTED_CHAIN_IDS = ['4200', '4201'];
->>>>>>> 6bdd6331
+  const EXPECTED_CHAIN_IDS = [ChainId.POLYGON_AMOY, ChainId.MOONBASE_ALPHA];
   const REPUTATION_ORACLE_ADDRESS = 'the_oracle';
   const TTL = '300';
   const JOB_TYPES = 'job-type-1, job-type-2, job-type-3';
   let oracleDiscoveryService: OracleDiscoveryService;
   let cacheManager: Cache;
-  let kvStoreGateway: KvStoreGateway;
 
   beforeEach(async () => {
     const module = await Test.createTestingModule({
@@ -82,7 +76,6 @@
       OracleDiscoveryService,
     );
     cacheManager = module.get<Cache>(CACHE_MANAGER);
-    kvStoreGateway = module.get<KvStoreGateway>(KvStoreGateway);
   });
 
   afterEach(() => {
@@ -94,25 +87,6 @@
   });
 
   it('should return cached data if available', async () => {
-<<<<<<< HEAD
-    const mockData: OracleDiscoveryResponse[] = [
-      {
-        address: 'mockAddress1',
-        role: 'validator',
-        chainId: ChainId.POLYGON_AMOY,
-        retriesCount: 0,
-        executionsToSkip: 0,
-      },
-      {
-        address: 'mockAddress2',
-        role: 'validator',
-        chainId: ChainId.POLYGON_AMOY,
-        retriesCount: 0,
-        executionsToSkip: 0,
-      },
-    ];
-    jest.spyOn(cacheManager, 'get').mockResolvedValueOnce(mockData);
-=======
     const mockData = generateOracleDiscoveryResponseBody();
     EXPECTED_CHAIN_IDS.forEach((chainId) => {
       jest
@@ -121,7 +95,6 @@
           generateOracleDiscoveryResponseBodyByChainId(chainId).oracles,
         );
     });
->>>>>>> 6bdd6331
 
     const result =
       await oracleDiscoveryService.processOracleDiscovery(notSetCommandFixture);
@@ -131,29 +104,6 @@
   });
 
   it('should fetch and cache data if not already cached', async () => {
-<<<<<<< HEAD
-    const mockData: OracleDiscoveryResponse[] = [
-      {
-        address: 'mockAddress1',
-        role: 'validator',
-        url: 'url1',
-        chainId: ChainId.POLYGON_AMOY,
-        retriesCount: 0,
-        executionsToSkip: 0,
-        jobTypes: ['job-type-1'],
-      },
-      {
-        address: 'mockAddress2',
-        role: 'validator',
-        chainId: ChainId.POLYGON_AMOY,
-        retriesCount: 0,
-        executionsToSkip: 0,
-        jobTypes: ['job-type-2'],
-      },
-    ];
-
-=======
->>>>>>> 6bdd6331
     jest.spyOn(cacheManager, 'get').mockResolvedValueOnce(undefined);
     EXPECTED_CHAIN_IDS.forEach((chainId) => {
       jest
@@ -170,13 +120,8 @@
     EXPECTED_CHAIN_IDS.forEach((chainId) => {
       expect(cacheManager.get).toHaveBeenCalledWith(chainId.toString());
       expect(cacheManager.set).toHaveBeenCalledWith(
-<<<<<<< HEAD
         chainId.toString(),
-        [mockData[0]],
-=======
-        chainId,
         generateOracleDiscoveryResponseBodyByChainId(chainId).oracles,
->>>>>>> 6bdd6331
         TTL,
       );
       expect(OperatorUtils.getReputationNetworkOperators).toHaveBeenCalledWith(
@@ -199,12 +144,8 @@
 
     const result =
       await oracleDiscoveryService.processOracleDiscovery(filledCommandFixture);
-<<<<<<< HEAD
-    expect(result).toEqual([mockData[1], mockData[2]]);
-=======
 
     expect(result).toEqual(generateOracleDiscoveryResponseBodyByJobType());
->>>>>>> 6bdd6331
   });
 
   it('should not filter responses if selectedJobTypes is empty', async () => {
@@ -224,28 +165,7 @@
     expect(result).toEqual(generateOracleDiscoveryResponseBody());
   });
 
-<<<<<<< HEAD
-  it('should filter out oracles that do not support the specified reputation oracle types', async () => {
-    const mockData: OracleDiscoveryResponse[] =
-      generateOracleDiscoveryResponseBody();
-
-    jest.spyOn(cacheManager, 'get').mockResolvedValueOnce(undefined);
-    jest
-      .spyOn(OperatorUtils, 'getReputationNetworkOperators')
-      .mockResolvedValueOnce(mockData);
-
-    jest
-      .spyOn(kvStoreGateway, 'getJobTypesByAddress')
-      .mockResolvedValueOnce(reputationOracleSupportedJobTypes);
-
-    const result = await oracleDiscoveryService.processOracleDiscovery({});
-    expect(result).toEqual([mockData[1]]);
-  });
-
-  it('should handle errors and return an empty array', async () => {
-=======
   it('should handle errors and return an empty array of oracles', async () => {
->>>>>>> 6bdd6331
     const error = new Error('Test error');
     jest.spyOn(cacheManager, 'get').mockResolvedValueOnce(undefined);
     jest
