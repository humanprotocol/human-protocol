--- conflicted
+++ resolved
@@ -77,13 +77,9 @@
       const command = { oracleAddress: EXCHANGE_ORACLE_ADDRESS };
       const result = await service.getOracleStats(command);
 
-<<<<<<< HEAD
-      expect(cacheManager.get).toHaveBeenCalledWith(command.oracleAddress);
-=======
       expect(cacheManager.get).toHaveBeenCalledWith(
         service.cachePrefix + command.oracleAddress,
       );
->>>>>>> a87ed77e
       expect(exchangeGateway.fetchOracleStatistics).toHaveBeenCalledWith(
         command,
       );
@@ -128,17 +124,9 @@
       const result = await service.getUserStats(command);
       expect(cacheManager.get).toHaveBeenCalledWith(userCacheKey);
       expect(exchangeGateway.fetchUserStatistics).toHaveBeenCalledWith(command);
-<<<<<<< HEAD
-      expect(cacheManager.set).toHaveBeenCalledWith(
-        userCacheKey,
-        newData,
-        configService.cacheTtlUserStats,
-      );
-=======
       expect(cacheManager.set).toHaveBeenCalledWith(userCacheKey, newData, {
         ttl: configService.cacheTtlUserStats,
       });
->>>>>>> a87ed77e
       expect(result).toEqual(newData);
     });
   });
