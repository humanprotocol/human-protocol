import {
  Controller,
  Get,
  Query,
  UsePipes,
  ValidationPipe,
} from '@nestjs/common';
import { ApiBearerAuth, ApiOperation, ApiTags } from '@nestjs/swagger';
import { StatisticsService } from './statistics.service';
import {
  OracleStatisticsCommand,
  OracleStatisticsDto,
  OracleStatisticsResponse,
} from './model/oracle-statistics.model';
import {
  UserStatisticsCommand,
  UserStatisticsDto,
  UserStatisticsResponse,
} from './model/user-statistics.model';
<<<<<<< HEAD
import { Authorization } from '../../common/config/params-decorators';
import { InjectMapper } from '@automapper/nestjs';
import { Mapper } from '@automapper/core';
=======
import {
  Authorization,
  JwtPayload,
} from '../../common/config/params-decorators';
import { InjectMapper } from '@automapper/nestjs';
import { Mapper } from '@automapper/core';
import { JwtUserData } from '../../common/utils/jwt-token.model';
>>>>>>> 61ed73e2

@Controller()
export class StatisticsController {
  constructor(
    private readonly service: StatisticsService,
    @InjectMapper() private readonly mapper: Mapper,
  ) {}
  @ApiTags('Statistics')
  @Get('/stats')
  @ApiOperation({ summary: 'General Oracle Statistics' })
  @UsePipes(new ValidationPipe())
  public getOracleStatistics(
    @Query() dto: OracleStatisticsDto,
  ): Promise<OracleStatisticsResponse> {
    const command = this.mapper.map(
      dto,
      OracleStatisticsDto,
      OracleStatisticsCommand,
    );
    return this.service.getOracleStats(command);
  }

  @ApiTags('Statistics')
  @Get('stats/assignment')
  @ApiOperation({ summary: 'Statistics for requesting user' })
  @ApiBearerAuth()
  @UsePipes(new ValidationPipe())
  public getUserStatistics(
    @Query() dto: UserStatisticsDto,
    @JwtPayload() payload: JwtUserData,
    @Authorization() token: string,
  ): Promise<UserStatisticsResponse> {
    const command = this.mapper.map(
      dto,
      UserStatisticsDto,
      UserStatisticsCommand,
    );
    command.token = token;
<<<<<<< HEAD
=======
    command.walletAddress = payload.address;
>>>>>>> 61ed73e2
    return this.service.getUserStats(command);
  }
}<|MERGE_RESOLUTION|>--- conflicted
+++ resolved
@@ -17,11 +17,6 @@
   UserStatisticsDto,
   UserStatisticsResponse,
 } from './model/user-statistics.model';
-<<<<<<< HEAD
-import { Authorization } from '../../common/config/params-decorators';
-import { InjectMapper } from '@automapper/nestjs';
-import { Mapper } from '@automapper/core';
-=======
 import {
   Authorization,
   JwtPayload,
@@ -29,7 +24,6 @@
 import { InjectMapper } from '@automapper/nestjs';
 import { Mapper } from '@automapper/core';
 import { JwtUserData } from '../../common/utils/jwt-token.model';
->>>>>>> 61ed73e2
 
 @Controller()
 export class StatisticsController {
@@ -68,10 +62,7 @@
       UserStatisticsCommand,
     );
     command.token = token;
-<<<<<<< HEAD
-=======
     command.walletAddress = payload.address;
->>>>>>> 61ed73e2
     return this.service.getUserStats(command);
   }
 }