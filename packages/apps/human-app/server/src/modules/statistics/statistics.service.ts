--- conflicted
+++ resolved
@@ -26,30 +26,17 @@
     command: OracleStatisticsCommand,
   ): Promise<OracleStatisticsResponse> {
     const address = command.oracleAddress;
-<<<<<<< HEAD
-    const cachedStatistics: OracleStatisticsResponse | undefined =
-      await this.cacheManager.get(address);
-=======
     const key = this.cachePrefix + address;
     const cachedStatistics: OracleStatisticsResponse | undefined =
       await this.cacheManager.get(this.cachePrefix + address);
->>>>>>> a87ed77e
     if (cachedStatistics) {
       return cachedStatistics;
     }
     const response: OracleStatisticsResponse =
       await this.exchangeOracleGateway.fetchOracleStatistics(command);
-<<<<<<< HEAD
-    await this.cacheManager.set(
-      address,
-      response,
-      this.configService.cacheTtlOracleStats,
-    );
-=======
     await this.cacheManager.set(key, response, {
       ttl: this.configService.cacheTtlOracleStats,
     } as any);
->>>>>>> a87ed77e
     return response;
   }
   async getUserStats(
@@ -63,17 +50,9 @@
     }
     const response =
       await this.exchangeOracleGateway.fetchUserStatistics(command);
-<<<<<<< HEAD
-    await this.cacheManager.set(
-      userCacheKey,
-      response,
-      this.configService.cacheTtlUserStats,
-    );
-=======
     await this.cacheManager.set(userCacheKey, response, {
       ttl: this.configService.cacheTtlUserStats,
     } as any);
->>>>>>> a87ed77e
     return response;
   }
 }