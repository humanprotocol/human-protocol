import {
  Body,
  Controller,
  Post,
  UsePipes,
  ValidationPipe,
} from '@nestjs/common';
import { OperatorService } from './operator.service';
import { Mapper } from '@automapper/core';
import { InjectMapper } from '@automapper/nestjs';
import { ApiOperation, ApiTags } from '@nestjs/swagger';
import {
  SigninOperatorCommand,
  SigninOperatorDto,
  SigninOperatorResponse,
  SignupOperatorCommand,
  SignupOperatorDto,
<<<<<<< HEAD
} from './model/operator.model';
=======
} from './model/operator-registration.model';
import {
  SigninOperatorCommand,
  SigninOperatorDto,
  SigninOperatorResponse,
} from './model/operator-signin.model';
>>>>>>> 61ed73e2

@Controller()
export class OperatorController {
  constructor(
    private readonly service: OperatorService,
    @InjectMapper() private readonly mapper: Mapper,
  ) {}
  @ApiTags('User-Operator')
  @Post('/auth/web3/signup')
  @ApiOperation({ summary: 'Operator signup' })
  @UsePipes(new ValidationPipe())
  public signupOperator(
    @Body() signupOperatorDto: SignupOperatorDto,
  ): Promise<void> {
    const signupOperatorCommand = this.mapper.map(
      signupOperatorDto,
      SignupOperatorDto,
      SignupOperatorCommand,
    );
    return this.service.signupOperator(signupOperatorCommand);
  }

  @ApiTags('User-Operator')
  @Post('/auth/web3/signin')
  @ApiOperation({ summary: 'Operator signin' })
  @UsePipes(new ValidationPipe())
  public signinOperator(
    @Body() dto: SigninOperatorDto,
  ): Promise<SigninOperatorResponse> {
    const command = this.mapper.map(
      dto,
      SigninOperatorDto,
      SigninOperatorCommand,
    );
    return this.service.signinOperator(command);
  }
}<|MERGE_RESOLUTION|>--- conflicted
+++ resolved
@@ -10,21 +10,14 @@
 import { InjectMapper } from '@automapper/nestjs';
 import { ApiOperation, ApiTags } from '@nestjs/swagger';
 import {
-  SigninOperatorCommand,
-  SigninOperatorDto,
-  SigninOperatorResponse,
   SignupOperatorCommand,
   SignupOperatorDto,
-<<<<<<< HEAD
-} from './model/operator.model';
-=======
 } from './model/operator-registration.model';
 import {
   SigninOperatorCommand,
   SigninOperatorDto,
   SigninOperatorResponse,
 } from './model/operator-signin.model';
->>>>>>> 61ed73e2
 
 @Controller()
 export class OperatorController {
