--- conflicted
+++ resolved
@@ -50,10 +50,6 @@
         email: dto.email,
         password: dto.password,
         hCaptchaToken: dto.h_captcha_token,
-<<<<<<< HEAD
-        type: UserType.WORKER,
-=======
->>>>>>> 10c4579d
       } as SignupWorkerCommand;
       expect(workerService.signupWorker).toHaveBeenCalledWith(expectedCommand);
     });
