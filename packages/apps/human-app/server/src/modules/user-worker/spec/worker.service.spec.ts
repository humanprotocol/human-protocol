import { Test, TestingModule } from '@nestjs/testing';
import { WorkerService } from '../worker.service';
import { ReputationOracleGateway } from '../../../integrations/reputation-oracle/reputation-oracle.gateway';
import { reputationOracleGatewayMock } from '../../../integrations/reputation-oracle/spec/reputation-oracle.gateway.mock';
import { UserType } from '../../../common/enums/user';
import { SignupWorkerCommand } from '../model/worker-registration.model';

describe('WorkerService', () => {
  let service: WorkerService;
  let reputationOracleGateway: ReputationOracleGateway;

  beforeEach(async () => {
    const module: TestingModule = await Test.createTestingModule({
      providers: [WorkerService, ReputationOracleGateway],
    })
      .overrideProvider(ReputationOracleGateway)
      .useValue(reputationOracleGatewayMock)
      .compile();

    service = module.get<WorkerService>(WorkerService);
    reputationOracleGateway = module.get<ReputationOracleGateway>(
      ReputationOracleGateway,
    );
  });

  it('should be defined', () => {
    expect(service).toBeDefined();
  });

  describe('signupWorker', () => {
    it('should call reputation oracle gateway without doing anything else', async () => {
      const command: SignupWorkerCommand = {
        email: 'email@example.com',
        password: 'Pa55word!',
        hCaptchaToken: 'hcaptchatkn',
<<<<<<< HEAD
        type: UserType.WORKER,
=======
>>>>>>> 10c4579d
      };
      await service.signupWorker(command);
      expect(reputationOracleGateway.sendWorkerSignup).toHaveBeenCalledWith(
        command,
      );
    });
  });

  describe('signinWorker', () => {
    it('should call reputation oracle gateway without doing anything else', async () => {
      const command = {
        email: 'email@example.com',
        password: 'Pa55word!',
        hCaptchaToken: 'token',
      };
      await service.signinWorker(command);
      expect(reputationOracleGateway.sendWorkerSignin).toHaveBeenCalledWith(
        command,
      );
    });
  });
});<|MERGE_RESOLUTION|>--- conflicted
+++ resolved
@@ -33,10 +33,6 @@
         email: 'email@example.com',
         password: 'Pa55word!',
         hCaptchaToken: 'hcaptchatkn',
-<<<<<<< HEAD
-        type: UserType.WORKER,
-=======
->>>>>>> 10c4579d
       };
       await service.signupWorker(command);
       expect(reputationOracleGateway.sendWorkerSignup).toHaveBeenCalledWith(
