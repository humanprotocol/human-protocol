import { AutomapperProfile, InjectMapper } from '@automapper/nestjs';
import { Injectable } from '@nestjs/common';
import {
  CamelCaseNamingConvention,
  createMap,
  forMember,
  mapFrom,
  Mapper,
  namingConventions,
  SnakeCaseNamingConvention,
} from '@automapper/core';
import {
  SignupWorkerCommand,
  SignupWorkerDto,
} from './model/worker-registration.model';
import {
  SigninWorkerCommand,
  SigninWorkerDto,
} from './model/worker-signin.model';

@Injectable()
export class WorkerProfile extends AutomapperProfile {
  constructor(@InjectMapper() mapper: Mapper) {
    super(mapper);
  }

  override get profile() {
    return (mapper: Mapper) => {
      createMap(
        mapper,
        SignupWorkerDto,
        SignupWorkerCommand,
        forMember(
          (destination) => destination.hCaptchaToken,
          mapFrom((source) => source.h_captcha_token),
        ),
        namingConventions({
          source: new SnakeCaseNamingConvention(),
          destination: new CamelCaseNamingConvention(),
        }),
      );
<<<<<<< HEAD
      createMap(mapper, SigninWorkerDto, SigninWorkerCommand);
=======
      createMap(
        mapper,
        SigninWorkerDto,
        SigninWorkerCommand,
        forMember(
          (destination) => destination.hCaptchaToken,
          mapFrom((source) => source.h_captcha_token),
        ),
        namingConventions({
          source: new SnakeCaseNamingConvention(),
          destination: new CamelCaseNamingConvention(),
        }),
      );
>>>>>>> 10c4579d
    };
  }
}<|MERGE_RESOLUTION|>--- conflicted
+++ resolved
@@ -39,9 +39,6 @@
           destination: new CamelCaseNamingConvention(),
         }),
       );
-<<<<<<< HEAD
-      createMap(mapper, SigninWorkerDto, SigninWorkerCommand);
-=======
       createMap(
         mapper,
         SigninWorkerDto,
@@ -55,7 +52,6 @@
           destination: new CamelCaseNamingConvention(),
         }),
       );
->>>>>>> 10c4579d
     };
   }
 }