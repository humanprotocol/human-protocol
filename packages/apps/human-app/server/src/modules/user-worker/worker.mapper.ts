--- conflicted
+++ resolved
@@ -3,11 +3,6 @@
 import {
   CamelCaseNamingConvention,
   createMap,
-<<<<<<< HEAD
-  forMember,
-  mapFrom,
-=======
->>>>>>> 583e6643
   Mapper,
   namingConventions,
   SnakeCaseNamingConvention,
@@ -33,21 +28,11 @@
         mapper,
         SignupWorkerDto,
         SignupWorkerCommand,
-<<<<<<< HEAD
-        forMember(
-          (destination) => destination.hCaptchaToken,
-          mapFrom((source) => source.h_captcha_token),
-        ),
-=======
->>>>>>> 583e6643
         namingConventions({
           source: new SnakeCaseNamingConvention(),
           destination: new CamelCaseNamingConvention(),
         }),
       );
-<<<<<<< HEAD
-      createMap(mapper, SigninWorkerDto, SigninWorkerCommand);
-=======
       createMap(
         mapper,
         SigninWorkerDto,
@@ -57,7 +42,6 @@
           destination: new CamelCaseNamingConvention(),
         }),
       );
->>>>>>> 583e6643
     };
   }
 }