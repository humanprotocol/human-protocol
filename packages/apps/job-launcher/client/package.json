{
  "name": "@human-protocol/job-launcher-client",
  "private": true,
  "version": "1.0.0",
  "description": "Job Launcher Client",
  "dependencies": {
    "@emotion/react": "^11.10.5",
    "@emotion/styled": "^11.10.5",
    "@hcaptcha/react-hcaptcha": "^1.10.1",
    "@human-protocol/sdk": "workspace:*",
    "@mui/icons-material": "^7.0.1",
    "@mui/lab": "^5.0.0-alpha.141",
    "@mui/material": "^5.16.7",
    "@mui/system": "^5.15.14",
    "@mui/x-date-pickers": "^7.23.6",
    "@reduxjs/toolkit": "^2.5.0",
    "@stripe/react-stripe-js": "^3.0.0",
    "@stripe/stripe-js": "^4.2.0",
    "@tanstack/query-sync-storage-persister": "^5.68.0",
    "@tanstack/react-query": "^5.67.2",
    "@tanstack/react-query-persist-client": "^5.80.7",
    "axios": "^1.1.3",
    "copy-to-clipboard": "^3.3.3",
    "dayjs": "^1.11.12",
<<<<<<< HEAD
    "decimal.js": "^10.5.0",
    "ethers": "^6.15.0",
=======
    "decimal.js": "^10.6.0",
    "ethers": "^6.13.5",
>>>>>>> 21209ccf
    "file-saver": "^2.0.5",
    "formik": "^2.4.2",
    "jwt-decode": "^4.0.0",
    "react": "^18.2.0",
    "react-dom": "^18.2.0",
    "react-redux": "^9.1.0",
    "react-router-dom": "^6.14.1",
    "recharts": "^2.7.2",
    "serve": "^14.2.4",
    "swr": "^2.2.4",
    "typescript": "^5.6.3",
    "viem": "2.x",
    "wagmi": "^2.14.6",
    "xml2js": "^0.6.2",
    "yup": "^1.6.1"
  },
  "scripts": {
    "clean": "rm -rf dist",
    "lint": "eslint \"**/*.{ts,tsx}\"",
    "start": "vite",
    "build": "vite build",
    "preview": "vite preview",
    "start:prod": "serve -s dist",
    "format:prettier": "prettier --write \"**/*.{ts,tsx,js,jsx}\"",
    "format:lint": "eslint --fix \"**/*.{ts,tsx,js,jsx}\"",
    "format": "yarn format:prettier && yarn format:lint",
    "vercel-build": "yarn workspace human-protocol build:libs && yarn build"
  },
  "browserslist": {
    "production": [
      ">0.2%",
      "not dead",
      "not op_mini all"
    ],
    "development": [
      "last 1 chrome version",
      "last 1 firefox version",
      "last 1 safari version"
    ]
  },
  "devDependencies": {
    "@types/file-saver": "^2.0.7",
    "@types/react": "^18.3.12",
    "@types/react-dom": "^18.2.25",
    "@types/xml2js": "^0.4.14",
    "@vitejs/plugin-react": "^4.2.1",
    "eslint": "^8.55.0",
    "eslint-config-react-app": "^7.0.1",
    "eslint-import-resolver-typescript": "^3.7.0",
    "eslint-plugin-import": "^2.29.0",
    "eslint-plugin-react": "^7.34.3",
    "eslint-plugin-react-hooks": "^5.1.0",
    "prettier": "^3.4.2",
    "resize-observer-polyfill": "^1.5.1",
    "vite": "^6.2.4",
    "vite-plugin-node-polyfills": "^0.23.0"
  },
  "lint-staged": {
    "*.{ts,tsx}": [
      "prettier --write",
      "eslint --fix"
    ]
  }
}<|MERGE_RESOLUTION|>--- conflicted
+++ resolved
@@ -22,13 +22,8 @@
     "axios": "^1.1.3",
     "copy-to-clipboard": "^3.3.3",
     "dayjs": "^1.11.12",
-<<<<<<< HEAD
-    "decimal.js": "^10.5.0",
+    "decimal.js": "^10.6.0",
     "ethers": "^6.15.0",
-=======
-    "decimal.js": "^10.6.0",
-    "ethers": "^6.13.5",
->>>>>>> 21209ccf
     "file-saver": "^2.0.5",
     "formik": "^2.4.2",
     "jwt-decode": "^4.0.0",
