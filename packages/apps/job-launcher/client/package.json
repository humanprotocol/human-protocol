--- conflicted
+++ resolved
@@ -26,12 +26,8 @@
     "swr": "^2.2.4",
     "typescript": "^4.9.3",
     "wagmi": "^0.12.2",
-<<<<<<< HEAD
-    "web-vitals": "^2.1.4",
+    "web-vitals": "^3.5.0",
     "xml2js": "^0.6.2",
-=======
-    "web-vitals": "^3.5.0",
->>>>>>> b1dbc31c
     "yup": "^1.2.0"
   },
   "scripts": {
