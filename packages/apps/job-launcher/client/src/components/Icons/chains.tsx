--- conflicted
+++ resolved
@@ -30,11 +30,8 @@
   [ChainId.SKALE]: <SkaleHumanProtocolIcon />,
   [ChainId.CELO]: <CeloIcon />,
   [ChainId.CELO_ALFAJORES]: <CeloIcon />,
-<<<<<<< HEAD
   [ChainId.XLAYER_TESTNET]: <OkxIcon />,
-=======
   [ChainId.XLAYER]: <XLayerIcon />,
->>>>>>> eeadd7a9
 };
 
 export const TOKEN_ICONS: Record<string, ReactElement> = {
