--- conflicted
+++ resolved
@@ -4,16 +4,6 @@
   import.meta.env.VITE_APP_ENVIRONMENT.toLowerCase() === 'mainnet';
 export const IS_TESTNET = !IS_MAINNET;
 
-<<<<<<< HEAD
-export const SUPPORTED_CHAIN_IDS = IS_MAINNET
-  ? [ChainId.POLYGON] // ? [ChainId.BSC_MAINNET, ChainId.POLYGON, ChainId.MOONBEAM]
-  : [
-      ChainId.BSC_TESTNET,
-      ChainId.POLYGON_MUMBAI,
-      ChainId.GOERLI,
-      ChainId.X1_TESTNET,
-    ];
-=======
 export let SUPPORTED_CHAIN_IDS: ChainId[];
 switch (import.meta.env.VITE_APP_ENVIRONMENT.toLowerCase()) {
   case 'mainnet':
@@ -31,17 +21,12 @@
     SUPPORTED_CHAIN_IDS = [ChainId.LOCALHOST];
     break;
 }
->>>>>>> fd83901d
 
 export const CHAIN_ID_BY_NAME: Record<string, number> = {
   'Polygon Mumbai': ChainId.POLYGON_MUMBAI,
   'Binance Smart Chain': ChainId.BSC_MAINNET,
   'Ethereum Goerli': ChainId.GOERLI,
-<<<<<<< HEAD
-  'X1 Testnet': ChainId.X1_TESTNET,
-=======
   Localhost: ChainId.LOCALHOST,
->>>>>>> fd83901d
 };
 
 export const RPC_URLS: {
