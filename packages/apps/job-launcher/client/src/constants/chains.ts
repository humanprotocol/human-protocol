import { ChainId } from '@human-protocol/sdk';
import { ERROR_MESSAGES } from './index';

export const IS_MAINNET =
  import.meta.env.VITE_APP_ENVIRONMENT.toLowerCase() === 'mainnet';
export const IS_TESTNET = !IS_MAINNET;

let initialSupportedChainIds: ChainId[];
switch (import.meta.env.VITE_APP_ENVIRONMENT.toLowerCase()) {
  case 'mainnet':
    initialSupportedChainIds = [ChainId.POLYGON];
    break;
  case 'testnet':
    initialSupportedChainIds = [
      ChainId.BSC_TESTNET,
      ChainId.POLYGON_AMOY,
      ChainId.SEPOLIA,
    ];
    break;
  case 'localhost':
  default:
    initialSupportedChainIds = [ChainId.LOCALHOST];
    break;
}

export const RPC_URLS: Partial<Record<ChainId, string | undefined>> = {
  [ChainId.MAINNET]: import.meta.env.VITE_APP_RPC_URL_MAINNET || '',
  [ChainId.SEPOLIA]: import.meta.env.VITE_APP_RPC_URL_SEPOLIA || '',
  [ChainId.BSC_MAINNET]: import.meta.env.VITE_APP_RPC_URL_BSC_MAINNET || '',
  [ChainId.BSC_TESTNET]: import.meta.env.VITE_APP_RPC_URL_BSC_TESTNET || '',
  [ChainId.POLYGON]: import.meta.env.VITE_APP_RPC_URL_POLYGON || '',
  [ChainId.POLYGON_AMOY]: import.meta.env.VITE_APP_RPC_URL_POLYGON_AMOY || '',
  [ChainId.MOONBEAM]: import.meta.env.VITE_APP_RPC_URL_MOONBEAM || '',
  [ChainId.MOONBASE_ALPHA]:
    import.meta.env.VITE_APP_RPC_URL_MOONBASE_ALPHA || '',
  [ChainId.AVALANCHE_TESTNET]:
    import.meta.env.VITE_APP_RPC_URL_AVALANCHE_TESTNET || '',
  [ChainId.AVALANCHE]: import.meta.env.VITE_APP_RPC_URL_AVALANCHE || '',
  [ChainId.SKALE]: import.meta.env.VITE_APP_RPC_URL_SKALE || '',
  [ChainId.CELO_ALFAJORES]:
    import.meta.env.VITE_APP_RPC_URL_CELO_ALFAJORES || '',
  [ChainId.CELO]: import.meta.env.VITE_APP_RPC_URL_CELO || '',
<<<<<<< HEAD
  [ChainId.XLAYER_TESTNET]:
    import.meta.env.VITE_APP_RPC_URL_XLAYER_TESTNET || '',
=======
  [ChainId.XLAYER]: import.meta.env.VITE_APP_RPC_URL_XLAYER || '',
>>>>>>> eeadd7a9
};

export const SUPPORTED_CHAIN_IDS: ChainId[] = initialSupportedChainIds.filter(
  (chainId) => Boolean(RPC_URLS[chainId]),
);

// it no rpc set, throw error
if (SUPPORTED_CHAIN_IDS.length === 0) {
  throw new Error(ERROR_MESSAGES.noRpcUrl);
}

export const CHAIN_ID_BY_NAME: Record<string, ChainId> = {
  'Polygon Amoy': ChainId.POLYGON_AMOY,
  'Binance Smart Chain': ChainId.BSC_MAINNET,
  'Ethereum Sepolia': ChainId.SEPOLIA,
  Localhost: ChainId.LOCALHOST,
};<|MERGE_RESOLUTION|>--- conflicted
+++ resolved
@@ -40,12 +40,9 @@
   [ChainId.CELO_ALFAJORES]:
     import.meta.env.VITE_APP_RPC_URL_CELO_ALFAJORES || '',
   [ChainId.CELO]: import.meta.env.VITE_APP_RPC_URL_CELO || '',
-<<<<<<< HEAD
+  [ChainId.XLAYER]: import.meta.env.VITE_APP_RPC_URL_XLAYER || '',
   [ChainId.XLAYER_TESTNET]:
     import.meta.env.VITE_APP_RPC_URL_XLAYER_TESTNET || '',
-=======
-  [ChainId.XLAYER]: import.meta.env.VITE_APP_RPC_URL_XLAYER || '',
->>>>>>> eeadd7a9
 };
 
 export const SUPPORTED_CHAIN_IDS: ChainId[] = initialSupportedChainIds.filter(
