--- conflicted
+++ resolved
@@ -6,13 +6,10 @@
 import { CardTextRow } from '../../../components/CardTextRow';
 import { CopyAddressButton } from '../../../components/CopyAddressButton';
 import { useJobDetails } from '../../../hooks/useJobDetails';
-<<<<<<< HEAD
-import { formatAmount } from '../../../utils/bignumber';
-=======
 import { useSnackbar } from '../../../providers/SnackProvider';
 import * as jobService from '../../../services/job';
 import { JobStatus } from '../../../types';
->>>>>>> f15810bc
+import { formatAmount } from '../../../utils/bignumber';
 
 const CardContainer = styled(Card)(({ theme }) => ({
   borderRadius: '16px',
