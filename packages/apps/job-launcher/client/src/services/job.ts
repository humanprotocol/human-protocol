--- conflicted
+++ resolved
@@ -7,11 +7,8 @@
   CvatRequest,
   JobStatus,
   JobDetailsResponse,
-<<<<<<< HEAD
   HCaptchaRequest,
-=======
   FortuneFinalResult,
->>>>>>> 917b5995
 } from '../types';
 import api from '../utils/api';
 
