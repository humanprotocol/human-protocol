import { ChainId } from '@human-protocol/sdk';

export type SignInRequest = {
  email: string;
  password: string;
  hCaptchaToken: string;
};

export type SignUpRequest = {
  email: string;
  password: string;
  hCaptchaToken: string;
};

export type SignUpResponse = {
  accessToken: string;
  refreshToken: string;
};

export type ResetPasswordRequest = {
  password: string;
  token: string;
  hCaptchaToken: string;
};

export type CryptoPaymentRequest = {
  chainId: number;
  transactionHash: string;
};

export type FiatPaymentRequest = {
  amount: number;
  currency: string;
  paymentMethodId: string;
};

export type CreateFortuneJobRequest = {
  chainId: number;
  submissionsRequired: number;
  requesterTitle: string;
  requesterDescription: string;
  currency: string;
  fundAmount: number;
  qualifications?: string[];
};

export type CreateCvatJobRequest = {
  chainId: number;
  requesterDescription: string;
  qualifications?: string[];
  fundAmount: number;
  currency: string;
  data: CvatDataSource;
  labels: string[];
  minQuality: number;
  groundTruth: CvatDataSource;
  userGuide: string;
  type: CvatJobType;
};

export enum CreateJobStep {
  FundingMethod,
  CreateJob,
  PayJob,
  Launch,
}

export enum PayMethod {
  Crypto,
  Fiat,
}

export enum JobType {
  Fortune,
  CVAT,
  HCAPTCHA,
}

export enum CvatJobType {
  IMAGE_POINTS = 'image_points',
  IMAGE_POLYGONS = 'image_polygons',
  IMAGE_BOXES = 'image_boxes',
  IMAGE_BOXES_FROM_POINTS = 'image_boxes_from_points',
  IMAGE_SKELETONS_FROM_BOXES = 'image_skeletons_from_boxes',
}

export enum HCaptchaJobType {
  POLYGON = 'polygon',
  CATEGORIZATION = 'categorization',
  POINT = 'point',
  BOUNDING_BOX = 'bounding_box',
  COMPARISON = 'comparison',
}

export type FortuneRequest = {
  title: string;
  fortunesRequested: number;
  description: string;
  qualifications?: string[];
};

export enum StorageProviders {
  AWS = 'aws',
  GCS = 'gcs',
}

export enum AWSRegions {
  AF_SOUTH_1 = 'af-south-1',
  AP_EAST_1 = 'ap-east-1',
  AP_NORTHEAST_1 = 'ap-northeast-1',
  AP_NORTHEAST_2 = 'ap-northeast-2',
  AP_NORTHEAST_3 = 'ap-northeast-3',
  AP_SOUTH_1 = 'ap-south-1',
  AP_SOUTH_2 = 'ap-south-2',
  AP_SOUTHEAST_1 = 'ap-southeast-1',
  AP_SOUTHEAST_2 = 'ap-southeast-2',
  AP_SOUTHEAST_3 = 'ap-southeast-3',
  AP_SOUTHEAST_4 = 'ap-southeast-4',
  CA_CENTRAL_1 = 'ca-central-1',
  CN_NORTH_1 = 'cn-north-1',
  CN_NORTHWEST_1 = 'cn-northwest-1',
  EU_CENTRAL_1 = 'eu-central-1',
  EU_CENTRAL_2 = 'eu-central-2',
  EU_NORTH_1 = 'eu-north-1',
  EU_SOUTH_1 = 'eu-south-1',
  EU_SOUTH_2 = 'eu-south-2',
  EU_WEST_1 = 'eu-west-1',
  EU_WEST_2 = 'eu-west-2',
  EU_WEST_3 = 'eu-west-3',
  IL_CENTRAL_1 = 'il-central-1',
  ME_CENTRAL_1 = 'me-central-1',
  ME_SOUTH_1 = 'me-south-1',
  SA_EAST_1 = 'sa-east-1',
  US_EAST_1 = 'us-east-1',
  US_EAST_2 = 'us-east-2',
  US_GOV_EAST_1 = 'us-gov-east-1',
  US_GOV_WEST_1 = 'us-gov-west-1',
  US_WEST_1 = 'us-west-1',
  US_WEST_2 = 'us-west-2',
}

export enum GCSRegions {
  ASIA_EAST1 = 'asia-east1', // Taiwan
  ASIA_EAST2 = 'asia-east2', // Hong Kong
  ASIA_NORTHEAST1 = 'asia-northeast1', // Tokyo
  ASIA_NORTHEAST2 = 'asia-northeast2', // Osaka
  ASIA_NORTHEAST3 = 'asia-northeast3', // Seoul
  ASIA_SOUTH1 = 'asia-south1', // Bombay
  ASIA_SOUTH2 = 'asia-south2', // Delhi
  ASIA_SOUTHEAST1 = 'asia-southeast1', // Singapore
  ASIA_SOUTHEAST2 = 'asia-southeast2', // Jakarta
  AUSTRALIA_SOUTHEAST1 = 'australia-southeast1', // Sydney
  AUSTRALIA_SOUTHEAST2 = 'australia-southeast2', // Melbourne
  EUROPE_CENTRAL2 = 'europe-central2', // Warsaw
  EUROPE_NORTH1 = 'europe-north1', // Finland (Low CO2 footprint)
  EUROPE_SOUTHWEST1 = 'europe-southwest1', // Madrid
  EUROPE_WEST1 = 'europe-west1', // Belgium (Low CO2 footprint)
  EUROPE_WEST2 = 'europe-west2', // London (Low CO2 footprint)
  EUROPE_WEST3 = 'europe-west3', // Frankfurt (Low CO2 footprint)
  EUROPE_WEST4 = 'europe-west4', // Netherlands
  EUROPE_WEST6 = 'europe-west6', // Zurich (Low CO2 footprint)
  EUROPE_WEST8 = 'europe-west8', // Milan
  EUROPE_WEST9 = 'europe-west9', // Paris (Low CO2 footprint)
  EUROPE_WEST10 = 'europe-west10', // Berlin
  EUROPE_WEST12 = 'europe-west12', // Turin
  ME_CENTRAL1 = 'me-central1', // Doha
  ME_CENTRAL2 = 'me-central2', // Dammam, Saudi Arabia
  ME_WEST1 = 'me-west1', // Tel Aviv
  NORTHAMERICA_NORTHEAST1 = 'northamerica-northeast1', // Montreal (Low CO2 footprint)
  NORTHAMERICA_NORTHEAST2 = 'northamerica-northeast2', // Toronto (Low CO2 footprint)
  SOUTHAMERICA_EAST1 = 'southamerica-east1', // São Paulo (Low CO2 footprint)
  SOUTHAMERICA_WEST1 = 'southamerica-west1', // Santiago (Low CO2 footprint)
  US_CENTRAL1 = 'us-central1', // Iowa (Low CO2 footprint)
  US_EAST1 = 'us-east1', // South Carolina
  US_EAST4 = 'us-east4', // Northern Virginia
  US_EAST5 = 'us-east5', // Columbus
  US_SOUTH1 = 'us-south1', // Dallas
  US_WEST1 = 'us-west1', // Oregon (Low CO2 footprint)
  US_WEST2 = 'us-west2', // Los Angeles
  US_WEST3 = 'us-west3', // Salt Lake City
  US_WEST4 = 'us-west4', // Las Vegas
}

type CvatDataSource = {
  provider: StorageProviders;
  region: AWSRegions | GCSRegions;
  bucketName: string;
  path: string;
};

type CvatData = {
  dataset: CvatDataSource;
  points?: CvatDataSource;
  boxes?: CvatDataSource;
};

export type Label = {
  name: string;
  nodes?: string[];
  joints?: string[];
};

export type CvatRequest = {
  labels: Label[];
  type: CvatJobType;
  description: string;
  qualifications?: string[];
  data: CvatData;
  groundTruth: CvatDataSource;
  userGuide: string;
  accuracyTarget: number;
};

export type HCaptchaRequest = {
  dataUrl: string;
  accuracyTarget: number;
  completionDate: Date;
  minRequests: number;
  maxRequests: number;
  qualifications?: string[];
  advanced: {
    workerLanguage: string;
    workerLocation: string;
    targetBrowser: string;
  };
  annotations: {
    typeOfJob: string;
    taskBidPrice: number;
    label: string;
    labelingPrompt: string;
    groundTruths: string;
    exampleImages: string[];
  };
};

export type JobRequest = {
  jobType: JobType;
  chainId?: ChainId;
  fortuneRequest?: FortuneRequest;
  cvatRequest?: CvatRequest;
  hCaptchaRequest?: HCaptchaRequest;
};

export enum JobStatus {
  LAUNCHED = 'launched',
  PENDING = 'pending',
  PARTIAL = 'partial',
  CANCELED = 'canceled',
  FAILED = 'failed',
  COMPLETED = 'completed',
  TO_CANCEL = 'to_cancel',
  PAID = 'paid',
  SET_UP = 'set_up',
  CREATED = 'created',
}

export type JobDetailsResponse = {
  details: {
    escrowAddress: string;
    manifestUrl: string;
    manifestHash: string;
    balance: number;
    paidOut: number;
    status: string;
  };
  manifest: {
    chainId: number;
    title: string;
    description: string;
    submissionsRequired: number;
    tokenAddress: string;
    fundAmount: number;
    requesterAddress: string;
    requestType: string;
    exchangeOracleAddress: string;
    recordingOracleAddress: string;
    reputationOracleAddress: string;
    qualifications?: string[];
  };
  staking: {
    staker: string;
    allocated: number;
    slashed: number;
  };
};

export type JobDetailsResults = JobDetailsResponse & {
  results?: FortuneFinalResult[] | string;
};

export type FortuneFinalResult = {
  exchangeAddress: string;
  workerAddress: string;
  solution: string;
};

export type Qualification = {
  reference: string;
  title: string;
  description: string;
  expires_at: string;
};

<<<<<<< HEAD
export type CardData = {
  id: string;
  last4: string;
  brand: string;
  expMonth: number;
  expYear: number;
  default: boolean;
};

export type BillingInfo = {
  name: string;
  email?: string;
  address: Address;
  vat: string;
  vatType: string;
};

type Address = {
  city: string;
  country: string;
  line: string;
  postalCode: string;
=======
export type JobCountDto = {
  totalJobs: number;
  launched: number;
  partial: number;
  completed: number;
  canceled: number;
};

export type FundAmountStatisticsDto = {
  average: number;
  maximum: number;
  minimum: number;
};

export type JobStatusPerDayDto = {
  date: string;
  launched: number;
  partial: number;
  completed: number;
  canceled: number;
};

export type JobStatisticsDto = {
  averageCompletionTime: number;
  jobCounts: JobCountDto;
  fundAmountStats: FundAmountStatisticsDto;
  jobsByStatusPerDay: JobStatusPerDayDto[];
>>>>>>> 34269a24
};<|MERGE_RESOLUTION|>--- conflicted
+++ resolved
@@ -301,7 +301,6 @@
   expires_at: string;
 };
 
-<<<<<<< HEAD
 export type CardData = {
   id: string;
   last4: string;
@@ -324,7 +323,8 @@
   country: string;
   line: string;
   postalCode: string;
-=======
+};
+
 export type JobCountDto = {
   totalJobs: number;
   launched: number;
@@ -352,5 +352,4 @@
   jobCounts: JobCountDto;
   fundAmountStats: FundAmountStatisticsDto;
   jobsByStatusPerDay: JobStatusPerDayDto[];
->>>>>>> 34269a24
 };