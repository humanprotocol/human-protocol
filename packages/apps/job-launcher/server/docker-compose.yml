--- conflicted
+++ resolved
@@ -43,7 +43,6 @@
       /usr/bin/mc mb myminio/manifests;
       /usr/bin/mc anonymous set public myminio/manifests;
       "
-<<<<<<< HEAD
     env_file:
       - path: ./.env.development
         required: true # default
@@ -59,57 +58,4 @@
   #     - '${LOCAL_PORT}:${PORT}'
   #   env_file:
   #     - path: ./.env.development
-  #       required: true # default
-=======
-  job-launcher:
-    container_name: job-launcher
-    restart: unless-stopped
-    build:
-      context: ../../../../
-      dockerfile: packages/apps/job-launcher/server/Dockerfile
-    expose:
-      - '${PORT}'
-    ports:
-      - '${LOCAL_PORT}:${PORT}'
-    environment:
-      NODE_ENV: ${NODE_ENV}
-      HOST: ${HOST}
-      PORT: ${PORT}
-      FE_URL: ${FE_URL}
-      SESSION_SECRET: ${SESSION_SECRET}
-      POSTGRES_HOST: ${POSTGRES_HOST}
-      POSTGRES_USER: ${POSTGRES_USER}
-      POSTGRES_PASSWORD: ${POSTGRES_PASSWORD}
-      POSTGRES_DATABASE: ${POSTGRES_DATABASE}
-      POSTGRES_SSL: ${POSTGRES_SSL}
-      POSTGRES_PORT: ${POSTGRES_PORT}
-      WEB3_ENV: ${WEB3_ENV}
-      WEB3_PRIVATE_KEY: ${WEB3_PRIVATE_KEY}
-      JOB_LAUNCHER_FEE: ${JOB_LAUNCHER_FEE}
-      RECORDING_ORACLE_FEE: ${RECORDING_ORACLE_FEE}
-      REPUTATION_ORACLE_FEE: ${REPUTATION_ORACLE_FEE}
-      EXCHANGE_ORACLE_FEE: ${EXCHANGE_ORACLE_FEE}
-      FORTUNE_EXCHANGE_ORACLE_ADDRESS: ${FORTUNE_EXCHANGE_ORACLE_ADDRESS}
-      FORTUNE_RECORDING_ORACLE_ADDRESS: ${FORTUNE_RECORDING_ORACLE_ADDRESS}
-      CVAT_EXCHANGE_ORACLE_ADDRESS: ${CVAT_EXCHANGE_ORACLE_ADDRESS}
-      CVAT_RECORDING_ORACLE_ADDRESS: ${CVAT_RECORDING_ORACLE_ADDRESS}
-      REPUTATION_ORACLE_ADDRESS: ${REPUTATION_ORACLE_ADDRESS}
-      JWT_PRIVATE_KEY: ${JWT_PRIVATE_KEY}
-      JWT_PUBLIC_KEY: ${JWT_PUBLIC_KEY}
-      JWT_ACCESS_TOKEN_EXPIRES_IN: ${JWT_ACCESS_TOKEN_EXPIRES_IN}
-      REFRESH_TOKEN_EXPIRES_IN: ${REFRESH_TOKEN_EXPIRES_IN}
-      VERIFY_EMAIL_TOKEN_EXPIRES_IN: ${VERIFY_EMAIL_TOKEN_EXPIRES_IN}
-      FORGOT_PASSWORD_TOKEN_EXPIRES_IN: ${FORGOT_PASSWORD_TOKEN_EXPIRES_IN}
-      S3_ENDPOINT: ${S3_ENDPOINT}
-      S3_PORT: ${S3_PORT}
-      S3_ACCESS_KEY: ${S3_ACCESS_KEY}
-      S3_SECRET_KEY: ${S3_SECRET_KEY}
-      S3_BUCKET: ${S3_BUCKET}
-      S3_USE_SSL: ${S3_USE_SSL}
-      STRIPE_SECRET_KEY: ${STRIPE_SECRET_KEY}
-      STRIPE_API_VERSION: ${STRIPE_API_VERSION}
-      STRIPE_APP_NAME: ${STRIPE_APP_NAME}
-      STRIPE_APP_VERSION: ${STRIPE_APP_VERSION}
-      STRIPE_APP_INFO_URL: ${STRIPE_APP_INFO_URL}
-      SENDGRID_API_KEY: ${SENDGRID_API_KEY}
->>>>>>> 0b17a7ff
+  #       required: true # default