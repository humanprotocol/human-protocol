--- conflicted
+++ resolved
@@ -1,19 +1,10 @@
 import { Module } from '@nestjs/common';
-<<<<<<< HEAD
 import { ConfigModule } from '@nestjs/config';
 import { APP_FILTER, APP_GUARD, APP_INTERCEPTOR, APP_PIPE } from '@nestjs/core';
 import { ScheduleModule } from '@nestjs/schedule';
 import { ServeStaticModule } from '@nestjs/serve-static';
 import { ThrottlerGuard, ThrottlerModule } from '@nestjs/throttler';
 import { join } from 'path';
-=======
-import { APP_FILTER, APP_GUARD, APP_INTERCEPTOR, APP_PIPE } from '@nestjs/core';
-import { ServeStaticModule } from '@nestjs/serve-static';
-import { ScheduleModule } from '@nestjs/schedule';
-import { ConfigModule } from '@nestjs/config';
-import { join } from 'path';
-
->>>>>>> e8e42968
 import { AppController } from './app.controller';
 import { EnvConfigModule } from './common/config/config.module';
 import { envValidator } from './common/config/env-schema';
@@ -22,32 +13,19 @@
 import { SnakeCaseInterceptor } from './common/interceptors/snake-case';
 import { TransformEnumInterceptor } from './common/interceptors/transform-enum.interceptor';
 import { HttpValidationPipe } from './common/pipes';
+import Environment from './common/utils/environment';
 import { DatabaseModule } from './database/database.module';
 import { AuthModule } from './modules/auth/auth.module';
 import { CronJobModule } from './modules/cron-job/cron-job.module';
 import { HealthModule } from './modules/health/health.module';
 import { JobModule } from './modules/job/job.module';
 import { PaymentModule } from './modules/payment/payment.module';
-<<<<<<< HEAD
 import { QualificationModule } from './modules/qualification/qualification.module';
 import { StatisticModule } from './modules/statistic/statistic.module';
-=======
-import { Web3Module } from './modules/web3/web3.module';
-import { envValidator } from './common/config/env-schema';
->>>>>>> e8e42968
 import { StorageModule } from './modules/storage/storage.module';
 import { UserModule } from './modules/user/user.module';
 import { Web3Module } from './modules/web3/web3.module';
 import { WebhookModule } from './modules/webhook/webhook.module';
-<<<<<<< HEAD
-=======
-import { EnvConfigModule } from './common/config/config.module';
-import { ExceptionFilter } from './common/exceptions/exception.filter';
-import { StatisticModule } from './modules/statistic/statistic.module';
-import { QualificationModule } from './modules/qualification/qualification.module';
-import { TransformEnumInterceptor } from './common/interceptors/transform-enum.interceptor';
-import Environment from './common/utils/environment';
->>>>>>> e8e42968
 
 @Module({
   providers: [
