--- conflicted
+++ resolved
@@ -77,21 +77,21 @@
           },
         },
       }),
-<<<<<<< HEAD
       ...(this.configService.get<string>('RPC_URL_XLAYER_TESTNET') && {
         xlayertestnet: {
           chainId: ChainId.XLAYER_TESTNET,
           rpcUrl: this.configService.get<string>('RPC_URL_XLAYER_TESTNET'),
           tokens: {
             hmt: NETWORKS[ChainId.XLAYER_TESTNET]?.hmtAddress,
-=======
+          },
+        },
+      }),
       ...(this.configService.get<string>('RPC_URL_XLAYER') && {
         xlayer: {
           chainId: ChainId.XLAYER,
           rpcUrl: this.configService.get<string>('RPC_URL_XLAYER'),
           tokens: {
             hmt: NETWORKS[ChainId.XLAYER]?.hmtAddress,
->>>>>>> eeadd7a9
           },
         },
       }),
