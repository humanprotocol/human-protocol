--- conflicted
+++ resolved
@@ -36,8 +36,6 @@
   get reputationOracleAddress(): string {
     return this.configService.getOrThrow<string>('REPUTATION_ORACLE_ADDRESS');
   }
-<<<<<<< HEAD
-=======
 
   /**
    * List of reputation oracle addresses, typically comma-separated.
@@ -51,7 +49,6 @@
    * Address of the Fortune exchange oracle contract.
    * Required
    */
->>>>>>> d457d315
   get fortuneExchangeOracleAddress(): string {
     return this.configService.getOrThrow<string>(
       'FORTUNE_EXCHANGE_ORACLE_ADDRESS',
