--- conflicted
+++ resolved
@@ -103,14 +103,11 @@
   NotExist = 'Bucket does not exist',
   NotPublic = 'Bucket is not public',
   UnableSaveFile = 'Unable to save file',
-<<<<<<< HEAD
   InvalidProvider = 'Invalid storage provider',
   EmptyRegion = 'Region cannot be empty for this storage provider',
   InvalidRegion = 'Invalid region for the storage provider',
   EmptyBucket = 'bucketName cannot be empty',
-=======
   FailedToFetchBucketContents = 'Failed to fetch bucket contents',
->>>>>>> f311e3fd
 }
 
 /**
