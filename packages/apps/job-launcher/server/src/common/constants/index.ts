import { ChainId } from '@human-protocol/sdk';
import { JobRequestType } from '../enums/job';

export const NS = 'hmt';
export const COINGECKO_API_URL =
  'https://api.coingecko.com/api/v3/simple/price';
export const JOB_RETRIES_COUNT_THRESHOLD = 3;
export const TX_CONFIRMATION_TRESHOLD = 1;

export const JWT_PREFIX = 'bearer ';
export const TESTNET_CHAIN_IDS = [
  ChainId.BSC_TESTNET,
  ChainId.POLYGON_MUMBAI,
  ChainId.GOERLI,
];
export const MAINNET_CHAIN_IDS = [
  ChainId.BSC_MAINNET,
  ChainId.POLYGON,
  ChainId.MOONBEAM,
];

export const SENDGRID_API_KEY_REGEX =
  /^SG\.[A-Za-z0-9-_]{22}\.[A-Za-z0-9-_]{43}$/;

export const HEADER_SIGNATURE_KEY = 'human-signature';

<<<<<<< HEAD
export const _5_MINS = new Date(Date.now() - 5 * 60 * 1000);

export const FROM_BLOCK_DIFF= 200;
=======
export const CVAT_JOB_TYPES = [JobRequestType.IMAGE_BOXES, JobRequestType.IMAGE_POINTS]
>>>>>>> bc6cf8ef
<|MERGE_RESOLUTION|>--- conflicted
+++ resolved
@@ -24,10 +24,7 @@
 
 export const HEADER_SIGNATURE_KEY = 'human-signature';
 
-<<<<<<< HEAD
+export const CVAT_JOB_TYPES = [JobRequestType.IMAGE_BOXES, JobRequestType.IMAGE_POINTS]
 export const _5_MINS = new Date(Date.now() - 5 * 60 * 1000);
 
-export const FROM_BLOCK_DIFF= 200;
-=======
-export const CVAT_JOB_TYPES = [JobRequestType.IMAGE_BOXES, JobRequestType.IMAGE_POINTS]
->>>>>>> bc6cf8ef
+export const FROM_BLOCK_DIFF= 200;