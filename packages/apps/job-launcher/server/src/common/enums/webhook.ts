export enum EventType {
  ESCROW_CREATED = 'escrow_created',
  ESCROW_CANCELED = 'escrow_canceled',
  TASK_CREATION_FAILED = 'task_creation_failed',
}

export enum OracleType {
  FORTUNE = 'fortune',
  CVAT = 'cvat',
<<<<<<< HEAD
  HCAPTCHA = 'hcaptcha',
=======
>>>>>>> 6830a317
}

export enum WebhookStatus {
  PENDING = 'PENDING',
  COMPLETED = 'COMPLETED',
  FAILED = 'FAILED',
}<|MERGE_RESOLUTION|>--- conflicted
+++ resolved
@@ -7,10 +7,13 @@
 export enum OracleType {
   FORTUNE = 'fortune',
   CVAT = 'cvat',
-<<<<<<< HEAD
   HCAPTCHA = 'hcaptcha',
-=======
->>>>>>> 6830a317
+}
+
+export enum WebhookStatus {
+  PENDING = 'PENDING',
+  COMPLETED = 'COMPLETED',
+  FAILED = 'FAILED',
 }
 
 export enum WebhookStatus {
