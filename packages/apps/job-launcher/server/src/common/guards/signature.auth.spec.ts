import { Test, TestingModule } from '@nestjs/testing';
import { ExecutionContext, UnauthorizedException } from '@nestjs/common';
<<<<<<< HEAD
import { ConfigService } from '@nestjs/config';
import { SignatureAuthGuard } from './signature.auth';
import { verifySignature } from '../utils/signature';
=======
import { SignatureAuthGuard } from './signature.auth';
import { verifySignature } from '../utils/signature';
import { ChainId, EscrowUtils } from '@human-protocol/sdk';
import { MOCK_ADDRESS } from '../../../test/constants';
import { Role } from '../enums/role';
>>>>>>> e45d28f3

jest.mock('../../common/utils/signature');

jest.mock('@human-protocol/sdk', () => ({
  ...jest.requireActual('@human-protocol/sdk'),
  EscrowUtils: {
    getEscrow: jest.fn().mockResolvedValue({
      launcher: '0x1234567890123456789012345678901234567890',
      exchangeOracle: '0x1234567890123456789012345678901234567891',
      reputationOracle: '0x1234567890123456789012345678901234567892',
    }),
  },
}));

describe('SignatureAuthGuard', () => {
  let guard: SignatureAuthGuard;
<<<<<<< HEAD
  let mockConfigService: Partial<ConfigService>;

  beforeEach(async () => {
    mockConfigService = {
      get: jest.fn(),
    };
=======
>>>>>>> e45d28f3

  beforeEach(async () => {
    const module: TestingModule = await Test.createTestingModule({
      providers: [
<<<<<<< HEAD
        SignatureAuthGuard,
        { provide: ConfigService, useValue: mockConfigService },
=======
        {
          provide: SignatureAuthGuard,
          useValue: new SignatureAuthGuard([
            Role.Exchange,
            Role.Recording,
            Role.Reputation,
          ]),
        },
>>>>>>> e45d28f3
      ],
    }).compile();

    guard = module.get<SignatureAuthGuard>(SignatureAuthGuard);
  });

  it('should be defined', () => {
    expect(guard).toBeDefined();
  });

  describe('canActivate', () => {
    let context: ExecutionContext;
    let mockRequest: any;

    beforeEach(() => {
      mockRequest = {
        switchToHttp: jest.fn().mockReturnThis(),
        getRequest: jest.fn().mockReturnThis(),
        headers: {},
        body: {},
        originalUrl: '',
      };
      context = {
        switchToHttp: jest.fn().mockReturnThis(),
        getRequest: jest.fn(() => mockRequest),
      } as any as ExecutionContext;
    });

    it('should return true if signature is verified', async () => {
      mockRequest.headers['header-signature-key'] = 'validSignature';
      mockRequest.body = {
        escrowAddress: MOCK_ADDRESS,
        chainId: ChainId.LOCALHOST,
      };
      (verifySignature as jest.Mock).mockReturnValue(true);

      const result = await guard.canActivate(context as any);
      expect(result).toBeTruthy();
      expect(EscrowUtils.getEscrow).toHaveBeenCalledWith(
        ChainId.LOCALHOST,
        MOCK_ADDRESS,
      );
    });

    it('should throw unauthorized exception if signature is not verified', async () => {
      (verifySignature as jest.Mock).mockReturnValue(false);

      await expect(guard.canActivate(context as any)).rejects.toThrow(
        UnauthorizedException,
      );
    });

    it('should throw unauthorized exception for unrecognized oracle type', async () => {
      mockRequest.originalUrl = '/some/random/path';
      await expect(guard.canActivate(context as any)).rejects.toThrow(
        UnauthorizedException,
      );
    });
  });
});<|MERGE_RESOLUTION|>--- conflicted
+++ resolved
@@ -1,16 +1,10 @@
 import { Test, TestingModule } from '@nestjs/testing';
 import { ExecutionContext, UnauthorizedException } from '@nestjs/common';
-<<<<<<< HEAD
-import { ConfigService } from '@nestjs/config';
-import { SignatureAuthGuard } from './signature.auth';
-import { verifySignature } from '../utils/signature';
-=======
 import { SignatureAuthGuard } from './signature.auth';
 import { verifySignature } from '../utils/signature';
 import { ChainId, EscrowUtils } from '@human-protocol/sdk';
 import { MOCK_ADDRESS } from '../../../test/constants';
 import { Role } from '../enums/role';
->>>>>>> e45d28f3
 
 jest.mock('../../common/utils/signature');
 
@@ -27,23 +21,10 @@
 
 describe('SignatureAuthGuard', () => {
   let guard: SignatureAuthGuard;
-<<<<<<< HEAD
-  let mockConfigService: Partial<ConfigService>;
-
-  beforeEach(async () => {
-    mockConfigService = {
-      get: jest.fn(),
-    };
-=======
->>>>>>> e45d28f3
 
   beforeEach(async () => {
     const module: TestingModule = await Test.createTestingModule({
       providers: [
-<<<<<<< HEAD
-        SignatureAuthGuard,
-        { provide: ConfigService, useValue: mockConfigService },
-=======
         {
           provide: SignatureAuthGuard,
           useValue: new SignatureAuthGuard([
@@ -52,7 +33,6 @@
             Role.Reputation,
           ]),
         },
->>>>>>> e45d28f3
       ],
     }).compile();
 
