--- conflicted
+++ resolved
@@ -7,28 +7,13 @@
 import { HttpService } from '@nestjs/axios';
 
 export async function getRate(from: string, to: string): Promise<number> {
-<<<<<<< HEAD
-=======
   if (from === to) {
     return 1;
   }
->>>>>>> eaf14137
   let reversed = false;
 
   if (Object.values(TokenId).includes(to as TokenId)) {
     [from, to] = [CoingeckoTokenId[to], from];
-<<<<<<< HEAD
-  } else {
-    reversed = true;
-  }
-
-  const httpService = new HttpService()
-    const { data } = await firstValueFrom(
-      httpService.get(
-        `${COINGECKO_API_URL}?ids=${from}&vs_currencies=${to}`,
-      ),
-    ) as any;
-=======
     reversed = true;
   } else {
     [from, to] = [CoingeckoTokenId[from], to];
@@ -38,7 +23,6 @@
   const { data } = (await firstValueFrom(
     httpService.get(`${COINGECKO_API_URL}?ids=${from}&vs_currencies=${to}`),
   )) as any;
->>>>>>> eaf14137
 
   if (!data[from] || !data[from][to]) {
     throw new NotFoundException(ErrorCurrency.PairNotFound);
