import { HttpStatus } from '@nestjs/common';
import { StorageDataDto } from '../../modules/job/job.dto';
import { AWSRegions, StorageProviders } from '../enums/storage';
import { ErrorBucket } from '../constants/errors';
import { JobRequestType } from '../enums/job';
import axios from 'axios';
import { parseString } from 'xml2js';
import { ControlledError } from '../errors/controlled';

export function generateBucketUrl(
  storageData: StorageDataDto,
  jobType: JobRequestType,
): URL {
  if (
    (jobType === JobRequestType.IMAGE_BOXES ||
      jobType === JobRequestType.IMAGE_POINTS ||
      jobType === JobRequestType.IMAGE_BOXES_FROM_POINTS ||
      jobType === JobRequestType.IMAGE_SKELETONS_FROM_BOXES) &&
    storageData.provider != StorageProviders.AWS &&
    storageData.provider != StorageProviders.LOCAL
  ) {
    throw new ControlledError(
      ErrorBucket.InvalidProvider,
      HttpStatus.BAD_REQUEST,
    );
  }
  if (!storageData.bucketName) {
    throw new ControlledError(ErrorBucket.EmptyBucket, HttpStatus.BAD_REQUEST);
  }
  switch (storageData.provider) {
    case StorageProviders.AWS:
      if (!storageData.region) {
        throw new ControlledError(
          ErrorBucket.EmptyRegion,
          HttpStatus.BAD_REQUEST,
        );
      }
      if (!isRegion(storageData.region)) {
        throw new ControlledError(
          ErrorBucket.InvalidRegion,
          HttpStatus.BAD_REQUEST,
        );
      }
      return new URL(
        `https://${storageData.bucketName}.s3.${
          storageData.region
        }.amazonaws.com${
          storageData.path ? `/${storageData.path.replace(/\/$/, '')}` : ''
        }`,
      );
    case StorageProviders.GCS:
      return new URL(
        `https://${storageData.bucketName}.storage.googleapis.com${
          storageData.path ? `/${storageData.path}` : ''
        }`,
      );
    case StorageProviders.LOCAL:
      return new URL(
<<<<<<< HEAD
        `http://${process.env.S3_ENDPOINT}:${process.env.S3_PORT}/${storageData.bucketName}${
          storageData.path ? `/${storageData.path}` : ''
        }`,
=======
        `http://${process.env.S3_ENDPOINT}:${process.env.S3_PORT}/${storageData.bucketName}`,
>>>>>>> 67aeab2e
      );
    default:
      throw new ControlledError(
        ErrorBucket.InvalidProvider,
        HttpStatus.BAD_REQUEST,
      );
  }
}

function isRegion(value: string): value is AWSRegions {
  return Object.values(AWSRegions).includes(value as AWSRegions);
}

export async function listObjectsInBucket(url: URL): Promise<string[]> {
  return new Promise(async (resolve, reject) => {
    try {
      let objects: string[] = [];
      let nextContinuationToken: string | undefined;
      const baseUrl = `${url.protocol}//${url.host}`;
      do {
        let requestOptions = `${baseUrl}`;

        if (url.hostname !== 'localhost') {
          requestOptions += `?list-type=2${
            nextContinuationToken
              ? `&continuation-token=${encodeURIComponent(
                  nextContinuationToken,
                )}`
              : ''
          }${url.pathname ? `&prefix=${url.pathname}` : ''}`;
        } else {
          requestOptions += `${url.pathname ? `${url.pathname}` : ''}?list-type=2${
            nextContinuationToken
              ? `&continuation-token=${encodeURIComponent(
                  nextContinuationToken,
                )}`
              : ''
          }`;
        }

        const response = await axios.get(requestOptions);

        if (response.status === HttpStatus.OK && response.data) {
          parseString(response.data, (err: any, result: any) => {
            if (err) {
              reject(err);
            }
            nextContinuationToken = result.ListBucketResult
              .NextContinuationToken
              ? result.ListBucketResult.NextContinuationToken[0]
              : undefined;

            const objectKeys = result.ListBucketResult.Contents?.map(
              (item: any) => item.Key,
            );

            objects = objects.concat(objectKeys?.flat());
          });
        } else {
          reject(ErrorBucket.FailedToFetchBucketContents);
        }
      } while (nextContinuationToken);
      resolve(objects);
    } catch (err) {
      reject(err);
    }
  });
}<|MERGE_RESOLUTION|>--- conflicted
+++ resolved
@@ -56,13 +56,9 @@
       );
     case StorageProviders.LOCAL:
       return new URL(
-<<<<<<< HEAD
         `http://${process.env.S3_ENDPOINT}:${process.env.S3_PORT}/${storageData.bucketName}${
           storageData.path ? `/${storageData.path}` : ''
         }`,
-=======
-        `http://${process.env.S3_ENDPOINT}:${process.env.S3_PORT}/${storageData.bucketName}`,
->>>>>>> 67aeab2e
       );
     default:
       throw new ControlledError(
