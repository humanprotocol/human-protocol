--- conflicted
+++ resolved
@@ -15,11 +15,8 @@
 import { WebhookEntity } from '../modules/webhook/webhook.entity';
 import { LoggerOptions } from 'typeorm';
 import { CronJobEntity } from '../modules/cron-job/cron-job.entity';
-<<<<<<< HEAD
 import { PaymentInfoEntity } from '../modules/payment/payment-info.entity';
-=======
 import { WhitelistEntity } from 'src/modules/whitelist/whitelist.entity';
->>>>>>> 84c50f0d
 
 @Module({
   imports: [
@@ -52,11 +49,8 @@
             PaymentEntity,
             WebhookEntity,
             CronJobEntity,
-<<<<<<< HEAD
             PaymentInfoEntity,
-=======
             WhitelistEntity,
->>>>>>> 84c50f0d
           ],
           // We are using migrations, synchronize should be set to false.
           synchronize: false,
