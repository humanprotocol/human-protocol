import { Module } from '@nestjs/common';
import { ConfigModule, ConfigService } from '@nestjs/config';
import { TypeOrmModule } from '@nestjs/typeorm';
import * as path from 'path';
import { SnakeNamingStrategy } from 'typeorm-naming-strategies';
import { AuthEntity } from '../modules/auth/auth.entity';
import { NS } from '../common/constants';
import { TokenEntity } from '../modules/auth/token.entity';
import { UserEntity } from '../modules/user/user.entity';

import { TypeOrmLoggerModule, TypeOrmLoggerService } from './typeorm';
import { JobEntity } from '../modules/job/job.entity';
import { PaymentEntity } from '../modules/payment/payment.entity';
import { ConfigNames } from '../common/config';
import { ApiKeyEntity } from '../modules/auth/apikey.entity';
<<<<<<< HEAD
import { WebhookEntity } from 'src/modules/webhook/webhook.entity';
=======
import { LoggerOptions } from 'typeorm';
>>>>>>> 778257b3

@Module({
  imports: [
    TypeOrmModule.forRootAsync({
      imports: [TypeOrmLoggerModule, ConfigModule],
      inject: [TypeOrmLoggerService, ConfigService],
      useFactory: (
        typeOrmLoggerService: TypeOrmLoggerService,
        configService: ConfigService,
      ) => {
        const loggerOptions = configService
          .get<string>(ConfigNames.POSTGRES_LOGGING)
          ?.split(', ');
        typeOrmLoggerService.setOptions(
          loggerOptions && loggerOptions[0] === 'all'
            ? 'all'
            : (loggerOptions as LoggerOptions) ?? false,
        );
        return {
          name: 'default',
          type: 'postgres',
          entities: [
            AuthEntity,
            TokenEntity,
            ApiKeyEntity,
            UserEntity,
            JobEntity,
            PaymentEntity,
            WebhookEntity,
          ],
          // We are using migrations, synchronize should be set to false.
          synchronize: false,
          // Run migrations automatically,
          // you can disable this if you prefer running migration manually.
          migrationsTableName: NS,
          migrationsTransactionMode: 'each',
          namingStrategy: new SnakeNamingStrategy(),
          logging: true,
          // Allow both start:prod and start:dev to use migrations
          // __dirname is either dist or server folder, meaning either
          // the compiled js in prod or the ts in dev.
          migrations: [path.join(__dirname, '/migrations/**/*{.ts,.js}')],
          //"migrations": ["dist/migrations/*{.ts,.js}"],
          logger: typeOrmLoggerService,
          host: configService.get<string>(
            ConfigNames.POSTGRES_HOST,
            'localhost',
          ),
          port: configService.get<number>(ConfigNames.POSTGRES_PORT, 5432),
          username: configService.get<string>(
            ConfigNames.POSTGRES_USER,
            'operator',
          ),
          password: configService.get<string>(
            ConfigNames.POSTGRES_PASSWORD,
            'qwerty',
          ),
          database: configService.get<string>(
            ConfigNames.POSTGRES_DATABASE,
            'job-launcher',
          ),
          keepConnectionAlive:
            configService.get<string>(ConfigNames.NODE_ENV) === 'test',
          migrationsRun: false,
          ssl:
            configService
              .get<string>(ConfigNames.POSTGRES_SSL)
              ?.toLowerCase() === 'true',
        };
      },
    }),
  ],
})
export class DatabaseModule {}<|MERGE_RESOLUTION|>--- conflicted
+++ resolved
@@ -13,11 +13,8 @@
 import { PaymentEntity } from '../modules/payment/payment.entity';
 import { ConfigNames } from '../common/config';
 import { ApiKeyEntity } from '../modules/auth/apikey.entity';
-<<<<<<< HEAD
 import { WebhookEntity } from 'src/modules/webhook/webhook.entity';
-=======
 import { LoggerOptions } from 'typeorm';
->>>>>>> 778257b3
 
 @Module({
   imports: [
