--- conflicted
+++ resolved
@@ -70,18 +70,6 @@
   const host = configService.get<string>(ConfigNames.HOST, 'localhost');
   const port = +configService.get<string>(ConfigNames.PORT, '5000');
 
-<<<<<<< HEAD
-  console.log(configService.get<string>(ConfigNames.PGP_PRIVATE_KEY)!);
-  const encryption = await Encryption.build(
-    configService.get<string>(ConfigNames.PGP_PRIVATE_KEY)!,
-  );
-  const res = await encryption.decrypt(
-    configService.get<string>(ConfigNames.S3_USE_SSL)!,
-  );
-  console.log(res);
-
-=======
->>>>>>> 9b6cba7f
   app.use(helmet());
   await app.listen(port, host, async () => {
     console.info(`API server is running on http://${host}:${port}`);
