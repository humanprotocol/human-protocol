import { Module } from '@nestjs/common';
import { JwtModule } from '@nestjs/jwt';
import { ConfigService, ConfigModule } from '@nestjs/config';
import { TypeOrmModule } from '@nestjs/typeorm';

import { UserModule } from '../user/user.module';
import { JwtHttpStrategy } from './strategy';
import { AuthService } from './auth.service';
import { AuthJwtController } from './auth.controller';
import { AuthEntity } from './auth.entity';
import { TokenEntity } from './token.entity';
import { TokenRepository } from './token.repository';
import { AuthRepository } from './auth.repository';
<<<<<<< HEAD
import { SendGridModule } from '../sendgrid/sendgrid.module';
=======
import { ConfigNames } from '../../common/config';
>>>>>>> a9e39ba4

@Module({
  imports: [
    UserModule,
    ConfigModule,
    JwtModule.registerAsync({
      inject: [ConfigService],
      imports: [ConfigModule],
      useFactory: (configService: ConfigService) => ({
        secret: configService.get<string>(ConfigNames.JWT_SECRET, 'secretkey'),
        signOptions: {
          expiresIn: configService.get<number>(
            ConfigNames.JWT_ACCESS_TOKEN_EXPIRES_IN,
            3600,
          ),
        },
      }),
    }),
    TypeOrmModule.forFeature([AuthEntity, TokenEntity]),
    SendGridModule.forRoot({}),
  ],
  providers: [JwtHttpStrategy, AuthService, AuthRepository, TokenRepository],
  controllers: [AuthJwtController],
  exports: [AuthService],
})
export class AuthModule {}<|MERGE_RESOLUTION|>--- conflicted
+++ resolved
@@ -11,11 +11,8 @@
 import { TokenEntity } from './token.entity';
 import { TokenRepository } from './token.repository';
 import { AuthRepository } from './auth.repository';
-<<<<<<< HEAD
 import { SendGridModule } from '../sendgrid/sendgrid.module';
-=======
 import { ConfigNames } from '../../common/config';
->>>>>>> a9e39ba4
 
 @Module({
   imports: [
