import { Test } from '@nestjs/testing';
import { AuthService } from './auth.service';
import { TokenRepository } from './token.repository';
import { ConfigService } from '@nestjs/config';
import { HttpService } from '@nestjs/axios';
import { createMock } from '@golevelup/ts-jest';
import { UserRepository } from '../user/user.repository';
import { JwtService } from '@nestjs/jwt';
import { Repository } from 'typeorm';
import { AuthEntity } from './auth.entity';
import { UserService } from '../user/user.service';
import { getRepositoryToken } from '@nestjs/typeorm';
import { UserEntity } from '../user/user.entity';
import { AuthRepository } from './auth.repository';
import { ErrorAuth } from '../../common/constants/errors';
import {
  MOCK_ACCESS_TOKEN,
  MOCK_ACCESS_TOKEN_HASHED,
  MOCK_EMAIL,
  MOCK_EXPIRES_IN,
  MOCK_HASHED_PASSWORD,
  MOCK_PASSWORD,
  MOCK_REFRESH_TOKEN,
  MOCK_REFRESH_TOKEN_HASHED,
} from '../../../test/constants';
import { TokenType } from './token.entity';
import { v4 } from 'uuid';
import { PaymentService } from '../payment/payment.service';
<<<<<<< HEAD
import { SendGridService } from '../sendgrid/sendgrid.service';

=======
import { UserStatus } from '../../common/enums/user';
>>>>>>> a9e39ba4

jest.mock('@human-protocol/sdk');

jest.mock('uuid', () => ({
  v4: jest.fn().mockReturnValue('mocked-uuid'),
}));

describe('AuthService', () => {
  let authService: AuthService;
  let tokenRepository: TokenRepository;
  let userService: UserService;
  let authRepository: AuthRepository;
  let jwtService: JwtService;
  let sendGridService: SendGridService;

  beforeAll(async () => {
    const mockConfigService: Partial<ConfigService> = {
      get: jest.fn((key: string, defaultValue?: any) => {
        switch (key) {
          case 'JWT_ACCESS_TOKEN_EXPIRES_IN':
            return MOCK_EXPIRES_IN;
        }
      }),
    };

    const moduleRef = await Test.createTestingModule({
      providers: [
        AuthService,
        UserService,
        {
          provide: getRepositoryToken(AuthEntity),
          useClass: Repository,
        },
        {
          provide: JwtService,
          useValue: {
            signAsync: jest.fn(),
          },
        },
        { provide: AuthRepository, useValue: createMock<AuthRepository>() },
        { provide: TokenRepository, useValue: createMock<TokenRepository>() },
        { provide: UserRepository, useValue: createMock<UserRepository>() },
        { provide: ConfigService, useValue: mockConfigService },
        { provide: HttpService, useValue: createMock<HttpService>() },
        { provide: PaymentService, useValue: createMock<PaymentService>() },
        { provide: SendGridService, useValue: createMock<SendGridService>() },
      ],
    }).compile();

    authService = moduleRef.get<AuthService>(AuthService);
    authRepository = moduleRef.get(AuthRepository);
    tokenRepository = moduleRef.get(TokenRepository);
    userService = moduleRef.get<UserService>(UserService);
    jwtService = moduleRef.get<JwtService>(JwtService);
  });

  afterEach(() => {
    jest.restoreAllMocks();
  });

  describe('signin', () => {
    const signInDto = {
      email: MOCK_EMAIL,
      password: MOCK_PASSWORD,
    };

    const userEntity: Partial<UserEntity> = {
      id: 1,
      email: signInDto.email,
      password: MOCK_HASHED_PASSWORD,
<<<<<<< HEAD
    };


    const jwt: IJwt = {
      accessToken: MOCK_ACCESS_TOKEN,
      refreshToken: MOCK_REFRESH_TOKEN,
      accessTokenExpiresAt: MOCK_EXPIRES_IN,
      refreshTokenExpiresAt: MOCK_EXPIRES_IN,
=======
      status: UserStatus.ACTIVE,
>>>>>>> a9e39ba4
    };

    let getByCredentialsMock: any;

    beforeEach(() => {
      getByCredentialsMock = jest.spyOn(userService, 'getByCredentials');
      jest.spyOn(authService, 'auth').mockResolvedValue({
        accessToken: MOCK_ACCESS_TOKEN,
        refreshToken: MOCK_REFRESH_TOKEN,
      });
    });

    afterEach(() => {
      jest.clearAllMocks();
    });

    it('should sign in the user and return the JWT', async () => {
      getByCredentialsMock.mockResolvedValue(userEntity as UserEntity);

<<<<<<< HEAD
      const result = await authService.signin(signInDto, MOCK_IP);
=======
      const result = await authService.signin(signInDto);
>>>>>>> a9e39ba4

      expect(userService.getByCredentials).toHaveBeenCalledWith(
        signInDto.email,
        signInDto.password,
      );
      expect(authService.auth).toHaveBeenCalledWith(userEntity);
      expect(result).toStrictEqual({
        accessToken: MOCK_ACCESS_TOKEN,
        refreshToken: MOCK_REFRESH_TOKEN,
      });
    });

    it('should throw UnauthorizedException if user credentials are invalid', async () => {
      getByCredentialsMock.mockResolvedValue(undefined);

<<<<<<< HEAD
      await expect(authService.signin(signInDto, MOCK_IP)).rejects.toThrow(
=======
      await expect(authService.signin(signInDto)).rejects.toThrow(
>>>>>>> a9e39ba4
        ErrorAuth.InvalidEmailOrPassword,
      );

      expect(userService.getByCredentials).toHaveBeenCalledWith(
        signInDto.email,
        signInDto.password,
      );
    });
  });

  describe('signup', () => {
    const userCreateDto = {
      email: MOCK_EMAIL,
      password: MOCK_PASSWORD,
      confirm: MOCK_PASSWORD,
    };

    const userEntity: Partial<UserEntity> = {
      id: 1,
      email: userCreateDto.email,
      password: MOCK_HASHED_PASSWORD,
    };

    const tokenEntity = {
      uuid: v4(),
      tokenType: TokenType.EMAIL,
      user: userEntity,
    };

<<<<<<< HEAD
    let createUserMock: any,
        createTokenMock: any;
=======
    let createUserMock: any, createTokenMock: any;
>>>>>>> a9e39ba4

    beforeEach(() => {
      createUserMock = jest.spyOn(userService, 'create');
      createTokenMock = jest.spyOn(tokenRepository, 'create');

      createUserMock.mockResolvedValue(userEntity);
      createTokenMock.mockResolvedValue(tokenEntity);
    });

    afterEach(() => {
      jest.clearAllMocks();
    });

    it('should create a new user and return the user entity', async () => {
      const result = await authService.signup(userCreateDto);

      expect(userService.create).toHaveBeenCalledWith(userCreateDto);
      expect(tokenRepository.create).toHaveBeenCalledWith({
        tokenType: TokenType.EMAIL,
        user: userEntity,
      });
      expect(result).toBe(userEntity);
    });
  });
<<<<<<< HEAD


  describe('logout', () => {
    let updateAuth: any;
    const where = { userId: 1 };
=======

  describe('logout', () => {
    let updateAuth: any;
    const userEntity: Partial<UserEntity> = {
      id: 1,
    };
>>>>>>> a9e39ba4

    const updateResult = {};

    beforeEach(() => {
      updateAuth = jest.spyOn(authRepository, 'update');
      updateAuth.mockResolvedValue(updateResult);
    });

    afterEach(() => {
      jest.clearAllMocks();
    });
<<<<<<< HEAD

    it('should update the authentication entities based on the given condition', async () => {
      const result = await authService.logout(where);

      const expectedUpdateQuery = { ...where, status: AuthStatus.ACTIVE };
      const expectedUpdateValues = { status: AuthStatus.EXPIRED };

      expect(authRepository.update).toHaveBeenCalledWith(expectedUpdateQuery, expectedUpdateValues);
      expect(result).toBe(undefined);
    });
  });


  describe('refresh', () => {
    it('should refresh the JWT for a valid user and return the new JWT', async () => {
      const where = { id: 1 };
=======
>>>>>>> a9e39ba4

    it('should delete the authentication entities based on email', async () => {
      const result = await authService.logout(userEntity as UserEntity);

      const expectedUpdateQuery = {
        userId: userEntity.id,
      };

      expect(authRepository.delete).toHaveBeenCalledWith(expectedUpdateQuery);
      expect(result).toBe(undefined);
    });
  });

  describe('auth', () => {
    const userEntity: Partial<UserEntity> = {
      id: 1,
      email: 'user@example.com',
    };

    const authEntity: Partial<AuthEntity> = {
      id: 1,
    };

    let createAuthMock: any;
    let updateAuthMock: any;
    let jwtSignMock: any;
    let hashTokenMock: any;
    let logoutMock: any;
    beforeEach(() => {
      createAuthMock = jest
        .spyOn(authRepository, 'create' as any)
        .mockResolvedValueOnce(authEntity);

      updateAuthMock = jest
        .spyOn(authRepository, 'update' as any)
        .mockResolvedValueOnce(authEntity);

      jwtSignMock = jest
        .spyOn(jwtService, 'signAsync')
        .mockResolvedValueOnce(MOCK_ACCESS_TOKEN)
        .mockResolvedValueOnce(MOCK_REFRESH_TOKEN);

      hashTokenMock = jest
        .spyOn(authService, 'hashToken')
        .mockReturnValueOnce(MOCK_ACCESS_TOKEN_HASHED)
        .mockReturnValueOnce(MOCK_REFRESH_TOKEN_HASHED);
      logoutMock = jest
        .spyOn(authService, 'logout' as any)
        .mockResolvedValueOnce(undefined);
    });

    afterEach(() => {
      jest.clearAllMocks();
    });

    it('should create authentication tokens and return them', async () => {
      const findAuthMock = jest
        .spyOn(authRepository, 'findOne' as any)
        .mockResolvedValueOnce(undefined);

      const result = await authService.auth(userEntity as UserEntity);

      expect(findAuthMock).toHaveBeenCalledWith({ userId: userEntity.id });
      expect(updateAuthMock).not.toHaveBeenCalled();
      expect(createAuthMock).toHaveBeenCalledWith({
        user: userEntity,
        refreshToken: MOCK_REFRESH_TOKEN_HASHED,
        accessToken: MOCK_ACCESS_TOKEN_HASHED,
      });
      expect(jwtSignMock).toHaveBeenCalledWith({
        email: userEntity.email,
        userId: userEntity.id,
      });
      expect(jwtSignMock).toHaveBeenLastCalledWith(
        {
          email: userEntity.email,
          userId: userEntity.id,
        },
        {
          expiresIn: undefined,
        },
      );
      expect(logoutMock).not.toHaveBeenCalled();
      expect(hashTokenMock).toHaveBeenCalledWith(MOCK_ACCESS_TOKEN);
      expect(hashTokenMock).toHaveBeenLastCalledWith(MOCK_REFRESH_TOKEN);
      expect(result).toEqual({
        accessToken: MOCK_ACCESS_TOKEN,
        refreshToken: MOCK_REFRESH_TOKEN,
      });
    });

    it('should logout, create authentication tokens and return them', async () => {
      const findAuthMock = jest
        .spyOn(authRepository, 'findOne' as any)
        .mockResolvedValueOnce(authEntity);

      const result = await authService.auth(userEntity as UserEntity);

      expect(findAuthMock).toHaveBeenCalledWith({ userId: userEntity.id });
      expect(updateAuthMock).not.toHaveBeenCalled();
      expect(createAuthMock).toHaveBeenCalledWith({
        user: userEntity,
        refreshToken: MOCK_REFRESH_TOKEN_HASHED,
        accessToken: MOCK_ACCESS_TOKEN_HASHED,
      });
      expect(jwtSignMock).toHaveBeenCalledWith({
        email: userEntity.email,
        userId: userEntity.id,
      });
      expect(jwtSignMock).toHaveBeenLastCalledWith(
        {
          email: userEntity.email,
          userId: userEntity.id,
        },
        {
          expiresIn: undefined,
        },
      );
      expect(logoutMock).toHaveBeenCalled();
      expect(hashTokenMock).toHaveBeenCalledWith(MOCK_ACCESS_TOKEN);
      expect(hashTokenMock).toHaveBeenLastCalledWith(MOCK_REFRESH_TOKEN);
      expect(result).toEqual({
        accessToken: MOCK_ACCESS_TOKEN,
        refreshToken: MOCK_REFRESH_TOKEN,
      });
    });
  });
});<|MERGE_RESOLUTION|>--- conflicted
+++ resolved
@@ -26,12 +26,7 @@
 import { TokenType } from './token.entity';
 import { v4 } from 'uuid';
 import { PaymentService } from '../payment/payment.service';
-<<<<<<< HEAD
-import { SendGridService } from '../sendgrid/sendgrid.service';
-
-=======
 import { UserStatus } from '../../common/enums/user';
->>>>>>> a9e39ba4
 
 jest.mock('@human-protocol/sdk');
 
@@ -102,18 +97,7 @@
       id: 1,
       email: signInDto.email,
       password: MOCK_HASHED_PASSWORD,
-<<<<<<< HEAD
-    };
-
-
-    const jwt: IJwt = {
-      accessToken: MOCK_ACCESS_TOKEN,
-      refreshToken: MOCK_REFRESH_TOKEN,
-      accessTokenExpiresAt: MOCK_EXPIRES_IN,
-      refreshTokenExpiresAt: MOCK_EXPIRES_IN,
-=======
       status: UserStatus.ACTIVE,
->>>>>>> a9e39ba4
     };
 
     let getByCredentialsMock: any;
@@ -133,11 +117,7 @@
     it('should sign in the user and return the JWT', async () => {
       getByCredentialsMock.mockResolvedValue(userEntity as UserEntity);
 
-<<<<<<< HEAD
-      const result = await authService.signin(signInDto, MOCK_IP);
-=======
       const result = await authService.signin(signInDto);
->>>>>>> a9e39ba4
 
       expect(userService.getByCredentials).toHaveBeenCalledWith(
         signInDto.email,
@@ -153,11 +133,7 @@
     it('should throw UnauthorizedException if user credentials are invalid', async () => {
       getByCredentialsMock.mockResolvedValue(undefined);
 
-<<<<<<< HEAD
-      await expect(authService.signin(signInDto, MOCK_IP)).rejects.toThrow(
-=======
       await expect(authService.signin(signInDto)).rejects.toThrow(
->>>>>>> a9e39ba4
         ErrorAuth.InvalidEmailOrPassword,
       );
 
@@ -187,12 +163,7 @@
       user: userEntity,
     };
 
-<<<<<<< HEAD
-    let createUserMock: any,
-        createTokenMock: any;
-=======
     let createUserMock: any, createTokenMock: any;
->>>>>>> a9e39ba4
 
     beforeEach(() => {
       createUserMock = jest.spyOn(userService, 'create');
@@ -217,20 +188,12 @@
       expect(result).toBe(userEntity);
     });
   });
-<<<<<<< HEAD
-
-
-  describe('logout', () => {
-    let updateAuth: any;
-    const where = { userId: 1 };
-=======
 
   describe('logout', () => {
     let updateAuth: any;
     const userEntity: Partial<UserEntity> = {
       id: 1,
     };
->>>>>>> a9e39ba4
 
     const updateResult = {};
 
@@ -242,25 +205,6 @@
     afterEach(() => {
       jest.clearAllMocks();
     });
-<<<<<<< HEAD
-
-    it('should update the authentication entities based on the given condition', async () => {
-      const result = await authService.logout(where);
-
-      const expectedUpdateQuery = { ...where, status: AuthStatus.ACTIVE };
-      const expectedUpdateValues = { status: AuthStatus.EXPIRED };
-
-      expect(authRepository.update).toHaveBeenCalledWith(expectedUpdateQuery, expectedUpdateValues);
-      expect(result).toBe(undefined);
-    });
-  });
-
-
-  describe('refresh', () => {
-    it('should refresh the JWT for a valid user and return the new JWT', async () => {
-      const where = { id: 1 };
-=======
->>>>>>> a9e39ba4
 
     it('should delete the authentication entities based on email', async () => {
       const result = await authService.logout(userEntity as UserEntity);
