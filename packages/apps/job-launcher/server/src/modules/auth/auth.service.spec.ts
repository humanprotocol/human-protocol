--- conflicted
+++ resolved
@@ -45,10 +45,6 @@
   let authRepository: AuthRepository;
   let jwtService: JwtService;
   let sendGridService: SendGridService;
-<<<<<<< HEAD
-  let apiKeyRepository: ApiKeyRepository;
-=======
->>>>>>> 6830a317
 
   beforeAll(async () => {
     const mockConfigService: Partial<ConfigService> = {
