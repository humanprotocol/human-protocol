--- conflicted
+++ resolved
@@ -23,14 +23,9 @@
 import { TokenRepository } from './token.repository';
 import { AuthRepository } from './auth.repository';
 import { ConfigNames } from '../../common/config';
-<<<<<<< HEAD
-import { AuthStatus } from '../../common/enums/auth';
-import { IJwt } from '../../common/interfaces/auth';
-import { SendGridService } from '../sendgrid/sendgrid.service';
-=======
 import { ConfigService } from '@nestjs/config';
 import { createHash, randomBytes } from 'crypto';
->>>>>>> a9e39ba4
+import { SendGridService } from '../sendgrid/sendgrid.service';
 
 @Injectable()
 export class AuthService {
@@ -42,17 +37,13 @@
     private readonly userService: UserService,
     private readonly tokenRepository: TokenRepository,
     private readonly authRepository: AuthRepository,
-<<<<<<< HEAD
+    private readonly configService: ConfigService,
     private readonly sendgridService: SendGridService,
-  ) {}
-=======
-    private readonly configService: ConfigService,
   ) {
     this.refreshTokenExpiresIn = configService.get<string>(
       ConfigNames.JWT_REFRESH_TOKEN_EXPIRES_IN,
       '100000000',
     );
->>>>>>> a9e39ba4
 
     this.salt = randomBytes(16).toString('hex');
   }
@@ -93,17 +84,8 @@
     return userEntity;
   }
 
-<<<<<<< HEAD
-  public async logout(where: FindOptionsWhere<AuthEntity>): Promise<void> {
-    await this.authRepository.update(
-      { ...where, status: AuthStatus.ACTIVE },
-      { status: AuthStatus.EXPIRED },
-    );
-    return;
-=======
   public async logout(user: UserEntity): Promise<void> {
     await this.authRepository.delete({ userId: user.id });
->>>>>>> a9e39ba4
   }
 
   public async auth(userEntity: UserEntity): Promise<AuthDto> {
@@ -131,21 +113,10 @@
       await this.logout(userEntity);
     }
 
-<<<<<<< HEAD
-    await this.logout({ userId: userEntity.id });
-
-    await this.authRepository.create({
-      user: userEntity,
-      refreshToken,
-      refreshTokenExpiresAt: date.getTime() + refreshTokenExpiresIn * 1000,
-      ip,
-      status: AuthStatus.ACTIVE,
-=======
     await this.authRepository.create({
       user: userEntity,
       refreshToken: refreshTokenHashed,
       accessToken: accessTokenHashed,
->>>>>>> a9e39ba4
     });
 
     return { accessToken, refreshToken };
