--- conflicted
+++ resolved
@@ -31,14 +31,11 @@
 import { generateHash } from '../../common/utils/crypto';
 import { ApiKeyRepository } from './apikey.repository';
 import * as crypto from 'crypto';
-<<<<<<< HEAD
 import { verifyToken } from '../../common/utils/hcaptcha';
-=======
 import { AuthRepository } from './auth.repository';
 import { AuthEntity } from './auth.entity';
 import { UserRepository } from '../user/user.repository';
 import { ApiKeyEntity } from './apikey.entity';
->>>>>>> 6bb85bf0
 
 @Injectable()
 export class AuthService {
@@ -223,7 +220,6 @@
     });
   }
 
-<<<<<<< HEAD
   public async restorePassword(
     data: RestorePasswordDto,
     ip?: string,
@@ -241,17 +237,11 @@
     ) {
       throw new UnauthorizedException(ErrorAuth.InvalidCaptchaToken);
     }
-    const tokenEntity = await this.tokenRepository.findOne({
-      uuid: data.token,
-      tokenType: TokenType.PASSWORD,
-    });
-=======
-  public async restorePassword(data: RestorePasswordDto): Promise<void> {
+
     const tokenEntity = await this.tokenRepository.findOneByUuidAndTokenType(
       data.token,
       TokenType.PASSWORD,
     );
->>>>>>> 6bb85bf0
 
     if (!tokenEntity) {
       throw new NotFoundException('Token not found');
