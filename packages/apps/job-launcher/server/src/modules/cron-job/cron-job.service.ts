--- conflicted
+++ resolved
@@ -69,11 +69,7 @@
     return this.cronJobRepository.updateOne(cronJobEntity);
   }
 
-<<<<<<< HEAD
-  @Cron(CronExpression.EVERY_10_SECONDS)
-=======
   @Cron('*/2 * * * *')
->>>>>>> 1f067e5c
   public async createEscrowCronJob() {
     const isCronJobRunning = await this.isCronJobRunning(
       CronJobType.CreateEscrow,
@@ -92,7 +88,6 @@
         try {
           await this.jobService.createEscrow(jobEntity);
         } catch (err) {
-          console.log(111, err);
           this.logger.error(`Error creating escrow: ${err.message}`);
           await this.jobService.handleProcessJobFailure(jobEntity);
         }
@@ -105,11 +100,7 @@
     await this.completeCronJob(cronJob);
   }
 
-<<<<<<< HEAD
-  @Cron(CronExpression.EVERY_10_SECONDS)
-=======
   @Cron('1-59/2 * * * *')
->>>>>>> 1f067e5c
   public async setupEscrowCronJob() {
     const isCronJobRunning = await this.isCronJobRunning(
       CronJobType.SetupEscrow,
