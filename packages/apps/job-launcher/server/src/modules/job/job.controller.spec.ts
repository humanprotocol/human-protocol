import { Test, TestingModule } from '@nestjs/testing';
import { JobController } from './job.controller';
import { JobService } from './job.service';
import {
  BadRequestException,
  ConflictException,
  ExecutionContext,
  UnauthorizedException,
} from '@nestjs/common';
import { MUTEX_TIMEOUT } from '../../common/constants';
import { MutexManagerService } from '../mutex/mutex-manager.service';
import { RequestWithUser } from '../../common/types';
import { JwtAuthGuard } from '../../common/guards';
import { JobCvatDto, JobFortuneDto, JobQuickLaunchDto } from './job.dto';
import { JobCurrency, JobRequestType } from '../../common/enums/job';
import {
  MOCK_FILE_HASH,
  MOCK_FILE_URL,
  MOCK_REQUESTER_DESCRIPTION,
  MOCK_REQUESTER_TITLE,
} from '../../../test/constants';
import { AWSRegions, StorageProviders } from 'src/common/enums/storage';
import { Web3ConfigService } from '../../common/config/web3-config.service';
import { ConfigService } from '@nestjs/config';

describe('JobController', () => {
  let jobController: JobController;

  const mockJobService = {
    createJob: jest.fn(),
  };

  const mockMutexManagerService = {
    runExclusive: jest.fn(),
  };

  const mockRequest: RequestWithUser = {
    user: { id: 1 },
  } as any;

  beforeEach(async () => {
    const module: TestingModule = await Test.createTestingModule({
      controllers: [JobController],
      providers: [
        {
          provide: JobService,
          useValue: mockJobService,
        },
        {
          provide: MutexManagerService,
          useValue: mockMutexManagerService,
        },
        Web3ConfigService,
        ConfigService,
      ],
    })
      .overrideGuard(JwtAuthGuard)
      .useValue({
        canActivate: (context: ExecutionContext) => {
          const request = context.switchToHttp().getRequest();
          request.user = mockRequest.user;
          return true;
        },
      })
      .compile();

    jobController = module.get<JobController>(JobController);
  });

  afterEach(() => {
    jest.clearAllMocks();
  });

  it('should be defined', () => {
    expect(jobController).toBeDefined();
  });

  describe('quickLaunch', () => {
    it('should create a job and return job ID', async () => {
      const jobDto: JobQuickLaunchDto = {
        requestType: 'type_a' as JobRequestType,
        manifestUrl: MOCK_FILE_URL,
        manifestHash: MOCK_FILE_HASH,
        fundAmount: 500,
      };

      mockMutexManagerService.runExclusive.mockImplementationOnce(
        async (_id, _timeout, fn) => {
          return await fn();
        },
      );

      mockJobService.createJob.mockResolvedValueOnce(1);

      const result = await jobController.quickLaunch(jobDto, mockRequest);

      expect(mockJobService.createJob).toHaveBeenCalledWith(
<<<<<<< HEAD
        mockRequest.user.id,
        mockRequest.user.whitelisted,
=======
        mockRequest.user,
>>>>>>> 2ad06731
        jobDto.requestType,
        jobDto,
      );

      expect(result).toBe(1);

      expect(mockMutexManagerService.runExclusive).toHaveBeenCalledWith(
        { id: `user${mockRequest.user.id}` },
        MUTEX_TIMEOUT,
        expect.any(Function),
      );
    });

    it('should throw a conflict error if mutex manager fails', async () => {
      const jobDto: JobQuickLaunchDto = {
        requestType: 'type_a' as JobRequestType,
        manifestUrl: MOCK_FILE_URL,
        manifestHash: MOCK_FILE_HASH,
        fundAmount: 500,
      };

      mockMutexManagerService.runExclusive.mockRejectedValueOnce(
        new Error('Conflict'),
      );

      await expect(
        jobController.quickLaunch(jobDto, mockRequest),
      ).rejects.toThrow('Conflict');
      expect(mockJobService.createJob).not.toHaveBeenCalled();
    });

    it('should return validation error for invalid input', async () => {
      const invalidJobDto: any = {
        requestType: '', // Invalid input
        manifestUrl: '',
        manifestHash: '',
        fundAmount: 500,
      };

      mockMutexManagerService.runExclusive.mockRejectedValueOnce(
        new Error('Bad Request'),
      );

      await expect(
        jobController.quickLaunch(invalidJobDto, mockRequest),
      ).rejects.toThrow('Bad Request');
      expect(mockJobService.createJob).not.toHaveBeenCalled();
    });

    it('should return unauthorized error if user is not authenticated', async () => {
      const jobDto: JobQuickLaunchDto = {
        requestType: 'type_a' as JobRequestType,
        manifestUrl: MOCK_FILE_URL,
        manifestHash: MOCK_FILE_HASH,
        fundAmount: 500,
      };

      mockMutexManagerService.runExclusive.mockRejectedValueOnce(
        new UnauthorizedException('Unauthorized'),
      );

      await expect(
        jobController.quickLaunch(jobDto, mockRequest),
      ).rejects.toThrow('Unauthorized');

      expect(mockMutexManagerService.runExclusive).toHaveBeenCalledWith(
        { id: `user${mockRequest.user.id}` },
        MUTEX_TIMEOUT,
        expect.any(Function),
      );
    });
  });

  describe('createFortuneJob', () => {
    const jobFortuneDto: JobFortuneDto = {
      requesterTitle: MOCK_REQUESTER_TITLE,
      requesterDescription: MOCK_REQUESTER_DESCRIPTION,
      submissionsRequired: 10,
      fundAmount: 1000,
      currency: 'USD' as JobCurrency,
    };

    it('should create a fortune job successfully', async () => {
      mockJobService.createJob.mockResolvedValue(1);
      mockMutexManagerService.runExclusive.mockImplementation(
        async (_lock, _timeout, fn) => await fn(),
      );

      const result = await jobController.createFortuneJob(
        jobFortuneDto,
        mockRequest,
      );

      expect(result).toBe(1);
      expect(mockMutexManagerService.runExclusive).toHaveBeenCalledWith(
        { id: `user${mockRequest.user.id}` },
        expect.any(Number),
        expect.any(Function),
      );
      expect(mockJobService.createJob).toHaveBeenCalledWith(
<<<<<<< HEAD
        mockRequest.user.id,
        mockRequest.user.whitelisted,
=======
        mockRequest.user,
>>>>>>> 2ad06731
        JobRequestType.FORTUNE,
        jobFortuneDto,
      );
    });

    it('should throw UnauthorizedException if user is not authorized', async () => {
      mockMutexManagerService.runExclusive.mockRejectedValueOnce(
        new UnauthorizedException(),
      );

      await expect(
        jobController.createFortuneJob(jobFortuneDto, mockRequest),
      ).rejects.toThrow(UnauthorizedException);

      expect(mockMutexManagerService.runExclusive).toHaveBeenCalledWith(
        { id: `user${mockRequest.user.id}` },
        expect.any(Number),
        expect.any(Function),
      );
      expect(mockJobService.createJob).not.toHaveBeenCalled();
    });

    it('should throw ConflictException if there is a conflict', async () => {
      mockMutexManagerService.runExclusive.mockRejectedValueOnce(
        new ConflictException(),
      );

      await expect(
        jobController.createFortuneJob(jobFortuneDto, mockRequest),
      ).rejects.toThrow(ConflictException);

      expect(mockMutexManagerService.runExclusive).toHaveBeenCalledWith(
        { id: `user${mockRequest.user.id}` },
        expect.any(Number),
        expect.any(Function),
      );
      expect(mockJobService.createJob).not.toHaveBeenCalled();
    });

    it('should throw BadRequestException for invalid input', async () => {
      mockMutexManagerService.runExclusive.mockRejectedValueOnce(
        new BadRequestException(),
      );

      await expect(
        jobController.createFortuneJob(jobFortuneDto, mockRequest),
      ).rejects.toThrow(BadRequestException);

      expect(mockMutexManagerService.runExclusive).toHaveBeenCalledWith(
        { id: `user${mockRequest.user.id}` },
        expect.any(Number),
        expect.any(Function),
      );
      expect(mockJobService.createJob).not.toHaveBeenCalled();
    });
  });

  describe('createCvatJob', () => {
    const jobCvatDto: JobCvatDto = {
      requesterDescription: 'Sample description',
      data: {
        dataset: {
          provider: 'AWS' as StorageProviders,
          region: 'us-east-1' as AWSRegions,
          bucketName: 'sample-bucket',
          path: 'path/to/dataset',
        },
      },
      labels: [
        {
          name: 'Label 1',
          nodes: ['node1', 'node2'],
        },
      ],
      minQuality: 90,
      groundTruth: {
        provider: 'AWS' as StorageProviders,
        region: 'us-west-1' as AWSRegions,
        bucketName: 'ground-truth-bucket',
        path: 'path/to/groundtruth',
      },
      userGuide: 'https://example.com/user-guide',
      type: JobRequestType.IMAGE_BOXES,
      fundAmount: 1000,
      currency: 'usd' as JobCurrency,
    };

    it('should create a CVAT job successfully', async () => {
      mockJobService.createJob.mockResolvedValue(1);
      mockMutexManagerService.runExclusive.mockImplementation(
        async (_lock, _timeout, fn) => await fn(),
      );

      const result = await jobController.createCvatJob(jobCvatDto, mockRequest);

      expect(result).toBe(1);
      expect(mockMutexManagerService.runExclusive).toHaveBeenCalledWith(
        { id: `user${mockRequest.user.id}` },
        expect.any(Number),
        expect.any(Function),
      );
      expect(mockJobService.createJob).toHaveBeenCalledWith(
<<<<<<< HEAD
        mockRequest.user.id,
        mockRequest.user.whitelisted,
=======
        mockRequest.user,
>>>>>>> 2ad06731
        JobRequestType.IMAGE_BOXES,
        jobCvatDto,
      );
    });

    it('should throw UnauthorizedException if user is not authorized', async () => {
      mockMutexManagerService.runExclusive.mockRejectedValueOnce(
        new UnauthorizedException(),
      );

      await expect(
        jobController.createCvatJob(jobCvatDto, mockRequest),
      ).rejects.toThrow(UnauthorizedException);

      expect(mockMutexManagerService.runExclusive).toHaveBeenCalledWith(
        { id: `user${mockRequest.user.id}` },
        expect.any(Number),
        expect.any(Function),
      );
      expect(mockJobService.createJob).not.toHaveBeenCalled();
    });

    it('should throw ConflictException if there is a conflict', async () => {
      mockMutexManagerService.runExclusive.mockRejectedValueOnce(
        new ConflictException(),
      );

      await expect(
        jobController.createCvatJob(jobCvatDto, mockRequest),
      ).rejects.toThrow(ConflictException);

      expect(mockMutexManagerService.runExclusive).toHaveBeenCalledWith(
        { id: `user${mockRequest.user.id}` },
        expect.any(Number),
        expect.any(Function),
      );
      expect(mockJobService.createJob).not.toHaveBeenCalled();
    });

    it('should throw BadRequestException for invalid input', async () => {
      mockMutexManagerService.runExclusive.mockRejectedValueOnce(
        new BadRequestException(),
      );

      await expect(
        jobController.createCvatJob(jobCvatDto, mockRequest),
      ).rejects.toThrow(BadRequestException);

      expect(mockMutexManagerService.runExclusive).toHaveBeenCalledWith(
        { id: `user${mockRequest.user.id}` },
        expect.any(Number),
        expect.any(Function),
      );
      expect(mockJobService.createJob).not.toHaveBeenCalled();
    });
  });
});<|MERGE_RESOLUTION|>--- conflicted
+++ resolved
@@ -95,12 +95,7 @@
       const result = await jobController.quickLaunch(jobDto, mockRequest);
 
       expect(mockJobService.createJob).toHaveBeenCalledWith(
-<<<<<<< HEAD
-        mockRequest.user.id,
-        mockRequest.user.whitelisted,
-=======
         mockRequest.user,
->>>>>>> 2ad06731
         jobDto.requestType,
         jobDto,
       );
@@ -201,12 +196,7 @@
         expect.any(Function),
       );
       expect(mockJobService.createJob).toHaveBeenCalledWith(
-<<<<<<< HEAD
-        mockRequest.user.id,
-        mockRequest.user.whitelisted,
-=======
         mockRequest.user,
->>>>>>> 2ad06731
         JobRequestType.FORTUNE,
         jobFortuneDto,
       );
@@ -309,12 +299,7 @@
         expect.any(Function),
       );
       expect(mockJobService.createJob).toHaveBeenCalledWith(
-<<<<<<< HEAD
-        mockRequest.user.id,
-        mockRequest.user.whitelisted,
-=======
         mockRequest.user,
->>>>>>> 2ad06731
         JobRequestType.IMAGE_BOXES,
         jobCvatDto,
       );
