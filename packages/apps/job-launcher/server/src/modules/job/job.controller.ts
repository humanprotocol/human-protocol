--- conflicted
+++ resolved
@@ -164,14 +164,10 @@
     @Request() req: RequestWithUser,
     @Body() data: JobCaptchaDto,
   ): Promise<number> {
-<<<<<<< HEAD
-    //throw new UnauthorizedException('Hcaptcha jobs disabled temporally');
-=======
-    throw new ControlledError(
-      'Hcaptcha jobs disabled temporally',
-      HttpStatus.UNAUTHORIZED,
-    );
->>>>>>> 1f067e5c
+    //throw new ControlledError(
+    //  'Hcaptcha jobs disabled temporally',
+    //  HttpStatus.UNAUTHORIZED,
+    //);
     return this.jobService.createJob(
       req.user.id,
       JobRequestType.HCAPTCHA,
