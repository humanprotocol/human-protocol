--- conflicted
+++ resolved
@@ -88,12 +88,7 @@
       MUTEX_TIMEOUT,
       async () => {
         return await this.jobService.createJob(
-<<<<<<< HEAD
-          req.user.id,
-          req.user.whitelisted,
-=======
           req.user,
->>>>>>> 2ad06731
           data.requestType,
           data,
         );
@@ -137,12 +132,7 @@
       MUTEX_TIMEOUT,
       async () => {
         return await this.jobService.createJob(
-<<<<<<< HEAD
-          req.user.id,
-          req.user.whitelisted,
-=======
           req.user,
->>>>>>> 2ad06731
           JobRequestType.FORTUNE,
           data,
         );
@@ -181,16 +171,7 @@
       { id: `user${req.user.id}` },
       MUTEX_TIMEOUT,
       async () => {
-<<<<<<< HEAD
-        return await this.jobService.createJob(
-          req.user.id,
-          req.user.whitelisted,
-          data.type,
-          data,
-        );
-=======
         return await this.jobService.createJob(req.user, data.type, data);
->>>>>>> 2ad06731
       },
     );
   }
@@ -231,12 +212,7 @@
       MUTEX_TIMEOUT,
       async () => {
         return await this.jobService.createJob(
-<<<<<<< HEAD
-          req.user.id,
-          req.user.whitelisted,
-=======
           req.user,
->>>>>>> 2ad06731
           JobRequestType.HCAPTCHA,
           data,
         );
