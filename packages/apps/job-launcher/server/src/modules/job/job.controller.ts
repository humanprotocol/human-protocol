import {
  Body,
  Controller,
  DefaultValuePipe,
  Get,
  Param,
  Patch,
  Post,
  Query,
  Request,
  UseGuards,
} from '@nestjs/common';
import { ApiBearerAuth, ApiQuery, ApiTags } from '@nestjs/swagger';
import { JwtAuthGuard } from '../../common/guards';
import { RequestWithUser } from '../../common/types';
import { JobFortuneDto, JobCvatDto, JobListDto, JobCancelDto } from './job.dto';
import { JobService } from './job.service';
<<<<<<< HEAD
import { JobRequestType, JobStatusFilter } from 'src/common/enums/job';
import { Public } from 'src/common/decorators';
=======
import { JobRequestType, JobStatusFilter } from '../../common/enums/job';
import { Public } from '../../common/decorators';
>>>>>>> f369209d

@ApiBearerAuth()
@UseGuards(JwtAuthGuard)
@ApiTags('Job')
@Controller('/job')
export class JobController {
  constructor(private readonly jobService: JobService) {}

  @Post('/fortune')
  public async createFortuneJob(
    @Request() req: RequestWithUser,
    @Body() data: JobFortuneDto,
  ): Promise<number> {
    return this.jobService.createJob(req.user.id, JobRequestType.FORTUNE, data);
  }

  @Post('/cvat')
  public async createCvatJob(
    @Request() req: RequestWithUser,
    @Body() data: JobCvatDto,
  ): Promise<number> {
    return this.jobService.createJob(req.user.id, data.type, data);
  }

  @Get('/list')
  @ApiQuery({ name: 'status', required: false, enum: JobStatusFilter })
  @ApiQuery({ name: 'skip', required: false })
  @ApiQuery({ name: 'limit', required: false })
  public async getJobList(
    @Request() req: RequestWithUser,
    @Query('status') status: JobStatusFilter,
    @Query('skip', new DefaultValuePipe(null)) skip?: number,
    @Query('limit', new DefaultValuePipe(null)) limit?: number,
  ): Promise<JobListDto[]> {
    return this.jobService.getJobsByStatus(req.user.id, status, skip, limit);
  }

  @Get('/result')
  public async getResult(
    @Request() req: RequestWithUser,
    @Query('jobId') jobId: number,
  ): Promise<any> {
    return this.jobService.getResult(req.user.id, jobId);
  }

  @Public()
  @Get('/cron-job')
  public async launchCronJob(): Promise<any> {
    return this.jobService.launchCronJob();
  }

  @Patch('/cancel/:id')
  public async cancelJob(
    @Request() req: RequestWithUser,
    @Param() params: JobCancelDto,
  ): Promise<boolean> {
    return this.jobService.requestToCancelJob(req.user.id, params.id);
  }

  @Public()
  @Get('/cron/cancel')
  public async cancelCronJob(): Promise<any> {
    return this.jobService.cancelCronJob();
  }
}<|MERGE_RESOLUTION|>--- conflicted
+++ resolved
@@ -15,13 +15,8 @@
 import { RequestWithUser } from '../../common/types';
 import { JobFortuneDto, JobCvatDto, JobListDto, JobCancelDto } from './job.dto';
 import { JobService } from './job.service';
-<<<<<<< HEAD
-import { JobRequestType, JobStatusFilter } from 'src/common/enums/job';
-import { Public } from 'src/common/decorators';
-=======
 import { JobRequestType, JobStatusFilter } from '../../common/enums/job';
 import { Public } from '../../common/decorators';
->>>>>>> f369209d
 
 @ApiBearerAuth()
 @UseGuards(JwtAuthGuard)
