--- conflicted
+++ resolved
@@ -94,13 +94,8 @@
 
   @Public()
   @UseGuards(SignatureAuthGuard)
-<<<<<<< HEAD
   @Post('/escrow-failed-webhook')
   public async (
-=======
-  @Post('/:oracleType/escrow-failed-webhook')
-  public async(
->>>>>>> 13127169
     @Headers(HEADER_SIGNATURE_KEY) _: string,
     @Body() data: EscrowFailedWebhookDto,
   ): Promise<any> {
