--- conflicted
+++ resolved
@@ -8,22 +8,13 @@
   Request,
   UseGuards,
 } from '@nestjs/common';
-<<<<<<< HEAD
-import { ApiBearerAuth, ApiTags } from '@nestjs/swagger';
+import { ApiBearerAuth, ApiQuery, ApiTags } from '@nestjs/swagger';
 import { JwtAuthGuard } from '../../common/guards';
 import { RequestWithUser } from '../../common/types';
-import { JobFortuneDto, JobImageLabelBinaryDto } from './job.dto';
-import { JobService } from './job.service';
-import { JobRequestType } from '../../common/enums/job';
-import { Public } from '../../common/decorators';
-=======
-import { ApiBearerAuth, ApiQuery, ApiTags } from '@nestjs/swagger';
-import { JwtAuthGuard } from 'src/common/guards';
-import { RequestWithUser } from 'src/common/types';
 import { JobFortuneDto, JobCvatDto, JobListDto } from './job.dto';
 import { JobService } from './job.service';
-import { JobRequestType, JobStatusFilter } from 'src/common/enums/job';
->>>>>>> 4a133f2e
+import { JobRequestType, JobStatusFilter } from '../../common/enums/job';
+import { Public } from '../../common/decorators';
 
 @ApiBearerAuth()
 @UseGuards(JwtAuthGuard)
