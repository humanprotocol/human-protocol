--- conflicted
+++ resolved
@@ -120,17 +120,12 @@
 
 export class JobCvatDto extends JobDto {
   @ApiProperty()
-<<<<<<< HEAD
+  @IsString()
+  public requesterDescription: string;
+
+  @ApiProperty()
   @IsObject()
   public data: StorageDataDto;
-=======
-  @IsString()
-  public requesterDescription: string;
-
-  @ApiProperty()
-  @IsUrl()
-  public dataUrl: string;
->>>>>>> f311e3fd
 
   @ApiProperty()
   @IsArray()
