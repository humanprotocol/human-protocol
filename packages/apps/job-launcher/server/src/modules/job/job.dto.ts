import { ApiProperty, ApiPropertyOptional } from '@nestjs/swagger';
import {
  IsArray,
  IsEnum,
  IsNumber,
  IsPositive,
  IsString,
  IsUrl,
  IsDateString,
  IsOptional,
  IsObject,
  IsNumberString,
  Min,
  Max,
  IsNotEmpty,
  IsEthereumAddress,
  ValidateNested,
  IsDefined,
  IsNotEmptyObject,
  ArrayMinSize,
} from 'class-validator';
import { Type } from 'class-transformer';
import { ChainId } from '@human-protocol/sdk';
import {
  JobCaptchaRequestType,
  JobCaptchaShapeType,
  JobRequestType,
  JobStatus,
  WorkerBrowser,
  WorkerLanguage,
  WorkerLocation,
} from '../../common/enums/job';
import { AWSRegions, StorageProviders } from '../../common/enums/storage';
<<<<<<< HEAD
import { JobCurrency } from '../../common/enums/job';
export class JobCreateDto {
  @ApiProperty({ enum: ChainId })
  @IsEnum(ChainId)
  @IsNotEmpty()
  public chainId: ChainId;

  @ApiProperty()
  @IsNumber()
  @IsPositive()
  public userId: number;

  @ApiProperty()
  @IsUrl()
  @IsNotEmpty()
  public manifestUrl: string;

  @ApiProperty()
  @IsString()
  @IsNotEmpty()
  public manifestHash: string;

  @ApiProperty()
  @IsNumber()
  @IsPositive()
  public fee: number;

  @ApiProperty()
  @IsNumber()
  @IsPositive()
  public fundAmount: number;

  @ApiProperty({ enum: JobStatus })
  @IsEnum(JobStatus)
  @IsNotEmpty()
  public status: JobStatus;

  @ApiProperty()
  @IsDate()
  public waitUntil: Date;
}
=======
>>>>>>> 5f89fca9

export class JobDto {
  @ApiProperty({ enum: ChainId, required: false, name: 'chain_id' })
  @IsEnum(ChainId)
  @IsOptional()
  public chainId?: ChainId;
}

export class JobQuickLaunchDto extends JobDto {
  @ApiProperty({
    description: 'Request type',
    name: 'request_type',
    enum: JobRequestType,
  })
  @IsEnum(JobRequestType)
  public requestType: JobRequestType;

  @ApiProperty({ name: 'manifest_url' })
  @IsUrl()
  @IsNotEmpty()
  public manifestUrl: string;

  @ApiProperty({ name: 'manifest_hash' })
  @IsString()
  @IsOptional()
  public manifestHash: string;

  @ApiProperty({ name: 'fund_amount' })
  @IsNumber()
  @IsPositive()
  public fundAmount: number;
}

export class JobFortuneDto extends JobDto {
  @ApiProperty({ name: 'requester_title' })
  @IsString()
  public requesterTitle: string;

  @ApiProperty({ name: 'requester_description' })
  @IsString()
  public requesterDescription: string;

  @ApiProperty({ name: 'submissions_required' })
  @IsNumber()
  @IsPositive()
  public submissionsRequired: number;

  @ApiProperty({ name: 'fund_amount' })
  @IsNumber()
  @IsPositive()
  public fundAmount: number;

  @ApiProperty({ enum: JobCurrency })
  @IsEnum(JobCurrency)
  public currency: JobCurrency;
}

export class StorageDataDto {
  @ApiProperty({ enum: StorageProviders })
  @IsEnum(StorageProviders)
  public provider: StorageProviders;

  @ApiProperty({ enum: AWSRegions })
  @IsEnum(AWSRegions)
  public region: AWSRegions | null;

  @ApiProperty({ name: 'bucket_name' })
  @IsString()
  public bucketName: string;

  @ApiProperty()
  @IsOptional()
  @IsString()
  public path: string;
}

export class CvatDataDto {
  @ApiProperty()
  @IsObject()
  public dataset: StorageDataDto;

  @ApiPropertyOptional()
  @IsObject()
  @IsOptional()
  public points?: StorageDataDto;

  @ApiPropertyOptional()
  @IsObject()
  @IsOptional()
  public boxes?: StorageDataDto;
}

export class JobCvatDto extends JobDto {
  @ApiProperty({ name: 'requester_description' })
  @IsString()
  public requesterDescription: string;

  @ApiProperty()
  @IsObject()
  public data: CvatDataDto;

  @ApiProperty()
  @IsArray()
  @ArrayMinSize(1)
  public labels: Label[];

  @ApiProperty({ name: 'min_quality' })
  @IsNumber()
  @IsPositive()
  public minQuality: number;

  @ApiProperty({ name: 'ground_truth' })
  @IsObject()
  public groundTruth: StorageDataDto;

  @ApiProperty({ name: 'user_guide' })
  @IsUrl()
  public userGuide: string;

  @ApiProperty({ enum: JobRequestType })
  @IsEnum(JobRequestType)
  public type: JobRequestType;

  @ApiProperty({ name: 'fund_amount' })
  @IsNumber()
  @IsPositive()
  public fundAmount: number;

  @ApiProperty({ enum: JobCurrency })
  @IsEnum(JobCurrency)
  public currency: JobCurrency;
}

export class JobCancelDto {
  @ApiProperty()
  @IsNumberString()
  public id: number;
}

export class JobIdDto {
  @ApiProperty()
  @IsNumberString()
  public id: number;
}

export class StakingDetails {
  @ApiProperty({ description: 'Ethereum address of the staker' })
  @IsEthereumAddress()
  public staker: string;

  @ApiProperty({ description: 'Amount allocated' })
  @IsNumber()
  @Min(0)
  public allocated: number;

  @ApiProperty({ description: 'Amount slashed' })
  @IsNumber()
  @Min(0)
  public slashed: number;
}

export class ManifestDetails {
  @ApiProperty({ description: 'Chain ID', name: 'chain_id' })
  @IsNumber()
  @Min(1)
  public chainId: number;

  @ApiProperty({ description: 'Title (optional)' })
  @IsOptional()
  @IsString()
  public title?: string;

  @ApiProperty({ description: 'Description' })
  @IsNotEmpty()
  @IsString()
  public description?: string;

  @ApiProperty({
    description: 'Submissions required',
    name: 'submissions_required',
  })
  @IsNumber()
  public submissionsRequired: number;

  @ApiProperty({
    description: 'Ethereum address of the token',
    name: 'token_address',
  })
  @IsEthereumAddress()
  public tokenAddress: string;

  @ApiProperty({ description: 'Amount of funds', name: 'fund_amount' })
  @IsNumber()
  public fundAmount: number;

  @ApiProperty({
    description: 'Ethereum address of the requester',
    name: 'requester_address',
  })
  @IsEthereumAddress()
  public requesterAddress: string;

  @ApiProperty({ description: 'Request type', name: 'request_type' })
  @IsEnum(JobRequestType)
  public requestType: JobRequestType;

  @ApiProperty({
    description: 'Address of the exchange oracle (optional)',
    name: 'exchange_oracle_address',
  })
  @IsOptional()
  @IsNotEmpty()
  @IsString()
  public exchangeOracleAddress?: string;

  @ApiProperty({
    description: 'Address of the recording oracle (optional)',
    name: 'recording_oracle_address',
  })
  @IsOptional()
  @IsNotEmpty()
  @IsString()
  public recordingOracleAddress?: string;

  @ApiProperty({
    description: 'Address of the reputation oracle (optional)',
    name: 'reputation_oracle_address',
  })
  @IsOptional()
  @IsNotEmpty()
  @IsString()
  public reputationOracleAddress?: string;
}

export class CommonDetails {
  @ApiProperty({
    description: 'Ethereum address of the escrow',
    name: 'escrow_address',
  })
  @IsEthereumAddress()
  public escrowAddress: string;

  @ApiProperty({
    description: 'URL of the manifest',
    name: 'manifest_url',
  })
  @IsUrl()
  public manifestUrl: string;

  @ApiProperty({
    description: 'Hash of the manifest',
    name: 'manifest_hash',
  })
  @IsString()
  public manifestHash: string;

  @ApiProperty({ description: 'Balance amount' })
  @IsNumber()
  @Min(0)
  public balance: number;

  @ApiProperty({
    description: 'Amount paid out',
    name: 'paid_out',
  })
  @IsNumber()
  @Min(0)
  public paidOut: number;

  @ApiProperty({
    description: 'Number of tasks (optional)',
    name: 'amount_of_tasks',
  })
  @IsNumber()
  public amountOfTasks?: number;

  @ApiProperty({ description: 'Status of the job' })
  @IsEnum(JobStatus)
  public status: JobStatus;
}

export class JobDetailsDto {
  @ApiProperty({ description: 'Details of the job' })
  @IsNotEmpty()
  public details: CommonDetails;

  @ApiProperty({ description: 'Manifest details' })
  @IsNotEmpty()
  public manifest: ManifestDetails;

  @ApiProperty({ description: 'Staking details' })
  @IsNotEmpty()
  public staking: StakingDetails;
}

export class FortuneManifestDto {
  @ApiProperty({ name: 'submissions_required' })
  @IsNumber()
  @IsPositive()
  public submissionsRequired: number;

  @ApiProperty({ name: 'requester_title' })
  @IsString()
  public requesterTitle: string;

  @ApiProperty({ name: 'requester_description' })
  @IsString()
  public requesterDescription: string;

  @ApiProperty({ name: 'fund_amount' })
  @IsNumber()
  @IsPositive()
  public fundAmount: number;

  @ApiProperty({ enum: JobRequestType, name: 'request_type' })
  @IsEnum(JobRequestType)
  public requestType: JobRequestType;
}

export class CvatData {
  @IsUrl()
  public data_url: string;

  @IsUrl()
  @IsOptional()
  public points_url?: string;

  @IsUrl()
  @IsOptional()
  public boxes_url?: string;
}

export class Label {
  @ApiProperty()
  @IsString()
  public name: string;

  @ApiPropertyOptional()
  @IsArray()
  @IsOptional()
  public nodes?: string[];

  @ApiPropertyOptional()
  @IsArray()
  @IsOptional()
  public joints?: string[];
}

export class Annotation {
  @IsArray()
  public labels: Label[];

  @IsString()
  public description: string;

  @IsString()
  public user_guide: string;

  @IsEnum(JobRequestType)
  public type: JobRequestType;

  @IsNumber()
  @IsPositive()
  public job_size: number;
}

export class Validation {
  @IsNumber()
  @IsPositive()
  public min_quality: number;

  @IsNumber()
  @IsPositive()
  public val_size: number;

  @IsString()
  public gt_url: string;
}

export class CvatManifestDto {
  @IsObject()
  public data: CvatData;

  @IsObject()
  public annotation: Annotation;

  @IsObject()
  public validation: Validation;

  @IsString()
  public job_bounty: string;
}

export class FortuneFinalResultDto {
  @ApiProperty({ name: 'worker_address' })
  @IsNotEmpty()
  @IsString()
  public workerAddress: string;

  @ApiProperty()
  @IsNotEmpty()
  @IsString()
  public solution: string;

  @ApiProperty()
  @IsOptional()
  @IsString()
  public error?: string;
}

export class JobListDto {
  @ApiProperty({ name: 'job_id' })
  public jobId: number;

  @ApiProperty({ required: false, name: 'escrow_address' })
  public escrowAddress?: string;

  @ApiProperty()
  public network: string;

  @ApiProperty({ name: 'fund_amount' })
  public fundAmount: number;

  @ApiProperty()
  public status: JobStatus;
}

export class EscrowCancelDto {
  @ApiProperty()
  public txHash: string;

  @ApiProperty()
  public amountRefunded: bigint;
}

export class JobCaptchaAdvancedDto {
  @ApiProperty({
    enum: WorkerLanguage,
    name: 'worker_language',
  })
  @IsEnum(WorkerLanguage)
  @IsOptional()
  workerLanguage?: WorkerLanguage;

  @ApiProperty({
    enum: WorkerLocation,
    name: 'workerocation',
  })
  @IsEnum(WorkerLocation)
  @IsOptional()
  workerLocation?: WorkerLocation;

  @ApiProperty({
    enum: WorkerBrowser,
    name: 'target_browser',
  })
  @IsEnum(WorkerBrowser)
  @IsOptional()
  targetBrowser?: WorkerBrowser;
}

export class JobCaptchaAnnotationsDto {
  @ApiProperty({
    enum: JobCaptchaShapeType,
    name: 'type_of_job',
  })
  @IsEnum(JobCaptchaShapeType)
  typeOfJob: JobCaptchaShapeType;

  @ApiProperty({ name: 'task_bid_price' })
  @IsNumber()
  @IsPositive()
  taskBidPrice: number;

  @ApiPropertyOptional()
  @IsOptional()
  @IsString()
  label?: string;

  @ApiProperty({ name: 'labeling_prompt' })
  @IsString()
  labelingPrompt: string;

  @ApiProperty({ name: 'ground_truths' })
  @IsString()
  groundTruths: string;

  @ApiProperty({ name: 'example_images' })
  @IsOptional()
  @IsArray()
  exampleImages?: string[];
}

export class JobCaptchaDto extends JobDto {
  @ApiProperty()
  @IsUrl()
  data: StorageDataDto;

  @ApiProperty({ name: 'accuracy_target' })
  @IsNumber()
  @IsPositive()
  @Max(1)
  accuracyTarget: number;

  @ApiProperty({ name: 'completion_date' })
  @IsDateString()
  @IsOptional()
  completionDate: Date;

  @ApiProperty({ name: 'min_requests' })
  @IsNumber()
  @IsPositive()
  @Max(100)
  minRequests: number;

  @ApiProperty({ name: 'max_requests' })
  @IsNumber()
  @IsPositive()
  @Max(100)
  maxRequests: number;

  @ApiProperty()
  @IsDefined()
  @IsNotEmptyObject()
  @IsObject()
  @ValidateNested()
  @Type(() => JobCaptchaAdvancedDto)
  advanced: JobCaptchaAdvancedDto;

  @ApiProperty()
  @IsDefined()
  @IsNotEmptyObject()
  @IsObject()
  @ValidateNested()
  @Type(() => JobCaptchaAnnotationsDto)
  annotations: JobCaptchaAnnotationsDto;
}

export class RestrictedAudience {
  @IsObject()
  sitekey?: Record<string, { score: number }>[];

  @IsObject()
  lang?: Record<string, { score: number }>[];

  @IsObject()
  browser?: Record<string, { score: number }>[];

  @IsObject()
  country?: Record<string, { score: number }>[];
}

class RequesterRestrictedAnswer {
  @IsString()
  en?: string;

  @IsUrl()
  answer_example_uri?: string;
}

class RequestConfig {
  @IsEnum(JobCaptchaShapeType)
  shape_type?: JobCaptchaShapeType;

  @IsNumber()
  @IsPositive()
  min_shapes_per_image?: number;

  @IsNumber()
  @IsPositive()
  max_shapes_per_image?: number;

  @IsNumber()
  @IsPositive()
  min_points?: number;

  @IsNumber()
  @IsPositive()
  max_points?: number;

  @IsNumber()
  @IsPositive()
  minimum_selection_area_per_shape?: number;

  @IsNumber()
  @IsPositive()
  multiple_choice_max_choices?: number;

  @IsNumber()
  @IsPositive()
  multiple_choice_min_choices?: number;

  @IsString()
  answer_type?: string;

  overlap_threshold?: any;

  @IsNumber()
  @IsPositive()
  max_length?: number;

  @IsNumber()
  @IsPositive()
  min_length?: number;
}

export class HCaptchaManifestDto {
  @IsString()
  job_mode: string;

  @IsEnum(JobCaptchaRequestType)
  request_type: JobCaptchaRequestType;

  @IsObject()
  @ValidateNested()
  request_config: RequestConfig;

  @IsNumber()
  requester_accuracy_target: number;

  @IsNumber()
  requester_max_repeats: number;

  @IsNumber()
  requester_min_repeats: number;

  @IsArray()
  @IsUrl({}, { each: true })
  @IsOptional()
  requester_question_example?: string[];

  @IsObject()
  requester_question: Record<string, string>;

  @IsUrl()
  taskdata_uri: string;

  @IsNumber()
  job_total_tasks: number;

  @IsNumber()
  task_bid_price: number;

  @IsUrl()
  groundtruth_uri?: string;

  public_results: boolean;

  @IsNumber()
  oracle_stake: number;

  @IsString()
  repo_uri: string;

  @IsString()
  ro_uri: string;

  @IsObject()
  @ValidateNested()
  restricted_audience: RestrictedAudience;

  @IsObject()
  @ValidateNested({ each: true })
  requester_restricted_answer_set: RequesterRestrictedAnswer;

  @IsOptional()
  @IsArray()
  @ValidateNested({ each: true })
  taskdata?: TaskData[];
}

class DatapointText {
  @IsString()
  en: string;
}

class TaskData {
  @IsString()
  task_key: string;

  @IsOptional()
  @IsString()
  datapoint_uri?: string;

  @IsString()
  datapoint_hash: string;

  @IsObject()
  @IsOptional()
  datapoint_text?: DatapointText;
}

export type CreateJob =
  | JobQuickLaunchDto
  | JobFortuneDto
  | JobCvatDto
  | JobCaptchaDto;<|MERGE_RESOLUTION|>--- conflicted
+++ resolved
@@ -24,6 +24,7 @@
 import {
   JobCaptchaRequestType,
   JobCaptchaShapeType,
+  JobCurrency,
   JobRequestType,
   JobStatus,
   WorkerBrowser,
@@ -31,50 +32,6 @@
   WorkerLocation,
 } from '../../common/enums/job';
 import { AWSRegions, StorageProviders } from '../../common/enums/storage';
-<<<<<<< HEAD
-import { JobCurrency } from '../../common/enums/job';
-export class JobCreateDto {
-  @ApiProperty({ enum: ChainId })
-  @IsEnum(ChainId)
-  @IsNotEmpty()
-  public chainId: ChainId;
-
-  @ApiProperty()
-  @IsNumber()
-  @IsPositive()
-  public userId: number;
-
-  @ApiProperty()
-  @IsUrl()
-  @IsNotEmpty()
-  public manifestUrl: string;
-
-  @ApiProperty()
-  @IsString()
-  @IsNotEmpty()
-  public manifestHash: string;
-
-  @ApiProperty()
-  @IsNumber()
-  @IsPositive()
-  public fee: number;
-
-  @ApiProperty()
-  @IsNumber()
-  @IsPositive()
-  public fundAmount: number;
-
-  @ApiProperty({ enum: JobStatus })
-  @IsEnum(JobStatus)
-  @IsNotEmpty()
-  public status: JobStatus;
-
-  @ApiProperty()
-  @IsDate()
-  public waitUntil: Date;
-}
-=======
->>>>>>> 5f89fca9
 
 export class JobDto {
   @ApiProperty({ enum: ChainId, required: false, name: 'chain_id' })
