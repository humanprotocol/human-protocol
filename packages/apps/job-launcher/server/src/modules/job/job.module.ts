--- conflicted
+++ resolved
@@ -23,10 +23,7 @@
     PaymentModule,
     Web3Module,
     StorageModule,
-<<<<<<< HEAD
-=======
     WebhookModule,
->>>>>>> 164f0100
   ],
   controllers: [JobController],
   providers: [Logger, JobService, JobRepository, RoutingProtocolService],
