--- conflicted
+++ resolved
@@ -673,15 +673,6 @@
         getBalance: jest.fn().mockResolvedValue(new Decimal(10)),
       };
 
-<<<<<<< HEAD
-      jobEntityMock = { 
-        status: JobStatus.TO_CANCEL, 
-        fundAmount: 100, 
-        userId: 1, 
-        id: 1, 
-        manifestUrl: MOCK_FILE_URL, 
-        escrowAddress: MOCK_ADDRESS, 
-=======
       jobEntityMock = {
         status: JobStatus.TO_CANCEL,
         fundAmount: 100,
@@ -689,7 +680,6 @@
         id: 1,
         manifestUrl: MOCK_FILE_URL,
         escrowAddress: MOCK_ADDRESS,
->>>>>>> 3a5c6d71
         chainId: ChainId.LOCALHOST,
         save: jest.fn(),
       };
@@ -727,16 +717,12 @@
     it('should return true when the job is successfully canceled', async () => {
       findOneJobMock.mockResolvedValue(jobEntityMock as any);
 
-<<<<<<< HEAD
-      jest.spyOn(jobService, 'processEscrowCancellation').mockResolvedValueOnce({ txHash: MOCK_TRANSACTION_HASH, amountRefunded: BigNumber.from(1) });
-=======
       jest
         .spyOn(jobService, 'processEscrowCancellation')
         .mockResolvedValueOnce({
           txHash: MOCK_TRANSACTION_HASH,
           amountRefunded: BigNumber.from(1),
         });
->>>>>>> 3a5c6d71
       const manifestMock = {
         requestType: JobRequestType.FORTUNE,
       };
@@ -746,13 +732,9 @@
       const result = await jobService.cancelCronJob();
 
       expect(result).toBeTruthy();
-<<<<<<< HEAD
-      expect(jobService.processEscrowCancellation).toHaveBeenCalledWith(jobEntityMock);
-=======
       expect(jobService.processEscrowCancellation).toHaveBeenCalledWith(
         jobEntityMock,
       );
->>>>>>> 3a5c6d71
       expect(jobEntityMock.save).toHaveBeenCalled();
     });
 
@@ -762,17 +744,12 @@
         escrowAddress: undefined,
       };
 
-<<<<<<< HEAD
-      jest.spyOn(jobRepository, 'findOne').mockResolvedValueOnce(jobEntityWithoutEscrow as any);
-      jest.spyOn(jobService, 'processEscrowCancellation').mockResolvedValueOnce(undefined as any);
-=======
       jest
         .spyOn(jobRepository, 'findOne')
         .mockResolvedValueOnce(jobEntityWithoutEscrow as any);
       jest
         .spyOn(jobService, 'processEscrowCancellation')
         .mockResolvedValueOnce(undefined as any);
->>>>>>> 3a5c6d71
       const manifestMock = {
         requestType: JobRequestType.FORTUNE,
       };
@@ -788,13 +765,9 @@
         getStatus: jest.fn().mockResolvedValue(EscrowStatus.Complete),
       }));
 
-<<<<<<< HEAD
-      await expect(jobService.processEscrowCancellation(jobEntityMock as any)).rejects.toThrow(BadRequestException);
-=======
       await expect(
         jobService.processEscrowCancellation(jobEntityMock as any),
       ).rejects.toThrow(BadRequestException);
->>>>>>> 3a5c6d71
     });
 
     it('should throw bad request exception if escrowStatus is Paid', async () => {
@@ -802,13 +775,9 @@
         getStatus: jest.fn().mockResolvedValue(EscrowStatus.Paid),
       }));
 
-<<<<<<< HEAD
-      await expect(jobService.processEscrowCancellation(jobEntityMock as any)).rejects.toThrow(BadRequestException);
-=======
       await expect(
         jobService.processEscrowCancellation(jobEntityMock as any),
       ).rejects.toThrow(BadRequestException);
->>>>>>> 3a5c6d71
     });
 
     it('should throw bad request exception if escrowStatus is Cancelled', async () => {
@@ -816,13 +785,9 @@
         getStatus: jest.fn().mockResolvedValue(EscrowStatus.Cancelled),
       }));
 
-<<<<<<< HEAD
-      await expect(jobService.processEscrowCancellation(jobEntityMock as any)).rejects.toThrow(BadRequestException);
-=======
       await expect(
         jobService.processEscrowCancellation(jobEntityMock as any),
       ).rejects.toThrow(BadRequestException);
->>>>>>> 3a5c6d71
     });
 
     it('should throw bad request exception if escrow balance is zero', async () => {
@@ -831,13 +796,9 @@
         getBalance: jest.fn().mockResolvedValue({ eq: () => true }),
       }));
 
-<<<<<<< HEAD
-      await expect(jobService.processEscrowCancellation(jobEntityMock as any)).rejects.toThrow(BadRequestException);
-=======
       await expect(
         jobService.processEscrowCancellation(jobEntityMock as any),
       ).rejects.toThrow(BadRequestException);
->>>>>>> 3a5c6d71
     });
   });
 
