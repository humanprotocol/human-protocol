<<<<<<< HEAD
import { ContractTransaction, ethers } from 'ethers';
import { Test } from '@nestjs/testing';
=======
import { createMock } from '@golevelup/ts-jest';
import { ChainId, EscrowClient, StorageClient } from '@human-protocol/sdk';
import { HttpService } from '@nestjs/axios';
>>>>>>> f3f2de2c
import { BadGatewayException, NotFoundException } from '@nestjs/common';
import { ConfigService } from '@nestjs/config';
import { Test } from '@nestjs/testing';
import { BigNumber, ethers } from 'ethers';
import {
  ErrorBucket,
  ErrorEscrow,
  ErrorJob,
} from '../../common/constants/errors';
import { JobMode, JobRequestType, JobStatus } from '../../common/enums/job';
import { PaymentSource, PaymentType } from '../../common/enums/payment';
import {
  MOCK_ADDRESS,
  MOCK_BUCKET_NAME,
  MOCK_CHAIN_ID,
  MOCK_EXCHANGE_ORACLE_WEBHOOK_URL,
  MOCK_FILE_HASH,
  MOCK_FILE_KEY,
  MOCK_FILE_URL,
  MOCK_FORTUNES_REQUIRED,
  MOCK_JOB_LAUNCHER_FEE,
  MOCK_PRIVATE_KEY,
  MOCK_RECORDING_ORACLE_ADDRESS,
  MOCK_RECORDING_ORACLE_FEE,
  MOCK_REPUTATION_ORACLE_ADDRESS,
  MOCK_REPUTATION_ORACLE_FEE,
  MOCK_REQUESTER_DESCRIPTION,
  MOCK_REQUESTER_TITLE,
  MOCK_TRANSACTION_HASH,
} from '../../common/test/constants';
import { PaymentService } from '../payment/payment.service';
import { Web3Service } from '../web3/web3.service';
<<<<<<< HEAD
import { HMToken, HMToken__factory } from '@human-protocol/core/typechain-types';
=======
import {
  FortuneManifestDto,
  ImageLabelBinaryManifestDto,
  JobFortuneDto,
  SaveManifestDto,
} from './job.dto';
import { JobEntity } from './job.entity';
import { JobRepository } from './job.repository';
import { JobService } from './job.service';

>>>>>>> f3f2de2c

jest.mock('@human-protocol/sdk', () => ({
  ...jest.requireActual('@human-protocol/sdk'),
  EscrowClient: {
    build: jest.fn().mockImplementation(() => ({
      createAndSetupEscrow: jest.fn().mockResolvedValue(MOCK_ADDRESS),
    })),
  },
  StorageClient: jest.fn().mockImplementation(() => ({
    uploadFiles: jest
      .fn()
      .mockResolvedValue([
        { key: MOCK_FILE_KEY, url: MOCK_FILE_URL, hash: MOCK_FILE_HASH },
      ]),
  })),
}));

describe('JobService', () => {
  let jobService: JobService;
  let jobRepository: JobRepository;
  let paymentService: PaymentService;

  const signerMock = {
    address: '0x1234567890123456789012345678901234567892',
    getNetwork: jest.fn().mockResolvedValue({ chainId: 1 }),
  };

  beforeEach(async () => {
    const mockConfigService: Partial<ConfigService> = {
      get: jest.fn((key: string) => {
        switch (key) {
          case 'JOB_LAUNCHER_FEE':
            return MOCK_JOB_LAUNCHER_FEE;
          case 'RECORDING_ORACLE_FEE':
            return MOCK_RECORDING_ORACLE_FEE;
          case 'REPUTATION_ORACLE_FEE':
            return MOCK_REPUTATION_ORACLE_FEE;
          case 'WEB3_JOB_LAUNCHER_PRIVATE_KEY':
            return MOCK_PRIVATE_KEY;
          case 'RECORDING_ORACLE_ADDRESS':
            return MOCK_RECORDING_ORACLE_ADDRESS;
          case 'REPUTATION_ORACLE_ADDRESS':
            return MOCK_REPUTATION_ORACLE_ADDRESS;
          case 'EXCHANGE_ORACLE_WEBHOOK_URL':
            return MOCK_EXCHANGE_ORACLE_WEBHOOK_URL;
          case 'HOST':
            return '127.0.0.1';
          case 'PORT':
            return 5000;
          case 'WEB3_PRIVATE_KEY':
            return '5de4111afa1a4b94908f83103eb1f1706367c2e68ca870fc3fb9a804cdab365a';
        }
      }),
    };

    const moduleRef = await Test.createTestingModule({
      providers: [
        JobService,
        {
          provide: Web3Service,
          useValue: {
            getSigner: jest.fn().mockReturnValue(signerMock),
          },
        },
        { provide: JobRepository, useValue: createMock<JobRepository>() },
        { provide: PaymentService, useValue: createMock<PaymentService>() },
        { provide: ConfigService, useValue: mockConfigService },
        { provide: HttpService, useValue: createMock<HttpService>() },
      ],
    }).compile();

    jobService = moduleRef.get<JobService>(JobService);
    jobRepository = moduleRef.get(JobRepository);
    paymentService = moduleRef.get(PaymentService);
  });

  describe('createFortuneJob', () => {
    it('should create a fortune job successfully', async () => {
<<<<<<< HEAD
      jest
        .spyOn(StorageClient.prototype, 'uploadFiles')
        .mockResolvedValue([{ key: MOCK_FILE_KEY, url: MOCK_FILE_URL, hash: MOCK_FILE_HASH }]);
=======
      const fundAmount = 1; // ETH
>>>>>>> f3f2de2c

      const userId = 1;
      const dto = {
        chainId: MOCK_CHAIN_ID,
        fortunesRequired: MOCK_FORTUNES_REQUIRED,
        requesterTitle: MOCK_REQUESTER_TITLE,
        requesterDescription: MOCK_REQUESTER_DESCRIPTION,
        fundAmount: 10,
      };

      const userBalance = ethers.utils.parseUnits('15', 'ether'); // 15 ETH

      const fundAmountInWei = ethers.utils.parseUnits(
        dto.fundAmount.toString(),
        'ether',
      );
      const totalFeePercentage = BigNumber.from(MOCK_JOB_LAUNCHER_FEE)
        .add(MOCK_RECORDING_ORACLE_FEE)
        .add(MOCK_REPUTATION_ORACLE_FEE);
      const totalFee = BigNumber.from(fundAmountInWei)
        .mul(totalFeePercentage)
        .div(100);
      const totalAmount = BigNumber.from(fundAmountInWei).add(totalFee);

      jest
        .spyOn(paymentService, 'getUserBalance')
        .mockResolvedValue(userBalance);
      jest.spyOn(paymentService, 'savePayment').mockResolvedValue(true);

      await jobService.createFortuneJob(userId, dto);

      expect(paymentService.getUserBalance).toHaveBeenCalledWith(userId);
      expect(paymentService.savePayment).toHaveBeenCalledWith(
        userId,
        PaymentSource.BALANCE,
        PaymentType.WITHDRAWAL,
        BigNumber.from(totalAmount),
      );
      expect(jobRepository.create).toHaveBeenCalledWith({
        chainId: dto.chainId,
        userId,
        manifestUrl: expect.any(String),
        manifestHash: expect.any(String),
        fee: totalFee.toString(),
        fundAmount: totalAmount.toString(),
        status: JobStatus.PENDING,
        waitUntil: expect.any(Date),
      });
    });

    it('should throw an exception for insufficient user balance', async () => {
      const fundAmount = 10; // ETH

      const saveManifestDto: SaveManifestDto = {
        manifestUrl: MOCK_FILE_URL,
        manifestHash: MOCK_FILE_HASH,
      };

      jest.spyOn(jobService, 'saveManifest').mockResolvedValue(saveManifestDto);

      const userBalance = ethers.utils.parseUnits('1', 'ether'); // 1 ETH
      jest
        .spyOn(paymentService, 'getUserBalance')
        .mockResolvedValue(userBalance);

      const userId = 1;

      const dto: JobFortuneDto = {
        chainId: MOCK_CHAIN_ID,
        fortunesRequired: MOCK_FORTUNES_REQUIRED,
        requesterTitle: MOCK_REQUESTER_TITLE,
        requesterDescription: MOCK_REQUESTER_DESCRIPTION,
        fundAmount,
      };

      await expect(
        jobService.createFortuneJob(userId, dto),
      ).rejects.toThrowError(ErrorJob.NotEnoughFunds);
    });

    it('should throw an exception if job entity creation fails', async () => {
      const fundAmount = 1; // ETH

      const saveManifestDto: SaveManifestDto = {
        manifestUrl: MOCK_FILE_URL,
        manifestHash: MOCK_FILE_HASH,
      };

      jest.spyOn(jobService, 'saveManifest').mockResolvedValue(saveManifestDto);
      jest.spyOn(jobRepository, 'create').mockResolvedValue(undefined);

      const userBalance = ethers.utils.parseUnits('15', 'ether'); // 10 ETH
      jest
        .spyOn(paymentService, 'getUserBalance')
        .mockResolvedValue(userBalance);

      const userId = 1;

      const dto: JobFortuneDto = {
        chainId: MOCK_CHAIN_ID,
        fortunesRequired: MOCK_FORTUNES_REQUIRED,
        requesterTitle: MOCK_REQUESTER_TITLE,
        requesterDescription: MOCK_REQUESTER_DESCRIPTION,
        fundAmount,
      };

      await expect(
        jobService.createFortuneJob(userId, dto),
      ).rejects.toThrowError(ErrorJob.NotCreated);
    });
  });

  describe('launchJob with Fortune type', () => {
<<<<<<< HEAD
    const provider = new ethers.providers.JsonRpcProvider();
    let escrowClient: any, mockSigner: any, mockTokenContract: any;

    beforeEach(async () => {
      mockSigner = {
        ...provider.getSigner(),
        getAddress: jest.fn().mockReturnValue(ethers.constants.AddressZero),
      };

      const chainId: ChainId = 80001;
      const networkData = NETWORKS[chainId];

      const getClientParamsMock = InitClient.getParams as jest.Mock;
      getClientParamsMock.mockResolvedValue({
        signerOrProvider: mockSigner,
        network: networkData as NetworkData,
      });

      // Mock HMToken__factory.connect to return the mock HMToken
      mockTokenContract = {
        transfer: jest.fn(),
      };

      escrowClient = new EscrowClient(await InitClient.getParams(mockSigner));
    });

=======
>>>>>>> f3f2de2c
    it('should launch a job successfully', async () => {
      const chainId: ChainId = 80001;

<<<<<<< HEAD
      jest
        .spyOn(EscrowClient.prototype, 'createAndSetupEscrow')
        .mockResolvedValue(MOCK_ADDRESS);
        
=======
      const fundAmount = ethers.utils.parseUnits('10', 'ether'); // 1 ETH
>>>>>>> f3f2de2c
      const fundAmountInWei = ethers.utils.parseUnits(
        '10',
        'ether',
      );
      const totalFeePercentage = BigNumber.from(MOCK_JOB_LAUNCHER_FEE)
        .add(MOCK_RECORDING_ORACLE_FEE)
        .add(MOCK_REPUTATION_ORACLE_FEE);
      const totalFee = BigNumber.from(fundAmountInWei)
        .mul(totalFeePercentage)
        .div(100);
<<<<<<< HEAD
      const totalAmount = BigNumber.from(fundAmountInWei).add(totalFee);
      
=======

>>>>>>> f3f2de2c
      const manifest: FortuneManifestDto = {
        submissionsRequired: 10,
        requesterTitle: MOCK_REQUESTER_TITLE,
        requesterDescription: MOCK_REQUESTER_DESCRIPTION,
        fee: totalFee.toString(),
        fundAmount: totalAmount.toString(),
        requestType: JobRequestType.FORTUNE,
        mode: JobMode.DESCRIPTIVE,
      };

      jest.spyOn(jobService, 'getManifest').mockResolvedValue(manifest);

      const mockJobEntity: Partial<JobEntity> = {
        chainId: chainId,
        manifestUrl: MOCK_FILE_URL,
        manifestHash: MOCK_FILE_HASH,
        escrowAddress: MOCK_ADDRESS,
        fee: totalFee.toString(),
        fundAmount: totalAmount.toString(),
        status: JobStatus.PENDING,
        save: jest.fn().mockResolvedValue(true),
      };

      jest.spyOn(HMToken__factory, 'connect').mockReturnValue(mockTokenContract);

      jest.spyOn(mockTokenContract, 'transfer').mockResolvedValue({
        chainId: 1,
        hash: MOCK_TRANSACTION_HASH,
      } as ContractTransaction);

      const jobEntity = await jobService.launchJob(mockJobEntity as JobEntity);

<<<<<<< HEAD
      expect(EscrowClient.prototype.createAndSetupEscrow).toHaveBeenCalledWith(
        networkData?.hmtAddress,
        [],
        {
          recordingOracle: MOCK_RECORDING_ORACLE_ADDRESS,
          reputationOracle: MOCK_REPUTATION_ORACLE_ADDRESS,
          recordingOracleFee: BigNumber.from(MOCK_RECORDING_ORACLE_FEE),
          reputationOracleFee: BigNumber.from(MOCK_REPUTATION_ORACLE_FEE),
          manifestUrl: mockJobEntity.manifestUrl,
          manifestHash: mockJobEntity.manifestHash,
        },
      );
      expect(mockTokenContract.transfer).toHaveBeenCalledWith(MOCK_ADDRESS, jobEntity.fundAmount);
=======
>>>>>>> f3f2de2c
      expect(jobEntity.escrowAddress).toBe(MOCK_ADDRESS);
      expect(jobEntity.status).toBe(JobStatus.LAUNCHED);
      expect(jobEntity.save).toHaveBeenCalled();
      expect(jobService.getManifest).toHaveBeenCalledWith(
        jobEntity.manifestUrl,
      );
    });

    it('should throw an unpredictable gas limit error if transfer failed', async () => {
      const chainId: ChainId = 80001;
      const networkData = NETWORKS[chainId];

      jest.spyOn(InitClient, 'getParams').mockResolvedValue({
        signerOrProvider: mockSigner,
        network: networkData as NetworkData,
      });

      jest
        .spyOn(EscrowClient.prototype, 'createAndSetupEscrow')
        .mockResolvedValue(MOCK_ADDRESS);

      const fundAmountInWei = ethers.utils.parseUnits(
        '10',
        'ether',
      );
      const totalFeePercentage = BigNumber.from(MOCK_JOB_LAUNCHER_FEE)
        .add(MOCK_RECORDING_ORACLE_FEE)
        .add(MOCK_REPUTATION_ORACLE_FEE);
      const totalFee = BigNumber.from(fundAmountInWei)
        .mul(totalFeePercentage)
        .div(100);
      const totalAmount = BigNumber.from(fundAmountInWei).add(totalFee);
      
      const manifest: FortuneManifestDto = {
        submissionsRequired: 10,
        requesterTitle: MOCK_REQUESTER_TITLE,
        requesterDescription: MOCK_REQUESTER_DESCRIPTION,
        fee: totalFee.toString(),
        fundAmount: totalAmount.toString(),
        requestType: JobRequestType.FORTUNE,
        mode: JobMode.DESCRIPTIVE,
      }

      jest.spyOn(jobService, 'getManifest').mockResolvedValue(manifest);

      jest.spyOn(HMToken__factory, 'connect').mockReturnValue(mockTokenContract);
    
      jest.spyOn(mockTokenContract, 'transfer').mockRejectedValue(Object.assign(new Error(ethers.utils.Logger.errors.UNPREDICTABLE_GAS_LIMIT), { code: ethers.utils.Logger.errors.UNPREDICTABLE_GAS_LIMIT }));

      const mockJobEntity: Partial<JobEntity> = {
        chainId: 1,
        manifestUrl: MOCK_FILE_URL,
        manifestHash: MOCK_FILE_HASH,
        escrowAddress: MOCK_ADDRESS,
        status: JobStatus.PENDING,
        save: jest.fn().mockResolvedValue(true),
      };

      expect(
        jobService.launchJob(mockJobEntity as JobEntity),
      ).rejects.toThrow(new Error(`Unpredictable gas limit: ${ethers.utils.Logger.errors.UNPREDICTABLE_GAS_LIMIT}`));
    });

    it('should throw an error if the manifest does not exist', async () => {
      jest.spyOn(jobService, 'getManifest').mockResolvedValue(null!);

      const mockJobEntity: Partial<JobEntity> = {
        chainId: 1,
        manifestUrl: MOCK_FILE_URL,
        manifestHash: MOCK_FILE_HASH,
        escrowAddress: MOCK_ADDRESS,
        status: JobStatus.PENDING,
        save: jest.fn().mockResolvedValue(true),
      };

      expect(
        jobService.launchJob(mockJobEntity as JobEntity),
      ).rejects.toThrow();
    });

    it('should throw an error if the manifest validation failed', async () => {
      const invalidManifest: Partial<FortuneManifestDto> = {
        submissionsRequired: 10,
        requesterTitle: MOCK_REQUESTER_TITLE,
        requesterDescription: MOCK_REQUESTER_DESCRIPTION,
        requestType: JobRequestType.FORTUNE,
        mode: JobMode.DESCRIPTIVE,
      };

      jest
        .spyOn(jobService, 'getManifest')
        .mockResolvedValue(invalidManifest as FortuneManifestDto);

      const mockJobEntity: Partial<JobEntity> = {
        chainId: 1,
        manifestUrl: MOCK_FILE_URL,
        manifestHash: MOCK_FILE_HASH,
        escrowAddress: MOCK_ADDRESS,
        status: JobStatus.PENDING,
        save: jest.fn().mockResolvedValue(true),
      };

      expect(
        jobService.launchJob(mockJobEntity as JobEntity),
      ).rejects.toThrow();
    });

    it('should handle error during job launch', async () => {
      (EscrowClient.build as any).mockImplementation(() => ({
        createAndSetupEscrow: jest
          .fn()
          .mockRejectedValue(new Error(ErrorEscrow.NotLaunched)),
      }));

      const mockJobEntity: Partial<JobEntity> = {
        chainId: 1,
        manifestUrl: MOCK_FILE_URL,
        manifestHash: MOCK_FILE_HASH,
        escrowAddress: MOCK_ADDRESS,
        status: JobStatus.PENDING,
        save: jest.fn().mockResolvedValue(true),
      };

      expect(
        jobService.launchJob(mockJobEntity as JobEntity),
      ).rejects.toThrow();
    });
  });

  describe('launchJob with CVAT type', () => {
    it('should launch a job successfully', async () => {
<<<<<<< HEAD
      const chainId: ChainId = 80001;
      const networkData = NETWORKS[chainId];

      jest.spyOn(InitClient, 'getParams').mockResolvedValue({
        signerOrProvider: mockSigner,
        network: networkData as NetworkData,
      });

      jest
        .spyOn(EscrowClient.prototype, 'createAndSetupEscrow')
        .mockResolvedValue(MOCK_ADDRESS);

=======
      const fundAmount = ethers.utils.parseUnits('10', 'ether'); // 10 ETH
>>>>>>> f3f2de2c
      const fundAmountInWei = ethers.utils.parseUnits(
        '10',
        'ether',
      );
      const totalFeePercentage = BigNumber.from(MOCK_JOB_LAUNCHER_FEE)
        .add(MOCK_RECORDING_ORACLE_FEE)
        .add(MOCK_REPUTATION_ORACLE_FEE);
      const totalFee = BigNumber.from(fundAmountInWei)
        .mul(totalFeePercentage)
        .div(100);
      const totalAmount = BigNumber.from(fundAmountInWei).add(totalFee);

      const manifest: ImageLabelBinaryManifestDto = {
        dataUrl: MOCK_FILE_URL,
        labels: ['label1'],
        requesterAccuracyTarget: 1,
        submissionsRequired: 10,
        requesterDescription: MOCK_REQUESTER_DESCRIPTION,
        fee: totalFee.toString(),
        fundAmount: totalAmount.toString(),
        requestType: JobRequestType.IMAGE_LABEL_BINARY,
        mode: JobMode.DESCRIPTIVE,
      };

      jest.spyOn(jobService, 'getManifest').mockResolvedValue(manifest);
    });

    it('should throw an error if the manifest validation failed', async () => {
      const invalidManifest: Partial<ImageLabelBinaryManifestDto> = {
        dataUrl: MOCK_FILE_URL,
        labels: ['label1'],
        requesterAccuracyTarget: 1,
        submissionsRequired: 10,
        requesterDescription: MOCK_REQUESTER_DESCRIPTION,
        requestType: JobRequestType.IMAGE_LABEL_BINARY,
        mode: JobMode.DESCRIPTIVE,
      };

      jest
        .spyOn(jobService, 'getManifest')
        .mockResolvedValue(invalidManifest as ImageLabelBinaryManifestDto);

      const mockJobEntity: Partial<JobEntity> = {
        chainId: 1,
        manifestUrl: MOCK_FILE_URL,
        manifestHash: MOCK_FILE_HASH,
        escrowAddress: MOCK_ADDRESS,
        status: JobStatus.PENDING,
        save: jest.fn().mockResolvedValue(true),
      };

      expect(
        jobService.launchJob(mockJobEntity as JobEntity),
      ).rejects.toThrow();
    });
  });

  describe('saveManifest', () => {
    it('should save the manifest and return the manifest URL and hash', async () => {
      const encryptedManifest = { data: 'encrypted data' };

      const result = await jobService.saveManifest(
        encryptedManifest,
        MOCK_BUCKET_NAME,
      );

      expect(result).toEqual({
        manifestUrl: MOCK_FILE_URL,
        manifestHash: MOCK_FILE_HASH,
      });
    });

    it('should throw an error if the manifest file fails to upload', async () => {
      const encryptedManifest = { data: 'encrypted data' };

      /*
        Temporary solution just to make tests pass.
      */
      (jobService.storageClient.uploadFiles as any).mockResolvedValueOnce([]);
      await expect(
        jobService.saveManifest(encryptedManifest, MOCK_BUCKET_NAME),
      ).rejects.toThrowError(
        new BadGatewayException(ErrorBucket.UnableSaveFile),
      );
    });

    it('should rethrow any other errors encountered', async () => {
      const encryptedManifest = { data: 'encrypted data' };
      const errorMessage = 'Something went wrong';

      /*
        Temporary solution just to make tests pass.
      */
      (jobService.storageClient.uploadFiles as any).mockRejectedValueOnce(new Error(errorMessage));

      await expect(
        jobService.saveManifest(encryptedManifest, MOCK_BUCKET_NAME),
      ).rejects.toThrowError(new Error(errorMessage));
    });
  });

  describe('getManifest', () => {
    it('should download and return the manifest', async () => {
      const fundAmountInWei = ethers.utils.parseUnits(
        '10',
        'ether',
      );
      const totalFeePercentage = BigNumber.from(MOCK_JOB_LAUNCHER_FEE)
        .add(MOCK_RECORDING_ORACLE_FEE)
        .add(MOCK_REPUTATION_ORACLE_FEE);
      const totalFee = BigNumber.from(fundAmountInWei)
        .mul(totalFeePercentage)
        .div(100);
      const totalAmount = BigNumber.from(fundAmountInWei).add(totalFee);

      const manifest: FortuneManifestDto = {
        submissionsRequired: 10,
        requesterTitle: MOCK_REQUESTER_TITLE,
        requesterDescription: MOCK_REQUESTER_DESCRIPTION,
        fee: totalFee.toString(),
        fundAmount: totalAmount.toString(),
        mode: JobMode.DESCRIPTIVE,
        requestType: JobRequestType.FORTUNE,
      };

      StorageClient.downloadFileFromUrl = jest.fn().mockReturnValue(manifest);

      const result = await jobService.getManifest(MOCK_FILE_URL);

      expect(StorageClient.downloadFileFromUrl).toHaveBeenCalledWith(
        MOCK_FILE_URL,
      );
      expect(result).toEqual(manifest);
    });

    it('should throw a NotFoundException if the manifest is not found', async () => {
      StorageClient.downloadFileFromUrl = jest.fn().mockResolvedValue(null);

      await expect(jobService.getManifest(MOCK_FILE_URL)).rejects.toThrowError(
        new NotFoundException(ErrorJob.ManifestNotFound),
      );
    });
  });
});<|MERGE_RESOLUTION|>--- conflicted
+++ resolved
@@ -1,15 +1,10 @@
-<<<<<<< HEAD
-import { ContractTransaction, ethers } from 'ethers';
-import { Test } from '@nestjs/testing';
-=======
 import { createMock } from '@golevelup/ts-jest';
-import { ChainId, EscrowClient, StorageClient } from '@human-protocol/sdk';
+import { ChainId, EscrowClient, NETWORKS, StorageClient } from '@human-protocol/sdk';
 import { HttpService } from '@nestjs/axios';
->>>>>>> f3f2de2c
 import { BadGatewayException, NotFoundException } from '@nestjs/common';
 import { ConfigService } from '@nestjs/config';
 import { Test } from '@nestjs/testing';
-import { BigNumber, ethers } from 'ethers';
+import { ContractTransaction, BigNumber, ethers } from 'ethers';
 import {
   ErrorBucket,
   ErrorEscrow,
@@ -38,9 +33,6 @@
 } from '../../common/test/constants';
 import { PaymentService } from '../payment/payment.service';
 import { Web3Service } from '../web3/web3.service';
-<<<<<<< HEAD
-import { HMToken, HMToken__factory } from '@human-protocol/core/typechain-types';
-=======
 import {
   FortuneManifestDto,
   ImageLabelBinaryManifestDto,
@@ -51,7 +43,7 @@
 import { JobRepository } from './job.repository';
 import { JobService } from './job.service';
 
->>>>>>> f3f2de2c
+import { HMToken, HMToken__factory } from '@human-protocol/core/typechain-types';
 
 jest.mock('@human-protocol/sdk', () => ({
   ...jest.requireActual('@human-protocol/sdk'),
@@ -130,13 +122,7 @@
 
   describe('createFortuneJob', () => {
     it('should create a fortune job successfully', async () => {
-<<<<<<< HEAD
-      jest
-        .spyOn(StorageClient.prototype, 'uploadFiles')
-        .mockResolvedValue([{ key: MOCK_FILE_KEY, url: MOCK_FILE_URL, hash: MOCK_FILE_HASH }]);
-=======
       const fundAmount = 1; // ETH
->>>>>>> f3f2de2c
 
       const userId = 1;
       const dto = {
@@ -250,131 +236,12 @@
   });
 
   describe('launchJob with Fortune type', () => {
-<<<<<<< HEAD
-    const provider = new ethers.providers.JsonRpcProvider();
-    let escrowClient: any, mockSigner: any, mockTokenContract: any;
-
-    beforeEach(async () => {
-      mockSigner = {
-        ...provider.getSigner(),
-        getAddress: jest.fn().mockReturnValue(ethers.constants.AddressZero),
-      };
-
-      const chainId: ChainId = 80001;
-      const networkData = NETWORKS[chainId];
-
-      const getClientParamsMock = InitClient.getParams as jest.Mock;
-      getClientParamsMock.mockResolvedValue({
-        signerOrProvider: mockSigner,
-        network: networkData as NetworkData,
-      });
-
-      // Mock HMToken__factory.connect to return the mock HMToken
-      mockTokenContract = {
-        transfer: jest.fn(),
-      };
-
-      escrowClient = new EscrowClient(await InitClient.getParams(mockSigner));
-    });
-
-=======
->>>>>>> f3f2de2c
+    const mockTokenContract: any = {
+      transfer: jest.fn(),
+    };
+
     it('should launch a job successfully', async () => {
       const chainId: ChainId = 80001;
-
-<<<<<<< HEAD
-      jest
-        .spyOn(EscrowClient.prototype, 'createAndSetupEscrow')
-        .mockResolvedValue(MOCK_ADDRESS);
-        
-=======
-      const fundAmount = ethers.utils.parseUnits('10', 'ether'); // 1 ETH
->>>>>>> f3f2de2c
-      const fundAmountInWei = ethers.utils.parseUnits(
-        '10',
-        'ether',
-      );
-      const totalFeePercentage = BigNumber.from(MOCK_JOB_LAUNCHER_FEE)
-        .add(MOCK_RECORDING_ORACLE_FEE)
-        .add(MOCK_REPUTATION_ORACLE_FEE);
-      const totalFee = BigNumber.from(fundAmountInWei)
-        .mul(totalFeePercentage)
-        .div(100);
-<<<<<<< HEAD
-      const totalAmount = BigNumber.from(fundAmountInWei).add(totalFee);
-      
-=======
-
->>>>>>> f3f2de2c
-      const manifest: FortuneManifestDto = {
-        submissionsRequired: 10,
-        requesterTitle: MOCK_REQUESTER_TITLE,
-        requesterDescription: MOCK_REQUESTER_DESCRIPTION,
-        fee: totalFee.toString(),
-        fundAmount: totalAmount.toString(),
-        requestType: JobRequestType.FORTUNE,
-        mode: JobMode.DESCRIPTIVE,
-      };
-
-      jest.spyOn(jobService, 'getManifest').mockResolvedValue(manifest);
-
-      const mockJobEntity: Partial<JobEntity> = {
-        chainId: chainId,
-        manifestUrl: MOCK_FILE_URL,
-        manifestHash: MOCK_FILE_HASH,
-        escrowAddress: MOCK_ADDRESS,
-        fee: totalFee.toString(),
-        fundAmount: totalAmount.toString(),
-        status: JobStatus.PENDING,
-        save: jest.fn().mockResolvedValue(true),
-      };
-
-      jest.spyOn(HMToken__factory, 'connect').mockReturnValue(mockTokenContract);
-
-      jest.spyOn(mockTokenContract, 'transfer').mockResolvedValue({
-        chainId: 1,
-        hash: MOCK_TRANSACTION_HASH,
-      } as ContractTransaction);
-
-      const jobEntity = await jobService.launchJob(mockJobEntity as JobEntity);
-
-<<<<<<< HEAD
-      expect(EscrowClient.prototype.createAndSetupEscrow).toHaveBeenCalledWith(
-        networkData?.hmtAddress,
-        [],
-        {
-          recordingOracle: MOCK_RECORDING_ORACLE_ADDRESS,
-          reputationOracle: MOCK_REPUTATION_ORACLE_ADDRESS,
-          recordingOracleFee: BigNumber.from(MOCK_RECORDING_ORACLE_FEE),
-          reputationOracleFee: BigNumber.from(MOCK_REPUTATION_ORACLE_FEE),
-          manifestUrl: mockJobEntity.manifestUrl,
-          manifestHash: mockJobEntity.manifestHash,
-        },
-      );
-      expect(mockTokenContract.transfer).toHaveBeenCalledWith(MOCK_ADDRESS, jobEntity.fundAmount);
-=======
->>>>>>> f3f2de2c
-      expect(jobEntity.escrowAddress).toBe(MOCK_ADDRESS);
-      expect(jobEntity.status).toBe(JobStatus.LAUNCHED);
-      expect(jobEntity.save).toHaveBeenCalled();
-      expect(jobService.getManifest).toHaveBeenCalledWith(
-        jobEntity.manifestUrl,
-      );
-    });
-
-    it('should throw an unpredictable gas limit error if transfer failed', async () => {
-      const chainId: ChainId = 80001;
-      const networkData = NETWORKS[chainId];
-
-      jest.spyOn(InitClient, 'getParams').mockResolvedValue({
-        signerOrProvider: mockSigner,
-        network: networkData as NetworkData,
-      });
-
-      jest
-        .spyOn(EscrowClient.prototype, 'createAndSetupEscrow')
-        .mockResolvedValue(MOCK_ADDRESS);
-
       const fundAmountInWei = ethers.utils.parseUnits(
         '10',
         'ether',
@@ -395,6 +262,60 @@
         fundAmount: totalAmount.toString(),
         requestType: JobRequestType.FORTUNE,
         mode: JobMode.DESCRIPTIVE,
+      };
+
+      jest.spyOn(jobService, 'getManifest').mockResolvedValue(manifest);
+
+      const mockJobEntity: Partial<JobEntity> = {
+        chainId: chainId,
+        manifestUrl: MOCK_FILE_URL,
+        manifestHash: MOCK_FILE_HASH,
+        escrowAddress: MOCK_ADDRESS,
+        fee: totalFee.toString(),
+        fundAmount: totalAmount.toString(),
+        status: JobStatus.PENDING,
+        save: jest.fn().mockResolvedValue(true),
+      };
+
+      jest.spyOn(HMToken__factory, 'connect').mockReturnValue(mockTokenContract);
+
+      jest.spyOn(mockTokenContract, 'transfer').mockResolvedValue({
+        chainId: 1,
+        hash: MOCK_TRANSACTION_HASH,
+      } as ContractTransaction);
+
+      const jobEntity = await jobService.launchJob(mockJobEntity as JobEntity);
+
+      expect(mockTokenContract.transfer).toHaveBeenCalledWith(MOCK_ADDRESS, jobEntity.fundAmount);
+      expect(jobEntity.escrowAddress).toBe(MOCK_ADDRESS);
+      expect(jobEntity.status).toBe(JobStatus.LAUNCHED);
+      expect(jobEntity.save).toHaveBeenCalled();
+      expect(jobService.getManifest).toHaveBeenCalledWith(
+        jobEntity.manifestUrl,
+      );
+    });
+
+    it('should throw an unpredictable gas limit error if transfer failed', async () => {
+      const fundAmountInWei = ethers.utils.parseUnits(
+        '10',
+        'ether',
+      );
+      const totalFeePercentage = BigNumber.from(MOCK_JOB_LAUNCHER_FEE)
+        .add(MOCK_RECORDING_ORACLE_FEE)
+        .add(MOCK_REPUTATION_ORACLE_FEE);
+      const totalFee = BigNumber.from(fundAmountInWei)
+        .mul(totalFeePercentage)
+        .div(100);
+      const totalAmount = BigNumber.from(fundAmountInWei).add(totalFee);
+      
+      const manifest: FortuneManifestDto = {
+        submissionsRequired: 10,
+        requesterTitle: MOCK_REQUESTER_TITLE,
+        requesterDescription: MOCK_REQUESTER_DESCRIPTION,
+        fee: totalFee.toString(),
+        fundAmount: totalAmount.toString(),
+        requestType: JobRequestType.FORTUNE,
+        mode: JobMode.DESCRIPTIVE,
       }
 
       jest.spyOn(jobService, 'getManifest').mockResolvedValue(manifest);
@@ -418,7 +339,9 @@
     });
 
     it('should throw an error if the manifest does not exist', async () => {
-      jest.spyOn(jobService, 'getManifest').mockResolvedValue(null!);
+      jest
+        .spyOn(jobService, 'getManifest')
+        .mockResolvedValue(null!);
 
       const mockJobEntity: Partial<JobEntity> = {
         chainId: 1,
@@ -485,22 +408,6 @@
 
   describe('launchJob with CVAT type', () => {
     it('should launch a job successfully', async () => {
-<<<<<<< HEAD
-      const chainId: ChainId = 80001;
-      const networkData = NETWORKS[chainId];
-
-      jest.spyOn(InitClient, 'getParams').mockResolvedValue({
-        signerOrProvider: mockSigner,
-        network: networkData as NetworkData,
-      });
-
-      jest
-        .spyOn(EscrowClient.prototype, 'createAndSetupEscrow')
-        .mockResolvedValue(MOCK_ADDRESS);
-
-=======
-      const fundAmount = ethers.utils.parseUnits('10', 'ether'); // 10 ETH
->>>>>>> f3f2de2c
       const fundAmountInWei = ethers.utils.parseUnits(
         '10',
         'ether',
