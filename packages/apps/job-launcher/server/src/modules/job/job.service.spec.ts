--- conflicted
+++ resolved
@@ -39,11 +39,8 @@
   MOCK_BUCKET_FILES,
   MOCK_BUCKET_NAME,
   MOCK_CHAIN_ID,
-<<<<<<< HEAD
-=======
+  MOCK_EXCHANGE_ORACLE_FEE,
   MOCK_EXCHANGE_ORACLE_ADDRESS,
->>>>>>> fc1326dc
-  MOCK_EXCHANGE_ORACLE_FEE,
   MOCK_EXCHANGE_ORACLE_WEBHOOK_URL,
   MOCK_FILE_HASH,
   MOCK_FILE_KEY,
@@ -1566,9 +1563,9 @@
   describe('escrowFailedWebhook', () => {
     it('should throw BadRequestException for invalid event type', async () => {
       const dto = {
-        event_type: 'ANOTHER_EVENT' as EventType,
-        chain_id: 1,
-        escrow_address: 'address',
+        eventType: 'ANOTHER_EVENT' as EventType,
+        chainId: 1,
+        escrowAddress: 'address',
         reason: 'invalid manifest',
       };
 
@@ -1579,9 +1576,9 @@
 
     it('should throw NotFoundException if jobEntity is not found', async () => {
       const dto = {
-        event_type: EventType.TASK_CREATION_FAILED,
-        chain_id: 1,
-        escrow_address: 'address',
+        eventType: EventType.TASK_CREATION_FAILED,
+        chainId: 1,
+        escrowAddress: 'address',
         reason: 'invalid manifest',
       };
       jobRepository.findOne = jest.fn().mockResolvedValue(null);
@@ -1593,9 +1590,9 @@
 
     it('should throw ConflictException if jobEntity status is not LAUNCHED', async () => {
       const dto = {
-        event_type: EventType.TASK_CREATION_FAILED,
-        chain_id: 1,
-        escrow_address: 'address',
+        eventType: EventType.TASK_CREATION_FAILED,
+        chainId: 1,
+        escrowAddress: 'address',
         reason: 'invalid manifest',
       };
       const mockJobEntity = {
@@ -1611,9 +1608,9 @@
 
     it('should update jobEntity status to FAILED and return true if all checks pass', async () => {
       const dto = {
-        event_type: EventType.TASK_CREATION_FAILED,
-        chain_id: 1,
-        escrow_address: 'address',
+        eventType: EventType.TASK_CREATION_FAILED,
+        chainId: 1,
+        escrowAddress: 'address',
         reason: 'invalid manifest',
       };
       const mockJobEntity = { status: JobStatus.LAUNCHED, save: jest.fn() };
