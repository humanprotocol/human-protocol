--- conflicted
+++ resolved
@@ -257,14 +257,6 @@
     it('should throw an exception if job entity creation fails', async () => {
       const fundAmount = 1; // ETH
 
-<<<<<<< HEAD
-=======
-      const userBalance = ethers.utils.parseUnits('10', 'ether');
-
-      getUserBalanceMock.mockResolvedValue(userBalance);
-
-
->>>>>>> 1b7bea04
       jest.spyOn(jobRepository, 'create').mockResolvedValue(undefined!);
 
 
