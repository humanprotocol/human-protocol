import { createMock } from '@golevelup/ts-jest';
import {
  ChainId,
  StorageClient,
} from '@human-protocol/sdk';
import { HttpService } from '@nestjs/axios';
import { BadGatewayException, NotFoundException } from '@nestjs/common';
import { ConfigService } from '@nestjs/config';
import { Test } from '@nestjs/testing';
import { BigNumber, ethers } from 'ethers';
import {
  ErrorBucket,
  ErrorJob,
} from '../../common/constants/errors';
import { Currency, PaymentSource, PaymentType, TokenId } from '../../common/enums/payment';
import { JobRequestType, JobStatus } from '../../common/enums/job';
import {
  MOCK_ADDRESS,
  MOCK_BUCKET_NAME,
  MOCK_CHAIN_ID,
  MOCK_EXCHANGE_ORACLE_WEBHOOK_URL,
  MOCK_FILE_HASH,
  MOCK_FILE_KEY,
  MOCK_FILE_URL,
  MOCK_FORTUNES_REQUIRED,
  MOCK_JOB_LAUNCHER_FEE,
  MOCK_PRIVATE_KEY,
  MOCK_RECORDING_ORACLE_ADDRESS,
  MOCK_RECORDING_ORACLE_FEE,
  MOCK_REPUTATION_ORACLE_ADDRESS,
  MOCK_REPUTATION_ORACLE_FEE,
  MOCK_REQUESTER_DESCRIPTION,
  MOCK_REQUESTER_TITLE,
} from '../../common/test/constants';
import { PaymentService } from '../payment/payment.service';
import { Web3Service } from '../web3/web3.service';
import {
  FortuneManifestDto,
  ImageLabelBinaryManifestDto,
  JobFortuneDto,
} from './job.dto';
import { JobEntity } from './job.entity';
import { JobRepository } from './job.repository';
import { JobService } from './job.service';

import { HMToken__factory } from '@human-protocol/core/typechain-types';
import { CurrencyService } from '../payment/currency.service';

jest.mock('@human-protocol/sdk', () => ({
  ...jest.requireActual('@human-protocol/sdk'),
  EscrowClient: {
    build: jest.fn().mockImplementation(() => ({
      createAndSetupEscrow: jest.fn().mockResolvedValue(MOCK_ADDRESS),
    })),
  },
  StorageClient: jest.fn().mockImplementation(() => ({
    uploadFiles: jest
      .fn()
      .mockResolvedValue([
        { key: MOCK_FILE_KEY, url: MOCK_FILE_URL, hash: MOCK_FILE_HASH },
      ]),
  })),
}));

describe('JobService', () => {
  let jobService: JobService;
  let jobRepository: JobRepository;
  let paymentService: PaymentService;
  let currencyService: CurrencyService;

  const signerMock = {
    address: MOCK_ADDRESS,
    getNetwork: jest.fn().mockResolvedValue({ chainId: 1 }),
  };

  beforeEach(async () => {
    const mockConfigService: Partial<ConfigService> = {
      get: jest.fn((key: string) => {
        switch (key) {
          case 'JOB_LAUNCHER_FEE':
            return MOCK_JOB_LAUNCHER_FEE;
          case 'RECORDING_ORACLE_FEE':
            return MOCK_RECORDING_ORACLE_FEE;
          case 'REPUTATION_ORACLE_FEE':
            return MOCK_REPUTATION_ORACLE_FEE;
          case 'WEB3_JOB_LAUNCHER_PRIVATE_KEY':
            return MOCK_PRIVATE_KEY;
          case 'RECORDING_ORACLE_ADDRESS':
            return MOCK_RECORDING_ORACLE_ADDRESS;
          case 'REPUTATION_ORACLE_ADDRESS':
            return MOCK_REPUTATION_ORACLE_ADDRESS;
          case 'EXCHANGE_ORACLE_WEBHOOK_URL':
            return MOCK_EXCHANGE_ORACLE_WEBHOOK_URL;
          case 'HOST':
            return '127.0.0.1';
          case 'PORT':
            return 5000;
          case 'WEB3_PRIVATE_KEY':
            return '5de4111afa1a4b94908f83103eb1f1706367c2e68ca870fc3fb9a804cdab365a';
        }
      }),
    };

    const moduleRef = await Test.createTestingModule({
      providers: [
        JobService,
        {
          provide: Web3Service,
          useValue: {
            getSigner: jest.fn().mockReturnValue(signerMock),
          },
        },
        { provide: CurrencyService, useValue: createMock<CurrencyService>() },
        { provide: JobRepository, useValue: createMock<JobRepository>() },
        { provide: PaymentService, useValue: createMock<PaymentService>() },
        { provide: ConfigService, useValue: mockConfigService },
        { provide: HttpService, useValue: createMock<HttpService>() },
      ],
    }).compile();

    currencyService = moduleRef.get(CurrencyService);
    jobService = moduleRef.get<JobService>(JobService);
    jobRepository = moduleRef.get(JobRepository);
    paymentService = moduleRef.get(PaymentService);
  });

  describe('createFortuneJob', () => {
    let userBalance: ethers.BigNumber;
    const rate = 0.5;
    const userId = 1;
    const dto: JobFortuneDto = {
      chainId: MOCK_CHAIN_ID,
      fortunesRequired: MOCK_FORTUNES_REQUIRED,
      requesterTitle: MOCK_REQUESTER_TITLE,
      requesterDescription: MOCK_REQUESTER_DESCRIPTION,
      fundAmount: 10,
    };

    let createJobMock: any;
  
    beforeEach(() => {
      userBalance = ethers.utils.parseUnits('15', 'ether'); // 15 ETH
  
      jest.spyOn(currencyService, 'getRate').mockResolvedValue(rate);
      jest.spyOn(paymentService, 'getUserBalance').mockResolvedValue(userBalance);
      jest.spyOn(paymentService, 'savePayment').mockResolvedValue(true);
      createJobMock = jest.spyOn(jobRepository, 'create');
    });
  
    afterEach(() => {
      jest.restoreAllMocks();
    });
  
    it('should create a fortune job successfully', async () => {
      const fundAmountInWei = ethers.utils.parseUnits(dto.fundAmount.toString(), 'ether');
      const totalFeePercentage = BigNumber.from(MOCK_JOB_LAUNCHER_FEE)
        .add(MOCK_RECORDING_ORACLE_FEE)
        .add(MOCK_REPUTATION_ORACLE_FEE);
      const totalFee = BigNumber.from(fundAmountInWei).mul(totalFeePercentage).div(100);
      const totalAmount = BigNumber.from(fundAmountInWei).add(totalFee);
  
      await jobService.createFortuneJob(userId, dto);
  
      expect(paymentService.getUserBalance).toHaveBeenCalledWith(userId);
      expect(paymentService.savePayment).toHaveBeenCalledWith(
        userId,
        PaymentSource.BALANCE,
        Currency.USD,
        TokenId.HMT,
        PaymentType.WITHDRAWAL,
        totalAmount,
      );
      expect(jobRepository.create).toHaveBeenCalledWith({
        chainId: dto.chainId,
        userId,
        manifestUrl: expect.any(String),
        manifestHash: expect.any(String),
        fee: totalFee.toString(),
        fundAmount: totalAmount.toString(),
        status: JobStatus.PENDING,
        waitUntil: expect.any(Date),
      });
    });
  
    it('should throw an exception for insufficient user balance', async () => {
      const fundAmount = 10; // ETH
      const userBalance = ethers.utils.parseUnits('1', 'ether'); // 1 ETH
  
      jest.spyOn(paymentService, 'getUserBalance').mockResolvedValue(userBalance);
  
      const dto: JobFortuneDto = {
        chainId: MOCK_CHAIN_ID,
        fortunesRequired: MOCK_FORTUNES_REQUIRED,
        requesterTitle: MOCK_REQUESTER_TITLE,
        requesterDescription: MOCK_REQUESTER_DESCRIPTION,
        fundAmount,
      };
  
      await expect(
        jobService.createFortuneJob(userId, dto),
      ).rejects.toThrowError(ErrorJob.NotEnoughFunds);
    });
  
    it('should throw an exception if job entity creation fails', async () => {
      const fundAmount = 1; // ETH
  
      jest.spyOn(jobRepository, 'create').mockResolvedValue(undefined!);
  
      const dto: JobFortuneDto = {
        chainId: MOCK_CHAIN_ID,
        fortunesRequired: MOCK_FORTUNES_REQUIRED,
        requesterTitle: MOCK_REQUESTER_TITLE,
        requesterDescription: MOCK_REQUESTER_DESCRIPTION,
        fundAmount,
      };
  
      await expect(
        jobService.createFortuneJob(userId, dto),
      ).rejects.toThrowError(ErrorJob.NotCreated);
    });
  });
  
  describe('launchJob with Fortune type', () => {
    let getManifestMock: any;

    const mockTokenContract: any = {
      transfer: jest.fn(),
    };
  
    beforeEach(() => {
      jest.spyOn(HMToken__factory, 'connect').mockReturnValue(mockTokenContract);
      getManifestMock = jest.spyOn(jobService, 'getManifest');
    });
  
    afterEach(() => {
      jest.restoreAllMocks();
    });
  
    it('should launch a job successfully', async () => {
      const chainId: ChainId = 80001;
      const fundAmountInWei = ethers.utils.parseUnits('10', 'ether');
      const totalFeePercentage = BigNumber.from(MOCK_JOB_LAUNCHER_FEE)
        .add(MOCK_RECORDING_ORACLE_FEE)
        .add(MOCK_REPUTATION_ORACLE_FEE);
      const totalFee = BigNumber.from(fundAmountInWei)
        .mul(totalFeePercentage)
        .div(100);
      const totalAmount = BigNumber.from(fundAmountInWei).add(totalFee);
  
      const manifest: FortuneManifestDto = {
        submissionsRequired: 10,
        requesterTitle: MOCK_REQUESTER_TITLE,
        requesterDescription: MOCK_REQUESTER_DESCRIPTION,
        fee: totalFee.toString(),
        fundAmount: totalAmount.toString(),
        requestType: JobRequestType.FORTUNE,
      };
  
      getManifestMock.mockResolvedValue(manifest);
  
      const mockJobEntity: Partial<JobEntity> = {
        chainId: chainId,
        manifestUrl: MOCK_FILE_URL,
        manifestHash: MOCK_FILE_HASH,
        escrowAddress: MOCK_ADDRESS,
        fee: totalFee.toString(),
        fundAmount: totalAmount.toString(),
        status: JobStatus.PENDING,
        save: jest.fn().mockResolvedValue(true),
      };
  
      await jobService.launchJob(mockJobEntity as JobEntity);
  
      expect(mockTokenContract.transfer).toHaveBeenCalledWith(MOCK_ADDRESS, mockJobEntity.fundAmount);
      expect(mockJobEntity.escrowAddress).toBe(MOCK_ADDRESS);
      expect(mockJobEntity.status).toBe(JobStatus.LAUNCHED);
      expect(mockJobEntity.save).toHaveBeenCalled();
      expect(jobService.getManifest).toHaveBeenCalledWith(mockJobEntity.manifestUrl);
    });
  
    it('should throw an unpredictable gas limit error if transfer failed', async () => {
      const fundAmountInWei = ethers.utils.parseUnits('10', 'ether');
      const totalFeePercentage = BigNumber.from(MOCK_JOB_LAUNCHER_FEE)
        .add(MOCK_RECORDING_ORACLE_FEE)
        .add(MOCK_REPUTATION_ORACLE_FEE);
      const totalFee = BigNumber.from(fundAmountInWei)
        .mul(totalFeePercentage)
        .div(100);
      const totalAmount = BigNumber.from(fundAmountInWei).add(totalFee);
  
      const manifest: FortuneManifestDto = {
        submissionsRequired: 10,
        requesterTitle: MOCK_REQUESTER_TITLE,
        requesterDescription: MOCK_REQUESTER_DESCRIPTION,
        fee: totalFee.toString(),
        fundAmount: totalAmount.toString(),
        requestType: JobRequestType.FORTUNE,
<<<<<<< HEAD
        mode: JobMode.DESCRIPTIVE,
      };
  
      getManifestMock.mockResolvedValue(manifest);
      mockTokenContract.transfer.mockRejectedValue(Object.assign(new Error(ethers.utils.Logger.errors.UNPREDICTABLE_GAS_LIMIT), { code: ethers.utils.Logger.errors.UNPREDICTABLE_GAS_LIMIT }));
  
=======
      }

      jest.spyOn(jobService, 'getManifest').mockResolvedValue(manifest);

      jest
        .spyOn(HMToken__factory, 'connect')
        .mockReturnValue(mockTokenContract);

      jest
        .spyOn(mockTokenContract, 'transfer')
        .mockRejectedValue(
          Object.assign(
            new Error(ethers.utils.Logger.errors.UNPREDICTABLE_GAS_LIMIT),
            { code: ethers.utils.Logger.errors.UNPREDICTABLE_GAS_LIMIT },
          ),
        );

>>>>>>> 4252e958
      const mockJobEntity: Partial<JobEntity> = {
        chainId: 1,
        manifestUrl: MOCK_FILE_URL,
        manifestHash: MOCK_FILE_HASH,
        escrowAddress: MOCK_ADDRESS,
        status: JobStatus.PENDING,
        save: jest.fn().mockResolvedValue(true),
      };
  
      await expect(
        jobService.launchJob(mockJobEntity as JobEntity),
      ).rejects.toThrow(new Error(ethers.utils.Logger.errors.UNPREDICTABLE_GAS_LIMIT));
    });
  
    it('should throw an error if the manifest does not exist', async () => {
      getManifestMock.mockResolvedValue(null!);
  
      const mockJobEntity: Partial<JobEntity> = {
        chainId: 1,
        manifestUrl: MOCK_FILE_URL,
        manifestHash: MOCK_FILE_HASH,
        escrowAddress: MOCK_ADDRESS,
        status: JobStatus.PENDING,
        save: jest.fn().mockResolvedValue(true),
      };
  
      await expect(
        jobService.launchJob(mockJobEntity as JobEntity),
      ).rejects.toThrow();
    });
  
    it('should throw an error if the manifest validation failed', async () => {
      const invalidManifest: Partial<FortuneManifestDto> = {
        submissionsRequired: 10,
        requesterTitle: MOCK_REQUESTER_TITLE,
        requesterDescription: MOCK_REQUESTER_DESCRIPTION,
        requestType: JobRequestType.FORTUNE,
      };
  
      getManifestMock.mockResolvedValue(invalidManifest as FortuneManifestDto);
  
      const mockJobEntity: Partial<JobEntity> = {
        chainId: 1,
        manifestUrl: MOCK_FILE_URL,
        manifestHash: MOCK_FILE_HASH,
        escrowAddress: MOCK_ADDRESS,
        status: JobStatus.PENDING,
        save: jest.fn().mockResolvedValue(true),
      };
  
      await expect(
        jobService.launchJob(mockJobEntity as JobEntity),
      ).rejects.toThrow();
    });
  
    /*it('should handle error during job launch', async () => {
      (EscrowClient.build as any).mockImplementation(() => ({
        createAndSetupEscrow: jest
          .fn()
          .mockRejectedValue(new Error()),
      }));
  
      const mockJobEntity: Partial<JobEntity> = {
        chainId: 1,
        manifestUrl: MOCK_FILE_URL,
        manifestHash: MOCK_FILE_HASH,
        escrowAddress: MOCK_ADDRESS,
        status: JobStatus.PENDING,
        save: jest.fn().mockResolvedValue(true),
      };
  
      await expect(
        jobService.launchJob(mockJobEntity as JobEntity),
      ).rejects.toThrow();
    });*/
  });

  describe('launchJob with CVAT type', () => {
    let getManifestMock: any;

    const mockTokenContract: any = {
      transfer: jest.fn(),
    };

    beforeEach(() => {
      jest.spyOn(HMToken__factory, 'connect').mockReturnValue(mockTokenContract);
      getManifestMock = jest.spyOn(jobService, 'getManifest');
    });
  
    afterEach(() => {
      jest.restoreAllMocks();
    });
  
    it('should launch a job successfully', async () => {
      const fundAmountInWei = ethers.utils.parseUnits('10', 'ether');
      const totalFeePercentage = BigNumber.from(MOCK_JOB_LAUNCHER_FEE)
        .add(MOCK_RECORDING_ORACLE_FEE)
        .add(MOCK_REPUTATION_ORACLE_FEE);
      const totalFee = BigNumber.from(fundAmountInWei)
        .mul(totalFeePercentage)
        .div(100);
      const totalAmount = BigNumber.from(fundAmountInWei).add(totalFee);
  
      const manifest: ImageLabelBinaryManifestDto = {
        dataUrl: MOCK_FILE_URL,
        labels: ['label1'],
        requesterAccuracyTarget: 1,
        submissionsRequired: 10,
        requesterDescription: MOCK_REQUESTER_DESCRIPTION,
        fee: totalFee.toString(),
        fundAmount: totalAmount.toString(),
        requestType: JobRequestType.IMAGE_LABEL_BINARY,
      };
  
      getManifestMock.mockResolvedValue(manifest);
  
      const mockJobEntity: Partial<JobEntity> = {
        chainId: 1,
        manifestUrl: MOCK_FILE_URL,
        manifestHash: MOCK_FILE_HASH,
        escrowAddress: MOCK_ADDRESS,
        status: JobStatus.PENDING,
        save: jest.fn().mockResolvedValue(true),
      };
  
      await jobService.launchJob(mockJobEntity as JobEntity);
  
      expect(jobService.getManifest).toHaveBeenCalledWith(mockJobEntity.manifestUrl);
    });
  
    it('should throw an error if the manifest validation failed', async () => {
      const invalidManifest: Partial<ImageLabelBinaryManifestDto> = {
        dataUrl: MOCK_FILE_URL,
        labels: ['label1'],
        requesterAccuracyTarget: 1,
        submissionsRequired: 10,
        requesterDescription: MOCK_REQUESTER_DESCRIPTION,
        requestType: JobRequestType.IMAGE_LABEL_BINARY,
      };
  
      getManifestMock.mockResolvedValue(invalidManifest as ImageLabelBinaryManifestDto);
  
      const mockJobEntity: Partial<JobEntity> = {
        chainId: 1,
        manifestUrl: MOCK_FILE_URL,
        manifestHash: MOCK_FILE_HASH,
        escrowAddress: MOCK_ADDRESS,
        status: JobStatus.PENDING,
        save: jest.fn().mockResolvedValue(true),
      };
  
      await expect(
        jobService.launchJob(mockJobEntity as JobEntity),
      ).rejects.toThrow();
    });
  });

  describe('saveManifest', () => {
    let uploadFiles: any;

    beforeEach(() => {
      uploadFiles = jest.spyOn(jobService.storageClient, 'uploadFiles');
    });
  
    afterEach(() => {
      jest.restoreAllMocks();
    });
  
    it('should save the manifest and return the manifest URL and hash', async () => {
      const encryptedManifest = { data: 'encrypted data' };
  
      uploadFiles.mockResolvedValue([
        {
          url: MOCK_FILE_URL,
          hash: MOCK_FILE_HASH,
        },
      ]);
  
      const result = await jobService.saveManifest(
        encryptedManifest,
        MOCK_BUCKET_NAME,
      );
  
      expect(result).toEqual({
        manifestUrl: MOCK_FILE_URL,
        manifestHash: MOCK_FILE_HASH,
      });
      expect(jobService.storageClient.uploadFiles).toHaveBeenCalledWith(
        [encryptedManifest],
        MOCK_BUCKET_NAME,
      );
    });
  
    it('should throw an error if the manifest file fails to upload', async () => {
      const encryptedManifest = { data: 'encrypted data' };
      const uploadError = new Error(ErrorBucket.UnableSaveFile);
  
      uploadFiles.mockRejectedValue(uploadError);
  
      await expect(
        jobService.saveManifest(encryptedManifest, MOCK_BUCKET_NAME),
      ).rejects.toThrowError(new BadGatewayException(ErrorBucket.UnableSaveFile));
      expect(jobService.storageClient.uploadFiles).toHaveBeenCalledWith(
        [encryptedManifest],
        MOCK_BUCKET_NAME,
      );
    });
  
    it('should rethrow any other errors encountered', async () => {
      const encryptedManifest = { data: 'encrypted data' };
      const errorMessage = 'Something went wrong';
      const uploadError = new Error(errorMessage);
  
      uploadFiles.mockRejectedValue(uploadError);
  
      await expect(
        jobService.saveManifest(encryptedManifest, MOCK_BUCKET_NAME),
      ).rejects.toThrowError(new Error(errorMessage));
      expect(jobService.storageClient.uploadFiles).toHaveBeenCalledWith(
        [encryptedManifest],
        MOCK_BUCKET_NAME,
      );
    });
  });

  describe('getManifest', () => {
    it('should download and return the manifest', async () => {
      const fundAmountInWei = ethers.utils.parseUnits('10', 'ether');
      const totalFeePercentage = BigNumber.from(MOCK_JOB_LAUNCHER_FEE)
        .add(MOCK_RECORDING_ORACLE_FEE)
        .add(MOCK_REPUTATION_ORACLE_FEE);
      const totalFee = BigNumber.from(fundAmountInWei)
        .mul(totalFeePercentage)
        .div(100);
      const totalAmount = BigNumber.from(fundAmountInWei).add(totalFee);

      const manifest: FortuneManifestDto = {
        submissionsRequired: 10,
        requesterTitle: MOCK_REQUESTER_TITLE,
        requesterDescription: MOCK_REQUESTER_DESCRIPTION,
        fee: totalFee.toString(),
        fundAmount: totalAmount.toString(),
        requestType: JobRequestType.FORTUNE,
      };

      StorageClient.downloadFileFromUrl = jest.fn().mockReturnValue(manifest);

      const result = await jobService.getManifest(MOCK_FILE_URL);

      expect(StorageClient.downloadFileFromUrl).toHaveBeenCalledWith(
        MOCK_FILE_URL,
      );
      expect(result).toEqual(manifest);
    });

    it('should throw a NotFoundException if the manifest is not found', async () => {
      StorageClient.downloadFileFromUrl = jest.fn().mockResolvedValue(null);

      await expect(jobService.getManifest(MOCK_FILE_URL)).rejects.toThrowError(
        new NotFoundException(ErrorJob.ManifestNotFound),
      );
    });
  });

  describe('getManifest', () => {
    let downloadFileFromUrlMock: any;

    beforeEach(() => {
      downloadFileFromUrlMock = jest.spyOn(StorageClient, 'downloadFileFromUrl');
    });
  
    afterEach(() => {
      jest.restoreAllMocks();
    });
  
    it('should download and return the manifest', async () => {
      const fundAmountInWei = ethers.utils.parseUnits('10', 'ether');
      const totalFeePercentage = BigNumber.from(MOCK_JOB_LAUNCHER_FEE)
        .add(MOCK_RECORDING_ORACLE_FEE)
        .add(MOCK_REPUTATION_ORACLE_FEE);
      const totalFee = BigNumber.from(fundAmountInWei)
        .mul(totalFeePercentage)
        .div(100);
      const totalAmount = BigNumber.from(fundAmountInWei).add(totalFee);
  
      const manifest: FortuneManifestDto = {
        submissionsRequired: 10,
        requesterTitle: MOCK_REQUESTER_TITLE,
        requesterDescription: MOCK_REQUESTER_DESCRIPTION,
        fee: totalFee.toString(),
        fundAmount: totalAmount.toString(),
        mode: JobMode.DESCRIPTIVE,
        requestType: JobRequestType.FORTUNE,
      };
  
      downloadFileFromUrlMock.mockReturnValue(manifest);
  
      const result = await jobService.getManifest(MOCK_FILE_URL);
  
      expect(StorageClient.downloadFileFromUrl).toHaveBeenCalledWith(
        MOCK_FILE_URL,
      );
      expect(result).toEqual(manifest);
    });
  
    it('should throw a NotFoundException if the manifest is not found', async () => {
      downloadFileFromUrlMock.mockResolvedValue(null);
  
      await expect(jobService.getManifest(MOCK_FILE_URL)).rejects.toThrowError(
        new NotFoundException(ErrorJob.ManifestNotFound),
      );
      expect(StorageClient.downloadFileFromUrl).toHaveBeenCalledWith(
        MOCK_FILE_URL,
      );
    });
  });
  
});<|MERGE_RESOLUTION|>--- conflicted
+++ resolved
@@ -295,32 +295,12 @@
         fee: totalFee.toString(),
         fundAmount: totalAmount.toString(),
         requestType: JobRequestType.FORTUNE,
-<<<<<<< HEAD
         mode: JobMode.DESCRIPTIVE,
       };
   
       getManifestMock.mockResolvedValue(manifest);
       mockTokenContract.transfer.mockRejectedValue(Object.assign(new Error(ethers.utils.Logger.errors.UNPREDICTABLE_GAS_LIMIT), { code: ethers.utils.Logger.errors.UNPREDICTABLE_GAS_LIMIT }));
   
-=======
-      }
-
-      jest.spyOn(jobService, 'getManifest').mockResolvedValue(manifest);
-
-      jest
-        .spyOn(HMToken__factory, 'connect')
-        .mockReturnValue(mockTokenContract);
-
-      jest
-        .spyOn(mockTokenContract, 'transfer')
-        .mockRejectedValue(
-          Object.assign(
-            new Error(ethers.utils.Logger.errors.UNPREDICTABLE_GAS_LIMIT),
-            { code: ethers.utils.Logger.errors.UNPREDICTABLE_GAS_LIMIT },
-          ),
-        );
-
->>>>>>> 4252e958
       const mockJobEntity: Partial<JobEntity> = {
         chainId: 1,
         manifestUrl: MOCK_FILE_URL,
@@ -433,22 +413,10 @@
         fee: totalFee.toString(),
         fundAmount: totalAmount.toString(),
         requestType: JobRequestType.IMAGE_LABEL_BINARY,
-      };
-  
-      getManifestMock.mockResolvedValue(manifest);
-  
-      const mockJobEntity: Partial<JobEntity> = {
-        chainId: 1,
-        manifestUrl: MOCK_FILE_URL,
-        manifestHash: MOCK_FILE_HASH,
-        escrowAddress: MOCK_ADDRESS,
-        status: JobStatus.PENDING,
-        save: jest.fn().mockResolvedValue(true),
-      };
-  
-      await jobService.launchJob(mockJobEntity as JobEntity);
-  
-      expect(jobService.getManifest).toHaveBeenCalledWith(mockJobEntity.manifestUrl);
+        mode: JobMode.DESCRIPTIVE,
+      };
+
+      jest.spyOn(jobService, 'getManifest').mockResolvedValue(manifest);
     });
   
     it('should throw an error if the manifest validation failed', async () => {
