/* eslint-disable @typescript-eslint/no-non-null-assertion */
import { createMock } from '@golevelup/ts-jest';
import {
  ChainId,
  EscrowClient,
  EscrowStatus,
  StakingClient,
  IAllocation,
  EscrowUtils,
  NETWORKS,
  KVStoreClient,
} from '@human-protocol/sdk';
import { HttpService } from '@nestjs/axios';
import {
  BadRequestException,
  ConflictException,
  NotFoundException,
} from '@nestjs/common';
import { ConfigService } from '@nestjs/config';
import { Test } from '@nestjs/testing';
import {
  ErrorBucket,
  ErrorJob,
  ErrorWeb3,
} from '../../common/constants/errors';
import {
  PaymentSource,
  PaymentStatus,
  PaymentType,
  TokenId,
} from '../../common/enums/payment';
import {
  JobCaptchaMode,
  JobCaptchaRequestType,
  JobCaptchaShapeType,
  JobRequestType,
  JobStatus,
  JobStatusFilter,
  WorkerBrowser,
  WorkerLanguage,
  WorkerLocation,
} from '../../common/enums/job';
import {
  MOCK_ADDRESS,
  MOCK_BUCKET_FILES,
  MOCK_BUCKET_NAME,
  MOCK_CHAIN_ID,
  MOCK_EXCHANGE_ORACLE_ADDRESS,
  MOCK_ORACLE_FEE,
  MOCK_EXCHANGE_ORACLE_WEBHOOK_URL,
  MOCK_FILE_HASH,
  MOCK_FILE_URL,
  MOCK_HCAPTCHA_ORACLE_ADDRESS,
  MOCK_HCAPTCHA_PGP_PUBLIC_KEY,
  MOCK_JOB_ID,
  MOCK_JOB_LAUNCHER_FEE,
  MOCK_PGP_PRIVATE_KEY,
  MOCK_PGP_PUBLIC_KEY,
  MOCK_MANIFEST,
  MOCK_PRIVATE_KEY,
  MOCK_RECORDING_ORACLE_ADDRESS,
  MOCK_REPUTATION_ORACLE_ADDRESS,
  MOCK_REQUESTER_DESCRIPTION,
  MOCK_REQUESTER_TITLE,
  MOCK_SUBMISSION_REQUIRED,
  MOCK_TRANSACTION_HASH,
  MOCK_USER_ID,
  MOCK_STORAGE_DATA,
  MOCK_CVAT_JOB_SIZE,
  MOCK_CVAT_MAX_TIME,
  MOCK_CVAT_VAL_SIZE,
  MOCK_HCAPTCHA_SITE_KEY,
  MOCK_HCAPTCHA_IMAGE_LABEL,
  MOCK_HCAPTCHA_IMAGE_URL,
  MOCK_HCAPTCHA_REPO_URI,
  MOCK_HCAPTCHA_RO_URI,
  MOCK_FILE_KEY,
  MOCK_BUCKET_FILE,
  MOCK_MAX_RETRY_COUNT,
} from '../../../test/constants';
import { PaymentService } from '../payment/payment.service';
import { Web3Service } from '../web3/web3.service';
import {
  FortuneFinalResultDto,
  FortuneManifestDto,
  JobFortuneDto,
  JobCvatDto,
  JobDetailsDto,
  StorageDataDto,
  JobCaptchaDto,
  CvatManifestDto,
} from './job.dto';
import { JobEntity } from './job.entity';
import { JobRepository } from './job.repository';
import { JobService } from './job.service';

import { div, mul } from '../../common/utils/decimal';
import { PaymentRepository } from '../payment/payment.repository';
import { RoutingProtocolService } from './routing-protocol.service';
import { EventType } from '../../common/enums/webhook';
<<<<<<< HEAD
import { PaymentEntity } from '../payment/payment.entity';
import { ethers } from 'ethers';
=======
import { BigNumber, ethers } from 'ethers';
>>>>>>> fdfad7f5
import { HMToken__factory } from '@human-protocol/core/typechain-types';
import { StorageService } from '../storage/storage.service';
import {
  HCAPTCHA_MAX_SHAPES_PER_IMAGE,
  HCAPTCHA_MINIMUM_SELECTION_AREA_PER_SHAPE,
  HCAPTCHA_MIN_SHAPES_PER_IMAGE,
  HCAPTCHA_NOT_PRESENTED_LABEL,
} from '../../common/constants';
import { WebhookService } from '../webhook/webhook.service';
import { CronJobService } from '../cron-job/cron-job.service';
import { CronJobEntity } from '../cron-job/cron-job.entity';
import { CronJobType } from '../../common/enums/cron-job';
import { DeepPartial } from 'typeorm';
import { AWSRegions, StorageProviders } from '../../common/enums/storage';

const rate = 1.5;
jest.mock('@human-protocol/sdk', () => ({
  ...jest.requireActual('@human-protocol/sdk'),
  EscrowClient: {
    build: jest.fn().mockImplementation(() => ({
      createEscrow: jest.fn().mockResolvedValue(MOCK_ADDRESS),
      setup: jest.fn().mockResolvedValue(null),
      fund: jest.fn().mockResolvedValue(null),
    })),
  },
  EscrowUtils: {
    getEscrows: jest.fn(),
    getEscrow: jest.fn(),
  },
  StakingClient: {
    build: jest.fn().mockImplementation(() => ({
      getAllocation: jest.fn(),
    })),
  },
  StorageClient: jest.fn().mockImplementation(() => ({
    uploadFiles: jest
      .fn()
      .mockResolvedValue([
        { key: MOCK_FILE_KEY, url: MOCK_FILE_URL, hash: MOCK_FILE_HASH },
      ]),
    listObjects: jest.fn().mockResolvedValue(MOCK_BUCKET_FILES),
  })),
  KVStoreClient: {
    build: jest.fn().mockImplementation(() => ({
      get: jest.fn(),
    })),
  },
}));

jest.mock('../../common/utils', () => ({
  ...jest.requireActual('../../common/utils'),
  getRate: jest.fn().mockImplementation(() => rate),
  parseUrl: jest.fn().mockImplementation(() => {
    return {
      useSSL: false,
      host: '127.0.0.1',
      port: 9000,
      bucket: MOCK_BUCKET_NAME,
    };
  }),
}));

jest.mock('../../common/utils/storage', () => ({
  ...jest.requireActual('../../common/utils/storage'),
  listObjectsInBucket: jest.fn().mockImplementation(() => MOCK_BUCKET_FILES),
}));

describe('JobService', () => {
  let jobService: JobService,
    jobRepository: JobRepository,
    paymentRepository: PaymentRepository,
    paymentService: PaymentService,
    createPaymentMock: any,
    routingProtocolService: RoutingProtocolService,
    web3Service: Web3Service,
    storageService: StorageService,
    webhookService: WebhookService,
    cronJobService: CronJobService;

  const signerMock = {
    address: MOCK_ADDRESS,
    getNetwork: jest.fn().mockResolvedValue({ chainId: 1 }),
  };

  beforeEach(async () => {
    const mockConfigService: Partial<ConfigService> = {
      get: jest.fn((key: string) => {
        switch (key) {
          case 'JOB_LAUNCHER_FEE':
            return MOCK_JOB_LAUNCHER_FEE;
          case 'WEB3_JOB_LAUNCHER_PRIVATE_KEY':
            return MOCK_PRIVATE_KEY;
          case 'FORTUNE_EXCHANGE_ORACLE_ADDRESS':
            return MOCK_EXCHANGE_ORACLE_ADDRESS;
          case 'FORTUNE_RECORDING_ORACLE_ADDRESS':
            return MOCK_RECORDING_ORACLE_ADDRESS;
          case 'CVAT_EXCHANGE_ORACLE_ADDRESS':
            return MOCK_EXCHANGE_ORACLE_ADDRESS;
          case 'CVAT_RECORDING_ORACLE_ADDRESS':
            return MOCK_RECORDING_ORACLE_ADDRESS;
          case 'REPUTATION_ORACLE_ADDRESS':
            return MOCK_REPUTATION_ORACLE_ADDRESS;
          case 'FORTUNE_EXCHANGE_ORACLE_WEBHOOK_URL':
            return MOCK_EXCHANGE_ORACLE_WEBHOOK_URL;
          case 'CVAT_EXCHANGE_ORACLE_WEBHOOK_URL':
            return MOCK_EXCHANGE_ORACLE_WEBHOOK_URL;
          case 'HOST':
            return '127.0.0.1';
          case 'PORT':
            return 5000;
          case 'WEB3_PRIVATE_KEY':
            return MOCK_PRIVATE_KEY;
          case 'S3_BUCKET':
            return MOCK_BUCKET_NAME;
          case 'CVAT_JOB_SIZE':
            return 1;
          case 'PGP_PRIVATE_KEY':
            return MOCK_PGP_PRIVATE_KEY;
          case 'PGP_PUBLIC_KEY':
            return MOCK_PGP_PUBLIC_KEY;
          case 'HCAPTCHA_PGP_PUBLIC_KEY':
            return MOCK_HCAPTCHA_PGP_PUBLIC_KEY;
          case 'HCAPTCHA_ORACLE_ADDRESS':
            return MOCK_HCAPTCHA_ORACLE_ADDRESS;
          case 'HCAPTCHA_SITE_KEY':
            return MOCK_HCAPTCHA_SITE_KEY;
          case 'CVAT_JOB_SIZE':
            return MOCK_CVAT_JOB_SIZE;
          case 'CVAT_MAX_TIME':
            return MOCK_CVAT_MAX_TIME;
          case 'CVAT_VAL_SIZE':
            return MOCK_CVAT_VAL_SIZE;
          case 'HCAPTCHA_REPUTATION_ORACLE_URI':
            return MOCK_HCAPTCHA_REPO_URI;
          case 'HCAPTCHA_RECORDING_ORACLE_URI':
            return MOCK_HCAPTCHA_RO_URI;
          case 'MAX_RETRY_COUNT':
            return MOCK_MAX_RETRY_COUNT;
        }
      }),
    };

    const moduleRef = await Test.createTestingModule({
      providers: [
        JobService,
        {
          provide: Web3Service,
          useValue: {
            getSigner: jest.fn().mockReturnValue(signerMock),
            validateChainId: jest.fn().mockReturnValue(new Error()),
          },
        },
        { provide: JobRepository, useValue: createMock<JobRepository>() },
        {
          provide: PaymentRepository,
          useValue: createMock<PaymentRepository>(),
        },
        { provide: PaymentService, useValue: createMock<PaymentService>() },
        { provide: ConfigService, useValue: mockConfigService },
        { provide: HttpService, useValue: createMock<HttpService>() },
        { provide: StorageService, useValue: createMock<StorageService>() },
        { provide: WebhookService, useValue: createMock<WebhookService>() },
        {
          provide: RoutingProtocolService,
          useValue: createMock<RoutingProtocolService>(),
        },
        {
          provide: CronJobService,
          useValue: createMock<CronJobService>(),
        },
      ],
    }).compile();

    jobService = moduleRef.get<JobService>(JobService);
    jobRepository = moduleRef.get(JobRepository);
    paymentRepository = moduleRef.get(PaymentRepository);
    paymentService = moduleRef.get(PaymentService);
    routingProtocolService = moduleRef.get(RoutingProtocolService);
    createPaymentMock = jest.spyOn(paymentRepository, 'create');
    web3Service = moduleRef.get<Web3Service>(Web3Service);
    storageService = moduleRef.get<StorageService>(StorageService);
    webhookService = moduleRef.get<WebhookService>(WebhookService);
    cronJobService = moduleRef.get<CronJobService>(CronJobService);

    storageService.uploadFile = jest.fn().mockResolvedValue({
      url: MOCK_FILE_URL,
      hash: MOCK_FILE_HASH,
    });

    storageService.download = jest.fn();

    web3Service.calculateGasPrice = jest.fn().mockReturnValue(1000n);
  });

  describe('createJob', () => {
    const userId = 1;
    const jobId = 123;
    const fortuneJobDto: JobFortuneDto = {
      chainId: MOCK_CHAIN_ID,
      submissionsRequired: MOCK_SUBMISSION_REQUIRED,
      requesterTitle: MOCK_REQUESTER_TITLE,
      requesterDescription: MOCK_REQUESTER_DESCRIPTION,
      fundAmount: 10,
    };

    let getUserBalanceMock: any;

    beforeEach(() => {
      getUserBalanceMock = jest.spyOn(paymentService, 'getUserBalance');
      createPaymentMock.mockResolvedValue(true);
    });

    afterEach(() => {
      jest.restoreAllMocks();
    });

    it('should create a job successfully', async () => {
      const fundAmount = 10;
      const fee = (MOCK_JOB_LAUNCHER_FEE / 100) * fundAmount;

      const userBalance = 25;
      getUserBalanceMock.mockResolvedValue(userBalance);

      const mockJobEntity: Partial<JobEntity> = {
        id: jobId,
        userId: userId,
        chainId: ChainId.LOCALHOST,
        manifestUrl: MOCK_FILE_URL,
        manifestHash: MOCK_FILE_HASH,
        escrowAddress: MOCK_ADDRESS,
        fee,
        fundAmount,
        status: JobStatus.PENDING,
        save: jest.fn().mockResolvedValue(true),
      };

      (KVStoreClient.build as any).mockImplementation(() => ({
        get: jest.fn().mockResolvedValue(MOCK_ORACLE_FEE),
      }));

      jobRepository.create = jest.fn().mockResolvedValue(mockJobEntity);

      await jobService.createJob(userId, JobRequestType.FORTUNE, fortuneJobDto);

      expect(paymentService.getUserBalance).toHaveBeenCalledWith(userId);
      expect(paymentRepository.create).toHaveBeenCalledWith({
        userId,
        jobId,
        source: PaymentSource.BALANCE,
        type: PaymentType.WITHDRAWAL,
        currency: TokenId.HMT,
        amount: -mul(fundAmount + fee, rate),
        rate: div(1, rate),
        status: PaymentStatus.SUCCEEDED,
      });
      expect(jobRepository.create).toHaveBeenCalledWith({
        chainId: fortuneJobDto.chainId,
        userId,
        manifestUrl: expect.any(String),
        manifestHash: expect.any(String),
        fee: mul(fee, rate),
        fundAmount: mul(fundAmount, rate),
        status: JobStatus.PENDING,
        waitUntil: expect.any(Date),
      });
    });

    it('should create a fortune job successfully on network selected from round robin logic', async () => {
      const fundAmount = 10;
      const fee = (MOCK_JOB_LAUNCHER_FEE / 100) * fundAmount;

      const userBalance = 25;
      getUserBalanceMock.mockResolvedValue(userBalance);

      jest
        .spyOn(routingProtocolService, 'selectNetwork')
        .mockReturnValue(ChainId.MOONBEAM);

      await jobService.createJob(userId, JobRequestType.FORTUNE, {
        ...fortuneJobDto,
        chainId: undefined,
      });

      expect(paymentService.getUserBalance).toHaveBeenCalledWith(userId);
      expect(jobRepository.create).toHaveBeenCalledWith({
        chainId: ChainId.MOONBEAM,
        userId,
        manifestUrl: expect.any(String),
        manifestHash: expect.any(String),
        fee: mul(fee, rate),
        fundAmount: mul(fundAmount, rate),
        status: JobStatus.PENDING,
        waitUntil: expect.any(Date),
      });
    });

    it('should throw an exception for invalid chain id provided', async () => {
      web3Service.validateChainId = jest.fn(() => {
        throw new Error(ErrorWeb3.InvalidTestnetChainId);
      });

      await expect(
        jobService.createJob(userId, JobRequestType.FORTUNE, fortuneJobDto),
      ).rejects.toThrowError(ErrorWeb3.InvalidTestnetChainId);
    });

    it('should throw an exception for insufficient user balance', async () => {
      const userBalance = 1;
      jest
        .spyOn(paymentService, 'getUserBalance')
        .mockResolvedValue(userBalance);

      getUserBalanceMock.mockResolvedValue(userBalance);

      await expect(
        jobService.createJob(userId, JobRequestType.FORTUNE, fortuneJobDto),
      ).rejects.toThrowError(ErrorJob.NotEnoughFunds);
    });

    it('should throw an exception if job entity creation fails', async () => {
      const userBalance = 25;

      getUserBalanceMock.mockResolvedValue(userBalance);

      jest.spyOn(jobRepository, 'create').mockResolvedValue(undefined!);

      await expect(
        jobService.createJob(userId, JobRequestType.FORTUNE, fortuneJobDto),
      ).rejects.toThrowError(ErrorJob.NotCreated);
    });
  });

  describe('createCvatManifest', () => {
    it('should create a valid CVAT manifest', async () => {
      const jobBounty = '50';
      jest
        .spyOn(jobService, 'calculateJobBounty')
        .mockResolvedValueOnce(jobBounty);

      const dto: JobCvatDto = {
        data: MOCK_STORAGE_DATA,
        labels: ['label1', 'label2'],
        requesterDescription: MOCK_REQUESTER_DESCRIPTION,
        userGuide: MOCK_FILE_URL,
        minQuality: 0.8,
        groundTruth: MOCK_STORAGE_DATA,
        type: JobRequestType.IMAGE_BOXES,
        fundAmount: 10,
      };

      const requestType = JobRequestType.IMAGE_BOXES;
      const tokenFundAmount = 100;

      const result = await jobService.createCvatManifest(
        dto,
        requestType,
        tokenFundAmount,
      );

      expect(result).toEqual({
        data: {
          data_url: MOCK_BUCKET_FILE,
        },
        annotation: {
          labels: [{ name: 'label1' }, { name: 'label2' }],
          description: MOCK_REQUESTER_DESCRIPTION,
          user_guide: MOCK_FILE_URL,
          type: requestType,
          job_size: 1,
          max_time: 300,
        },
        validation: {
          min_quality: 0.8,
          val_size: 2,
          gt_url: MOCK_BUCKET_FILE,
        },
        job_bounty: jobBounty,
      });
    });
  });

  describe('createHCaptchaManifest', () => {
    beforeEach(() => {
      jest
        .spyOn(jobService, 'generateAndUploadTaskData')
        .mockResolvedValueOnce(MOCK_FILE_URL);
    });

    it('should create a valid HCaptcha manifest for COMPARISON job type', async () => {
      const fileContent = JSON.stringify({
        [MOCK_HCAPTCHA_IMAGE_URL]: [true, true, true],
      });
      jest.spyOn(storageService, 'download').mockResolvedValueOnce(fileContent);

      const jobType = JobCaptchaShapeType.COMPARISON;
      const jobDto: JobCaptchaDto = {
        data: MOCK_STORAGE_DATA,
        accuracyTarget: 0.9,
        minRequests: 1,
        maxRequests: 10,
        annotations: {
          typeOfJob: jobType,
          labelingPrompt: MOCK_REQUESTER_DESCRIPTION,
          groundTruths: MOCK_FILE_URL,
          exampleImages: MOCK_BUCKET_FILES,
          taskBidPrice: 0.5,
        },
        completionDate: new Date(),
        advanced: {},
      };

      const result = await jobService.createHCaptchaManifest(jobType, jobDto);

      expect(result).toEqual({
        job_mode: JobCaptchaMode.BATCH,
        requester_accuracy_target: 0.9,
        request_config: {},
        restricted_audience: {
          sitekey: [
            {
              [MOCK_HCAPTCHA_SITE_KEY]: {
                score: 1,
              },
            },
          ],
        },
        requester_max_repeats: 10,
        requester_min_repeats: 1,
        requester_question: { en: MOCK_REQUESTER_DESCRIPTION },
        job_total_tasks: 6,
        task_bid_price: 0.5,
        taskdata_uri: MOCK_FILE_URL,
        public_results: true,
        oracle_stake: 0.05,
        repo_uri: MOCK_HCAPTCHA_REPO_URI,
        ro_uri: MOCK_HCAPTCHA_RO_URI,
        request_type: JobCaptchaRequestType.IMAGE_LABEL_BINARY,
        groundtruth_uri: MOCK_FILE_URL,
        requester_restricted_answer_set: {},
        requester_question_example: MOCK_BUCKET_FILES,
      });
    });

    it('should create a valid HCaptcha manifest for CATEGORIZATION job type', async () => {
      const fileContent = JSON.stringify({
        [MOCK_HCAPTCHA_IMAGE_URL]: [[MOCK_HCAPTCHA_IMAGE_LABEL]],
      });
      jest.spyOn(storageService, 'download').mockResolvedValueOnce(fileContent);

      const jobType = JobCaptchaShapeType.CATEGORIZATION;
      const jobDto: JobCaptchaDto = {
        data: MOCK_STORAGE_DATA,
        accuracyTarget: 0.9,
        minRequests: 1,
        maxRequests: 10,
        annotations: {
          typeOfJob: jobType,
          labelingPrompt: MOCK_REQUESTER_DESCRIPTION,
          groundTruths: MOCK_FILE_URL,
          exampleImages: MOCK_BUCKET_FILES,
          taskBidPrice: 0.5,
        },
        completionDate: new Date(),
        advanced: {},
      };

      const result = await jobService.createHCaptchaManifest(jobType, jobDto);

      expect(result).toEqual({
        job_mode: JobCaptchaMode.BATCH,
        requester_accuracy_target: 0.9,
        request_config: {},
        restricted_audience: {
          sitekey: [
            {
              [MOCK_HCAPTCHA_SITE_KEY]: {
                score: 1,
              },
            },
          ],
        },
        requester_max_repeats: 10,
        requester_min_repeats: 1,
        requester_question: { en: MOCK_REQUESTER_DESCRIPTION },
        job_total_tasks: 6, // Mocked length
        task_bid_price: 0.5,
        taskdata_uri: MOCK_FILE_URL,
        public_results: true,
        oracle_stake: 0.05,
        repo_uri: MOCK_HCAPTCHA_REPO_URI,
        ro_uri: MOCK_HCAPTCHA_RO_URI,
        request_type: JobCaptchaRequestType.IMAGE_LABEL_MULTIPLE_CHOICE,
        groundtruth_uri: MOCK_FILE_URL,
        requester_restricted_answer_set: {
          '0': {
            en: HCAPTCHA_NOT_PRESENTED_LABEL,
          },
          [MOCK_HCAPTCHA_IMAGE_LABEL]: {
            answer_example_uri: MOCK_HCAPTCHA_IMAGE_URL,
            en: MOCK_HCAPTCHA_IMAGE_LABEL,
          },
        },
      });
    });

    it('should create a valid HCaptcha manifest for POLYGON job type', async () => {
      const fileContent = JSON.stringify({
        [MOCK_HCAPTCHA_IMAGE_URL]: [
          [
            {
              entity_type: 'number',
              entity_coords: [
                97, 89, 105, 89, 105, 118, 112, 118, 112, 123, 89, 123, 89, 118,
                97, 118, 97, 95, 89, 100, 89, 94,
              ],
              entity_name: 0,
            },
          ],
        ],
      });
      jest.spyOn(storageService, 'download').mockResolvedValueOnce(fileContent);

      const jobType = JobCaptchaShapeType.POLYGON;
      const jobDto: JobCaptchaDto = {
        data: MOCK_STORAGE_DATA,
        accuracyTarget: 0.9,
        minRequests: 1,
        maxRequests: 10,
        annotations: {
          typeOfJob: jobType,
          labelingPrompt: MOCK_REQUESTER_DESCRIPTION,
          groundTruths: MOCK_FILE_URL,
          exampleImages: MOCK_BUCKET_FILES,
          taskBidPrice: 0.5,
          label: MOCK_HCAPTCHA_IMAGE_LABEL,
        },
        completionDate: new Date(),
        advanced: {},
      };

      const result = await jobService.createHCaptchaManifest(jobType, jobDto);

      expect(result).toEqual({
        job_mode: JobCaptchaMode.BATCH,
        requester_accuracy_target: 0.9,
        request_config: {
          shape_type: jobType,
          min_shapes_per_image: HCAPTCHA_MIN_SHAPES_PER_IMAGE,
          max_shapes_per_image: HCAPTCHA_MAX_SHAPES_PER_IMAGE,
          min_points: 4,
          max_points: 4,
          minimum_selection_area_per_shape:
            HCAPTCHA_MINIMUM_SELECTION_AREA_PER_SHAPE,
        },
        restricted_audience: {
          sitekey: [
            {
              [MOCK_HCAPTCHA_SITE_KEY]: {
                score: 1,
              },
            },
          ],
        },
        requester_max_repeats: 10,
        requester_min_repeats: 1,
        requester_question: { en: MOCK_REQUESTER_DESCRIPTION },
        job_total_tasks: 6, // Mocked length
        task_bid_price: 0.5,
        taskdata_uri: MOCK_FILE_URL,
        public_results: true,
        oracle_stake: 0.05,
        repo_uri: MOCK_HCAPTCHA_REPO_URI,
        ro_uri: MOCK_HCAPTCHA_RO_URI,
        request_type: JobCaptchaRequestType.IMAGE_LABEL_AREA_SELECT,
        groundtruth_uri: MOCK_FILE_URL,
        requester_restricted_answer_set: {
          [MOCK_HCAPTCHA_IMAGE_LABEL]: { en: MOCK_HCAPTCHA_IMAGE_LABEL },
        },
        requester_question_example: MOCK_BUCKET_FILES,
      });
    });

    it('should create a valid HCaptcha manifest for POINT job type', async () => {
      const fileContent = JSON.stringify({
        [MOCK_HCAPTCHA_IMAGE_URL]: [
          [
            {
              entity_type: 'number',
              entity_coords: [124, 89],
              entity_name: 0,
            },
          ],
        ],
      });
      jest.spyOn(storageService, 'download').mockResolvedValueOnce(fileContent);

      const jobType = JobCaptchaShapeType.POINT;
      const jobDto: JobCaptchaDto = {
        data: MOCK_STORAGE_DATA,
        accuracyTarget: 0.9,
        minRequests: 1,
        maxRequests: 10,
        annotations: {
          typeOfJob: jobType,
          labelingPrompt: MOCK_REQUESTER_DESCRIPTION,
          groundTruths: MOCK_FILE_URL,
          exampleImages: MOCK_BUCKET_FILES,
          taskBidPrice: 0.5,
          label: MOCK_HCAPTCHA_IMAGE_LABEL,
        },
        completionDate: new Date(),
        advanced: {},
      };

      const result = await jobService.createHCaptchaManifest(jobType, jobDto);

      expect(result).toEqual({
        job_mode: JobCaptchaMode.BATCH,
        requester_accuracy_target: 0.9,
        request_config: {
          shape_type: JobCaptchaShapeType.POINT,
          min_shapes_per_image: HCAPTCHA_MIN_SHAPES_PER_IMAGE,
          max_shapes_per_image: HCAPTCHA_MAX_SHAPES_PER_IMAGE,
          min_points: 1,
          max_points: 8,
        },
        restricted_audience: {
          sitekey: [
            {
              [MOCK_HCAPTCHA_SITE_KEY]: {
                score: 1,
              },
            },
          ],
        },
        requester_max_repeats: 10,
        requester_min_repeats: 1,
        requester_question: { en: MOCK_REQUESTER_DESCRIPTION },
        job_total_tasks: 6, // Mocked length
        task_bid_price: 0.5,
        taskdata_uri: MOCK_FILE_URL,
        public_results: true,
        oracle_stake: 0.05,
        repo_uri: MOCK_HCAPTCHA_REPO_URI,
        ro_uri: MOCK_HCAPTCHA_RO_URI,
        request_type: JobCaptchaRequestType.IMAGE_LABEL_AREA_SELECT,
        groundtruth_uri: MOCK_FILE_URL,
        requester_restricted_answer_set: {
          [MOCK_HCAPTCHA_IMAGE_LABEL]: { en: MOCK_HCAPTCHA_IMAGE_LABEL },
        },
        requester_question_example: MOCK_BUCKET_FILES,
      });
    });

    it('should create a valid HCaptcha manifest for BOUNDING_BOX job type', async () => {
      const fileContent = JSON.stringify({
        [MOCK_HCAPTCHA_IMAGE_URL]: [
          [
            {
              entity_type: 'number',
              entity_coords: [74, 88, 126, 88, 126, 123, 74, 123],
              entity_name: 0,
            },
          ],
        ],
      });
      jest.spyOn(storageService, 'download').mockResolvedValueOnce(fileContent);

      const jobType = JobCaptchaShapeType.BOUNDING_BOX;
      const jobDto: JobCaptchaDto = {
        data: MOCK_STORAGE_DATA,
        accuracyTarget: 0.9,
        minRequests: 1,
        maxRequests: 10,
        annotations: {
          typeOfJob: jobType,
          labelingPrompt: MOCK_REQUESTER_DESCRIPTION,
          groundTruths: MOCK_FILE_URL,
          exampleImages: MOCK_BUCKET_FILES,
          taskBidPrice: 0.5,
          label: MOCK_HCAPTCHA_IMAGE_LABEL,
        },
        completionDate: new Date(),
        advanced: {},
      };

      const result = await jobService.createHCaptchaManifest(jobType, jobDto);

      expect(result).toEqual({
        job_mode: JobCaptchaMode.BATCH,
        requester_accuracy_target: 0.9,
        request_config: {
          shape_type: JobCaptchaShapeType.BOUNDING_BOX,
          min_shapes_per_image: HCAPTCHA_MIN_SHAPES_PER_IMAGE,
          max_shapes_per_image: HCAPTCHA_MAX_SHAPES_PER_IMAGE,
          min_points: 4,
          max_points: 4,
        },
        restricted_audience: {
          sitekey: [
            {
              [MOCK_HCAPTCHA_SITE_KEY]: {
                score: 1,
              },
            },
          ],
        },
        requester_max_repeats: 10,
        requester_min_repeats: 1,
        requester_question: { en: MOCK_REQUESTER_DESCRIPTION },
        job_total_tasks: 6, // Mocked length
        task_bid_price: 0.5,
        taskdata_uri: MOCK_FILE_URL,
        public_results: true,
        oracle_stake: 0.05,
        repo_uri: MOCK_HCAPTCHA_REPO_URI,
        ro_uri: MOCK_HCAPTCHA_RO_URI,
        request_type: JobCaptchaRequestType.IMAGE_LABEL_AREA_SELECT,
        groundtruth_uri: MOCK_FILE_URL,
        requester_restricted_answer_set: {
          [MOCK_HCAPTCHA_IMAGE_LABEL]: { en: MOCK_HCAPTCHA_IMAGE_LABEL },
        },
        requester_question_example: MOCK_BUCKET_FILES,
      });
    });

    it('should throw BadRequestException for invalid POLYGON job type without label', async () => {
      const fileContent = JSON.stringify({
        [MOCK_HCAPTCHA_IMAGE_URL]: [[MOCK_HCAPTCHA_IMAGE_LABEL]],
      });
      jest.spyOn(storageService, 'download').mockResolvedValueOnce(fileContent);

      const jobType = JobCaptchaShapeType.POLYGON;
      const jobDto: JobCaptchaDto = {
        data: MOCK_STORAGE_DATA,
        accuracyTarget: 0.9,
        minRequests: 1,
        maxRequests: 10,
        annotations: {
          typeOfJob: jobType,
          labelingPrompt: MOCK_REQUESTER_DESCRIPTION,
          groundTruths: MOCK_FILE_URL,
          exampleImages: MOCK_BUCKET_FILES,
          taskBidPrice: 0.5,
        },
        completionDate: new Date(),
        advanced: {},
      };

      await expect(
        jobService.createHCaptchaManifest(jobType, jobDto),
      ).rejects.toThrowError(BadRequestException);
    });
  });

  describe('calculateJobBounty', () => {
    it('should calculate the job bounty correctly', async () => {
      const tokenFundAmount = 0.013997056833333334;
      const result = await jobService['calculateJobBounty'](6, tokenFundAmount);

      expect(result).toEqual('0.002332842805555555');
    });
  });

  describe('createJob with image label binary type', () => {
    const userId = 1;
    const jobId = 123;

    const imageLabelBinaryJobDto: JobCvatDto = {
      chainId: MOCK_CHAIN_ID,
      data: MOCK_STORAGE_DATA,
      labels: ['cat', 'dog'],
      requesterDescription: MOCK_REQUESTER_DESCRIPTION,
      minQuality: 0.95,
      fundAmount: 10,
      groundTruth: MOCK_STORAGE_DATA,
      userGuide: MOCK_FILE_URL,
      type: JobRequestType.IMAGE_POINTS,
    };

    let getUserBalanceMock: any;

    beforeEach(() => {
      getUserBalanceMock = jest.spyOn(paymentService, 'getUserBalance');
      createPaymentMock.mockResolvedValue(true);
    });

    afterEach(() => {
      jest.restoreAllMocks();
    });

    it('should create a job successfully', async () => {
      const fundAmount = 10;
      const fee = (MOCK_JOB_LAUNCHER_FEE / 100) * fundAmount;

      const userBalance = 25;
      getUserBalanceMock.mockResolvedValue(userBalance);

      const mockJobEntity: Partial<JobEntity> = {
        id: jobId,
        userId: userId,
        chainId: ChainId.LOCALHOST,
        manifestUrl: MOCK_FILE_URL,
        manifestHash: MOCK_FILE_HASH,
        escrowAddress: MOCK_ADDRESS,
        fee,
        fundAmount,
        status: JobStatus.PENDING,
        save: jest.fn().mockResolvedValue(true),
      };

      jobRepository.create = jest.fn().mockResolvedValue(mockJobEntity);

      await jobService.createJob(
        userId,
        JobRequestType.IMAGE_POINTS,
        imageLabelBinaryJobDto,
      );

      expect(paymentService.getUserBalance).toHaveBeenCalledWith(userId);
      expect(paymentRepository.create).toHaveBeenCalledWith({
        userId,
        jobId,
        source: PaymentSource.BALANCE,
        type: PaymentType.WITHDRAWAL,
        currency: TokenId.HMT,
        amount: -mul(fundAmount + fee, rate),
        rate: div(1, rate),
        status: PaymentStatus.SUCCEEDED,
      });
      expect(jobRepository.create).toHaveBeenCalledWith({
        chainId: imageLabelBinaryJobDto.chainId,
        userId,
        manifestUrl: expect.any(String),
        manifestHash: expect.any(String),
        fee: mul(fee, rate),
        fundAmount: mul(fundAmount, rate),
        status: JobStatus.PENDING,
        waitUntil: expect.any(Date),
      });
    });

    it('should throw an error for invalid storage provider', async () => {
      const userBalance = 25;
      getUserBalanceMock.mockResolvedValue(userBalance);

      const storageDataMock: StorageDataDto = {
        provider: StorageProviders.GCS,
        region: AWSRegions.EU_CENTRAL_1,
        bucketName: 'bucket',
        path: 'folder/test',
      };

      const imageLabelBinaryJobDto: JobCvatDto = {
        chainId: MOCK_CHAIN_ID,
        data: storageDataMock,
        labels: ['cat', 'dog'],
        requesterDescription: MOCK_REQUESTER_DESCRIPTION,
        minQuality: 0.95,
        fundAmount: 10,
        groundTruth: storageDataMock,
        userGuide: MOCK_FILE_URL,
        type: JobRequestType.IMAGE_POINTS,
      };

      await expect(
        jobService.createJob(
          userId,
          JobRequestType.IMAGE_POINTS,
          imageLabelBinaryJobDto,
        ),
      ).rejects.toThrowError(ErrorBucket.InvalidProvider);

      expect(paymentService.getUserBalance).toHaveBeenCalledWith(userId);
    });

    it('should throw an error for invalid region', async () => {
      const userBalance = 25;
      getUserBalanceMock.mockResolvedValue(userBalance);

      const storageDataMock: any = {
        provider: StorageProviders.AWS,
        region: 'test-region',
        bucketName: 'bucket',
        path: 'folder/test',
      };

      const imageLabelBinaryJobDto: JobCvatDto = {
        chainId: MOCK_CHAIN_ID,
        data: storageDataMock,
        labels: ['cat', 'dog'],
        requesterDescription: MOCK_REQUESTER_DESCRIPTION,
        minQuality: 0.95,
        fundAmount: 10,
        groundTruth: storageDataMock,
        userGuide: MOCK_FILE_URL,
        type: JobRequestType.IMAGE_POINTS,
      };

      await expect(
        jobService.createJob(
          userId,
          JobRequestType.IMAGE_POINTS,
          imageLabelBinaryJobDto,
        ),
      ).rejects.toThrowError(ErrorBucket.InvalidRegion);

      expect(paymentService.getUserBalance).toHaveBeenCalledWith(userId);
    });

    it('should throw an error for empty region', async () => {
      const userBalance = 25;
      getUserBalanceMock.mockResolvedValue(userBalance);

      const storageDataMock: any = {
        provider: StorageProviders.AWS,
        bucketName: 'bucket',
        path: 'folder/test',
      };

      const imageLabelBinaryJobDto: JobCvatDto = {
        chainId: MOCK_CHAIN_ID,
        data: storageDataMock,
        labels: ['cat', 'dog'],
        requesterDescription: MOCK_REQUESTER_DESCRIPTION,
        minQuality: 0.95,
        fundAmount: 10,
        groundTruth: storageDataMock,
        userGuide: MOCK_FILE_URL,
        type: JobRequestType.IMAGE_POINTS,
      };

      await expect(
        jobService.createJob(
          userId,
          JobRequestType.IMAGE_POINTS,
          imageLabelBinaryJobDto,
        ),
      ).rejects.toThrowError(ErrorBucket.EmptyRegion);

      expect(paymentService.getUserBalance).toHaveBeenCalledWith(userId);
    });

    it('should throw an error for empty bucket', async () => {
      const userBalance = 25;
      getUserBalanceMock.mockResolvedValue(userBalance);

      const storageDataMock: any = {
        provider: StorageProviders.AWS,
        region: AWSRegions.EU_CENTRAL_1,
        path: 'folder/test',
      };

      const imageLabelBinaryJobDto: JobCvatDto = {
        chainId: MOCK_CHAIN_ID,
        data: storageDataMock,
        labels: ['cat', 'dog'],
        requesterDescription: MOCK_REQUESTER_DESCRIPTION,
        minQuality: 0.95,
        fundAmount: 10,
        groundTruth: storageDataMock,
        userGuide: MOCK_FILE_URL,
        type: JobRequestType.IMAGE_POINTS,
      };

      await expect(
        jobService.createJob(
          userId,
          JobRequestType.IMAGE_POINTS,
          imageLabelBinaryJobDto,
        ),
      ).rejects.toThrowError(ErrorBucket.EmptyBucket);

      expect(paymentService.getUserBalance).toHaveBeenCalledWith(userId);
    });

    it('should create a fortune job successfully on network selected from round robin logic', async () => {
      const fundAmount = imageLabelBinaryJobDto.fundAmount;
      const fee = (MOCK_JOB_LAUNCHER_FEE / 100) * fundAmount;

      const userBalance = 25;
      getUserBalanceMock.mockResolvedValue(userBalance);

      jest
        .spyOn(routingProtocolService, 'selectNetwork')
        .mockReturnValue(ChainId.MOONBEAM);

      await jobService.createJob(userId, JobRequestType.IMAGE_POINTS, {
        ...imageLabelBinaryJobDto,
        chainId: undefined,
      });

      expect(paymentService.getUserBalance).toHaveBeenCalledWith(userId);
      expect(jobRepository.create).toHaveBeenCalledWith({
        chainId: ChainId.MOONBEAM,
        userId,
        manifestUrl: expect.any(String),
        manifestHash: expect.any(String),
        fee: mul(fee, rate),
        fundAmount: mul(fundAmount, rate),
        status: JobStatus.PENDING,
        waitUntil: expect.any(Date),
      });
    });

    it('should throw an exception for invalid chain id provided', async () => {
      web3Service.validateChainId = jest.fn(() => {
        throw new Error(ErrorWeb3.InvalidTestnetChainId);
      });

      await expect(
        jobService.createJob(
          userId,
          JobRequestType.IMAGE_POINTS,
          imageLabelBinaryJobDto,
        ),
      ).rejects.toThrowError(ErrorWeb3.InvalidTestnetChainId);
    });

    it('should throw an exception for insufficient user balance', async () => {
      const userBalance = 1;

      jest
        .spyOn(paymentService, 'getUserBalance')
        .mockResolvedValue(userBalance);

      getUserBalanceMock.mockResolvedValue(userBalance);

      await expect(
        jobService.createJob(
          userId,
          JobRequestType.IMAGE_POINTS,
          imageLabelBinaryJobDto,
        ),
      ).rejects.toThrowError(ErrorJob.NotEnoughFunds);
    });

    it('should throw an exception if job entity creation fails', async () => {
      const userBalance = 100;

      getUserBalanceMock.mockResolvedValue(userBalance);

      jest.spyOn(jobRepository, 'create').mockResolvedValue(undefined!);

      await expect(
        jobService.createJob(
          userId,
          JobRequestType.IMAGE_POINTS,
          imageLabelBinaryJobDto,
        ),
      ).rejects.toThrowError(ErrorJob.NotCreated);
    });
  });

  describe('createJob with hCaptcha type', () => {
    const userId = 1;
    const jobId = 123;

    const hCaptchaJobDto: JobCaptchaDto = {
      data: MOCK_STORAGE_DATA,
      accuracyTarget: 0.9,
      completionDate: new Date(),
      minRequests: 1,
      maxRequests: 4,
      advanced: {
        workerLanguage: WorkerLanguage.EN,
        workerLocation: WorkerLocation.FR,
        targetBrowser: WorkerBrowser.DESKTOP,
      },
      annotations: {
        typeOfJob: JobCaptchaShapeType.COMPARISON,
        taskBidPrice: 1,
        labelingPrompt: 'Test description',
        groundTruths: MOCK_FILE_URL,
        exampleImages: [MOCK_FILE_URL],
      },
    };

    let getUserBalanceMock: any;

    beforeEach(() => {
      getUserBalanceMock = jest.spyOn(paymentService, 'getUserBalance');
      createPaymentMock.mockResolvedValue(true);
    });

    afterEach(() => {
      jest.restoreAllMocks();
    });

    it('should create a job successfully', async () => {
      const fundAmount = div(
        hCaptchaJobDto.annotations.taskBidPrice * MOCK_BUCKET_FILES.length,
        rate,
      );
      const fee = (MOCK_JOB_LAUNCHER_FEE / 100) * fundAmount;
      const userBalance = 25;
      getUserBalanceMock.mockResolvedValue(userBalance);

      const mockJobEntity: Partial<JobEntity> = {
        id: jobId,
        userId: userId,
        chainId: ChainId.LOCALHOST,
        manifestUrl: MOCK_FILE_URL,
        manifestHash: MOCK_FILE_HASH,
        escrowAddress: MOCK_ADDRESS,
        fee,
        fundAmount,
        status: JobStatus.PENDING,
        save: jest.fn().mockResolvedValue(true),
      };

      jobRepository.create = jest.fn().mockResolvedValue(mockJobEntity);

      await jobService.createJob(
        userId,
        JobRequestType.HCAPTCHA,
        hCaptchaJobDto,
      );

      expect(paymentService.getUserBalance).toHaveBeenCalledWith(userId);
      expect(paymentRepository.create).toHaveBeenCalledWith({
        userId,
        jobId,
        source: PaymentSource.BALANCE,
        type: PaymentType.WITHDRAWAL,
        currency: TokenId.HMT,
        amount: -mul(fundAmount + fee, rate),
        rate: div(1, rate),
        status: PaymentStatus.SUCCEEDED,
      });
      expect(jobRepository.create).toHaveBeenCalledWith({
        chainId: hCaptchaJobDto.chainId,
        userId,
        manifestUrl: expect.any(String),
        manifestHash: expect.any(String),
        fee: Number(mul(fee, rate).toFixed(3)),
        fundAmount: mul(fundAmount, rate),
        status: JobStatus.PENDING,
        waitUntil: expect.any(Date),
      });
    });

    it('should create a job successfully on network selected from round robin logic', async () => {
      const fundAmount = div(
        hCaptchaJobDto.annotations.taskBidPrice * MOCK_BUCKET_FILES.length,
        rate,
      );
      const fee = (MOCK_JOB_LAUNCHER_FEE / 100) * fundAmount;

      const userBalance = 25;
      getUserBalanceMock.mockResolvedValue(userBalance);

      jest
        .spyOn(routingProtocolService, 'selectNetwork')
        .mockReturnValue(ChainId.MOONBEAM);

      await jobService.createJob(userId, JobRequestType.HCAPTCHA, {
        ...hCaptchaJobDto,
        chainId: undefined,
      });

      expect(paymentService.getUserBalance).toHaveBeenCalledWith(userId);
      expect(jobRepository.create).toHaveBeenCalledWith({
        chainId: ChainId.MOONBEAM,
        userId,
        manifestUrl: expect.any(String),
        manifestHash: expect.any(String),
        fee: mul(fee, rate),
        fundAmount: mul(fundAmount, rate),
        status: JobStatus.PENDING,
        waitUntil: expect.any(Date),
      });
    });

    it('should throw an exception for insufficient user balance', async () => {
      const userBalance = 1;

      jest
        .spyOn(paymentService, 'getUserBalance')
        .mockResolvedValue(userBalance);

      getUserBalanceMock.mockResolvedValue(userBalance);

      await expect(
        jobService.createJob(userId, JobRequestType.HCAPTCHA, hCaptchaJobDto),
      ).rejects.toThrowError(ErrorJob.NotEnoughFunds);
    });

    it('should throw an exception if job entity creation fails', async () => {
      const userBalance = 100;

      getUserBalanceMock.mockResolvedValue(userBalance);

      jest.spyOn(jobRepository, 'create').mockResolvedValue(undefined!);

      await expect(
        jobService.createJob(userId, JobRequestType.HCAPTCHA, hCaptchaJobDto),
      ).rejects.toThrowError(ErrorJob.NotCreated);
    });
  });

  describe('createEscrow', () => {
    const chainId = ChainId.LOCALHOST;

    it('should create an escrow successfully', async () => {
      const fundAmount = 10;
      const fee = (MOCK_JOB_LAUNCHER_FEE / 100) * fundAmount;

      const mockJobEntity: Partial<JobEntity> = {
        chainId,
        manifestUrl: MOCK_FILE_URL,
        manifestHash: MOCK_FILE_HASH,
        fee,
        fundAmount,
        status: JobStatus.PAID,
        save: jest.fn().mockResolvedValue(true),
        userId: 1,
      };

      const jobEntityResult = await jobService.createEscrow(
        mockJobEntity as JobEntity,
      );

      mockJobEntity.status = JobStatus.CREATED;
      mockJobEntity.escrowAddress = MOCK_ADDRESS;
      expect(jobEntityResult).toMatchObject(mockJobEntity);
      expect(mockJobEntity.save).toHaveBeenCalled();
    });

    it('should handle error during job creation', async () => {
      (EscrowClient.build as any).mockImplementationOnce(() => ({
        createEscrow: jest.fn().mockRejectedValue(new Error()),
      }));

      const mockJobEntity: Partial<JobEntity> = {
        chainId: 1,
        manifestUrl: MOCK_FILE_URL,
        manifestHash: MOCK_FILE_HASH,
        status: JobStatus.PAID,
        save: jest.fn().mockResolvedValue(true),
      };

      await expect(
        jobService.createEscrow(mockJobEntity as JobEntity),
      ).rejects.toThrow();
    });
  });

  describe('setupEscrow', () => {
    const chainId = ChainId.LOCALHOST;

    it('should setup escrow and update the status to funding', async () => {
      const fundAmount = 10;
      const fee = (MOCK_JOB_LAUNCHER_FEE / 100) * fundAmount;

      const mockJobEntity: Partial<JobEntity> = {
        chainId,
        manifestUrl: MOCK_FILE_URL,
        manifestHash: MOCK_FILE_HASH,
        fee,
        fundAmount,
        status: JobStatus.CREATED,
        save: jest.fn().mockResolvedValue(true),
        userId: 1,
      };

      const manifest: FortuneManifestDto = {
        submissionsRequired: 10,
        requesterTitle: MOCK_REQUESTER_TITLE,
        requesterDescription: MOCK_REQUESTER_DESCRIPTION,
        fundAmount,
        requestType: JobRequestType.FORTUNE,
      };

      storageService.download = jest.fn().mockReturnValue(manifest);

      const jobEntityResult = await jobService.setupEscrow(
        mockJobEntity as JobEntity,
      );

      mockJobEntity.status = JobStatus.SET_UP;
      expect(mockJobEntity.save).toHaveBeenCalled();
      expect(jobEntityResult).toMatchObject(mockJobEntity);
    });

    it('should validate manifest before setup', async () => {
      const fundAmount = 10;
      const fee = (MOCK_JOB_LAUNCHER_FEE / 100) * fundAmount;

      const mockJobEntity: Partial<JobEntity> = {
        chainId,
        manifestUrl: MOCK_FILE_URL,
        manifestHash: MOCK_FILE_HASH,
        fee,
        fundAmount,
        status: JobStatus.CREATED,
        save: jest.fn().mockResolvedValue(true),
        userId: 1,
      };

      const manifest: Partial<FortuneManifestDto> = {
        submissionsRequired: 10,
        requesterTitle: MOCK_REQUESTER_TITLE,
        requesterDescription: MOCK_REQUESTER_DESCRIPTION,
        requestType: JobRequestType.FORTUNE,
      };

      storageService.download = jest.fn().mockReturnValue(manifest);

      await expect(
        jobService.setupEscrow(mockJobEntity as JobEntity),
      ).rejects.toThrow();
    });

    it('should handle error during job setup', async () => {
      (EscrowClient.build as any).mockImplementationOnce(() => ({
        setup: jest.fn().mockRejectedValue(new Error()),
      }));

      const mockJobEntity: Partial<JobEntity> = {
        chainId: 1,
        manifestUrl: MOCK_FILE_URL,
        manifestHash: MOCK_FILE_HASH,
        status: JobStatus.CREATED,
        save: jest.fn().mockResolvedValue(true),
      };

      const fundAmount = 10;
      const manifest: FortuneManifestDto = {
        submissionsRequired: 10,
        requesterTitle: MOCK_REQUESTER_TITLE,
        requesterDescription: MOCK_REQUESTER_DESCRIPTION,
        fundAmount,
        requestType: JobRequestType.FORTUNE,
      };

      storageService.download = jest.fn().mockReturnValue(manifest);

      await expect(
        jobService.setupEscrow(mockJobEntity as JobEntity),
      ).rejects.toThrow();
    });
  });

  describe('fundEscrow', () => {
    const chainId = ChainId.LOCALHOST;

    it('should fund escrow and update the status to launched', async () => {
      const fundAmount = 10;
      const fee = (MOCK_JOB_LAUNCHER_FEE / 100) * fundAmount;

      const mockJobEntity: Partial<JobEntity> = {
        chainId,
        manifestUrl: MOCK_FILE_URL,
        manifestHash: MOCK_FILE_HASH,
        fee,
        fundAmount,
        status: JobStatus.SET_UP,
        save: jest.fn().mockResolvedValue(true),
        userId: 1,
      };

      const jobEntityResult = await jobService.fundEscrow(
        mockJobEntity as JobEntity,
      );

      mockJobEntity.status = JobStatus.LAUNCHED;
      expect(mockJobEntity.save).toHaveBeenCalled();
      expect(jobEntityResult).toMatchObject(mockJobEntity);
    });

    it('should handle error during job fund', async () => {
      (EscrowClient.build as any).mockImplementationOnce(() => ({
        fund: jest.fn().mockRejectedValue(new Error()),
      }));

      const mockJobEntity: Partial<JobEntity> = {
        chainId: 1,
        manifestUrl: MOCK_FILE_URL,
        manifestHash: MOCK_FILE_HASH,
        status: JobStatus.SET_UP,
        save: jest.fn().mockResolvedValue(true),
      };

      await expect(
        jobService.fundEscrow(mockJobEntity as JobEntity),
      ).rejects.toThrow();
    });
  });

  describe('requestToCancelJob', () => {
    const jobId = 1;
    const userId = 123;

    it('should cancel the job when status is Launched', async () => {
      const escrowAddress = MOCK_ADDRESS;
      const mockJobEntity: Partial<JobEntity> = {
        id: jobId,
        userId,
        status: JobStatus.LAUNCHED,
        escrowAddress,
        chainId: ChainId.LOCALHOST,
        save: jest.fn().mockResolvedValue(true),
      };

      jobRepository.findOne = jest.fn().mockResolvedValue(mockJobEntity);

      await jobService.requestToCancelJob(userId, jobId);

      expect(jobRepository.findOne).toHaveBeenCalledWith({ id: jobId, userId });
      expect(mockJobEntity.save).toHaveBeenCalled();
      expect(paymentService.createRefundPayment).not.toHaveBeenCalled();
    });

    it('should cancel the job when status is Pending', async () => {
      const fundAmount = 1000;
      const mockJobEntity: Partial<JobEntity> = {
        id: jobId,
        userId,
        status: JobStatus.PENDING,
        chainId: ChainId.LOCALHOST,
        fundAmount: fundAmount,
        save: jest.fn().mockResolvedValue(true),
      };

      jobRepository.findOne = jest.fn().mockResolvedValue(mockJobEntity);
      paymentService.createRefundPayment = jest
        .fn()
        .mockResolvedValue(mockJobEntity);

      await jobService.requestToCancelJob(userId, jobId);

      expect(jobRepository.findOne).toHaveBeenCalledWith({ id: jobId, userId });
      expect(paymentService.createRefundPayment).toHaveBeenCalledWith({
        jobId,
        userId,
        refundAmount: fundAmount,
      });
      expect(mockJobEntity.save).toHaveBeenCalled();
    });

    it('should throw not found exception if job not found', async () => {
      jobRepository.findOne = jest.fn().mockResolvedValue(undefined);

      await expect(
        jobService.requestToCancelJob(userId, jobId),
      ).rejects.toThrow(NotFoundException);
    });

    it('should throw an error if status is invalid', async () => {
      const mockJobEntity: Partial<JobEntity> = {
        id: jobId,
        userId,
        status: JobStatus.COMPLETED,
        chainId: ChainId.LOCALHOST,
        save: jest.fn().mockResolvedValue(true),
      };

      jobRepository.findOne = jest.fn().mockResolvedValue(mockJobEntity);

      await expect(
        jobService.requestToCancelJob(userId, jobId),
      ).rejects.toThrow(
        new ConflictException(ErrorJob.InvalidStatusCancellation),
      );
    });
  });

  describe('createEscrowCronJob', () => {
    let createEscrowMock: any;
    let cronJobEntityMock: Partial<CronJobEntity>;
    let jobEntityMock1: Partial<JobEntity>, jobEntityMock2: Partial<JobEntity>;

    beforeEach(() => {
      cronJobEntityMock = {
        cronJobType: CronJobType.CreateEscrow,
        startedAt: new Date(),
      };

      jobEntityMock1 = {
        status: JobStatus.PAID,
        fundAmount: 100,
        userId: 1,
        id: 1,
        manifestUrl: MOCK_FILE_URL,
        manifestHash: MOCK_FILE_HASH,
        escrowAddress: MOCK_ADDRESS,
        chainId: ChainId.LOCALHOST,
        retriesCount: 1,
        save: jest.fn(),
      };

      jobEntityMock2 = {
        status: JobStatus.PAID,
        fundAmount: 100,
        userId: 1,
        id: 1,
        manifestUrl: MOCK_FILE_URL,
        manifestHash: MOCK_FILE_HASH,
        escrowAddress: MOCK_ADDRESS,
        chainId: ChainId.LOCALHOST,
        retriesCount: 1,
        save: jest.fn(),
      };

      jest
        .spyOn(jobRepository, 'find')
        .mockResolvedValue([jobEntityMock1 as any, jobEntityMock2 as any]);

      createEscrowMock = jest.spyOn(jobService, 'createEscrow');
      createEscrowMock.mockResolvedValue(true);

      jest.spyOn(cronJobService, 'isCronJobRunning').mockResolvedValue(false);
    });

    afterEach(() => {
      jest.restoreAllMocks();
    });

    it('should not run if the cron job is already running', async () => {
      jest
        .spyOn(cronJobService, 'isCronJobRunning')
        .mockResolvedValueOnce(true);

      await jobService.createEscrowCronJob();

      expect(createEscrowMock).not.toHaveBeenCalled();
    });

    it('should create cron job entity on database to lock', async () => {
      jest
        .spyOn(cronJobService, 'startCronJob')
        .mockResolvedValueOnce(cronJobEntityMock as any);

      await jobService.createEscrowCronJob();

      expect(cronJobService.startCronJob).toHaveBeenCalledWith(
        CronJobType.CreateEscrow,
      );
    });

    it('should run createEscrow for all of the jobs with status PAID', async () => {
      await jobService.createEscrowCronJob();

      expect(createEscrowMock).toHaveBeenCalledTimes(2);
    });

    it('should increase retriesCount by 1, if the job creation fails', async () => {
      createEscrowMock.mockRejectedValueOnce(new Error('creation failed'));

      await jobService.createEscrowCronJob();

      expect(createEscrowMock).toHaveBeenCalledTimes(2);
      expect(jobEntityMock1.retriesCount).toBe(2);
      expect(jobEntityMock2.retriesCount).toBe(1);
    });

    it('should mark job as failed if the job creation fails more than max retries count', async () => {
      createEscrowMock.mockRejectedValueOnce(new Error('creation failed'));
      jobEntityMock1.retriesCount = MOCK_MAX_RETRY_COUNT;

      await jobService.createEscrowCronJob();

      expect(createEscrowMock).toHaveBeenCalledTimes(2);
      expect(jobEntityMock1.status).toBe(JobStatus.FAILED);
      expect(jobEntityMock2.status).toBe(JobStatus.PAID);
    });

    it('should complete the cron job entity on database to unlock', async () => {
      jest
        .spyOn(cronJobService, 'completeCronJob')
        .mockResolvedValueOnce(cronJobEntityMock as any);

      await jobService.createEscrowCronJob();

      expect(cronJobService.completeCronJob).toHaveBeenCalledWith(
        CronJobType.CreateEscrow,
      );
    });
  });

  describe('setupEscrowCronJob', () => {
    let setupEscrowMock: any;
    let cronJobEntityMock: Partial<CronJobEntity>;
    let jobEntityMock1: Partial<JobEntity>, jobEntityMock2: Partial<JobEntity>;

    beforeEach(() => {
      cronJobEntityMock = {
        cronJobType: CronJobType.SetupEscrow,
        createdAt: new Date(),
      };

      jobEntityMock1 = {
        status: JobStatus.CREATED,
        fundAmount: 100,
        userId: 1,
        id: 1,
        manifestUrl: MOCK_FILE_URL,
        manifestHash: MOCK_FILE_HASH,
        escrowAddress: MOCK_ADDRESS,
        chainId: ChainId.LOCALHOST,
        retriesCount: 1,
        save: jest.fn(),
      };

      jobEntityMock2 = {
        status: JobStatus.CREATED,
        fundAmount: 100,
        userId: 1,
        id: 1,
        manifestUrl: MOCK_FILE_URL,
        manifestHash: MOCK_FILE_HASH,
        escrowAddress: MOCK_ADDRESS,
        chainId: ChainId.LOCALHOST,
        retriesCount: 1,
        save: jest.fn(),
      };

      jest
        .spyOn(jobRepository, 'find')
        .mockResolvedValue([jobEntityMock1 as any, jobEntityMock2 as any]);

      setupEscrowMock = jest.spyOn(jobService, 'setupEscrow');
      setupEscrowMock.mockResolvedValue(true);

      jest.spyOn(cronJobService, 'isCronJobRunning').mockResolvedValue(false);
    });

    afterEach(() => {
      jest.restoreAllMocks();
    });

    it('should not run if the cron job is already running', async () => {
      jest
        .spyOn(cronJobService, 'isCronJobRunning')
        .mockResolvedValueOnce(true);

      await jobService.setupEscrowCronJob();

      expect(setupEscrowMock).not.toHaveBeenCalled();
    });

    it('should create cron job entity on database to lock', async () => {
      jest
        .spyOn(cronJobService, 'startCronJob')
        .mockResolvedValueOnce(cronJobEntityMock as any);

      await jobService.setupEscrowCronJob();

      expect(cronJobService.startCronJob).toHaveBeenCalledWith(
        CronJobType.SetupEscrow,
      );
    });

    it('should run setupEscrow for all of the jobs with status LAUNCHING', async () => {
      await jobService.setupEscrowCronJob();

      expect(setupEscrowMock).toHaveBeenCalledTimes(2);
    });

    it('should increase retriesCount by 1, if the job setup fails', async () => {
      setupEscrowMock.mockRejectedValueOnce(new Error('setup failed'));

      await jobService.setupEscrowCronJob();

      expect(setupEscrowMock).toHaveBeenCalledTimes(2);
      expect(jobEntityMock1.retriesCount).toBe(2);
      expect(jobEntityMock2.retriesCount).toBe(1);
    });

    it('should mark job as failed if the job setup fails more than max retries count', async () => {
      setupEscrowMock.mockRejectedValueOnce(new Error('setup failed'));
      jobEntityMock1.retriesCount = MOCK_MAX_RETRY_COUNT;

      await jobService.setupEscrowCronJob();

      expect(setupEscrowMock).toHaveBeenCalledTimes(2);
      expect(jobEntityMock1.status).toBe(JobStatus.FAILED);
      expect(jobEntityMock2.status).toBe(JobStatus.CREATED);
    });

    it('should complete the cron job entity on database to unlock', async () => {
      jest
<<<<<<< HEAD
        .spyOn(jobService, 'processEscrowCancellation')
        .mockResolvedValueOnce({
          txHash: MOCK_TRANSACTION_HASH,
          amountRefunded: 1n,
        });
=======
        .spyOn(cronJobService, 'completeCronJob')
        .mockResolvedValueOnce(cronJobEntityMock as any);

      await jobService.setupEscrowCronJob();

      expect(cronJobService.completeCronJob).toHaveBeenCalledWith(
        CronJobType.SetupEscrow,
      );
    });
  });

  describe('fundEscrowCronJob', () => {
    let fundEscrowMock: any;
    let cronJobEntityMock: Partial<CronJobEntity>;
    let jobEntityMock1: Partial<JobEntity>, jobEntityMock2: Partial<JobEntity>;
    let createWebhookMock: any;

    beforeEach(() => {
      cronJobEntityMock = {
        cronJobType: CronJobType.FundEscrow,
        createdAt: new Date(),
      };

      jobEntityMock1 = {
        status: JobStatus.SET_UP,
        fundAmount: 100,
        userId: 1,
        id: 1,
        manifestUrl: MOCK_FILE_URL,
        manifestHash: MOCK_FILE_HASH,
        escrowAddress: MOCK_ADDRESS,
        chainId: ChainId.LOCALHOST,
        retriesCount: 1,
        save: jest.fn(),
      };

      jobEntityMock2 = {
        status: JobStatus.SET_UP,
        fundAmount: 100,
        userId: 1,
        id: 1,
        manifestUrl: MOCK_FILE_URL,
        manifestHash: MOCK_FILE_HASH,
        escrowAddress: MOCK_ADDRESS,
        chainId: ChainId.LOCALHOST,
        retriesCount: 1,
        save: jest.fn(),
      };

      jest
        .spyOn(jobRepository, 'find')
        .mockResolvedValue([jobEntityMock1 as any, jobEntityMock2 as any]);

      fundEscrowMock = jest.spyOn(jobService, 'fundEscrow');
      fundEscrowMock.mockResolvedValue(true);

      jest.spyOn(cronJobService, 'isCronJobRunning').mockResolvedValue(false);

      createWebhookMock = jest.spyOn(webhookService, 'createWebhook');

      const cvatManifestMock: DeepPartial<CvatManifestDto> = {
        data: {
          data_url: MOCK_FILE_URL,
        },
        annotation: {
          type: JobRequestType.IMAGE_POINTS,
        },
      };
      jest
        .spyOn(storageService, 'download')
        .mockResolvedValue(cvatManifestMock);
    });

    afterEach(() => {
      jest.restoreAllMocks();
    });

    it('should not run if the cron job is already running', async () => {
      jest
        .spyOn(cronJobService, 'isCronJobRunning')
        .mockResolvedValueOnce(true);

      await jobService.fundEscrowCronJob();

      expect(fundEscrowMock).not.toHaveBeenCalled();
    });

    it('should create cron job entity on database to lock', async () => {
      jest
        .spyOn(cronJobService, 'startCronJob')
        .mockResolvedValueOnce(cronJobEntityMock as any);

      await jobService.fundEscrowCronJob();

      expect(cronJobService.startCronJob).toHaveBeenCalledWith(
        CronJobType.FundEscrow,
      );
    });

    it('should run fundEscrow for all of the jobs with status FUNDING, and trigger webhook', async () => {
      await jobService.fundEscrowCronJob();

      expect(fundEscrowMock).toHaveBeenCalledTimes(2);
      expect(createWebhookMock).toHaveBeenCalledTimes(2);
    });

    it('should increase retriesCount by 1, if the job fund fails', async () => {
      fundEscrowMock.mockRejectedValueOnce(new Error('fund failed'));

      await jobService.fundEscrowCronJob();

      expect(fundEscrowMock).toHaveBeenCalledTimes(2);
      expect(jobEntityMock1.retriesCount).toBe(2);
      expect(jobEntityMock2.retriesCount).toBe(1);

      expect(createWebhookMock).toHaveBeenCalledTimes(1);
    });

    it('should mark job as failed if the job fund fails more than max retries count', async () => {
      fundEscrowMock.mockRejectedValueOnce(new Error('fund failed'));
      jobEntityMock1.retriesCount = MOCK_MAX_RETRY_COUNT;

      await jobService.fundEscrowCronJob();

      expect(fundEscrowMock).toHaveBeenCalledTimes(2);
      expect(jobEntityMock1.status).toBe(JobStatus.FAILED);
      expect(jobEntityMock2.status).toBe(JobStatus.SET_UP);

      expect(createWebhookMock).toHaveBeenCalledTimes(1);
    });

    it('should complete the cron job entity on database to unlock', async () => {
      jest
        .spyOn(cronJobService, 'completeCronJob')
        .mockResolvedValueOnce(cronJobEntityMock as any);

      await jobService.fundEscrowCronJob();

      expect(cronJobService.completeCronJob).toHaveBeenCalledWith(
        CronJobType.FundEscrow,
      );
    });
  });

  describe('cancelCronJob', () => {
    let findJobMock: any,
      jobEntityMock1: Partial<JobEntity>,
      jobEntityMock2: Partial<JobEntity>;

    beforeEach(() => {
      jobEntityMock1 = {
        status: JobStatus.TO_CANCEL,
        fundAmount: 100,
        userId: 1,
        id: 1,
        manifestUrl: MOCK_FILE_URL,
        escrowAddress: MOCK_ADDRESS,
        chainId: ChainId.LOCALHOST,
        save: jest.fn(),
        retriesCount: 0,
      };

      jobEntityMock2 = {
        status: JobStatus.TO_CANCEL,
        fundAmount: 100,
        userId: 1,
        id: 2,
        manifestUrl: MOCK_FILE_URL,
        escrowAddress: MOCK_ADDRESS,
        chainId: ChainId.LOCALHOST,
        save: jest.fn(),
        retriesCount: 0,
      };

      findJobMock = jest
        .spyOn(jobRepository, 'find')
        .mockResolvedValue([jobEntityMock1 as any, jobEntityMock2 as any]);

      jest.spyOn(cronJobService, 'isCronJobRunning').mockResolvedValue(false);

      jest.spyOn(jobService, 'processEscrowCancellation').mockResolvedValue({
        txHash: MOCK_TRANSACTION_HASH,
        amountRefunded: BigNumber.from(1),
      });
>>>>>>> fdfad7f5

      (EscrowClient.build as any).mockImplementation(() => ({
        getExchangeOracleAddress: jest
          .fn()
          .mockResolvedValue(MOCK_EXCHANGE_ORACLE_ADDRESS),
      }));

      (KVStoreClient.build as any).mockImplementation(() => ({
        get: jest.fn().mockResolvedValue(MOCK_EXCHANGE_ORACLE_WEBHOOK_URL),
      }));

      const manifestMock = {
        requestType: JobRequestType.FORTUNE,
      };
      storageService.download = jest.fn().mockResolvedValue(manifestMock);
    });

    afterEach(() => {
      jest.clearAllMocks();
    });

    it('should not run if cron job is already running', async () => {
      jest
        .spyOn(cronJobService, 'isCronJobRunning')
        .mockResolvedValueOnce(true);

      await jobService.cancelCronJob();

      expect(findJobMock).not.toHaveBeenCalled();
    });

    it('should create cron job entity on database to lock', async () => {
      jest
        .spyOn(cronJobService, 'startCronJob')
        .mockResolvedValueOnce({} as any);

      await jobService.cancelCronJob();

      expect(cronJobService.startCronJob).toHaveBeenCalledWith(
        CronJobType.CancelEscrow,
      );
    });

    it('should cancel all of the jobs with status TO_CANCEL', async () => {
      const result = await jobService.cancelCronJob();

      expect(result).toBeTruthy();
      expect(jobService.processEscrowCancellation).toHaveBeenCalledWith(
        jobEntityMock1,
      );
      expect(jobEntityMock1.save).toHaveBeenCalled();
      expect(jobService.processEscrowCancellation).toHaveBeenCalledWith(
        jobEntityMock2,
      );
      expect(jobEntityMock2.save).toHaveBeenCalled();
      expect(webhookService.createWebhook).toHaveBeenCalledTimes(2);
    });

    it('should not call process escrow cancellation when escrowAddress is not present', async () => {
      const jobEntityWithoutEscrow = {
        ...jobEntityMock1,
        escrowAddress: undefined,
      };

      jest
        .spyOn(jobRepository, 'find')
        .mockResolvedValueOnce([jobEntityWithoutEscrow as any]);
      jest
        .spyOn(jobService, 'processEscrowCancellation')
        .mockResolvedValueOnce(undefined as any);

      expect(await jobService.cancelCronJob()).toBe(true);
      expect(jobService.processEscrowCancellation).toHaveBeenCalledTimes(0);
    });

    it('should increase retriesCount by 1 if the job cancellation fails', async () => {
      jest
        .spyOn(jobService, 'processEscrowCancellation')
        .mockRejectedValueOnce(new Error('cancellation failed'));

      expect(jobEntityMock1.retriesCount).toBe(0);
      expect(jobEntityMock2.retriesCount).toBe(0);

      await jobService.cancelCronJob();

      expect(jobEntityMock1.retriesCount).toBe(1);
      expect(jobEntityMock2.retriesCount).toBe(0);
    });

    it('should mark job as failed if the job cancellation fails more than max retries count', async () => {
      jest
        .spyOn(jobService, 'processEscrowCancellation')
        .mockRejectedValueOnce(new Error('cancellation failed'));
      jobEntityMock1.retriesCount = MOCK_MAX_RETRY_COUNT;

      await jobService.cancelCronJob();

      expect(jobService.processEscrowCancellation).toHaveBeenCalledTimes(2);
      expect(jobEntityMock1.status).toBe(JobStatus.FAILED);
      expect(jobEntityMock2.status).toBe(JobStatus.CANCELED);
    });

    it('should complete the cron job entity on database to unlock', async () => {
      jest
        .spyOn(cronJobService, 'completeCronJob')
        .mockResolvedValueOnce({} as any);

      await jobService.cancelCronJob();

      expect(cronJobService.completeCronJob).toHaveBeenCalledWith(
        CronJobType.CancelEscrow,
      );
    });
  });

  describe('processEscrowCancellation', () => {
    const jobEntityMock = {
      status: JobStatus.TO_CANCEL,
      fundAmount: 100,
      userId: 1,
      id: 1,
      manifestUrl: MOCK_FILE_URL,
      manifestHash: MOCK_FILE_HASH,
      escrowAddress: MOCK_ADDRESS,
      chainId: ChainId.LOCALHOST,
      retriesCount: 1,
      save: jest.fn(),
    };

    it('should cancel escrow', async () => {
      const fundedAmount = BigNumber.from(1);

      const escrowClientMock = {
        getStatus: jest.fn().mockResolvedValue(EscrowStatus.Launched),
        getBalance: jest.fn().mockResolvedValue(fundedAmount),
        cancel: jest.fn().mockResolvedValue({
          amountRefunded: fundedAmount,
          txHash: MOCK_TRANSACTION_HASH,
        }),
      };

      (EscrowClient.build as any).mockImplementation(() => escrowClientMock);

      const result = await jobService.processEscrowCancellation(
        jobEntityMock as any,
      );

      expect(result).toEqual({
        amountRefunded: fundedAmount,
        txHash: MOCK_TRANSACTION_HASH,
      });
      expect(escrowClientMock.cancel).toHaveBeenCalled();
    });

    it('should throw bad request exception if escrowStatus is Complete', async () => {
      (EscrowClient.build as any).mockImplementation(() => ({
        getStatus: jest.fn().mockResolvedValue(EscrowStatus.Complete),
      }));

      await expect(
        jobService.processEscrowCancellation(jobEntityMock as any),
      ).rejects.toThrow(BadRequestException);
    });

    it('should throw bad request exception if escrowStatus is Paid', async () => {
      (EscrowClient.build as any).mockImplementation(() => ({
        getStatus: jest.fn().mockResolvedValue(EscrowStatus.Paid),
      }));

      await expect(
        jobService.processEscrowCancellation(jobEntityMock as any),
      ).rejects.toThrow(BadRequestException);
    });

    it('should throw bad request exception if escrowStatus is Cancelled', async () => {
      (EscrowClient.build as any).mockImplementation(() => ({
        getStatus: jest.fn().mockResolvedValue(EscrowStatus.Cancelled),
      }));

      await expect(
        jobService.processEscrowCancellation(jobEntityMock as any),
      ).rejects.toThrow(BadRequestException);
    });

    it('should throw bad request exception if escrow balance is zero', async () => {
      (EscrowClient.build as any).mockImplementation(() => ({
        getStatus: jest.fn().mockResolvedValue(EscrowStatus.Launched),
        getBalance: jest.fn().mockResolvedValue(0n),
      }));

      await expect(
        jobService.processEscrowCancellation(jobEntityMock as any),
      ).rejects.toThrow(BadRequestException);
    });
  });

  describe('getResult', () => {
    let downloadFileFromUrlMock: any;
    const jobEntityMock = {
      status: JobStatus.COMPLETED,
      fundAmount: 100,
      userId: 1,
      id: 1,
      manifestUrl: MOCK_FILE_URL,
      manifestHash: MOCK_FILE_HASH,
      escrowAddress: MOCK_ADDRESS,
      chainId: ChainId.LOCALHOST,
      save: jest.fn(),
    };

    beforeEach(() => {
      downloadFileFromUrlMock = storageService.download;
      jobRepository.findOne = jest.fn().mockResolvedValue(jobEntityMock);
    });

    afterEach(() => {
      jest.restoreAllMocks();
    });

    it('should download and return the fortune result', async () => {
      const fortuneResult: FortuneFinalResultDto[] = [
        {
          workerAddress: MOCK_ADDRESS,
          solution: 'good',
        },
        {
          workerAddress: MOCK_ADDRESS,
          solution: 'bad',
          error: 'wrong answer',
        },
      ];

      (EscrowClient.build as any).mockImplementation(() => ({
        getResultsUrl: jest.fn().mockResolvedValue(MOCK_FILE_URL),
      }));
      downloadFileFromUrlMock.mockResolvedValueOnce(MOCK_MANIFEST);
      downloadFileFromUrlMock.mockResolvedValueOnce(fortuneResult);

      const result = await jobService.getResult(MOCK_USER_ID, MOCK_JOB_ID);

      expect(storageService.download).toHaveBeenCalledWith(MOCK_FILE_URL);
      expect(storageService.download).toHaveBeenCalledTimes(2);
      expect(result).toEqual(fortuneResult);
    });

    it('should download and return the image binary result', async () => {
      const manifestMock = {
        requestType: JobRequestType.IMAGE_BOXES,
      };

      (EscrowClient.build as any).mockImplementation(() => ({
        getResultsUrl: jest.fn().mockResolvedValue(MOCK_FILE_URL),
      }));

      downloadFileFromUrlMock.mockResolvedValue(manifestMock);

      const result = await jobService.getResult(MOCK_USER_ID, MOCK_JOB_ID);

      expect(storageService.download).toHaveBeenCalledWith(MOCK_FILE_URL);
      expect(result).toEqual(MOCK_FILE_URL);
    });

    it('should throw a NotFoundException if the result is not found', async () => {
      downloadFileFromUrlMock.mockResolvedValueOnce(MOCK_MANIFEST);
      downloadFileFromUrlMock.mockResolvedValueOnce(null);

      await expect(
        jobService.getResult(MOCK_USER_ID, MOCK_JOB_ID),
      ).rejects.toThrowError(new NotFoundException(ErrorJob.ResultNotFound));
      expect(storageService.download).toHaveBeenCalledWith(MOCK_FILE_URL);
      expect(storageService.download).toHaveBeenCalledTimes(2);
    });

    it('should throw a NotFoundException if the result is not valid', async () => {
      const fortuneResult: any[] = [
        {
          wrongAddress: MOCK_ADDRESS,
          solution: 1,
        },
        {
          wrongAddress: MOCK_ADDRESS,
          solution: 1,
          error: 1,
        },
      ];

      (EscrowClient.build as any).mockImplementation(() => ({
        getResultsUrl: jest.fn().mockResolvedValue(MOCK_FILE_URL),
      }));
      downloadFileFromUrlMock.mockResolvedValueOnce(MOCK_MANIFEST);
      downloadFileFromUrlMock.mockResolvedValueOnce(fortuneResult);

      await expect(
        jobService.getResult(MOCK_USER_ID, MOCK_JOB_ID),
      ).rejects.toThrowError(
        new NotFoundException(ErrorJob.ResultValidationFailed),
      );

      expect(storageService.download).toHaveBeenCalledWith(MOCK_FILE_URL);
      expect(storageService.download).toHaveBeenCalledTimes(2);
    });
  });

  describe('getJobsByStatus', () => {
    const userId = 1;
    const skip = 0;
    const limit = 5;

    it('should call the database with PENDING status', async () => {
      jobService.getJobsByStatus(
        [ChainId.LOCALHOST],
        userId,
        JobStatusFilter.PENDING,
        skip,
        limit,
      );
      expect(jobRepository.findJobsByStatusFilter).toHaveBeenCalledWith(
        [ChainId.LOCALHOST],
        userId,
        JobStatusFilter.PENDING,
        skip,
        limit,
      );
    });
    it('should call the database with FAILED status', async () => {
      jobService.getJobsByStatus(
        [ChainId.LOCALHOST],
        userId,
        JobStatusFilter.FAILED,
        skip,
        limit,
      );
      expect(jobRepository.findJobsByStatusFilter).toHaveBeenCalledWith(
        [ChainId.LOCALHOST],
        userId,
        JobStatusFilter.FAILED,
        skip,
        limit,
      );
    });
    it('should call subgraph and database with LAUNCHED status', async () => {
      const jobEntityMock = [
        {
          status: JobStatus.LAUNCHED,
          fundAmount: 100,
          userId: 1,
          id: 1,
          escrowAddress: MOCK_ADDRESS,
          chainId: ChainId.LOCALHOST,
        },
      ];
      const getEscrowsData = [
        {
          address: MOCK_ADDRESS,
          status: EscrowStatus[EscrowStatus.Launched],
        },
      ];
      jobRepository.findJobsByEscrowAddresses = jest
        .fn()
        .mockResolvedValue(jobEntityMock as any);
      EscrowUtils.getEscrows = jest.fn().mockResolvedValue(getEscrowsData);

      const results = await jobService.getJobsByStatus(
        [ChainId.LOCALHOST],
        userId,
        JobStatusFilter.LAUNCHED,
        skip,
        limit,
      );

      expect(results).toMatchObject([
        {
          status: JobStatus.LAUNCHED,
          fundAmount: 100,
          jobId: 1,
          escrowAddress: MOCK_ADDRESS,
          network: NETWORKS[ChainId.LOCALHOST]?.title,
        },
      ]);
      expect(jobRepository.findJobsByEscrowAddresses).toHaveBeenCalledWith(
        userId,
        [MOCK_ADDRESS, MOCK_ADDRESS, MOCK_ADDRESS, MOCK_ADDRESS],
      );
    });
    it('should call the database with CANCELLED status', async () => {
      jobService.getJobsByStatus(
        [ChainId.LOCALHOST],
        userId,
        JobStatusFilter.PENDING,
        skip,
        limit,
      );
      expect(jobRepository.findJobsByStatusFilter).toHaveBeenCalledWith(
        [ChainId.LOCALHOST],
        userId,
        JobStatusFilter.PENDING,
        skip,
        limit,
      );
    });
  });

  describe('escrowFailedWebhook', () => {
    it('should throw BadRequestException for invalid event type', async () => {
      const dto = {
        eventType: 'ANOTHER_EVENT' as EventType,
        chainId: 1,
        escrowAddress: 'address',
        reason: 'invalid manifest',
      };

      await expect(jobService.escrowFailedWebhook(dto)).rejects.toThrow(
        BadRequestException,
      );
    });

    it('should throw NotFoundException if jobEntity is not found', async () => {
      const dto = {
        eventType: EventType.TASK_CREATION_FAILED,
        chainId: 1,
        escrowAddress: 'address',
        reason: 'invalid manifest',
      };
      jobRepository.findOne = jest.fn().mockResolvedValue(null);

      await expect(jobService.escrowFailedWebhook(dto)).rejects.toThrow(
        NotFoundException,
      );
    });

    it('should throw ConflictException if jobEntity status is not LAUNCHED', async () => {
      const dto = {
        eventType: EventType.TASK_CREATION_FAILED,
        chainId: 1,
        escrowAddress: 'address',
        reason: 'invalid manifest',
      };
      const mockJobEntity = {
        status: 'ANOTHER_STATUS' as JobStatus,
        save: jest.fn(),
      };
      jobRepository.findOne = jest.fn().mockResolvedValue(mockJobEntity);

      await expect(jobService.escrowFailedWebhook(dto)).rejects.toThrow(
        ConflictException,
      );
    });

    it('should update jobEntity status to FAILED and return true if all checks pass', async () => {
      const dto = {
        eventType: EventType.TASK_CREATION_FAILED,
        chainId: 1,
        escrowAddress: 'address',
        reason: 'invalid manifest',
      };
      const mockJobEntity = {
        status: JobStatus.LAUNCHED,
        failedReason: dto.reason,
        save: jest.fn(),
      };
      jobRepository.findOne = jest.fn().mockResolvedValue(mockJobEntity);

      await jobService.escrowFailedWebhook(dto);

      expect(mockJobEntity.status).toBe(JobStatus.FAILED);
      expect(mockJobEntity.failedReason).toBe(dto.reason);
      expect(mockJobEntity.save).toHaveBeenCalled();
    });
  });

  describe('getDetails', () => {
    it('should return job details with escrow address successfully', async () => {
      const balance = '1';
      const allocationMock: IAllocation = {
        escrowAddress: ethers.ZeroAddress,
        staker: ethers.ZeroAddress,
        tokens: 1n,
        createdAt: 1n,
        closedAt: 1n,
      };

      const manifestMock: FortuneManifestDto = {
        submissionsRequired: 10,
        requesterTitle: MOCK_REQUESTER_TITLE,
        requesterDescription: MOCK_REQUESTER_DESCRIPTION,
        fundAmount: 10,
        requestType: JobRequestType.FORTUNE,
      };

      const jobEntityMock = {
        status: JobStatus.TO_CANCEL,
        fundAmount: 100,
        userId: 1,
        id: 1,
        manifestUrl: MOCK_FILE_URL,
        manifestHash: MOCK_FILE_HASH,
        escrowAddress: MOCK_ADDRESS,
        chainId: ChainId.LOCALHOST,
        save: jest.fn(),
      };

      const expectedJobDetailsDto: JobDetailsDto = {
        details: {
          escrowAddress: MOCK_ADDRESS,
          manifestUrl: MOCK_FILE_URL,
          manifestHash: MOCK_FILE_HASH,
          balance: expect.any(Number),
          paidOut: expect.any(Number),
          status: JobStatus.TO_CANCEL,
        },
        manifest: {
          chainId: ChainId.LOCALHOST,
          title: MOCK_REQUESTER_TITLE,
          description: MOCK_REQUESTER_DESCRIPTION,
          submissionsRequired: expect.any(Number),
          tokenAddress: MOCK_ADDRESS,
          fundAmount: expect.any(Number),
          requesterAddress: MOCK_ADDRESS,
          requestType: JobRequestType.FORTUNE,
          exchangeOracleAddress: expect.any(String),
          recordingOracleAddress: expect.any(String),
          reputationOracleAddress: expect.any(String),
        },
        staking: {
          staker: expect.any(String),
          allocated: expect.any(Number),
          slashed: 0,
        },
      };

      const getEscrowData = {
        token: MOCK_ADDRESS,
        totalFundedAmount: '100',
        balance: Number(balance),
        amountPaid: '10',
        exchangeOracle: MOCK_ADDRESS,
        recordingOracle: MOCK_ADDRESS,
        reputationOracle: MOCK_ADDRESS,
      };

      jobRepository.findOne = jest.fn().mockResolvedValue(jobEntityMock as any);
      EscrowUtils.getEscrow = jest.fn().mockResolvedValue(getEscrowData);
      (StakingClient.build as any).mockImplementation(() => ({
        getAllocation: jest.fn().mockResolvedValue(allocationMock),
      }));
      storageService.download = jest.fn().mockResolvedValue(manifestMock);
      jobService.getPaidOutAmount = jest.fn().mockResolvedValue(10);

      const result = await jobService.getDetails(1, 123);
      expect(result).toMatchObject(expectedJobDetailsDto);
    });

    it('should return job details without escrow address successfully', async () => {
      const manifestMock: FortuneManifestDto = {
        submissionsRequired: 10,
        requesterTitle: MOCK_REQUESTER_TITLE,
        requesterDescription: MOCK_REQUESTER_DESCRIPTION,
        fundAmount: 10,
        requestType: JobRequestType.FORTUNE,
      };

      const jobEntityMock = {
        status: JobStatus.TO_CANCEL,
        fundAmount: 100,
        userId: 1,
        id: 1,
        manifestUrl: MOCK_FILE_URL,
        manifestHash: MOCK_FILE_HASH,
        escrowAddress: null,
        chainId: ChainId.LOCALHOST,
        save: jest.fn(),
      };

      const expectedJobDetailsDto: JobDetailsDto = {
        details: {
          escrowAddress: ethers.ZeroAddress,
          manifestUrl: MOCK_FILE_URL,
          manifestHash: MOCK_FILE_HASH,
          balance: 0,
          paidOut: 0,
          status: JobStatus.TO_CANCEL,
        },
        manifest: {
          chainId: ChainId.LOCALHOST,
          title: MOCK_REQUESTER_TITLE,
          description: MOCK_REQUESTER_DESCRIPTION,
          submissionsRequired: expect.any(Number),
          tokenAddress: ethers.ZeroAddress,
          fundAmount: expect.any(Number),
          requesterAddress: MOCK_ADDRESS,
          requestType: JobRequestType.FORTUNE,
          exchangeOracleAddress: ethers.ZeroAddress,
          recordingOracleAddress: ethers.ZeroAddress,
          reputationOracleAddress: ethers.ZeroAddress,
        },
        staking: {
          staker: expect.any(String),
          allocated: 0,
          slashed: 0,
        },
      };

      jobRepository.findOne = jest.fn().mockResolvedValue(jobEntityMock as any);
      storageService.download = jest.fn().mockResolvedValue(manifestMock);
      jobService.getPaidOutAmount = jest.fn().mockResolvedValue(10);

      const result = await jobService.getDetails(1, 123);
      expect(result).toMatchObject(expectedJobDetailsDto);
    });

    it('should throw not found exception when job not found', async () => {
      jobService.jobRepository.findOne = jest.fn().mockResolvedValue(undefined);

      await expect(jobService.getDetails(1, 123)).rejects.toThrow(
        NotFoundException,
      );
    });
  });

  describe('getTransferLogs', () => {
    it('should retrieve logs', async () => {
      const chainId = ChainId.LOCALHOST;
      web3Service.getSigner = jest.fn().mockReturnValue({
        ...signerMock,
        provider: {
          getLogs: jest.fn().mockResolvedValue([{}]),
          getBlockNumber: jest.fn().mockResolvedValue(100),
        },
      });

      await jobService.getTransferLogs(chainId, MOCK_ADDRESS, 0, 'latest');
      expect(
        web3Service.getSigner(chainId).provider?.getLogs,
      ).toHaveBeenCalled();
    });
  });

  describe('getPaidOutAmount', () => {
    it('should calculate the paid out amount', async () => {
      const chainId = ChainId.LOCALHOST;
      const amount = ethers.parseEther('1.5');
      const mockLogs = [
        {
          data: 'mockData',
          topics: ['mockTopic'],
        },
      ];

      const mockParsedLog = {
        args: [MOCK_ADDRESS, MOCK_ADDRESS, amount],
      };

      web3Service.getSigner = jest.fn().mockReturnValue({
        ...signerMock,
        provider: {
          getLogs: jest.fn().mockResolvedValue(mockLogs),
        },
      });

      const mockHMTokenFactoryContract = {
        interface: {
          parseLog: jest.fn().mockReturnValue({
            args: [MOCK_ADDRESS, MOCK_ADDRESS, amount],
          }),
        },
      };

      jest
        .spyOn(HMToken__factory, 'connect')
        .mockReturnValue(mockHMTokenFactoryContract as any);

      (ethers as any).Contract.prototype.interface = {
        parseLog: jest.fn().mockReturnValue(mockParsedLog),
      };

      const result = await jobService.getPaidOutAmount(
        chainId,
        MOCK_ADDRESS,
        MOCK_ADDRESS,
      );
      expect(result).toBe(1.5);
    });
  });

  describe('getOracleFee', () => {
    it('should get the oracle fee', async () => {
      web3Service.getSigner = jest.fn().mockReturnValue({
        ...signerMock,
        provider: {
          getLogs: jest.fn().mockResolvedValue([{}]),
          getBlockNumber: jest.fn().mockResolvedValue(100),
        },
      });

      (KVStoreClient.build as any).mockImplementation(() => ({
        get: jest.fn().mockResolvedValue(MOCK_ORACLE_FEE),
      }));

      const result = await (jobService as any).getOracleFee(
        MOCK_EXCHANGE_ORACLE_ADDRESS,
        ChainId.LOCALHOST,
      );

      expect(Number(result)).toBe(MOCK_ORACLE_FEE);
      expect(typeof result).toBe('bigint');
    });
  });
});<|MERGE_RESOLUTION|>--- conflicted
+++ resolved
@@ -98,12 +98,7 @@
 import { PaymentRepository } from '../payment/payment.repository';
 import { RoutingProtocolService } from './routing-protocol.service';
 import { EventType } from '../../common/enums/webhook';
-<<<<<<< HEAD
-import { PaymentEntity } from '../payment/payment.entity';
 import { ethers } from 'ethers';
-=======
-import { BigNumber, ethers } from 'ethers';
->>>>>>> fdfad7f5
 import { HMToken__factory } from '@human-protocol/core/typechain-types';
 import { StorageService } from '../storage/storage.service';
 import {
@@ -1787,13 +1782,6 @@
 
     it('should complete the cron job entity on database to unlock', async () => {
       jest
-<<<<<<< HEAD
-        .spyOn(jobService, 'processEscrowCancellation')
-        .mockResolvedValueOnce({
-          txHash: MOCK_TRANSACTION_HASH,
-          amountRefunded: 1n,
-        });
-=======
         .spyOn(cronJobService, 'completeCronJob')
         .mockResolvedValueOnce(cronJobEntityMock as any);
 
@@ -1976,9 +1964,8 @@
 
       jest.spyOn(jobService, 'processEscrowCancellation').mockResolvedValue({
         txHash: MOCK_TRANSACTION_HASH,
-        amountRefunded: BigNumber.from(1),
-      });
->>>>>>> fdfad7f5
+        amountRefunded: 1n,
+      });
 
       (EscrowClient.build as any).mockImplementation(() => ({
         getExchangeOracleAddress: jest
@@ -2109,7 +2096,7 @@
     };
 
     it('should cancel escrow', async () => {
-      const fundedAmount = BigNumber.from(1);
+      const fundedAmount = 1n;
 
       const escrowClientMock = {
         getStatus: jest.fn().mockResolvedValue(EscrowStatus.Launched),
