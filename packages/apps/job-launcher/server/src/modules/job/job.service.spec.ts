/* eslint-disable @typescript-eslint/no-non-null-assertion */
import { createMock } from '@golevelup/ts-jest';
import {
  ChainId,
  EscrowClient,
  EscrowStatus,
  StakingClient,
  IAllocation,
  EscrowUtils,
  NETWORKS,
<<<<<<< HEAD
  Encryption,
=======
  KVStoreClient,
>>>>>>> f957962e
} from '@human-protocol/sdk';
import { HttpService } from '@nestjs/axios';
import {
  BadRequestException,
  ConflictException,
  NotFoundException,
} from '@nestjs/common';
import { ConfigService } from '@nestjs/config';
import { Test } from '@nestjs/testing';
import {
  ErrorBucket,
  ErrorJob,
  ErrorWeb3,
} from '../../common/constants/errors';
import {
  PaymentSource,
  PaymentStatus,
  PaymentType,
  TokenId,
} from '../../common/enums/payment';
import {
  JobCaptchaMode,
  JobCaptchaRequestType,
  JobCaptchaShapeType,
  JobRequestType,
  JobStatus,
  JobStatusFilter,
  WorkerBrowser,
  WorkerLanguage,
  WorkerLocation,
} from '../../common/enums/job';
import {
  MOCK_ADDRESS,
  MOCK_BUCKET_FILES,
  MOCK_BUCKET_NAME,
  MOCK_CHAIN_ID,
  MOCK_EXCHANGE_ORACLE_ADDRESS,
  MOCK_ORACLE_FEE,
  MOCK_EXCHANGE_ORACLE_WEBHOOK_URL,
  MOCK_FILE_HASH,
  MOCK_FILE_URL,
  MOCK_HCAPTCHA_ORACLE_ADDRESS,
  MOCK_HCAPTCHA_PGP_PUBLIC_KEY,
  MOCK_JOB_ID,
  MOCK_JOB_LAUNCHER_FEE,
  MOCK_PGP_PRIVATE_KEY,
  MOCK_PGP_PUBLIC_KEY,
<<<<<<< HEAD
=======
  MOCK_MANIFEST,
>>>>>>> f957962e
  MOCK_PRIVATE_KEY,
  MOCK_RECORDING_ORACLE_ADDRESS,
  MOCK_REPUTATION_ORACLE_ADDRESS,
  MOCK_REQUESTER_DESCRIPTION,
  MOCK_REQUESTER_TITLE,
  MOCK_SUBMISSION_REQUIRED,
  MOCK_TRANSACTION_HASH,
  MOCK_USER_ID,
  MOCK_STORAGE_DATA,
  MOCK_CVAT_JOB_SIZE,
  MOCK_CVAT_MAX_TIME,
  MOCK_CVAT_VAL_SIZE,
  MOCK_HCAPTCHA_SITE_KEY,
  MOCK_HCAPTCHA_IMAGE_LABEL,
  MOCK_HCAPTCHA_IMAGE_URL,
  MOCK_HCAPTCHA_REPO_URI,
  MOCK_HCAPTCHA_RO_URI,
  MOCK_FILE_KEY,
  MOCK_BUCKET_FILE,
  MOCK_MAX_RETRY_COUNT,
} from '../../../test/constants';
import { PaymentService } from '../payment/payment.service';
import { Web3Service } from '../web3/web3.service';
import {
  FortuneFinalResultDto,
  FortuneManifestDto,
  JobFortuneDto,
  JobCvatDto,
  JobDetailsDto,
  StorageDataDto,
  JobCaptchaDto,
  CvatManifestDto,
} from './job.dto';
import { JobEntity } from './job.entity';
import { JobRepository } from './job.repository';
import { JobService } from './job.service';

import { div, mul } from '../../common/utils/decimal';
import { PaymentRepository } from '../payment/payment.repository';
import { RoutingProtocolService } from './routing-protocol.service';
import { EventType } from '../../common/enums/webhook';
<<<<<<< HEAD
import { PaymentEntity } from '../payment/payment.entity';
import { BigNumber, ethers } from 'ethers';
=======
import { ethers } from 'ethers';
>>>>>>> f957962e
import { HMToken__factory } from '@human-protocol/core/typechain-types';
import { StorageService } from '../storage/storage.service';
import {
  HCAPTCHA_MAX_SHAPES_PER_IMAGE,
  HCAPTCHA_MINIMUM_SELECTION_AREA_PER_SHAPE,
  HCAPTCHA_MIN_SHAPES_PER_IMAGE,
  HCAPTCHA_NOT_PRESENTED_LABEL,
} from '../../common/constants';
import { WebhookService } from '../webhook/webhook.service';
import { CronJobService } from '../cron-job/cron-job.service';
import { CronJobEntity } from '../cron-job/cron-job.entity';
import { CronJobType } from '../../common/enums/cron-job';
import { DeepPartial } from 'typeorm';
import { AWSRegions, StorageProviders } from '../../common/enums/storage';

const rate = 1.5;
jest.mock('@human-protocol/sdk', () => ({
  ...jest.requireActual('@human-protocol/sdk'),
  EscrowClient: {
    build: jest.fn().mockImplementation(() => ({
      createEscrow: jest.fn().mockResolvedValue(MOCK_ADDRESS),
      setup: jest.fn().mockResolvedValue(null),
      fund: jest.fn().mockResolvedValue(null),
    })),
  },
  EscrowUtils: {
    getEscrows: jest.fn(),
    getEscrow: jest.fn(),
  },
  StakingClient: {
    build: jest.fn().mockImplementation(() => ({
      getAllocation: jest.fn(),
    })),
  },
  StorageClient: jest.fn().mockImplementation(() => ({
    uploadFiles: jest
      .fn()
      .mockResolvedValue([
        { key: MOCK_FILE_KEY, url: MOCK_FILE_URL, hash: MOCK_FILE_HASH },
      ]),
    listObjects: jest.fn().mockResolvedValue(MOCK_BUCKET_FILES),
  })),
  KVStoreClient: {
    build: jest.fn().mockImplementation(() => ({
<<<<<<< HEAD
      get: jest.fn().mockResolvedValue(''),
=======
      get: jest.fn(),
>>>>>>> f957962e
    })),
  },
}));

jest.mock('../../common/utils', () => ({
  ...jest.requireActual('../../common/utils'),
  getRate: jest.fn().mockImplementation(() => rate),
  parseUrl: jest.fn().mockImplementation(() => {
    return {
      useSSL: false,
      host: '127.0.0.1',
      port: 9000,
      bucket: MOCK_BUCKET_NAME,
    };
  }),
}));

jest.mock('../../common/utils/storage', () => ({
  ...jest.requireActual('../../common/utils/storage'),
  listObjectsInBucket: jest.fn().mockImplementation(() => MOCK_BUCKET_FILES),
}));

describe('JobService', () => {
  let jobService: JobService,
    jobRepository: JobRepository,
    paymentRepository: PaymentRepository,
    paymentService: PaymentService,
    createPaymentMock: any,
    routingProtocolService: RoutingProtocolService,
    web3Service: Web3Service,
<<<<<<< HEAD
    encryption: Encryption;
=======
    storageService: StorageService,
    webhookService: WebhookService,
    cronJobService: CronJobService;
>>>>>>> f957962e

  const signerMock = {
    address: MOCK_ADDRESS,
    getNetwork: jest.fn().mockResolvedValue({ chainId: 1 }),
  };

  beforeEach(async () => {
    const mockConfigService: Partial<ConfigService> = {
      get: jest.fn((key: string) => {
        switch (key) {
          case 'JOB_LAUNCHER_FEE':
            return MOCK_JOB_LAUNCHER_FEE;
          case 'WEB3_JOB_LAUNCHER_PRIVATE_KEY':
            return MOCK_PRIVATE_KEY;
          case 'FORTUNE_EXCHANGE_ORACLE_ADDRESS':
            return MOCK_EXCHANGE_ORACLE_ADDRESS;
          case 'FORTUNE_RECORDING_ORACLE_ADDRESS':
            return MOCK_RECORDING_ORACLE_ADDRESS;
          case 'CVAT_EXCHANGE_ORACLE_ADDRESS':
            return MOCK_EXCHANGE_ORACLE_ADDRESS;
          case 'CVAT_RECORDING_ORACLE_ADDRESS':
            return MOCK_RECORDING_ORACLE_ADDRESS;
          case 'REPUTATION_ORACLE_ADDRESS':
            return MOCK_REPUTATION_ORACLE_ADDRESS;
          case 'FORTUNE_EXCHANGE_ORACLE_WEBHOOK_URL':
            return MOCK_EXCHANGE_ORACLE_WEBHOOK_URL;
          case 'CVAT_EXCHANGE_ORACLE_WEBHOOK_URL':
            return MOCK_EXCHANGE_ORACLE_WEBHOOK_URL;
          case 'HOST':
            return '127.0.0.1';
          case 'PORT':
            return 5000;
          case 'WEB3_PRIVATE_KEY':
            return MOCK_PRIVATE_KEY;
          case 'S3_BUCKET':
            return MOCK_BUCKET_NAME;
          case 'CVAT_JOB_SIZE':
            return 1;
          case 'PGP_PRIVATE_KEY':
            return MOCK_PGP_PRIVATE_KEY;
          case 'PGP_PUBLIC_KEY':
            return MOCK_PGP_PUBLIC_KEY;
<<<<<<< HEAD
=======
          case 'HCAPTCHA_PGP_PUBLIC_KEY':
            return MOCK_HCAPTCHA_PGP_PUBLIC_KEY;
          case 'HCAPTCHA_ORACLE_ADDRESS':
            return MOCK_HCAPTCHA_ORACLE_ADDRESS;
          case 'HCAPTCHA_SITE_KEY':
            return MOCK_HCAPTCHA_SITE_KEY;
          case 'CVAT_JOB_SIZE':
            return MOCK_CVAT_JOB_SIZE;
          case 'CVAT_MAX_TIME':
            return MOCK_CVAT_MAX_TIME;
          case 'CVAT_VAL_SIZE':
            return MOCK_CVAT_VAL_SIZE;
          case 'HCAPTCHA_REPUTATION_ORACLE_URI':
            return MOCK_HCAPTCHA_REPO_URI;
          case 'HCAPTCHA_RECORDING_ORACLE_URI':
            return MOCK_HCAPTCHA_RO_URI;
          case 'MAX_RETRY_COUNT':
            return MOCK_MAX_RETRY_COUNT;
>>>>>>> f957962e
        }
      }),
    };

    const moduleRef = await Test.createTestingModule({
      providers: [
        JobService,
        Encryption,
        {
          provide: Web3Service,
          useValue: {
            getSigner: jest.fn().mockReturnValue(signerMock),
            validateChainId: jest.fn().mockReturnValue(new Error()),
          },
        },
        { provide: JobRepository, useValue: createMock<JobRepository>() },
        {
          provide: PaymentRepository,
          useValue: createMock<PaymentRepository>(),
        },
        { provide: PaymentService, useValue: createMock<PaymentService>() },
        { provide: ConfigService, useValue: mockConfigService },
        { provide: HttpService, useValue: createMock<HttpService>() },
        { provide: StorageService, useValue: createMock<StorageService>() },
        { provide: WebhookService, useValue: createMock<WebhookService>() },
        {
          provide: RoutingProtocolService,
          useValue: createMock<RoutingProtocolService>(),
        },
        {
          provide: CronJobService,
          useValue: createMock<CronJobService>(),
        },
      ],
    }).compile();

    jobService = moduleRef.get<JobService>(JobService);
    jobRepository = moduleRef.get(JobRepository);
    paymentRepository = moduleRef.get(PaymentRepository);
    paymentService = moduleRef.get(PaymentService);
    routingProtocolService = moduleRef.get(RoutingProtocolService);
    createPaymentMock = jest.spyOn(paymentRepository, 'create');
    web3Service = moduleRef.get<Web3Service>(Web3Service);
    storageService = moduleRef.get<StorageService>(StorageService);
    webhookService = moduleRef.get<WebhookService>(WebhookService);
    cronJobService = moduleRef.get<CronJobService>(CronJobService);

    storageService.uploadFile = jest.fn().mockResolvedValue({
      url: MOCK_FILE_URL,
      hash: MOCK_FILE_HASH,
    });

    storageService.download = jest.fn();

    web3Service.calculateGasPrice = jest.fn().mockReturnValue(1000n);
  });

  beforeEach(async () => {
    encryption = await Encryption.build(MOCK_PGP_PRIVATE_KEY);
  });

  describe('createJob', () => {
    const userId = 1;
    const jobId = 123;
    const fortuneJobDto: JobFortuneDto = {
      chainId: MOCK_CHAIN_ID,
      submissionsRequired: MOCK_SUBMISSION_REQUIRED,
      requesterTitle: MOCK_REQUESTER_TITLE,
      requesterDescription: MOCK_REQUESTER_DESCRIPTION,
      fundAmount: 10,
    };

    let getUserBalanceMock: any;

    beforeEach(() => {
      getUserBalanceMock = jest.spyOn(paymentService, 'getUserBalance');
      createPaymentMock.mockResolvedValue(true);
    });

    afterEach(() => {
      jest.restoreAllMocks();
    });

    it('should create a job successfully', async () => {
      const fundAmount = 10;
      const fee = (MOCK_JOB_LAUNCHER_FEE / 100) * fundAmount;

      const userBalance = 25;
      getUserBalanceMock.mockResolvedValue(userBalance);

      const mockJobEntity: Partial<JobEntity> = {
        id: jobId,
        userId: userId,
        chainId: ChainId.LOCALHOST,
        manifestUrl: MOCK_FILE_URL,
        manifestHash: MOCK_FILE_HASH,
        escrowAddress: MOCK_ADDRESS,
        fee,
        fundAmount,
        status: JobStatus.PENDING,
        save: jest.fn().mockResolvedValue(true),
      };

      (KVStoreClient.build as any).mockImplementation(() => ({
        get: jest.fn().mockResolvedValue(MOCK_ORACLE_FEE),
      }));

      jobRepository.create = jest.fn().mockResolvedValue(mockJobEntity);

      await jobService.createJob(userId, JobRequestType.FORTUNE, fortuneJobDto);

      expect(paymentService.getUserBalance).toHaveBeenCalledWith(userId);
      expect(paymentRepository.create).toHaveBeenCalledWith({
        userId,
        jobId,
        source: PaymentSource.BALANCE,
        type: PaymentType.WITHDRAWAL,
        currency: TokenId.HMT,
        amount: -mul(fundAmount + fee, rate),
        rate: div(1, rate),
        status: PaymentStatus.SUCCEEDED,
      });
      expect(jobRepository.create).toHaveBeenCalledWith({
        chainId: fortuneJobDto.chainId,
        userId,
        manifestUrl: expect.any(String),
        manifestHash: expect.any(String),
        fee: mul(fee, rate),
        fundAmount: mul(fundAmount, rate),
        status: JobStatus.PENDING,
        waitUntil: expect.any(Date),
      });
    });

    it('should create a fortune job successfully on network selected from round robin logic', async () => {
      const fundAmount = 10;
      const fee = (MOCK_JOB_LAUNCHER_FEE / 100) * fundAmount;

      const userBalance = 25;
      getUserBalanceMock.mockResolvedValue(userBalance);

      jest
        .spyOn(routingProtocolService, 'selectNetwork')
        .mockReturnValue(ChainId.MOONBEAM);

      await jobService.createJob(userId, JobRequestType.FORTUNE, {
        ...fortuneJobDto,
        chainId: undefined,
      });

      expect(paymentService.getUserBalance).toHaveBeenCalledWith(userId);
      expect(jobRepository.create).toHaveBeenCalledWith({
        chainId: ChainId.MOONBEAM,
        userId,
        manifestUrl: expect.any(String),
        manifestHash: expect.any(String),
        fee: mul(fee, rate),
        fundAmount: mul(fundAmount, rate),
        status: JobStatus.PENDING,
        waitUntil: expect.any(Date),
      });
    });

    it('should throw an exception for invalid chain id provided', async () => {
      web3Service.validateChainId = jest.fn(() => {
        throw new Error(ErrorWeb3.InvalidTestnetChainId);
      });

      await expect(
        jobService.createJob(userId, JobRequestType.FORTUNE, fortuneJobDto),
      ).rejects.toThrowError(ErrorWeb3.InvalidTestnetChainId);
    });

    it('should throw an exception for insufficient user balance', async () => {
      const userBalance = 1;
      jest
        .spyOn(paymentService, 'getUserBalance')
        .mockResolvedValue(userBalance);

      getUserBalanceMock.mockResolvedValue(userBalance);

      await expect(
        jobService.createJob(userId, JobRequestType.FORTUNE, fortuneJobDto),
      ).rejects.toThrowError(ErrorJob.NotEnoughFunds);
    });

    it('should throw an exception if job entity creation fails', async () => {
      const userBalance = 25;

      getUserBalanceMock.mockResolvedValue(userBalance);

      jest.spyOn(jobRepository, 'create').mockResolvedValue(undefined!);

      await expect(
        jobService.createJob(userId, JobRequestType.FORTUNE, fortuneJobDto),
      ).rejects.toThrowError(ErrorJob.NotCreated);
    });
  });

  describe('createCvatManifest', () => {
    it('should create a valid CVAT manifest', async () => {
      const jobBounty = '50';
      jest
        .spyOn(jobService, 'calculateJobBounty')
        .mockResolvedValueOnce(jobBounty);

      const dto: JobCvatDto = {
        data: MOCK_STORAGE_DATA,
        labels: ['label1', 'label2'],
        requesterDescription: MOCK_REQUESTER_DESCRIPTION,
        userGuide: MOCK_FILE_URL,
        minQuality: 0.8,
        groundTruth: MOCK_STORAGE_DATA,
        type: JobRequestType.IMAGE_BOXES,
        fundAmount: 10,
      };

      const requestType = JobRequestType.IMAGE_BOXES;
      const tokenFundAmount = 100;

      const result = await jobService.createCvatManifest(
        dto,
        requestType,
        tokenFundAmount,
      );

      expect(result).toEqual({
        data: {
          data_url: MOCK_BUCKET_FILE,
        },
        annotation: {
          labels: [{ name: 'label1' }, { name: 'label2' }],
          description: MOCK_REQUESTER_DESCRIPTION,
          user_guide: MOCK_FILE_URL,
          type: requestType,
          job_size: 1,
          max_time: 300,
        },
        validation: {
          min_quality: 0.8,
          val_size: 2,
          gt_url: MOCK_BUCKET_FILE,
        },
        job_bounty: jobBounty,
      });
    });
  });

  describe('createHCaptchaManifest', () => {
    beforeEach(() => {
      jest
        .spyOn(jobService, 'generateAndUploadTaskData')
        .mockResolvedValueOnce(MOCK_FILE_URL);
    });

    it('should create a valid HCaptcha manifest for COMPARISON job type', async () => {
      const fileContent = JSON.stringify({
        [MOCK_HCAPTCHA_IMAGE_URL]: [true, true, true],
      });
      jest.spyOn(storageService, 'download').mockResolvedValueOnce(fileContent);

      const jobType = JobCaptchaShapeType.COMPARISON;
      const jobDto: JobCaptchaDto = {
        data: MOCK_STORAGE_DATA,
        accuracyTarget: 0.9,
        minRequests: 1,
        maxRequests: 10,
        annotations: {
          typeOfJob: jobType,
          labelingPrompt: MOCK_REQUESTER_DESCRIPTION,
          groundTruths: MOCK_FILE_URL,
          exampleImages: MOCK_BUCKET_FILES,
          taskBidPrice: 0.5,
        },
        completionDate: new Date(),
        advanced: {},
      };

      const result = await jobService.createHCaptchaManifest(jobType, jobDto);

      expect(result).toEqual({
        job_mode: JobCaptchaMode.BATCH,
        requester_accuracy_target: 0.9,
        request_config: {},
        restricted_audience: {
          sitekey: [
            {
              [MOCK_HCAPTCHA_SITE_KEY]: {
                score: 1,
              },
            },
          ],
        },
        requester_max_repeats: 10,
        requester_min_repeats: 1,
        requester_question: { en: MOCK_REQUESTER_DESCRIPTION },
        job_total_tasks: 6,
        task_bid_price: 0.5,
        taskdata_uri: MOCK_FILE_URL,
        public_results: true,
        oracle_stake: 0.05,
        repo_uri: MOCK_HCAPTCHA_REPO_URI,
        ro_uri: MOCK_HCAPTCHA_RO_URI,
        request_type: JobCaptchaRequestType.IMAGE_LABEL_BINARY,
        groundtruth_uri: MOCK_FILE_URL,
        requester_restricted_answer_set: {},
        requester_question_example: MOCK_BUCKET_FILES,
      });
    });

    it('should create a valid HCaptcha manifest for CATEGORIZATION job type', async () => {
      const fileContent = JSON.stringify({
        [MOCK_HCAPTCHA_IMAGE_URL]: [[MOCK_HCAPTCHA_IMAGE_LABEL]],
      });
      jest.spyOn(storageService, 'download').mockResolvedValueOnce(fileContent);

      const jobType = JobCaptchaShapeType.CATEGORIZATION;
      const jobDto: JobCaptchaDto = {
        data: MOCK_STORAGE_DATA,
        accuracyTarget: 0.9,
        minRequests: 1,
        maxRequests: 10,
        annotations: {
          typeOfJob: jobType,
          labelingPrompt: MOCK_REQUESTER_DESCRIPTION,
          groundTruths: MOCK_FILE_URL,
          exampleImages: MOCK_BUCKET_FILES,
          taskBidPrice: 0.5,
        },
        completionDate: new Date(),
        advanced: {},
      };

      const result = await jobService.createHCaptchaManifest(jobType, jobDto);

      expect(result).toEqual({
        job_mode: JobCaptchaMode.BATCH,
        requester_accuracy_target: 0.9,
        request_config: {},
        restricted_audience: {
          sitekey: [
            {
              [MOCK_HCAPTCHA_SITE_KEY]: {
                score: 1,
              },
            },
          ],
        },
        requester_max_repeats: 10,
        requester_min_repeats: 1,
        requester_question: { en: MOCK_REQUESTER_DESCRIPTION },
        job_total_tasks: 6, // Mocked length
        task_bid_price: 0.5,
        taskdata_uri: MOCK_FILE_URL,
        public_results: true,
        oracle_stake: 0.05,
        repo_uri: MOCK_HCAPTCHA_REPO_URI,
        ro_uri: MOCK_HCAPTCHA_RO_URI,
        request_type: JobCaptchaRequestType.IMAGE_LABEL_MULTIPLE_CHOICE,
        groundtruth_uri: MOCK_FILE_URL,
        requester_restricted_answer_set: {
          '0': {
            en: HCAPTCHA_NOT_PRESENTED_LABEL,
          },
          [MOCK_HCAPTCHA_IMAGE_LABEL]: {
            answer_example_uri: MOCK_HCAPTCHA_IMAGE_URL,
            en: MOCK_HCAPTCHA_IMAGE_LABEL,
          },
        },
      });
    });

    it('should create a valid HCaptcha manifest for POLYGON job type', async () => {
      const fileContent = JSON.stringify({
        [MOCK_HCAPTCHA_IMAGE_URL]: [
          [
            {
              entity_type: 'number',
              entity_coords: [
                97, 89, 105, 89, 105, 118, 112, 118, 112, 123, 89, 123, 89, 118,
                97, 118, 97, 95, 89, 100, 89, 94,
              ],
              entity_name: 0,
            },
          ],
        ],
      });
      jest.spyOn(storageService, 'download').mockResolvedValueOnce(fileContent);

      const jobType = JobCaptchaShapeType.POLYGON;
      const jobDto: JobCaptchaDto = {
        data: MOCK_STORAGE_DATA,
        accuracyTarget: 0.9,
        minRequests: 1,
        maxRequests: 10,
        annotations: {
          typeOfJob: jobType,
          labelingPrompt: MOCK_REQUESTER_DESCRIPTION,
          groundTruths: MOCK_FILE_URL,
          exampleImages: MOCK_BUCKET_FILES,
          taskBidPrice: 0.5,
          label: MOCK_HCAPTCHA_IMAGE_LABEL,
        },
        completionDate: new Date(),
        advanced: {},
      };

      const result = await jobService.createHCaptchaManifest(jobType, jobDto);

      expect(result).toEqual({
        job_mode: JobCaptchaMode.BATCH,
        requester_accuracy_target: 0.9,
        request_config: {
          shape_type: jobType,
          min_shapes_per_image: HCAPTCHA_MIN_SHAPES_PER_IMAGE,
          max_shapes_per_image: HCAPTCHA_MAX_SHAPES_PER_IMAGE,
          min_points: 4,
          max_points: 4,
          minimum_selection_area_per_shape:
            HCAPTCHA_MINIMUM_SELECTION_AREA_PER_SHAPE,
        },
        restricted_audience: {
          sitekey: [
            {
              [MOCK_HCAPTCHA_SITE_KEY]: {
                score: 1,
              },
            },
          ],
        },
        requester_max_repeats: 10,
        requester_min_repeats: 1,
        requester_question: { en: MOCK_REQUESTER_DESCRIPTION },
        job_total_tasks: 6, // Mocked length
        task_bid_price: 0.5,
        taskdata_uri: MOCK_FILE_URL,
        public_results: true,
        oracle_stake: 0.05,
        repo_uri: MOCK_HCAPTCHA_REPO_URI,
        ro_uri: MOCK_HCAPTCHA_RO_URI,
        request_type: JobCaptchaRequestType.IMAGE_LABEL_AREA_SELECT,
        groundtruth_uri: MOCK_FILE_URL,
        requester_restricted_answer_set: {
          [MOCK_HCAPTCHA_IMAGE_LABEL]: { en: MOCK_HCAPTCHA_IMAGE_LABEL },
        },
        requester_question_example: MOCK_BUCKET_FILES,
      });
    });

    it('should create a valid HCaptcha manifest for POINT job type', async () => {
      const fileContent = JSON.stringify({
        [MOCK_HCAPTCHA_IMAGE_URL]: [
          [
            {
              entity_type: 'number',
              entity_coords: [124, 89],
              entity_name: 0,
            },
          ],
        ],
      });
      jest.spyOn(storageService, 'download').mockResolvedValueOnce(fileContent);

      const jobType = JobCaptchaShapeType.POINT;
      const jobDto: JobCaptchaDto = {
        data: MOCK_STORAGE_DATA,
        accuracyTarget: 0.9,
        minRequests: 1,
        maxRequests: 10,
        annotations: {
          typeOfJob: jobType,
          labelingPrompt: MOCK_REQUESTER_DESCRIPTION,
          groundTruths: MOCK_FILE_URL,
          exampleImages: MOCK_BUCKET_FILES,
          taskBidPrice: 0.5,
          label: MOCK_HCAPTCHA_IMAGE_LABEL,
        },
        completionDate: new Date(),
        advanced: {},
      };

      const result = await jobService.createHCaptchaManifest(jobType, jobDto);

      expect(result).toEqual({
        job_mode: JobCaptchaMode.BATCH,
        requester_accuracy_target: 0.9,
        request_config: {
          shape_type: JobCaptchaShapeType.POINT,
          min_shapes_per_image: HCAPTCHA_MIN_SHAPES_PER_IMAGE,
          max_shapes_per_image: HCAPTCHA_MAX_SHAPES_PER_IMAGE,
          min_points: 1,
          max_points: 8,
        },
        restricted_audience: {
          sitekey: [
            {
              [MOCK_HCAPTCHA_SITE_KEY]: {
                score: 1,
              },
            },
          ],
        },
        requester_max_repeats: 10,
        requester_min_repeats: 1,
        requester_question: { en: MOCK_REQUESTER_DESCRIPTION },
        job_total_tasks: 6, // Mocked length
        task_bid_price: 0.5,
        taskdata_uri: MOCK_FILE_URL,
        public_results: true,
        oracle_stake: 0.05,
        repo_uri: MOCK_HCAPTCHA_REPO_URI,
        ro_uri: MOCK_HCAPTCHA_RO_URI,
        request_type: JobCaptchaRequestType.IMAGE_LABEL_AREA_SELECT,
        groundtruth_uri: MOCK_FILE_URL,
        requester_restricted_answer_set: {
          [MOCK_HCAPTCHA_IMAGE_LABEL]: { en: MOCK_HCAPTCHA_IMAGE_LABEL },
        },
        requester_question_example: MOCK_BUCKET_FILES,
      });
    });

    it('should create a valid HCaptcha manifest for BOUNDING_BOX job type', async () => {
      const fileContent = JSON.stringify({
        [MOCK_HCAPTCHA_IMAGE_URL]: [
          [
            {
              entity_type: 'number',
              entity_coords: [74, 88, 126, 88, 126, 123, 74, 123],
              entity_name: 0,
            },
          ],
        ],
      });
      jest.spyOn(storageService, 'download').mockResolvedValueOnce(fileContent);

      const jobType = JobCaptchaShapeType.BOUNDING_BOX;
      const jobDto: JobCaptchaDto = {
        data: MOCK_STORAGE_DATA,
        accuracyTarget: 0.9,
        minRequests: 1,
        maxRequests: 10,
        annotations: {
          typeOfJob: jobType,
          labelingPrompt: MOCK_REQUESTER_DESCRIPTION,
          groundTruths: MOCK_FILE_URL,
          exampleImages: MOCK_BUCKET_FILES,
          taskBidPrice: 0.5,
          label: MOCK_HCAPTCHA_IMAGE_LABEL,
        },
        completionDate: new Date(),
        advanced: {},
      };

      const result = await jobService.createHCaptchaManifest(jobType, jobDto);

      expect(result).toEqual({
        job_mode: JobCaptchaMode.BATCH,
        requester_accuracy_target: 0.9,
        request_config: {
          shape_type: JobCaptchaShapeType.BOUNDING_BOX,
          min_shapes_per_image: HCAPTCHA_MIN_SHAPES_PER_IMAGE,
          max_shapes_per_image: HCAPTCHA_MAX_SHAPES_PER_IMAGE,
          min_points: 4,
          max_points: 4,
        },
        restricted_audience: {
          sitekey: [
            {
              [MOCK_HCAPTCHA_SITE_KEY]: {
                score: 1,
              },
            },
          ],
        },
        requester_max_repeats: 10,
        requester_min_repeats: 1,
        requester_question: { en: MOCK_REQUESTER_DESCRIPTION },
        job_total_tasks: 6, // Mocked length
        task_bid_price: 0.5,
        taskdata_uri: MOCK_FILE_URL,
        public_results: true,
        oracle_stake: 0.05,
        repo_uri: MOCK_HCAPTCHA_REPO_URI,
        ro_uri: MOCK_HCAPTCHA_RO_URI,
        request_type: JobCaptchaRequestType.IMAGE_LABEL_AREA_SELECT,
        groundtruth_uri: MOCK_FILE_URL,
        requester_restricted_answer_set: {
          [MOCK_HCAPTCHA_IMAGE_LABEL]: { en: MOCK_HCAPTCHA_IMAGE_LABEL },
        },
        requester_question_example: MOCK_BUCKET_FILES,
      });
    });

    it('should throw BadRequestException for invalid POLYGON job type without label', async () => {
      const fileContent = JSON.stringify({
        [MOCK_HCAPTCHA_IMAGE_URL]: [[MOCK_HCAPTCHA_IMAGE_LABEL]],
      });
      jest.spyOn(storageService, 'download').mockResolvedValueOnce(fileContent);

      const jobType = JobCaptchaShapeType.POLYGON;
      const jobDto: JobCaptchaDto = {
        data: MOCK_STORAGE_DATA,
        accuracyTarget: 0.9,
        minRequests: 1,
        maxRequests: 10,
        annotations: {
          typeOfJob: jobType,
          labelingPrompt: MOCK_REQUESTER_DESCRIPTION,
          groundTruths: MOCK_FILE_URL,
          exampleImages: MOCK_BUCKET_FILES,
          taskBidPrice: 0.5,
        },
        completionDate: new Date(),
        advanced: {},
      };

      await expect(
        jobService.createHCaptchaManifest(jobType, jobDto),
      ).rejects.toThrowError(BadRequestException);
    });
  });

  describe('calculateJobBounty', () => {
    it('should calculate the job bounty correctly', async () => {
      const tokenFundAmount = 0.013997056833333334;
      const result = await jobService['calculateJobBounty'](6, tokenFundAmount);

      expect(result).toEqual('0.002332842805555555');
    });
  });

  describe('createJob with image label binary type', () => {
    const userId = 1;
    const jobId = 123;

    const imageLabelBinaryJobDto: JobCvatDto = {
      chainId: MOCK_CHAIN_ID,
      data: MOCK_STORAGE_DATA,
      labels: ['cat', 'dog'],
      requesterDescription: MOCK_REQUESTER_DESCRIPTION,
      minQuality: 0.95,
      fundAmount: 10,
      groundTruth: MOCK_STORAGE_DATA,
      userGuide: MOCK_FILE_URL,
      type: JobRequestType.IMAGE_POINTS,
    };

    let getUserBalanceMock: any;

    beforeEach(() => {
      getUserBalanceMock = jest.spyOn(paymentService, 'getUserBalance');
      createPaymentMock.mockResolvedValue(true);
    });

    afterEach(() => {
      jest.restoreAllMocks();
    });

    it('should create a job successfully', async () => {
      const fundAmount = 10;
      const fee = (MOCK_JOB_LAUNCHER_FEE / 100) * fundAmount;

      const userBalance = 25;
      getUserBalanceMock.mockResolvedValue(userBalance);

      const mockJobEntity: Partial<JobEntity> = {
        id: jobId,
        userId: userId,
        chainId: ChainId.LOCALHOST,
        manifestUrl: MOCK_FILE_URL,
        manifestHash: MOCK_FILE_HASH,
        escrowAddress: MOCK_ADDRESS,
        fee,
        fundAmount,
        status: JobStatus.PENDING,
        save: jest.fn().mockResolvedValue(true),
      };

      jobRepository.create = jest.fn().mockResolvedValue(mockJobEntity);

      await jobService.createJob(
        userId,
        JobRequestType.IMAGE_POINTS,
        imageLabelBinaryJobDto,
      );

      expect(paymentService.getUserBalance).toHaveBeenCalledWith(userId);
      expect(paymentRepository.create).toHaveBeenCalledWith({
        userId,
        jobId,
        source: PaymentSource.BALANCE,
        type: PaymentType.WITHDRAWAL,
        currency: TokenId.HMT,
        amount: -mul(fundAmount + fee, rate),
        rate: div(1, rate),
        status: PaymentStatus.SUCCEEDED,
      });
      expect(jobRepository.create).toHaveBeenCalledWith({
        chainId: imageLabelBinaryJobDto.chainId,
        userId,
        manifestUrl: expect.any(String),
        manifestHash: expect.any(String),
        fee: mul(fee, rate),
        fundAmount: mul(fundAmount, rate),
        status: JobStatus.PENDING,
        waitUntil: expect.any(Date),
      });
    });

    it('should throw an error for invalid storage provider', async () => {
      const userBalance = 25;
      getUserBalanceMock.mockResolvedValue(userBalance);

      const storageDataMock: StorageDataDto = {
        provider: StorageProviders.GCS,
        region: AWSRegions.EU_CENTRAL_1,
        bucketName: 'bucket',
        path: 'folder/test',
      };

      const imageLabelBinaryJobDto: JobCvatDto = {
        chainId: MOCK_CHAIN_ID,
        data: storageDataMock,
        labels: ['cat', 'dog'],
        requesterDescription: MOCK_REQUESTER_DESCRIPTION,
        minQuality: 0.95,
        fundAmount: 10,
        groundTruth: storageDataMock,
        userGuide: MOCK_FILE_URL,
        type: JobRequestType.IMAGE_POINTS,
      };

      await expect(
        jobService.createJob(
          userId,
          JobRequestType.IMAGE_POINTS,
          imageLabelBinaryJobDto,
        ),
      ).rejects.toThrowError(ErrorBucket.InvalidProvider);

      expect(paymentService.getUserBalance).toHaveBeenCalledWith(userId);
    });

    it('should throw an error for invalid region', async () => {
      const userBalance = 25;
      getUserBalanceMock.mockResolvedValue(userBalance);

      const storageDataMock: any = {
        provider: StorageProviders.AWS,
        region: 'test-region',
        bucketName: 'bucket',
        path: 'folder/test',
      };

      const imageLabelBinaryJobDto: JobCvatDto = {
        chainId: MOCK_CHAIN_ID,
        data: storageDataMock,
        labels: ['cat', 'dog'],
        requesterDescription: MOCK_REQUESTER_DESCRIPTION,
        minQuality: 0.95,
        fundAmount: 10,
        groundTruth: storageDataMock,
        userGuide: MOCK_FILE_URL,
        type: JobRequestType.IMAGE_POINTS,
      };

      await expect(
        jobService.createJob(
          userId,
          JobRequestType.IMAGE_POINTS,
          imageLabelBinaryJobDto,
        ),
      ).rejects.toThrowError(ErrorBucket.InvalidRegion);

      expect(paymentService.getUserBalance).toHaveBeenCalledWith(userId);
    });

    it('should throw an error for empty region', async () => {
      const userBalance = 25;
      getUserBalanceMock.mockResolvedValue(userBalance);

      const storageDataMock: any = {
        provider: StorageProviders.AWS,
        bucketName: 'bucket',
        path: 'folder/test',
      };

      const imageLabelBinaryJobDto: JobCvatDto = {
        chainId: MOCK_CHAIN_ID,
        data: storageDataMock,
        labels: ['cat', 'dog'],
        requesterDescription: MOCK_REQUESTER_DESCRIPTION,
        minQuality: 0.95,
        fundAmount: 10,
        groundTruth: storageDataMock,
        userGuide: MOCK_FILE_URL,
        type: JobRequestType.IMAGE_POINTS,
      };

      await expect(
        jobService.createJob(
          userId,
          JobRequestType.IMAGE_POINTS,
          imageLabelBinaryJobDto,
        ),
      ).rejects.toThrowError(ErrorBucket.EmptyRegion);

      expect(paymentService.getUserBalance).toHaveBeenCalledWith(userId);
    });

    it('should throw an error for empty bucket', async () => {
      const userBalance = 25;
      getUserBalanceMock.mockResolvedValue(userBalance);

      const storageDataMock: any = {
        provider: StorageProviders.AWS,
        region: AWSRegions.EU_CENTRAL_1,
        path: 'folder/test',
      };

      const imageLabelBinaryJobDto: JobCvatDto = {
        chainId: MOCK_CHAIN_ID,
        data: storageDataMock,
        labels: ['cat', 'dog'],
        requesterDescription: MOCK_REQUESTER_DESCRIPTION,
        minQuality: 0.95,
        fundAmount: 10,
        groundTruth: storageDataMock,
        userGuide: MOCK_FILE_URL,
        type: JobRequestType.IMAGE_POINTS,
      };

      await expect(
        jobService.createJob(
          userId,
          JobRequestType.IMAGE_POINTS,
          imageLabelBinaryJobDto,
        ),
      ).rejects.toThrowError(ErrorBucket.EmptyBucket);

      expect(paymentService.getUserBalance).toHaveBeenCalledWith(userId);
    });

    it('should create a fortune job successfully on network selected from round robin logic', async () => {
      const fundAmount = imageLabelBinaryJobDto.fundAmount;
      const fee = (MOCK_JOB_LAUNCHER_FEE / 100) * fundAmount;

      const userBalance = 25;
      getUserBalanceMock.mockResolvedValue(userBalance);

      jest
        .spyOn(routingProtocolService, 'selectNetwork')
        .mockReturnValue(ChainId.MOONBEAM);

      await jobService.createJob(userId, JobRequestType.IMAGE_POINTS, {
        ...imageLabelBinaryJobDto,
        chainId: undefined,
      });

      expect(paymentService.getUserBalance).toHaveBeenCalledWith(userId);
      expect(jobRepository.create).toHaveBeenCalledWith({
        chainId: ChainId.MOONBEAM,
        userId,
        manifestUrl: expect.any(String),
        manifestHash: expect.any(String),
        fee: mul(fee, rate),
        fundAmount: mul(fundAmount, rate),
        status: JobStatus.PENDING,
        waitUntil: expect.any(Date),
      });
    });

    it('should throw an exception for invalid chain id provided', async () => {
      web3Service.validateChainId = jest.fn(() => {
        throw new Error(ErrorWeb3.InvalidTestnetChainId);
      });

      await expect(
        jobService.createJob(
          userId,
          JobRequestType.IMAGE_POINTS,
          imageLabelBinaryJobDto,
        ),
      ).rejects.toThrowError(ErrorWeb3.InvalidTestnetChainId);
    });

    it('should throw an exception for insufficient user balance', async () => {
      const userBalance = 1;

      jest
        .spyOn(paymentService, 'getUserBalance')
        .mockResolvedValue(userBalance);

      getUserBalanceMock.mockResolvedValue(userBalance);

      await expect(
        jobService.createJob(
          userId,
          JobRequestType.IMAGE_POINTS,
          imageLabelBinaryJobDto,
        ),
      ).rejects.toThrowError(ErrorJob.NotEnoughFunds);
    });

    it('should throw an exception if job entity creation fails', async () => {
      const userBalance = 100;

      getUserBalanceMock.mockResolvedValue(userBalance);

      jest.spyOn(jobRepository, 'create').mockResolvedValue(undefined!);

      await expect(
        jobService.createJob(
          userId,
          JobRequestType.IMAGE_POINTS,
          imageLabelBinaryJobDto,
        ),
      ).rejects.toThrowError(ErrorJob.NotCreated);
    });
  });

  describe('createJob with hCaptcha type', () => {
    const userId = 1;
    const jobId = 123;

    const hCaptchaJobDto: JobCaptchaDto = {
      data: MOCK_STORAGE_DATA,
      accuracyTarget: 0.9,
      completionDate: new Date(),
      minRequests: 1,
      maxRequests: 4,
      advanced: {
        workerLanguage: WorkerLanguage.EN,
        workerLocation: WorkerLocation.FR,
        targetBrowser: WorkerBrowser.DESKTOP,
      },
      annotations: {
        typeOfJob: JobCaptchaShapeType.COMPARISON,
        taskBidPrice: 1,
        labelingPrompt: 'Test description',
        groundTruths: MOCK_FILE_URL,
        exampleImages: [MOCK_FILE_URL],
      },
    };

    let getUserBalanceMock: any;

    beforeEach(() => {
      getUserBalanceMock = jest.spyOn(paymentService, 'getUserBalance');
      createPaymentMock.mockResolvedValue(true);
    });

    afterEach(() => {
      jest.restoreAllMocks();
    });

    it('should create a job successfully', async () => {
      const fundAmount = div(
        hCaptchaJobDto.annotations.taskBidPrice * MOCK_BUCKET_FILES.length,
        rate,
      );
      const fee = (MOCK_JOB_LAUNCHER_FEE / 100) * fundAmount;
      const userBalance = 25;
      getUserBalanceMock.mockResolvedValue(userBalance);

      const mockJobEntity: Partial<JobEntity> = {
        id: jobId,
        userId: userId,
        chainId: ChainId.LOCALHOST,
        manifestUrl: MOCK_FILE_URL,
        manifestHash: MOCK_FILE_HASH,
        escrowAddress: MOCK_ADDRESS,
        fee,
        fundAmount,
        status: JobStatus.PENDING,
        save: jest.fn().mockResolvedValue(true),
      };

      jobRepository.create = jest.fn().mockResolvedValue(mockJobEntity);

      await jobService.createJob(
        userId,
        JobRequestType.HCAPTCHA,
        hCaptchaJobDto,
      );

      expect(paymentService.getUserBalance).toHaveBeenCalledWith(userId);
      expect(paymentRepository.create).toHaveBeenCalledWith({
        userId,
        jobId,
        source: PaymentSource.BALANCE,
        type: PaymentType.WITHDRAWAL,
        currency: TokenId.HMT,
        amount: -mul(fundAmount + fee, rate),
        rate: div(1, rate),
        status: PaymentStatus.SUCCEEDED,
      });
      expect(jobRepository.create).toHaveBeenCalledWith({
        chainId: hCaptchaJobDto.chainId,
        userId,
        manifestUrl: expect.any(String),
        manifestHash: expect.any(String),
        fee: Number(mul(fee, rate).toFixed(3)),
        fundAmount: mul(fundAmount, rate),
        status: JobStatus.PENDING,
        waitUntil: expect.any(Date),
      });
    });

    it('should create a job successfully on network selected from round robin logic', async () => {
      const fundAmount = div(
        hCaptchaJobDto.annotations.taskBidPrice * MOCK_BUCKET_FILES.length,
        rate,
      );
      const fee = (MOCK_JOB_LAUNCHER_FEE / 100) * fundAmount;

      const userBalance = 25;
      getUserBalanceMock.mockResolvedValue(userBalance);

      jest
        .spyOn(routingProtocolService, 'selectNetwork')
        .mockReturnValue(ChainId.MOONBEAM);

      await jobService.createJob(userId, JobRequestType.HCAPTCHA, {
        ...hCaptchaJobDto,
        chainId: undefined,
      });

      expect(paymentService.getUserBalance).toHaveBeenCalledWith(userId);
      expect(jobRepository.create).toHaveBeenCalledWith({
        chainId: ChainId.MOONBEAM,
        userId,
        manifestUrl: expect.any(String),
        manifestHash: expect.any(String),
        fee: mul(fee, rate),
        fundAmount: mul(fundAmount, rate),
        status: JobStatus.PENDING,
        waitUntil: expect.any(Date),
      });
    });

    it('should throw an exception for insufficient user balance', async () => {
      const userBalance = 1;

      jest
        .spyOn(paymentService, 'getUserBalance')
        .mockResolvedValue(userBalance);

      getUserBalanceMock.mockResolvedValue(userBalance);

      await expect(
        jobService.createJob(userId, JobRequestType.HCAPTCHA, hCaptchaJobDto),
      ).rejects.toThrowError(ErrorJob.NotEnoughFunds);
    });

    it('should throw an exception if job entity creation fails', async () => {
      const userBalance = 100;

      getUserBalanceMock.mockResolvedValue(userBalance);

      jest.spyOn(jobRepository, 'create').mockResolvedValue(undefined!);

      await expect(
        jobService.createJob(userId, JobRequestType.HCAPTCHA, hCaptchaJobDto),
      ).rejects.toThrowError(ErrorJob.NotCreated);
    });
  });

  describe('createEscrow', () => {
    const chainId = ChainId.LOCALHOST;

    it('should create an escrow successfully', async () => {
      const fundAmount = 10;
      const fee = (MOCK_JOB_LAUNCHER_FEE / 100) * fundAmount;

      const mockJobEntity: Partial<JobEntity> = {
        chainId,
        manifestUrl: MOCK_FILE_URL,
        manifestHash: MOCK_FILE_HASH,
        fee,
        fundAmount,
        status: JobStatus.PAID,
        save: jest.fn().mockResolvedValue(true),
        userId: 1,
      };

      const jobEntityResult = await jobService.createEscrow(
        mockJobEntity as JobEntity,
      );

      mockJobEntity.status = JobStatus.CREATED;
      mockJobEntity.escrowAddress = MOCK_ADDRESS;
      expect(jobEntityResult).toMatchObject(mockJobEntity);
      expect(mockJobEntity.save).toHaveBeenCalled();
    });

    it('should handle error during job creation', async () => {
      (EscrowClient.build as any).mockImplementationOnce(() => ({
        createEscrow: jest.fn().mockRejectedValue(new Error()),
      }));

      const mockJobEntity: Partial<JobEntity> = {
        chainId: 1,
        manifestUrl: MOCK_FILE_URL,
        manifestHash: MOCK_FILE_HASH,
        status: JobStatus.PAID,
        save: jest.fn().mockResolvedValue(true),
      };

      await expect(
        jobService.createEscrow(mockJobEntity as JobEntity),
      ).rejects.toThrow();
    });
  });

  describe('setupEscrow', () => {
    const chainId = ChainId.LOCALHOST;

    it('should setup escrow and update the status to funding', async () => {
      const fundAmount = 10;
      const fee = (MOCK_JOB_LAUNCHER_FEE / 100) * fundAmount;

      const mockJobEntity: Partial<JobEntity> = {
        chainId,
        manifestUrl: MOCK_FILE_URL,
        manifestHash: MOCK_FILE_HASH,
        fee,
        fundAmount,
        status: JobStatus.CREATED,
        save: jest.fn().mockResolvedValue(true),
        userId: 1,
      };

      const manifest: FortuneManifestDto = {
        submissionsRequired: 10,
        requesterTitle: MOCK_REQUESTER_TITLE,
        requesterDescription: MOCK_REQUESTER_DESCRIPTION,
        fundAmount,
        requestType: JobRequestType.FORTUNE,
      };

      storageService.download = jest.fn().mockReturnValue(manifest);

      const jobEntityResult = await jobService.setupEscrow(
        mockJobEntity as JobEntity,
      );

      mockJobEntity.status = JobStatus.SET_UP;
      expect(mockJobEntity.save).toHaveBeenCalled();
      expect(jobEntityResult).toMatchObject(mockJobEntity);
    });

    it('should validate manifest before setup', async () => {
      const fundAmount = 10;
      const fee = (MOCK_JOB_LAUNCHER_FEE / 100) * fundAmount;

      const mockJobEntity: Partial<JobEntity> = {
        chainId,
        manifestUrl: MOCK_FILE_URL,
        manifestHash: MOCK_FILE_HASH,
        fee,
        fundAmount,
        status: JobStatus.CREATED,
        save: jest.fn().mockResolvedValue(true),
        userId: 1,
      };

      const manifest: Partial<FortuneManifestDto> = {
        submissionsRequired: 10,
        requesterTitle: MOCK_REQUESTER_TITLE,
        requesterDescription: MOCK_REQUESTER_DESCRIPTION,
        requestType: JobRequestType.FORTUNE,
      };

      storageService.download = jest.fn().mockReturnValue(manifest);

      await expect(
        jobService.setupEscrow(mockJobEntity as JobEntity),
      ).rejects.toThrow();
    });

    it('should handle error during job setup', async () => {
      (EscrowClient.build as any).mockImplementationOnce(() => ({
        setup: jest.fn().mockRejectedValue(new Error()),
      }));

      const mockJobEntity: Partial<JobEntity> = {
        chainId: 1,
        manifestUrl: MOCK_FILE_URL,
        manifestHash: MOCK_FILE_HASH,
        status: JobStatus.CREATED,
        save: jest.fn().mockResolvedValue(true),
      };

      const fundAmount = 10;
      const manifest: FortuneManifestDto = {
        submissionsRequired: 10,
        requesterTitle: MOCK_REQUESTER_TITLE,
        requesterDescription: MOCK_REQUESTER_DESCRIPTION,
        fundAmount,
        requestType: JobRequestType.FORTUNE,
      };

      storageService.download = jest.fn().mockReturnValue(manifest);

      await expect(
        jobService.setupEscrow(mockJobEntity as JobEntity),
      ).rejects.toThrow();
    });
  });

  describe('fundEscrow', () => {
    const chainId = ChainId.LOCALHOST;

    it('should fund escrow and update the status to launched', async () => {
      const fundAmount = 10;
      const fee = (MOCK_JOB_LAUNCHER_FEE / 100) * fundAmount;

      const mockJobEntity: Partial<JobEntity> = {
        chainId,
        manifestUrl: MOCK_FILE_URL,
        manifestHash: MOCK_FILE_HASH,
        fee,
        fundAmount,
        status: JobStatus.SET_UP,
        save: jest.fn().mockResolvedValue(true),
        userId: 1,
      };

      const jobEntityResult = await jobService.fundEscrow(
        mockJobEntity as JobEntity,
      );

      mockJobEntity.status = JobStatus.LAUNCHED;
      expect(mockJobEntity.save).toHaveBeenCalled();
      expect(jobEntityResult).toMatchObject(mockJobEntity);
    });

    it('should handle error during job fund', async () => {
      (EscrowClient.build as any).mockImplementationOnce(() => ({
        fund: jest.fn().mockRejectedValue(new Error()),
      }));

      const mockJobEntity: Partial<JobEntity> = {
        chainId: 1,
        manifestUrl: MOCK_FILE_URL,
        manifestHash: MOCK_FILE_HASH,
        status: JobStatus.SET_UP,
        save: jest.fn().mockResolvedValue(true),
      };

      await expect(
        jobService.fundEscrow(mockJobEntity as JobEntity),
      ).rejects.toThrow();
    });
  });

  describe('requestToCancelJob', () => {
    const jobId = 1;
    const userId = 123;

    it('should cancel the job when status is Launched', async () => {
      const escrowAddress = MOCK_ADDRESS;
      const mockJobEntity: Partial<JobEntity> = {
        id: jobId,
        userId,
        status: JobStatus.LAUNCHED,
        escrowAddress,
        chainId: ChainId.LOCALHOST,
        save: jest.fn().mockResolvedValue(true),
      };

      jobRepository.findOne = jest.fn().mockResolvedValue(mockJobEntity);

      await jobService.requestToCancelJob(userId, jobId);

      expect(jobRepository.findOne).toHaveBeenCalledWith({ id: jobId, userId });
      expect(mockJobEntity.save).toHaveBeenCalled();
      expect(paymentService.createRefundPayment).not.toHaveBeenCalled();
    });

    it('should cancel the job when status is Pending', async () => {
      const fundAmount = 1000;
      const mockJobEntity: Partial<JobEntity> = {
        id: jobId,
        userId,
        status: JobStatus.PENDING,
        chainId: ChainId.LOCALHOST,
        fundAmount: fundAmount,
        save: jest.fn().mockResolvedValue(true),
      };

      jobRepository.findOne = jest.fn().mockResolvedValue(mockJobEntity);
      paymentService.createRefundPayment = jest
        .fn()
        .mockResolvedValue(mockJobEntity);

      await jobService.requestToCancelJob(userId, jobId);

      expect(jobRepository.findOne).toHaveBeenCalledWith({ id: jobId, userId });
      expect(paymentService.createRefundPayment).toHaveBeenCalledWith({
        jobId,
        userId,
        refundAmount: fundAmount,
      });
      expect(mockJobEntity.save).toHaveBeenCalled();
    });

    it('should throw not found exception if job not found', async () => {
      jobRepository.findOne = jest.fn().mockResolvedValue(undefined);

      await expect(
        jobService.requestToCancelJob(userId, jobId),
      ).rejects.toThrow(NotFoundException);
    });

    it('should throw an error if status is invalid', async () => {
      const mockJobEntity: Partial<JobEntity> = {
        id: jobId,
        userId,
        status: JobStatus.COMPLETED,
        chainId: ChainId.LOCALHOST,
        save: jest.fn().mockResolvedValue(true),
      };

      jobRepository.findOne = jest.fn().mockResolvedValue(mockJobEntity);

      await expect(
        jobService.requestToCancelJob(userId, jobId),
      ).rejects.toThrow(
        new ConflictException(ErrorJob.InvalidStatusCancellation),
      );
    });
  });

<<<<<<< HEAD
  describe('cancelCronJob', () => {
    let findOneJobMock: any,
      findOnePaymentMock: any,
      sendWebhookMock: any,
      jobEntityMock: Partial<JobEntity>,
      paymentEntityMock: Partial<PaymentEntity>;

    beforeEach(() => {
      jobEntityMock = {
        status: JobStatus.TO_CANCEL,
=======
  describe('createEscrowCronJob', () => {
    let createEscrowMock: any;
    let cronJobEntityMock: Partial<CronJobEntity>;
    let jobEntityMock1: Partial<JobEntity>, jobEntityMock2: Partial<JobEntity>;

    beforeEach(() => {
      cronJobEntityMock = {
        cronJobType: CronJobType.CreateEscrow,
        startedAt: new Date(),
      };

      jobEntityMock1 = {
        status: JobStatus.PAID,
>>>>>>> f957962e
        fundAmount: 100,
        userId: 1,
        id: 1,
        manifestUrl: MOCK_FILE_URL,
        manifestHash: MOCK_FILE_HASH,
        escrowAddress: MOCK_ADDRESS,
        chainId: ChainId.LOCALHOST,
        retriesCount: 1,
        save: jest.fn(),
      };

      jobEntityMock2 = {
        status: JobStatus.PAID,
        fundAmount: 100,
        userId: 1,
        id: 1,
        manifestUrl: MOCK_FILE_URL,
        manifestHash: MOCK_FILE_HASH,
        escrowAddress: MOCK_ADDRESS,
        chainId: ChainId.LOCALHOST,
        retriesCount: 1,
        save: jest.fn(),
      };

<<<<<<< HEAD
      findOneJobMock = jest.spyOn(jobRepository, 'findOne');
      findOnePaymentMock = jest.spyOn(paymentRepository, 'findOne');
      sendWebhookMock = jest.spyOn(jobService, 'sendWebhook');
      findOnePaymentMock.mockResolvedValueOnce(
        paymentEntityMock as PaymentEntity,
      );
=======
      jest
        .spyOn(jobRepository, 'find')
        .mockResolvedValue([jobEntityMock1 as any, jobEntityMock2 as any]);

      createEscrowMock = jest.spyOn(jobService, 'createEscrow');
      createEscrowMock.mockResolvedValue(true);

      jest.spyOn(cronJobService, 'isCronJobRunning').mockResolvedValue(false);
>>>>>>> f957962e
    });

    afterEach(() => {
      jest.restoreAllMocks();
    });

    it('should not run if the cron job is already running', async () => {
      jest
        .spyOn(cronJobService, 'isCronJobRunning')
        .mockResolvedValueOnce(true);

      await jobService.createEscrowCronJob();

      expect(createEscrowMock).not.toHaveBeenCalled();
    });

    it('should create cron job entity on database to lock', async () => {
      jest
        .spyOn(cronJobService, 'startCronJob')
        .mockResolvedValueOnce(cronJobEntityMock as any);

      await jobService.createEscrowCronJob();

      expect(cronJobService.startCronJob).toHaveBeenCalledWith(
        CronJobType.CreateEscrow,
      );
    });

    it('should run createEscrow for all of the jobs with status PAID', async () => {
      await jobService.createEscrowCronJob();

      expect(createEscrowMock).toHaveBeenCalledTimes(2);
    });

    it('should increase retriesCount by 1, if the job creation fails', async () => {
      createEscrowMock.mockRejectedValueOnce(new Error('creation failed'));

      await jobService.createEscrowCronJob();

      expect(createEscrowMock).toHaveBeenCalledTimes(2);
      expect(jobEntityMock1.retriesCount).toBe(2);
      expect(jobEntityMock2.retriesCount).toBe(1);
    });

    it('should mark job as failed if the job creation fails more than max retries count', async () => {
      createEscrowMock.mockRejectedValueOnce(new Error('creation failed'));
      jobEntityMock1.retriesCount = MOCK_MAX_RETRY_COUNT;

      await jobService.createEscrowCronJob();

      expect(createEscrowMock).toHaveBeenCalledTimes(2);
      expect(jobEntityMock1.status).toBe(JobStatus.FAILED);
      expect(jobEntityMock2.status).toBe(JobStatus.PAID);
    });

    it('should complete the cron job entity on database to unlock', async () => {
      jest
        .spyOn(cronJobService, 'completeCronJob')
        .mockResolvedValueOnce(cronJobEntityMock as any);

      await jobService.createEscrowCronJob();

      expect(cronJobService.completeCronJob).toHaveBeenCalledWith(
        CronJobType.CreateEscrow,
      );
    });
  });

  describe('setupEscrowCronJob', () => {
    let setupEscrowMock: any;
    let cronJobEntityMock: Partial<CronJobEntity>;
    let jobEntityMock1: Partial<JobEntity>, jobEntityMock2: Partial<JobEntity>;

    beforeEach(() => {
      cronJobEntityMock = {
        cronJobType: CronJobType.SetupEscrow,
        createdAt: new Date(),
      };

      jobEntityMock1 = {
        status: JobStatus.CREATED,
        fundAmount: 100,
        userId: 1,
        id: 1,
        manifestUrl: MOCK_FILE_URL,
        manifestHash: MOCK_FILE_HASH,
        escrowAddress: MOCK_ADDRESS,
        chainId: ChainId.LOCALHOST,
        retriesCount: 1,
        save: jest.fn(),
      };

      jobEntityMock2 = {
        status: JobStatus.CREATED,
        fundAmount: 100,
        userId: 1,
        id: 1,
        manifestUrl: MOCK_FILE_URL,
        manifestHash: MOCK_FILE_HASH,
        escrowAddress: MOCK_ADDRESS,
        chainId: ChainId.LOCALHOST,
        retriesCount: 1,
        save: jest.fn(),
      };

      jest
        .spyOn(jobRepository, 'find')
        .mockResolvedValue([jobEntityMock1 as any, jobEntityMock2 as any]);

      setupEscrowMock = jest.spyOn(jobService, 'setupEscrow');
      setupEscrowMock.mockResolvedValue(true);

      jest.spyOn(cronJobService, 'isCronJobRunning').mockResolvedValue(false);
    });

    afterEach(() => {
      jest.restoreAllMocks();
    });

    it('should not run if the cron job is already running', async () => {
      jest
        .spyOn(cronJobService, 'isCronJobRunning')
        .mockResolvedValueOnce(true);

      await jobService.setupEscrowCronJob();

      expect(setupEscrowMock).not.toHaveBeenCalled();
    });

    it('should create cron job entity on database to lock', async () => {
      jest
        .spyOn(cronJobService, 'startCronJob')
        .mockResolvedValueOnce(cronJobEntityMock as any);

      await jobService.setupEscrowCronJob();

      expect(cronJobService.startCronJob).toHaveBeenCalledWith(
        CronJobType.SetupEscrow,
      );
    });

    it('should run setupEscrow for all of the jobs with status LAUNCHING', async () => {
      await jobService.setupEscrowCronJob();

      expect(setupEscrowMock).toHaveBeenCalledTimes(2);
    });

    it('should increase retriesCount by 1, if the job setup fails', async () => {
      setupEscrowMock.mockRejectedValueOnce(new Error('setup failed'));

      await jobService.setupEscrowCronJob();

      expect(setupEscrowMock).toHaveBeenCalledTimes(2);
      expect(jobEntityMock1.retriesCount).toBe(2);
      expect(jobEntityMock2.retriesCount).toBe(1);
    });

    it('should mark job as failed if the job setup fails more than max retries count', async () => {
      setupEscrowMock.mockRejectedValueOnce(new Error('setup failed'));
      jobEntityMock1.retriesCount = MOCK_MAX_RETRY_COUNT;

      await jobService.setupEscrowCronJob();

      expect(setupEscrowMock).toHaveBeenCalledTimes(2);
      expect(jobEntityMock1.status).toBe(JobStatus.FAILED);
      expect(jobEntityMock2.status).toBe(JobStatus.CREATED);
    });

    it('should complete the cron job entity on database to unlock', async () => {
      jest
        .spyOn(cronJobService, 'completeCronJob')
        .mockResolvedValueOnce(cronJobEntityMock as any);

      await jobService.setupEscrowCronJob();

      expect(cronJobService.completeCronJob).toHaveBeenCalledWith(
        CronJobType.SetupEscrow,
      );
    });
  });

  describe('fundEscrowCronJob', () => {
    let fundEscrowMock: any;
    let cronJobEntityMock: Partial<CronJobEntity>;
    let jobEntityMock1: Partial<JobEntity>, jobEntityMock2: Partial<JobEntity>;
    let createWebhookMock: any;

    beforeEach(() => {
      cronJobEntityMock = {
        cronJobType: CronJobType.FundEscrow,
        createdAt: new Date(),
      };

      jobEntityMock1 = {
        status: JobStatus.SET_UP,
        fundAmount: 100,
        userId: 1,
        id: 1,
        manifestUrl: MOCK_FILE_URL,
        manifestHash: MOCK_FILE_HASH,
        escrowAddress: MOCK_ADDRESS,
        chainId: ChainId.LOCALHOST,
        retriesCount: 1,
        save: jest.fn(),
      };

      jobEntityMock2 = {
        status: JobStatus.SET_UP,
        fundAmount: 100,
        userId: 1,
        id: 1,
        manifestUrl: MOCK_FILE_URL,
        manifestHash: MOCK_FILE_HASH,
        escrowAddress: MOCK_ADDRESS,
        chainId: ChainId.LOCALHOST,
        retriesCount: 1,
        save: jest.fn(),
      };

      jest
        .spyOn(jobRepository, 'find')
        .mockResolvedValue([jobEntityMock1 as any, jobEntityMock2 as any]);

      fundEscrowMock = jest.spyOn(jobService, 'fundEscrow');
      fundEscrowMock.mockResolvedValue(true);

      jest.spyOn(cronJobService, 'isCronJobRunning').mockResolvedValue(false);

      createWebhookMock = jest.spyOn(webhookService, 'createWebhook');

      const cvatManifestMock: DeepPartial<CvatManifestDto> = {
        data: {
          data_url: MOCK_FILE_URL,
        },
        annotation: {
          type: JobRequestType.IMAGE_POINTS,
        },
      };
      jest
        .spyOn(storageService, 'download')
        .mockResolvedValue(cvatManifestMock);
    });

    afterEach(() => {
      jest.restoreAllMocks();
    });

    it('should not run if the cron job is already running', async () => {
      jest
        .spyOn(cronJobService, 'isCronJobRunning')
        .mockResolvedValueOnce(true);

      await jobService.fundEscrowCronJob();

      expect(fundEscrowMock).not.toHaveBeenCalled();
    });

<<<<<<< HEAD
  describe('saveManifest with fortune request type', () => {
    const chainId = ChainId.LOCALHOST;
    const fortuneManifestParams = {
      requestType: JobRequestType.FORTUNE,
      submissionsRequired: MOCK_SUBMISSION_REQUIRED,
      requesterDescription: MOCK_REQUESTER_DESCRIPTION,
      fundAmount: 10,
      requesterTitle: MOCK_REQUESTER_TITLE,
    };
=======
    it('should create cron job entity on database to lock', async () => {
      jest
        .spyOn(cronJobService, 'startCronJob')
        .mockResolvedValueOnce(cronJobEntityMock as any);
>>>>>>> f957962e

      await jobService.fundEscrowCronJob();

      expect(cronJobService.startCronJob).toHaveBeenCalledWith(
        CronJobType.FundEscrow,
      );
    });

    it('should run fundEscrow for all of the jobs with status FUNDING, and trigger webhook', async () => {
      await jobService.fundEscrowCronJob();

      expect(fundEscrowMock).toHaveBeenCalledTimes(2);
      expect(createWebhookMock).toHaveBeenCalledTimes(2);
    });

    it('should increase retriesCount by 1, if the job fund fails', async () => {
      fundEscrowMock.mockRejectedValueOnce(new Error('fund failed'));

<<<<<<< HEAD
      const result = await jobService.saveManifest(
        fortuneManifestParams,
        chainId,
      );

      expect(result).toEqual({
        manifestUrl: MOCK_FILE_URL,
        manifestHash: MOCK_FILE_HASH,
      });
      expect(jobService.storageClient.uploadFiles).toHaveBeenCalledWith(
        expect.arrayContaining([expect.any(String)]),
        MOCK_BUCKET_NAME,
      );
      expect(
        JSON.parse(
          await encryption.decrypt(
            (jobService.storageClient.uploadFiles as any).mock.calls[0][0][0],
          ),
        ),
      ).toEqual(fortuneManifestParams);
=======
      await jobService.fundEscrowCronJob();

      expect(fundEscrowMock).toHaveBeenCalledTimes(2);
      expect(jobEntityMock1.retriesCount).toBe(2);
      expect(jobEntityMock2.retriesCount).toBe(1);

      expect(createWebhookMock).toHaveBeenCalledTimes(1);
>>>>>>> f957962e
    });

    it('should mark job as failed if the job fund fails more than max retries count', async () => {
      fundEscrowMock.mockRejectedValueOnce(new Error('fund failed'));
      jobEntityMock1.retriesCount = MOCK_MAX_RETRY_COUNT;

      await jobService.fundEscrowCronJob();

<<<<<<< HEAD
      await expect(
        jobService.saveManifest(fortuneManifestParams, chainId),
      ).rejects.toThrowError(
        new BadGatewayException(ErrorBucket.UnableSaveFile),
      );
      expect(jobService.storageClient.uploadFiles).toHaveBeenCalledWith(
        expect.arrayContaining([expect.any(String)]),
        MOCK_BUCKET_NAME,
      );
      expect(
        JSON.parse(
          await encryption.decrypt(
            (jobService.storageClient.uploadFiles as any).mock.calls[0][0][0],
          ),
        ),
      ).toEqual(fortuneManifestParams);
=======
      expect(fundEscrowMock).toHaveBeenCalledTimes(2);
      expect(jobEntityMock1.status).toBe(JobStatus.FAILED);
      expect(jobEntityMock2.status).toBe(JobStatus.SET_UP);

      expect(createWebhookMock).toHaveBeenCalledTimes(1);
>>>>>>> f957962e
    });

    it('should complete the cron job entity on database to unlock', async () => {
      jest
        .spyOn(cronJobService, 'completeCronJob')
        .mockResolvedValueOnce(cronJobEntityMock as any);

      await jobService.fundEscrowCronJob();

<<<<<<< HEAD
      await expect(
        jobService.saveManifest(fortuneManifestParams, chainId),
      ).rejects.toThrowError(new Error(errorMessage));

      expect(jobService.storageClient.uploadFiles).toHaveBeenCalledWith(
        expect.arrayContaining([expect.any(String)]),
        MOCK_BUCKET_NAME,
=======
      expect(cronJobService.completeCronJob).toHaveBeenCalledWith(
        CronJobType.FundEscrow,
>>>>>>> f957962e
      );
      expect(
        JSON.parse(
          await encryption.decrypt(
            (jobService.storageClient.uploadFiles as any).mock.calls[0][0][0],
          ),
        ),
      ).toEqual(fortuneManifestParams);
    });
  });

<<<<<<< HEAD
  describe('saveManifest with image label binary request type', () => {
    const chainId = ChainId.LOCALHOST;
    const manifest: CvatManifestDto = {
      data: {
        data_url: MOCK_FILE_URL,
      },
      annotation: {
        labels: [{ name: 'label1' }],
        description: MOCK_REQUESTER_DESCRIPTION,
        user_guide: MOCK_FILE_URL,
        type: JobRequestType.IMAGE_POINTS,
        job_size: 10,
        max_time: 300,
      },
      validation: {
        min_quality: 1,
        val_size: 2,
        gt_url: '',
      },
      job_bounty: '1',
    };

    let uploadFilesMock: any;
=======
  describe('cancelCronJob', () => {
    let findJobMock: any,
      jobEntityMock1: Partial<JobEntity>,
      jobEntityMock2: Partial<JobEntity>;
>>>>>>> f957962e

    beforeEach(() => {
      jobEntityMock1 = {
        status: JobStatus.TO_CANCEL,
        fundAmount: 100,
        userId: 1,
        id: 1,
        manifestUrl: MOCK_FILE_URL,
        escrowAddress: MOCK_ADDRESS,
        chainId: ChainId.LOCALHOST,
        save: jest.fn(),
        retriesCount: 0,
      };

      jobEntityMock2 = {
        status: JobStatus.TO_CANCEL,
        fundAmount: 100,
        userId: 1,
        id: 2,
        manifestUrl: MOCK_FILE_URL,
        escrowAddress: MOCK_ADDRESS,
        chainId: ChainId.LOCALHOST,
        save: jest.fn(),
        retriesCount: 0,
      };

      findJobMock = jest
        .spyOn(jobRepository, 'find')
        .mockResolvedValue([jobEntityMock1 as any, jobEntityMock2 as any]);

      jest.spyOn(cronJobService, 'isCronJobRunning').mockResolvedValue(false);

      jest.spyOn(jobService, 'processEscrowCancellation').mockResolvedValue({
        txHash: MOCK_TRANSACTION_HASH,
        amountRefunded: 1n,
      });

      (EscrowClient.build as any).mockImplementation(() => ({
        getExchangeOracleAddress: jest
          .fn()
          .mockResolvedValue(MOCK_EXCHANGE_ORACLE_ADDRESS),
      }));

      (KVStoreClient.build as any).mockImplementation(() => ({
        get: jest.fn().mockResolvedValue(MOCK_EXCHANGE_ORACLE_WEBHOOK_URL),
      }));

      const manifestMock = {
        requestType: JobRequestType.FORTUNE,
      };
      storageService.download = jest.fn().mockResolvedValue(manifestMock);
    });

    afterEach(() => {
      jest.clearAllMocks();
    });

    it('should not run if cron job is already running', async () => {
      jest
        .spyOn(cronJobService, 'isCronJobRunning')
        .mockResolvedValueOnce(true);

<<<<<<< HEAD
      const result = await jobService.saveManifest(manifest, chainId);

      expect(result).toEqual({
        manifestUrl: MOCK_FILE_URL,
        manifestHash: MOCK_FILE_HASH,
      });
      expect(jobService.storageClient.uploadFiles).toHaveBeenCalledWith(
        expect.arrayContaining([expect.any(String)]),
        MOCK_BUCKET_NAME,
      );
      expect(
        JSON.parse(
          await encryption.decrypt(
            (jobService.storageClient.uploadFiles as any).mock.calls[0][0][0],
          ),
        ),
      ).toEqual(manifest);
=======
      await jobService.cancelCronJob();

      expect(findJobMock).not.toHaveBeenCalled();
>>>>>>> f957962e
    });

    it('should create cron job entity on database to lock', async () => {
      jest
        .spyOn(cronJobService, 'startCronJob')
        .mockResolvedValueOnce({} as any);

      await jobService.cancelCronJob();

<<<<<<< HEAD
      await expect(
        jobService.saveManifest(manifest, chainId),
      ).rejects.toThrowError(
        new BadGatewayException(ErrorBucket.UnableSaveFile),
      );
      expect(jobService.storageClient.uploadFiles).toHaveBeenCalledWith(
        expect.arrayContaining([expect.any(String)]),
        MOCK_BUCKET_NAME,
=======
      expect(cronJobService.startCronJob).toHaveBeenCalledWith(
        CronJobType.CancelEscrow,
>>>>>>> f957962e
      );
      expect(
        JSON.parse(
          await encryption.decrypt(
            (jobService.storageClient.uploadFiles as any).mock.calls[0][0][0],
          ),
        ),
      ).toEqual(manifest);
    });

    it('should cancel all of the jobs with status TO_CANCEL', async () => {
      const result = await jobService.cancelCronJob();

<<<<<<< HEAD
      await expect(
        jobService.saveManifest(manifest, chainId),
      ).rejects.toThrowError(new Error(errorMessage));
      expect(jobService.storageClient.uploadFiles).toHaveBeenCalledWith(
        expect.arrayContaining([expect.any(String)]),
        MOCK_BUCKET_NAME,
      );
      expect(
        JSON.parse(
          await encryption.decrypt(
            (jobService.storageClient.uploadFiles as any).mock.calls[0][0][0],
          ),
        ),
      ).toEqual(manifest);
=======
      expect(result).toBeTruthy();
      expect(jobService.processEscrowCancellation).toHaveBeenCalledWith(
        jobEntityMock1,
      );
      expect(jobEntityMock1.save).toHaveBeenCalled();
      expect(jobService.processEscrowCancellation).toHaveBeenCalledWith(
        jobEntityMock2,
      );
      expect(jobEntityMock2.save).toHaveBeenCalled();
      expect(webhookService.createWebhook).toHaveBeenCalledTimes(2);
>>>>>>> f957962e
    });

    it('should not call process escrow cancellation when escrowAddress is not present', async () => {
      const jobEntityWithoutEscrow = {
        ...jobEntityMock1,
        escrowAddress: undefined,
      };

      jest
        .spyOn(jobRepository, 'find')
        .mockResolvedValueOnce([jobEntityWithoutEscrow as any]);
      jest
        .spyOn(jobService, 'processEscrowCancellation')
        .mockResolvedValueOnce(undefined as any);

      expect(await jobService.cancelCronJob()).toBe(true);
      expect(jobService.processEscrowCancellation).toHaveBeenCalledTimes(0);
    });

    it('should increase retriesCount by 1 if the job cancellation fails', async () => {
      jest
        .spyOn(jobService, 'processEscrowCancellation')
        .mockRejectedValueOnce(new Error('cancellation failed'));

      expect(jobEntityMock1.retriesCount).toBe(0);
      expect(jobEntityMock2.retriesCount).toBe(0);

      await jobService.cancelCronJob();

      expect(jobEntityMock1.retriesCount).toBe(1);
      expect(jobEntityMock2.retriesCount).toBe(0);
    });

    it('should mark job as failed if the job cancellation fails more than max retries count', async () => {
      jest
        .spyOn(jobService, 'processEscrowCancellation')
        .mockRejectedValueOnce(new Error('cancellation failed'));
      jobEntityMock1.retriesCount = MOCK_MAX_RETRY_COUNT;

      await jobService.cancelCronJob();

      expect(jobService.processEscrowCancellation).toHaveBeenCalledTimes(2);
      expect(jobEntityMock1.status).toBe(JobStatus.FAILED);
      expect(jobEntityMock2.status).toBe(JobStatus.CANCELED);
    });

    it('should complete the cron job entity on database to unlock', async () => {
      jest
        .spyOn(cronJobService, 'completeCronJob')
        .mockResolvedValueOnce({} as any);

      await jobService.cancelCronJob();

      expect(cronJobService.completeCronJob).toHaveBeenCalledWith(
        CronJobType.CancelEscrow,
      );
    });
  });

  describe('processEscrowCancellation', () => {
    const jobEntityMock = {
      status: JobStatus.TO_CANCEL,
      fundAmount: 100,
      userId: 1,
      id: 1,
      manifestUrl: MOCK_FILE_URL,
      manifestHash: MOCK_FILE_HASH,
      escrowAddress: MOCK_ADDRESS,
      chainId: ChainId.LOCALHOST,
      retriesCount: 1,
      save: jest.fn(),
    };

    it('should cancel escrow', async () => {
      const fundedAmount = 1n;

      const escrowClientMock = {
        getStatus: jest.fn().mockResolvedValue(EscrowStatus.Launched),
        getBalance: jest.fn().mockResolvedValue(fundedAmount),
        cancel: jest.fn().mockResolvedValue({
          amountRefunded: fundedAmount,
          txHash: MOCK_TRANSACTION_HASH,
        }),
      };

      (EscrowClient.build as any).mockImplementation(() => escrowClientMock);

      const result = await jobService.processEscrowCancellation(
        jobEntityMock as any,
      );

      expect(result).toEqual({
        amountRefunded: fundedAmount,
        txHash: MOCK_TRANSACTION_HASH,
      });
      expect(escrowClientMock.cancel).toHaveBeenCalled();
    });

    it('should throw bad request exception if escrowStatus is Complete', async () => {
      (EscrowClient.build as any).mockImplementation(() => ({
        getStatus: jest.fn().mockResolvedValue(EscrowStatus.Complete),
      }));

      await expect(
        jobService.processEscrowCancellation(jobEntityMock as any),
      ).rejects.toThrow(BadRequestException);
    });

    it('should throw bad request exception if escrowStatus is Paid', async () => {
      (EscrowClient.build as any).mockImplementation(() => ({
        getStatus: jest.fn().mockResolvedValue(EscrowStatus.Paid),
      }));

      await expect(
        jobService.processEscrowCancellation(jobEntityMock as any),
      ).rejects.toThrow(BadRequestException);
    });

    it('should throw bad request exception if escrowStatus is Cancelled', async () => {
      (EscrowClient.build as any).mockImplementation(() => ({
        getStatus: jest.fn().mockResolvedValue(EscrowStatus.Cancelled),
      }));

      await expect(
        jobService.processEscrowCancellation(jobEntityMock as any),
      ).rejects.toThrow(BadRequestException);
    });

    it('should throw bad request exception if escrow balance is zero', async () => {
      (EscrowClient.build as any).mockImplementation(() => ({
        getStatus: jest.fn().mockResolvedValue(EscrowStatus.Launched),
        getBalance: jest.fn().mockResolvedValue(0n),
      }));

      await expect(
        jobService.processEscrowCancellation(jobEntityMock as any),
      ).rejects.toThrow(BadRequestException);
    });
  });

  describe('getResult', () => {
    let downloadFileFromUrlMock: any;
    const jobEntityMock = {
      status: JobStatus.COMPLETED,
      fundAmount: 100,
      userId: 1,
      id: 1,
      manifestUrl: MOCK_FILE_URL,
      manifestHash: MOCK_FILE_HASH,
      escrowAddress: MOCK_ADDRESS,
      chainId: ChainId.LOCALHOST,
      save: jest.fn(),
    };

    beforeEach(() => {
      downloadFileFromUrlMock = storageService.download;
      jobRepository.findOne = jest.fn().mockResolvedValue(jobEntityMock);
    });

    afterEach(() => {
      jest.restoreAllMocks();
    });

    it('should download and return the fortune result', async () => {
      const fortuneResult: FortuneFinalResultDto[] = [
        {
          workerAddress: MOCK_ADDRESS,
          solution: 'good',
        },
        {
          workerAddress: MOCK_ADDRESS,
          solution: 'bad',
          error: 'wrong answer',
        },
      ];

      (EscrowClient.build as any).mockImplementation(() => ({
        getResultsUrl: jest.fn().mockResolvedValue(MOCK_FILE_URL),
      }));
      downloadFileFromUrlMock.mockResolvedValueOnce(MOCK_MANIFEST);
      downloadFileFromUrlMock.mockResolvedValueOnce(fortuneResult);

      const result = await jobService.getResult(MOCK_USER_ID, MOCK_JOB_ID);

      expect(storageService.download).toHaveBeenCalledWith(MOCK_FILE_URL);
      expect(storageService.download).toHaveBeenCalledTimes(2);
      expect(result).toEqual(fortuneResult);
    });

    it('should download and return the image binary result', async () => {
      const manifestMock = {
        requestType: JobRequestType.IMAGE_BOXES,
      };

      (EscrowClient.build as any).mockImplementation(() => ({
        getResultsUrl: jest.fn().mockResolvedValue(MOCK_FILE_URL),
      }));

      downloadFileFromUrlMock.mockResolvedValue(manifestMock);

      const result = await jobService.getResult(MOCK_USER_ID, MOCK_JOB_ID);

      expect(storageService.download).toHaveBeenCalledWith(MOCK_FILE_URL);
      expect(result).toEqual(MOCK_FILE_URL);
    });

    it('should throw a NotFoundException if the result is not found', async () => {
      downloadFileFromUrlMock.mockResolvedValueOnce(MOCK_MANIFEST);
      downloadFileFromUrlMock.mockResolvedValueOnce(null);

      await expect(
        jobService.getResult(MOCK_USER_ID, MOCK_JOB_ID),
      ).rejects.toThrowError(new NotFoundException(ErrorJob.ResultNotFound));
      expect(storageService.download).toHaveBeenCalledWith(MOCK_FILE_URL);
      expect(storageService.download).toHaveBeenCalledTimes(2);
    });

    it('should throw a NotFoundException if the result is not valid', async () => {
      const fortuneResult: any[] = [
        {
          wrongAddress: MOCK_ADDRESS,
          solution: 1,
        },
        {
          wrongAddress: MOCK_ADDRESS,
          solution: 1,
          error: 1,
        },
      ];

      (EscrowClient.build as any).mockImplementation(() => ({
        getResultsUrl: jest.fn().mockResolvedValue(MOCK_FILE_URL),
      }));
      downloadFileFromUrlMock.mockResolvedValueOnce(MOCK_MANIFEST);
      downloadFileFromUrlMock.mockResolvedValueOnce(fortuneResult);

      await expect(
        jobService.getResult(MOCK_USER_ID, MOCK_JOB_ID),
      ).rejects.toThrowError(
        new NotFoundException(ErrorJob.ResultValidationFailed),
      );

      expect(storageService.download).toHaveBeenCalledWith(MOCK_FILE_URL);
      expect(storageService.download).toHaveBeenCalledTimes(2);
    });
  });

  describe('getJobsByStatus', () => {
    const userId = 1;
    const skip = 0;
    const limit = 5;

    it('should call the database with PENDING status', async () => {
      jobService.getJobsByStatus(
        [ChainId.LOCALHOST],
        userId,
        JobStatusFilter.PENDING,
        skip,
        limit,
      );
      expect(jobRepository.findJobsByStatusFilter).toHaveBeenCalledWith(
        [ChainId.LOCALHOST],
        userId,
        JobStatusFilter.PENDING,
        skip,
        limit,
      );
    });
    it('should call the database with FAILED status', async () => {
      jobService.getJobsByStatus(
        [ChainId.LOCALHOST],
        userId,
        JobStatusFilter.FAILED,
        skip,
        limit,
      );
      expect(jobRepository.findJobsByStatusFilter).toHaveBeenCalledWith(
        [ChainId.LOCALHOST],
        userId,
        JobStatusFilter.FAILED,
        skip,
        limit,
      );
    });
    it('should call subgraph and database with LAUNCHED status', async () => {
      const jobEntityMock = [
        {
          status: JobStatus.LAUNCHED,
          fundAmount: 100,
          userId: 1,
          id: 1,
          escrowAddress: MOCK_ADDRESS,
          chainId: ChainId.LOCALHOST,
        },
      ];
      const getEscrowsData = [
        {
          address: MOCK_ADDRESS,
          status: EscrowStatus[EscrowStatus.Launched],
        },
      ];
      jobRepository.findJobsByEscrowAddresses = jest
        .fn()
        .mockResolvedValue(jobEntityMock as any);
      EscrowUtils.getEscrows = jest.fn().mockResolvedValue(getEscrowsData);

      const results = await jobService.getJobsByStatus(
        [ChainId.LOCALHOST],
        userId,
        JobStatusFilter.LAUNCHED,
        skip,
        limit,
      );

      expect(results).toMatchObject([
        {
          status: JobStatus.LAUNCHED,
          fundAmount: 100,
          jobId: 1,
          escrowAddress: MOCK_ADDRESS,
          network: NETWORKS[ChainId.LOCALHOST]?.title,
        },
      ]);
      expect(jobRepository.findJobsByEscrowAddresses).toHaveBeenCalledWith(
        userId,
        [MOCK_ADDRESS, MOCK_ADDRESS, MOCK_ADDRESS, MOCK_ADDRESS],
      );
    });
    it('should call the database with CANCELLED status', async () => {
      jobService.getJobsByStatus(
        [ChainId.LOCALHOST],
        userId,
        JobStatusFilter.PENDING,
        skip,
        limit,
      );
      expect(jobRepository.findJobsByStatusFilter).toHaveBeenCalledWith(
        [ChainId.LOCALHOST],
        userId,
        JobStatusFilter.PENDING,
        skip,
        limit,
      );
    });
  });

  describe('escrowFailedWebhook', () => {
    it('should throw BadRequestException for invalid event type', async () => {
      const dto = {
        eventType: 'ANOTHER_EVENT' as EventType,
        chainId: 1,
        escrowAddress: 'address',
        reason: 'invalid manifest',
      };

      await expect(jobService.escrowFailedWebhook(dto)).rejects.toThrow(
        BadRequestException,
      );
    });

    it('should throw NotFoundException if jobEntity is not found', async () => {
      const dto = {
        eventType: EventType.TASK_CREATION_FAILED,
        chainId: 1,
        escrowAddress: 'address',
        reason: 'invalid manifest',
      };
      jobRepository.findOne = jest.fn().mockResolvedValue(null);

      await expect(jobService.escrowFailedWebhook(dto)).rejects.toThrow(
        NotFoundException,
      );
    });

    it('should throw ConflictException if jobEntity status is not LAUNCHED', async () => {
      const dto = {
        eventType: EventType.TASK_CREATION_FAILED,
        chainId: 1,
        escrowAddress: 'address',
        reason: 'invalid manifest',
      };
      const mockJobEntity = {
        status: 'ANOTHER_STATUS' as JobStatus,
        save: jest.fn(),
      };
      jobRepository.findOne = jest.fn().mockResolvedValue(mockJobEntity);

      await expect(jobService.escrowFailedWebhook(dto)).rejects.toThrow(
        ConflictException,
      );
    });

    it('should update jobEntity status to FAILED and return true if all checks pass', async () => {
      const dto = {
        eventType: EventType.TASK_CREATION_FAILED,
        chainId: 1,
        escrowAddress: 'address',
        reason: 'invalid manifest',
      };
      const mockJobEntity = {
        status: JobStatus.LAUNCHED,
        failedReason: dto.reason,
        save: jest.fn(),
      };
      jobRepository.findOne = jest.fn().mockResolvedValue(mockJobEntity);

      await jobService.escrowFailedWebhook(dto);

      expect(mockJobEntity.status).toBe(JobStatus.FAILED);
      expect(mockJobEntity.failedReason).toBe(dto.reason);
      expect(mockJobEntity.save).toHaveBeenCalled();
    });
  });

  describe('getDetails', () => {
    it('should return job details with escrow address successfully', async () => {
      const balance = '1';
      const allocationMock: IAllocation = {
        escrowAddress: ethers.ZeroAddress,
        staker: ethers.ZeroAddress,
        tokens: 1n,
        createdAt: 1n,
        closedAt: 1n,
      };

      const manifestMock: FortuneManifestDto = {
        submissionsRequired: 10,
        requesterTitle: MOCK_REQUESTER_TITLE,
        requesterDescription: MOCK_REQUESTER_DESCRIPTION,
        fundAmount: 10,
        requestType: JobRequestType.FORTUNE,
      };

      const jobEntityMock = {
        status: JobStatus.TO_CANCEL,
        fundAmount: 100,
        userId: 1,
        id: 1,
        manifestUrl: MOCK_FILE_URL,
        manifestHash: MOCK_FILE_HASH,
        escrowAddress: MOCK_ADDRESS,
        chainId: ChainId.LOCALHOST,
        save: jest.fn(),
      };

      const expectedJobDetailsDto: JobDetailsDto = {
        details: {
          escrowAddress: MOCK_ADDRESS,
          manifestUrl: MOCK_FILE_URL,
          manifestHash: MOCK_FILE_HASH,
          balance: expect.any(Number),
          paidOut: expect.any(Number),
          status: JobStatus.TO_CANCEL,
        },
        manifest: {
          chainId: ChainId.LOCALHOST,
          title: MOCK_REQUESTER_TITLE,
          description: MOCK_REQUESTER_DESCRIPTION,
          submissionsRequired: expect.any(Number),
          tokenAddress: MOCK_ADDRESS,
          fundAmount: expect.any(Number),
          requesterAddress: MOCK_ADDRESS,
          requestType: JobRequestType.FORTUNE,
          exchangeOracleAddress: expect.any(String),
          recordingOracleAddress: expect.any(String),
          reputationOracleAddress: expect.any(String),
        },
        staking: {
          staker: expect.any(String),
          allocated: expect.any(Number),
          slashed: 0,
        },
      };

      const getEscrowData = {
        token: MOCK_ADDRESS,
        totalFundedAmount: '100',
        balance: Number(balance),
        amountPaid: '10',
        exchangeOracle: MOCK_ADDRESS,
        recordingOracle: MOCK_ADDRESS,
        reputationOracle: MOCK_ADDRESS,
      };

      jobRepository.findOne = jest.fn().mockResolvedValue(jobEntityMock as any);
      EscrowUtils.getEscrow = jest.fn().mockResolvedValue(getEscrowData);
      (StakingClient.build as any).mockImplementation(() => ({
        getAllocation: jest.fn().mockResolvedValue(allocationMock),
      }));
      storageService.download = jest.fn().mockResolvedValue(manifestMock);
      jobService.getPaidOutAmount = jest.fn().mockResolvedValue(10);

      const result = await jobService.getDetails(1, 123);
      expect(result).toMatchObject(expectedJobDetailsDto);
    });

    it('should return job details without escrow address successfully', async () => {
      const manifestMock: FortuneManifestDto = {
        submissionsRequired: 10,
        requesterTitle: MOCK_REQUESTER_TITLE,
        requesterDescription: MOCK_REQUESTER_DESCRIPTION,
        fundAmount: 10,
        requestType: JobRequestType.FORTUNE,
      };

      const jobEntityMock = {
        status: JobStatus.TO_CANCEL,
        fundAmount: 100,
        userId: 1,
        id: 1,
        manifestUrl: MOCK_FILE_URL,
        manifestHash: MOCK_FILE_HASH,
        escrowAddress: null,
        chainId: ChainId.LOCALHOST,
        save: jest.fn(),
      };

      const expectedJobDetailsDto: JobDetailsDto = {
        details: {
          escrowAddress: ethers.ZeroAddress,
          manifestUrl: MOCK_FILE_URL,
          manifestHash: MOCK_FILE_HASH,
          balance: 0,
          paidOut: 0,
          status: JobStatus.TO_CANCEL,
        },
        manifest: {
          chainId: ChainId.LOCALHOST,
          title: MOCK_REQUESTER_TITLE,
          description: MOCK_REQUESTER_DESCRIPTION,
          submissionsRequired: expect.any(Number),
          tokenAddress: ethers.ZeroAddress,
          fundAmount: expect.any(Number),
          requesterAddress: MOCK_ADDRESS,
          requestType: JobRequestType.FORTUNE,
          exchangeOracleAddress: ethers.ZeroAddress,
          recordingOracleAddress: ethers.ZeroAddress,
          reputationOracleAddress: ethers.ZeroAddress,
        },
        staking: {
          staker: expect.any(String),
          allocated: 0,
          slashed: 0,
        },
      };

      jobRepository.findOne = jest.fn().mockResolvedValue(jobEntityMock as any);
      storageService.download = jest.fn().mockResolvedValue(manifestMock);
      jobService.getPaidOutAmount = jest.fn().mockResolvedValue(10);

      const result = await jobService.getDetails(1, 123);
      expect(result).toMatchObject(expectedJobDetailsDto);
    });

    it('should throw not found exception when job not found', async () => {
      jobService.jobRepository.findOne = jest.fn().mockResolvedValue(undefined);

      await expect(jobService.getDetails(1, 123)).rejects.toThrow(
        NotFoundException,
      );
    });
  });

  describe('getTransferLogs', () => {
    it('should retrieve logs', async () => {
      const chainId = ChainId.LOCALHOST;
      web3Service.getSigner = jest.fn().mockReturnValue({
        ...signerMock,
        provider: {
          getLogs: jest.fn().mockResolvedValue([{}]),
          getBlockNumber: jest.fn().mockResolvedValue(100),
        },
      });

      await jobService.getTransferLogs(chainId, MOCK_ADDRESS, 0, 'latest');
      expect(
        web3Service.getSigner(chainId).provider?.getLogs,
      ).toHaveBeenCalled();
    });
  });

  describe('getPaidOutAmount', () => {
    it('should calculate the paid out amount', async () => {
      const chainId = ChainId.LOCALHOST;
      const amount = ethers.parseEther('1.5');
      const mockLogs = [
        {
          data: 'mockData',
          topics: ['mockTopic'],
        },
      ];

      const mockParsedLog = {
        args: [MOCK_ADDRESS, MOCK_ADDRESS, amount],
      };

      web3Service.getSigner = jest.fn().mockReturnValue({
        ...signerMock,
        provider: {
          getLogs: jest.fn().mockResolvedValue(mockLogs),
        },
      });

      const mockHMTokenFactoryContract = {
        interface: {
          parseLog: jest.fn().mockReturnValue({
            args: [MOCK_ADDRESS, MOCK_ADDRESS, amount],
          }),
        },
      };

      jest
        .spyOn(HMToken__factory, 'connect')
        .mockReturnValue(mockHMTokenFactoryContract as any);

      (ethers as any).Contract.prototype.interface = {
        parseLog: jest.fn().mockReturnValue(mockParsedLog),
      };

      const result = await jobService.getPaidOutAmount(
        chainId,
        MOCK_ADDRESS,
        MOCK_ADDRESS,
      );
      expect(result).toBe(1.5);
    });
  });

  describe('getOracleFee', () => {
    it('should get the oracle fee', async () => {
      web3Service.getSigner = jest.fn().mockReturnValue({
        ...signerMock,
        provider: {
          getLogs: jest.fn().mockResolvedValue([{}]),
          getBlockNumber: jest.fn().mockResolvedValue(100),
        },
      });

      (KVStoreClient.build as any).mockImplementation(() => ({
        get: jest.fn().mockResolvedValue(MOCK_ORACLE_FEE),
      }));

      const result = await (jobService as any).getOracleFee(
        MOCK_EXCHANGE_ORACLE_ADDRESS,
        ChainId.LOCALHOST,
      );

      expect(Number(result)).toBe(MOCK_ORACLE_FEE);
      expect(typeof result).toBe('bigint');
    });
  });
});<|MERGE_RESOLUTION|>--- conflicted
+++ resolved
@@ -8,14 +8,12 @@
   IAllocation,
   EscrowUtils,
   NETWORKS,
-<<<<<<< HEAD
   Encryption,
-=======
   KVStoreClient,
->>>>>>> f957962e
 } from '@human-protocol/sdk';
 import { HttpService } from '@nestjs/axios';
 import {
+  BadGatewayException,
   BadRequestException,
   ConflictException,
   NotFoundException,
@@ -60,10 +58,7 @@
   MOCK_JOB_LAUNCHER_FEE,
   MOCK_PGP_PRIVATE_KEY,
   MOCK_PGP_PUBLIC_KEY,
-<<<<<<< HEAD
-=======
   MOCK_MANIFEST,
->>>>>>> f957962e
   MOCK_PRIVATE_KEY,
   MOCK_RECORDING_ORACLE_ADDRESS,
   MOCK_REPUTATION_ORACLE_ADDRESS,
@@ -81,7 +76,6 @@
   MOCK_HCAPTCHA_IMAGE_URL,
   MOCK_HCAPTCHA_REPO_URI,
   MOCK_HCAPTCHA_RO_URI,
-  MOCK_FILE_KEY,
   MOCK_BUCKET_FILE,
   MOCK_MAX_RETRY_COUNT,
 } from '../../../test/constants';
@@ -105,12 +99,7 @@
 import { PaymentRepository } from '../payment/payment.repository';
 import { RoutingProtocolService } from './routing-protocol.service';
 import { EventType } from '../../common/enums/webhook';
-<<<<<<< HEAD
-import { PaymentEntity } from '../payment/payment.entity';
-import { BigNumber, ethers } from 'ethers';
-=======
 import { ethers } from 'ethers';
->>>>>>> f957962e
 import { HMToken__factory } from '@human-protocol/core/typechain-types';
 import { StorageService } from '../storage/storage.service';
 import {
@@ -145,21 +134,9 @@
       getAllocation: jest.fn(),
     })),
   },
-  StorageClient: jest.fn().mockImplementation(() => ({
-    uploadFiles: jest
-      .fn()
-      .mockResolvedValue([
-        { key: MOCK_FILE_KEY, url: MOCK_FILE_URL, hash: MOCK_FILE_HASH },
-      ]),
-    listObjects: jest.fn().mockResolvedValue(MOCK_BUCKET_FILES),
-  })),
   KVStoreClient: {
     build: jest.fn().mockImplementation(() => ({
-<<<<<<< HEAD
-      get: jest.fn().mockResolvedValue(''),
-=======
       get: jest.fn(),
->>>>>>> f957962e
     })),
   },
 }));
@@ -190,13 +167,10 @@
     createPaymentMock: any,
     routingProtocolService: RoutingProtocolService,
     web3Service: Web3Service,
-<<<<<<< HEAD
-    encryption: Encryption;
-=======
+    encryption: Encryption,
     storageService: StorageService,
     webhookService: WebhookService,
     cronJobService: CronJobService;
->>>>>>> f957962e
 
   const signerMock = {
     address: MOCK_ADDRESS,
@@ -239,8 +213,6 @@
             return MOCK_PGP_PRIVATE_KEY;
           case 'PGP_PUBLIC_KEY':
             return MOCK_PGP_PUBLIC_KEY;
-<<<<<<< HEAD
-=======
           case 'HCAPTCHA_PGP_PUBLIC_KEY':
             return MOCK_HCAPTCHA_PGP_PUBLIC_KEY;
           case 'HCAPTCHA_ORACLE_ADDRESS':
@@ -259,7 +231,6 @@
             return MOCK_HCAPTCHA_RO_URI;
           case 'MAX_RETRY_COUNT':
             return MOCK_MAX_RETRY_COUNT;
->>>>>>> f957962e
         }
       }),
     };
@@ -337,6 +308,12 @@
     beforeEach(() => {
       getUserBalanceMock = jest.spyOn(paymentService, 'getUserBalance');
       createPaymentMock.mockResolvedValue(true);
+    });
+
+    beforeAll(() => {
+      (KVStoreClient.build as any).mockImplementation(() => ({
+        get: jest.fn().mockResolvedValue(MOCK_PGP_PUBLIC_KEY),
+      }));
     });
 
     afterEach(() => {
@@ -362,10 +339,6 @@
         status: JobStatus.PENDING,
         save: jest.fn().mockResolvedValue(true),
       };
-
-      (KVStoreClient.build as any).mockImplementation(() => ({
-        get: jest.fn().mockResolvedValue(MOCK_ORACLE_FEE),
-      }));
 
       jobRepository.create = jest.fn().mockResolvedValue(mockJobEntity);
 
@@ -1378,6 +1351,12 @@
   describe('setupEscrow', () => {
     const chainId = ChainId.LOCALHOST;
 
+    beforeAll(() => {
+      (KVStoreClient.build as any).mockImplementation(() => ({
+        get: jest.fn().mockResolvedValue(MOCK_ORACLE_FEE),
+      }));
+    });
+
     it('should setup escrow and update the status to funding', async () => {
       const fundAmount = 10;
       const fee = (MOCK_JOB_LAUNCHER_FEE / 100) * fundAmount;
@@ -1595,18 +1574,6 @@
     });
   });
 
-<<<<<<< HEAD
-  describe('cancelCronJob', () => {
-    let findOneJobMock: any,
-      findOnePaymentMock: any,
-      sendWebhookMock: any,
-      jobEntityMock: Partial<JobEntity>,
-      paymentEntityMock: Partial<PaymentEntity>;
-
-    beforeEach(() => {
-      jobEntityMock = {
-        status: JobStatus.TO_CANCEL,
-=======
   describe('createEscrowCronJob', () => {
     let createEscrowMock: any;
     let cronJobEntityMock: Partial<CronJobEntity>;
@@ -1620,7 +1587,6 @@
 
       jobEntityMock1 = {
         status: JobStatus.PAID,
->>>>>>> f957962e
         fundAmount: 100,
         userId: 1,
         id: 1,
@@ -1645,14 +1611,6 @@
         save: jest.fn(),
       };
 
-<<<<<<< HEAD
-      findOneJobMock = jest.spyOn(jobRepository, 'findOne');
-      findOnePaymentMock = jest.spyOn(paymentRepository, 'findOne');
-      sendWebhookMock = jest.spyOn(jobService, 'sendWebhook');
-      findOnePaymentMock.mockResolvedValueOnce(
-        paymentEntityMock as PaymentEntity,
-      );
-=======
       jest
         .spyOn(jobRepository, 'find')
         .mockResolvedValue([jobEntityMock1 as any, jobEntityMock2 as any]);
@@ -1661,7 +1619,6 @@
       createEscrowMock.mockResolvedValue(true);
 
       jest.spyOn(cronJobService, 'isCronJobRunning').mockResolvedValue(false);
->>>>>>> f957962e
     });
 
     afterEach(() => {
@@ -1919,8 +1876,300 @@
       expect(fundEscrowMock).not.toHaveBeenCalled();
     });
 
-<<<<<<< HEAD
-  describe('saveManifest with fortune request type', () => {
+    it('should create cron job entity on database to lock', async () => {
+      jest
+        .spyOn(cronJobService, 'startCronJob')
+        .mockResolvedValueOnce(cronJobEntityMock as any);
+
+      await jobService.fundEscrowCronJob();
+
+      expect(cronJobService.startCronJob).toHaveBeenCalledWith(
+        CronJobType.FundEscrow,
+      );
+    });
+
+    it('should run fundEscrow for all of the jobs with status FUNDING, and trigger webhook', async () => {
+      await jobService.fundEscrowCronJob();
+
+      expect(fundEscrowMock).toHaveBeenCalledTimes(2);
+      expect(createWebhookMock).toHaveBeenCalledTimes(2);
+    });
+
+    it('should increase retriesCount by 1, if the job fund fails', async () => {
+      fundEscrowMock.mockRejectedValueOnce(new Error('fund failed'));
+
+      await jobService.fundEscrowCronJob();
+
+      expect(fundEscrowMock).toHaveBeenCalledTimes(2);
+      expect(jobEntityMock1.retriesCount).toBe(2);
+      expect(jobEntityMock2.retriesCount).toBe(1);
+
+      expect(createWebhookMock).toHaveBeenCalledTimes(1);
+    });
+
+    it('should mark job as failed if the job fund fails more than max retries count', async () => {
+      fundEscrowMock.mockRejectedValueOnce(new Error('fund failed'));
+      jobEntityMock1.retriesCount = MOCK_MAX_RETRY_COUNT;
+
+      await jobService.fundEscrowCronJob();
+
+      expect(fundEscrowMock).toHaveBeenCalledTimes(2);
+      expect(jobEntityMock1.status).toBe(JobStatus.FAILED);
+      expect(jobEntityMock2.status).toBe(JobStatus.SET_UP);
+
+      expect(createWebhookMock).toHaveBeenCalledTimes(1);
+    });
+
+    it('should complete the cron job entity on database to unlock', async () => {
+      jest
+        .spyOn(cronJobService, 'completeCronJob')
+        .mockResolvedValueOnce(cronJobEntityMock as any);
+
+      await jobService.fundEscrowCronJob();
+
+      expect(cronJobService.completeCronJob).toHaveBeenCalledWith(
+        CronJobType.FundEscrow,
+      );
+    });
+  });
+
+  describe('cancelCronJob', () => {
+    let findJobMock: any,
+      jobEntityMock1: Partial<JobEntity>,
+      jobEntityMock2: Partial<JobEntity>;
+
+    beforeEach(() => {
+      jobEntityMock1 = {
+        status: JobStatus.TO_CANCEL,
+        fundAmount: 100,
+        userId: 1,
+        id: 1,
+        manifestUrl: MOCK_FILE_URL,
+        escrowAddress: MOCK_ADDRESS,
+        chainId: ChainId.LOCALHOST,
+        save: jest.fn(),
+        retriesCount: 0,
+      };
+
+      jobEntityMock2 = {
+        status: JobStatus.TO_CANCEL,
+        fundAmount: 100,
+        userId: 1,
+        id: 2,
+        manifestUrl: MOCK_FILE_URL,
+        escrowAddress: MOCK_ADDRESS,
+        chainId: ChainId.LOCALHOST,
+        save: jest.fn(),
+        retriesCount: 0,
+      };
+
+      findJobMock = jest
+        .spyOn(jobRepository, 'find')
+        .mockResolvedValue([jobEntityMock1 as any, jobEntityMock2 as any]);
+
+      jest.spyOn(cronJobService, 'isCronJobRunning').mockResolvedValue(false);
+
+      jest.spyOn(jobService, 'processEscrowCancellation').mockResolvedValue({
+        txHash: MOCK_TRANSACTION_HASH,
+        amountRefunded: 1n,
+      });
+
+      (EscrowClient.build as any).mockImplementation(() => ({
+        getExchangeOracleAddress: jest
+          .fn()
+          .mockResolvedValue(MOCK_EXCHANGE_ORACLE_ADDRESS),
+      }));
+
+      (KVStoreClient.build as any).mockImplementation(() => ({
+        get: jest.fn().mockResolvedValue(MOCK_EXCHANGE_ORACLE_WEBHOOK_URL),
+      }));
+
+      const manifestMock = {
+        requestType: JobRequestType.FORTUNE,
+      };
+      storageService.download = jest.fn().mockResolvedValue(manifestMock);
+    });
+
+    afterEach(() => {
+      jest.clearAllMocks();
+    });
+
+    it('should not run if cron job is already running', async () => {
+      jest
+        .spyOn(cronJobService, 'isCronJobRunning')
+        .mockResolvedValueOnce(true);
+
+      await jobService.cancelCronJob();
+
+      expect(findJobMock).not.toHaveBeenCalled();
+    });
+
+    it('should create cron job entity on database to lock', async () => {
+      jest
+        .spyOn(cronJobService, 'startCronJob')
+        .mockResolvedValueOnce({} as any);
+
+      await jobService.cancelCronJob();
+
+      expect(cronJobService.startCronJob).toHaveBeenCalledWith(
+        CronJobType.CancelEscrow,
+      );
+    });
+
+    it('should cancel all of the jobs with status TO_CANCEL', async () => {
+      const result = await jobService.cancelCronJob();
+
+      expect(result).toBeTruthy();
+      expect(jobService.processEscrowCancellation).toHaveBeenCalledWith(
+        jobEntityMock1,
+      );
+      expect(jobEntityMock1.save).toHaveBeenCalled();
+      expect(jobService.processEscrowCancellation).toHaveBeenCalledWith(
+        jobEntityMock2,
+      );
+      expect(jobEntityMock2.save).toHaveBeenCalled();
+      expect(webhookService.createWebhook).toHaveBeenCalledTimes(2);
+    });
+
+    it('should not call process escrow cancellation when escrowAddress is not present', async () => {
+      const jobEntityWithoutEscrow = {
+        ...jobEntityMock1,
+        escrowAddress: undefined,
+      };
+
+      jest
+        .spyOn(jobRepository, 'find')
+        .mockResolvedValueOnce([jobEntityWithoutEscrow as any]);
+      jest
+        .spyOn(jobService, 'processEscrowCancellation')
+        .mockResolvedValueOnce(undefined as any);
+
+      expect(await jobService.cancelCronJob()).toBe(true);
+      expect(jobService.processEscrowCancellation).toHaveBeenCalledTimes(0);
+    });
+
+    it('should increase retriesCount by 1 if the job cancellation fails', async () => {
+      jest
+        .spyOn(jobService, 'processEscrowCancellation')
+        .mockRejectedValueOnce(new Error('cancellation failed'));
+
+      expect(jobEntityMock1.retriesCount).toBe(0);
+      expect(jobEntityMock2.retriesCount).toBe(0);
+
+      await jobService.cancelCronJob();
+
+      expect(jobEntityMock1.retriesCount).toBe(1);
+      expect(jobEntityMock2.retriesCount).toBe(0);
+    });
+
+    it('should mark job as failed if the job cancellation fails more than max retries count', async () => {
+      jest
+        .spyOn(jobService, 'processEscrowCancellation')
+        .mockRejectedValueOnce(new Error('cancellation failed'));
+      jobEntityMock1.retriesCount = MOCK_MAX_RETRY_COUNT;
+
+      await jobService.cancelCronJob();
+
+      expect(jobService.processEscrowCancellation).toHaveBeenCalledTimes(2);
+      expect(jobEntityMock1.status).toBe(JobStatus.FAILED);
+      expect(jobEntityMock2.status).toBe(JobStatus.CANCELED);
+    });
+
+    it('should complete the cron job entity on database to unlock', async () => {
+      jest
+        .spyOn(cronJobService, 'completeCronJob')
+        .mockResolvedValueOnce({} as any);
+
+      await jobService.cancelCronJob();
+
+      expect(cronJobService.completeCronJob).toHaveBeenCalledWith(
+        CronJobType.CancelEscrow,
+      );
+    });
+  });
+
+  describe('processEscrowCancellation', () => {
+    const jobEntityMock = {
+      status: JobStatus.TO_CANCEL,
+      fundAmount: 100,
+      userId: 1,
+      id: 1,
+      manifestUrl: MOCK_FILE_URL,
+      manifestHash: MOCK_FILE_HASH,
+      escrowAddress: MOCK_ADDRESS,
+      chainId: ChainId.LOCALHOST,
+      retriesCount: 1,
+      save: jest.fn(),
+    };
+
+    it('should cancel escrow', async () => {
+      const fundedAmount = 1n;
+
+      const escrowClientMock = {
+        getStatus: jest.fn().mockResolvedValue(EscrowStatus.Launched),
+        getBalance: jest.fn().mockResolvedValue(fundedAmount),
+        cancel: jest.fn().mockResolvedValue({
+          amountRefunded: fundedAmount,
+          txHash: MOCK_TRANSACTION_HASH,
+        }),
+      };
+
+      (EscrowClient.build as any).mockImplementation(() => escrowClientMock);
+
+      const result = await jobService.processEscrowCancellation(
+        jobEntityMock as any,
+      );
+
+      expect(result).toEqual({
+        amountRefunded: fundedAmount,
+        txHash: MOCK_TRANSACTION_HASH,
+      });
+      expect(escrowClientMock.cancel).toHaveBeenCalled();
+    });
+
+    it('should throw bad request exception if escrowStatus is Complete', async () => {
+      (EscrowClient.build as any).mockImplementation(() => ({
+        getStatus: jest.fn().mockResolvedValue(EscrowStatus.Complete),
+      }));
+
+      await expect(
+        jobService.processEscrowCancellation(jobEntityMock as any),
+      ).rejects.toThrow(BadRequestException);
+    });
+
+    it('should throw bad request exception if escrowStatus is Paid', async () => {
+      (EscrowClient.build as any).mockImplementation(() => ({
+        getStatus: jest.fn().mockResolvedValue(EscrowStatus.Paid),
+      }));
+
+      await expect(
+        jobService.processEscrowCancellation(jobEntityMock as any),
+      ).rejects.toThrow(BadRequestException);
+    });
+
+    it('should throw bad request exception if escrowStatus is Cancelled', async () => {
+      (EscrowClient.build as any).mockImplementation(() => ({
+        getStatus: jest.fn().mockResolvedValue(EscrowStatus.Cancelled),
+      }));
+
+      await expect(
+        jobService.processEscrowCancellation(jobEntityMock as any),
+      ).rejects.toThrow(BadRequestException);
+    });
+
+    it('should throw bad request exception if escrow balance is zero', async () => {
+      (EscrowClient.build as any).mockImplementation(() => ({
+        getStatus: jest.fn().mockResolvedValue(EscrowStatus.Launched),
+        getBalance: jest.fn().mockResolvedValue(0n),
+      }));
+
+      await expect(
+        jobService.processEscrowCancellation(jobEntityMock as any),
+      ).rejects.toThrow(BadRequestException);
+    });
+  });
+
+  describe('uploadManifest with fortune request type', () => {
     const chainId = ChainId.LOCALHOST;
     const fortuneManifestParams = {
       requestType: JobRequestType.FORTUNE,
@@ -1929,126 +2178,96 @@
       fundAmount: 10,
       requesterTitle: MOCK_REQUESTER_TITLE,
     };
-=======
-    it('should create cron job entity on database to lock', async () => {
-      jest
-        .spyOn(cronJobService, 'startCronJob')
-        .mockResolvedValueOnce(cronJobEntityMock as any);
->>>>>>> f957962e
-
-      await jobService.fundEscrowCronJob();
-
-      expect(cronJobService.startCronJob).toHaveBeenCalledWith(
-        CronJobType.FundEscrow,
-      );
-    });
-
-    it('should run fundEscrow for all of the jobs with status FUNDING, and trigger webhook', async () => {
-      await jobService.fundEscrowCronJob();
-
-      expect(fundEscrowMock).toHaveBeenCalledTimes(2);
-      expect(createWebhookMock).toHaveBeenCalledTimes(2);
-    });
-
-    it('should increase retriesCount by 1, if the job fund fails', async () => {
-      fundEscrowMock.mockRejectedValueOnce(new Error('fund failed'));
-
-<<<<<<< HEAD
-      const result = await jobService.saveManifest(
+
+    let uploadFilesMock: any;
+
+    beforeEach(() => {
+      uploadFilesMock = jest.spyOn(storageService, 'uploadFile');
+    });
+
+    beforeAll(() => {
+      (KVStoreClient.build as any).mockImplementation(() => ({
+        get: jest.fn().mockResolvedValue(MOCK_PGP_PUBLIC_KEY),
+      }));
+    });
+
+    afterEach(() => {
+      jest.restoreAllMocks();
+    });
+
+    it('should save the manifest and return the manifest URL and hash', async () => {
+      uploadFilesMock.mockResolvedValue([
+        {
+          url: MOCK_FILE_URL,
+          hash: MOCK_FILE_HASH,
+        },
+      ]);
+
+      const result = await jobService.uploadManifest(
         fortuneManifestParams,
         chainId,
       );
 
-      expect(result).toEqual({
-        manifestUrl: MOCK_FILE_URL,
-        manifestHash: MOCK_FILE_HASH,
-      });
-      expect(jobService.storageClient.uploadFiles).toHaveBeenCalledWith(
-        expect.arrayContaining([expect.any(String)]),
-        MOCK_BUCKET_NAME,
-      );
+      expect(result).toEqual([
+        {
+          url: MOCK_FILE_URL,
+          hash: MOCK_FILE_HASH,
+        },
+      ]);
+
+      expect(storageService.uploadFile).toHaveBeenCalled();
       expect(
         JSON.parse(
           await encryption.decrypt(
-            (jobService.storageClient.uploadFiles as any).mock.calls[0][0][0],
+            (storageService.uploadFile as any).mock.calls[0][0],
           ),
         ),
       ).toEqual(fortuneManifestParams);
-=======
-      await jobService.fundEscrowCronJob();
-
-      expect(fundEscrowMock).toHaveBeenCalledTimes(2);
-      expect(jobEntityMock1.retriesCount).toBe(2);
-      expect(jobEntityMock2.retriesCount).toBe(1);
-
-      expect(createWebhookMock).toHaveBeenCalledTimes(1);
->>>>>>> f957962e
-    });
-
-    it('should mark job as failed if the job fund fails more than max retries count', async () => {
-      fundEscrowMock.mockRejectedValueOnce(new Error('fund failed'));
-      jobEntityMock1.retriesCount = MOCK_MAX_RETRY_COUNT;
-
-      await jobService.fundEscrowCronJob();
-
-<<<<<<< HEAD
+    });
+
+    it('should throw an error if the manifest file fails to upload', async () => {
+      const uploadError = new Error(ErrorBucket.UnableSaveFile);
+
+      uploadFilesMock.mockRejectedValue(uploadError);
+
       await expect(
-        jobService.saveManifest(fortuneManifestParams, chainId),
+        jobService.uploadManifest(fortuneManifestParams, chainId),
       ).rejects.toThrowError(
         new BadGatewayException(ErrorBucket.UnableSaveFile),
       );
-      expect(jobService.storageClient.uploadFiles).toHaveBeenCalledWith(
-        expect.arrayContaining([expect.any(String)]),
-        MOCK_BUCKET_NAME,
-      );
+
+      expect(storageService.uploadFile).toHaveBeenCalled();
       expect(
         JSON.parse(
           await encryption.decrypt(
-            (jobService.storageClient.uploadFiles as any).mock.calls[0][0][0],
+            (storageService.uploadFile as any).mock.calls[0][0],
           ),
         ),
       ).toEqual(fortuneManifestParams);
-=======
-      expect(fundEscrowMock).toHaveBeenCalledTimes(2);
-      expect(jobEntityMock1.status).toBe(JobStatus.FAILED);
-      expect(jobEntityMock2.status).toBe(JobStatus.SET_UP);
-
-      expect(createWebhookMock).toHaveBeenCalledTimes(1);
->>>>>>> f957962e
-    });
-
-    it('should complete the cron job entity on database to unlock', async () => {
-      jest
-        .spyOn(cronJobService, 'completeCronJob')
-        .mockResolvedValueOnce(cronJobEntityMock as any);
-
-      await jobService.fundEscrowCronJob();
-
-<<<<<<< HEAD
+    });
+
+    it('should rethrow any other errors encountered', async () => {
+      const errorMessage = 'Something went wrong';
+      const uploadError = new Error(errorMessage);
+
+      uploadFilesMock.mockRejectedValue(uploadError);
+
       await expect(
-        jobService.saveManifest(fortuneManifestParams, chainId),
+        jobService.uploadManifest(fortuneManifestParams, chainId),
       ).rejects.toThrowError(new Error(errorMessage));
 
-      expect(jobService.storageClient.uploadFiles).toHaveBeenCalledWith(
-        expect.arrayContaining([expect.any(String)]),
-        MOCK_BUCKET_NAME,
-=======
-      expect(cronJobService.completeCronJob).toHaveBeenCalledWith(
-        CronJobType.FundEscrow,
->>>>>>> f957962e
-      );
+      expect(storageService.uploadFile).toHaveBeenCalled();
       expect(
         JSON.parse(
           await encryption.decrypt(
-            (jobService.storageClient.uploadFiles as any).mock.calls[0][0][0],
+            (storageService.uploadFile as any).mock.calls[0][0],
           ),
         ),
       ).toEqual(fortuneManifestParams);
     });
   });
 
-<<<<<<< HEAD
-  describe('saveManifest with image label binary request type', () => {
+  describe('uploadManifest with image label binary request type', () => {
     const chainId = ChainId.LOCALHOST;
     const manifest: CvatManifestDto = {
       data: {
@@ -2071,296 +2290,86 @@
     };
 
     let uploadFilesMock: any;
-=======
-  describe('cancelCronJob', () => {
-    let findJobMock: any,
-      jobEntityMock1: Partial<JobEntity>,
-      jobEntityMock2: Partial<JobEntity>;
->>>>>>> f957962e
 
     beforeEach(() => {
-      jobEntityMock1 = {
-        status: JobStatus.TO_CANCEL,
-        fundAmount: 100,
-        userId: 1,
-        id: 1,
-        manifestUrl: MOCK_FILE_URL,
-        escrowAddress: MOCK_ADDRESS,
-        chainId: ChainId.LOCALHOST,
-        save: jest.fn(),
-        retriesCount: 0,
-      };
-
-      jobEntityMock2 = {
-        status: JobStatus.TO_CANCEL,
-        fundAmount: 100,
-        userId: 1,
-        id: 2,
-        manifestUrl: MOCK_FILE_URL,
-        escrowAddress: MOCK_ADDRESS,
-        chainId: ChainId.LOCALHOST,
-        save: jest.fn(),
-        retriesCount: 0,
-      };
-
-      findJobMock = jest
-        .spyOn(jobRepository, 'find')
-        .mockResolvedValue([jobEntityMock1 as any, jobEntityMock2 as any]);
-
-      jest.spyOn(cronJobService, 'isCronJobRunning').mockResolvedValue(false);
-
-      jest.spyOn(jobService, 'processEscrowCancellation').mockResolvedValue({
-        txHash: MOCK_TRANSACTION_HASH,
-        amountRefunded: 1n,
-      });
-
-      (EscrowClient.build as any).mockImplementation(() => ({
-        getExchangeOracleAddress: jest
-          .fn()
-          .mockResolvedValue(MOCK_EXCHANGE_ORACLE_ADDRESS),
+      uploadFilesMock = jest.spyOn(storageService, 'uploadFile');
+    });
+
+    beforeAll(() => {
+      (KVStoreClient.build as any).mockImplementation(() => ({
+        get: jest.fn().mockResolvedValue(MOCK_PGP_PUBLIC_KEY),
       }));
-
-      (KVStoreClient.build as any).mockImplementation(() => ({
-        get: jest.fn().mockResolvedValue(MOCK_EXCHANGE_ORACLE_WEBHOOK_URL),
-      }));
-
-      const manifestMock = {
-        requestType: JobRequestType.FORTUNE,
-      };
-      storageService.download = jest.fn().mockResolvedValue(manifestMock);
     });
 
     afterEach(() => {
-      jest.clearAllMocks();
-    });
-
-    it('should not run if cron job is already running', async () => {
-      jest
-        .spyOn(cronJobService, 'isCronJobRunning')
-        .mockResolvedValueOnce(true);
-
-<<<<<<< HEAD
-      const result = await jobService.saveManifest(manifest, chainId);
-
-      expect(result).toEqual({
-        manifestUrl: MOCK_FILE_URL,
-        manifestHash: MOCK_FILE_HASH,
-      });
-      expect(jobService.storageClient.uploadFiles).toHaveBeenCalledWith(
-        expect.arrayContaining([expect.any(String)]),
-        MOCK_BUCKET_NAME,
-      );
+      jest.restoreAllMocks();
+    });
+
+    it('should save the manifest and return the manifest URL and hash', async () => {
+      uploadFilesMock.mockResolvedValue([
+        {
+          url: MOCK_FILE_URL,
+          hash: MOCK_FILE_HASH,
+        },
+      ]);
+
+      const result = await jobService.uploadManifest(manifest, chainId);
+
+      expect(result).toEqual([
+        {
+          hash: MOCK_FILE_HASH,
+          url: MOCK_FILE_URL,
+        },
+      ]);
+
+      expect(storageService.uploadFile).toHaveBeenCalled();
       expect(
         JSON.parse(
           await encryption.decrypt(
-            (jobService.storageClient.uploadFiles as any).mock.calls[0][0][0],
+            (storageService.uploadFile as any).mock.calls[0][0],
           ),
         ),
       ).toEqual(manifest);
-=======
-      await jobService.cancelCronJob();
-
-      expect(findJobMock).not.toHaveBeenCalled();
->>>>>>> f957962e
-    });
-
-    it('should create cron job entity on database to lock', async () => {
-      jest
-        .spyOn(cronJobService, 'startCronJob')
-        .mockResolvedValueOnce({} as any);
-
-      await jobService.cancelCronJob();
-
-<<<<<<< HEAD
+    });
+
+    it('should throw an error if the manifest file fails to upload', async () => {
+      const uploadError = new Error(ErrorBucket.UnableSaveFile);
+
+      uploadFilesMock.mockRejectedValue(uploadError);
+
       await expect(
-        jobService.saveManifest(manifest, chainId),
+        jobService.uploadManifest(manifest, chainId),
       ).rejects.toThrowError(
         new BadGatewayException(ErrorBucket.UnableSaveFile),
       );
-      expect(jobService.storageClient.uploadFiles).toHaveBeenCalledWith(
-        expect.arrayContaining([expect.any(String)]),
-        MOCK_BUCKET_NAME,
-=======
-      expect(cronJobService.startCronJob).toHaveBeenCalledWith(
-        CronJobType.CancelEscrow,
->>>>>>> f957962e
-      );
+
+      expect(storageService.uploadFile).toHaveBeenCalled();
       expect(
         JSON.parse(
           await encryption.decrypt(
-            (jobService.storageClient.uploadFiles as any).mock.calls[0][0][0],
+            (storageService.uploadFile as any).mock.calls[0][0],
           ),
         ),
       ).toEqual(manifest);
     });
 
-    it('should cancel all of the jobs with status TO_CANCEL', async () => {
-      const result = await jobService.cancelCronJob();
-
-<<<<<<< HEAD
+    it('should rethrow any other errors encountered', async () => {
+      const errorMessage = 'Something went wrong';
+      const uploadError = new Error(errorMessage);
+
+      uploadFilesMock.mockRejectedValue(uploadError);
+
       await expect(
-        jobService.saveManifest(manifest, chainId),
+        jobService.uploadManifest(manifest, chainId),
       ).rejects.toThrowError(new Error(errorMessage));
-      expect(jobService.storageClient.uploadFiles).toHaveBeenCalledWith(
-        expect.arrayContaining([expect.any(String)]),
-        MOCK_BUCKET_NAME,
-      );
+      expect(storageService.uploadFile).toHaveBeenCalled();
       expect(
         JSON.parse(
           await encryption.decrypt(
-            (jobService.storageClient.uploadFiles as any).mock.calls[0][0][0],
+            (storageService.uploadFile as any).mock.calls[0][0],
           ),
         ),
       ).toEqual(manifest);
-=======
-      expect(result).toBeTruthy();
-      expect(jobService.processEscrowCancellation).toHaveBeenCalledWith(
-        jobEntityMock1,
-      );
-      expect(jobEntityMock1.save).toHaveBeenCalled();
-      expect(jobService.processEscrowCancellation).toHaveBeenCalledWith(
-        jobEntityMock2,
-      );
-      expect(jobEntityMock2.save).toHaveBeenCalled();
-      expect(webhookService.createWebhook).toHaveBeenCalledTimes(2);
->>>>>>> f957962e
-    });
-
-    it('should not call process escrow cancellation when escrowAddress is not present', async () => {
-      const jobEntityWithoutEscrow = {
-        ...jobEntityMock1,
-        escrowAddress: undefined,
-      };
-
-      jest
-        .spyOn(jobRepository, 'find')
-        .mockResolvedValueOnce([jobEntityWithoutEscrow as any]);
-      jest
-        .spyOn(jobService, 'processEscrowCancellation')
-        .mockResolvedValueOnce(undefined as any);
-
-      expect(await jobService.cancelCronJob()).toBe(true);
-      expect(jobService.processEscrowCancellation).toHaveBeenCalledTimes(0);
-    });
-
-    it('should increase retriesCount by 1 if the job cancellation fails', async () => {
-      jest
-        .spyOn(jobService, 'processEscrowCancellation')
-        .mockRejectedValueOnce(new Error('cancellation failed'));
-
-      expect(jobEntityMock1.retriesCount).toBe(0);
-      expect(jobEntityMock2.retriesCount).toBe(0);
-
-      await jobService.cancelCronJob();
-
-      expect(jobEntityMock1.retriesCount).toBe(1);
-      expect(jobEntityMock2.retriesCount).toBe(0);
-    });
-
-    it('should mark job as failed if the job cancellation fails more than max retries count', async () => {
-      jest
-        .spyOn(jobService, 'processEscrowCancellation')
-        .mockRejectedValueOnce(new Error('cancellation failed'));
-      jobEntityMock1.retriesCount = MOCK_MAX_RETRY_COUNT;
-
-      await jobService.cancelCronJob();
-
-      expect(jobService.processEscrowCancellation).toHaveBeenCalledTimes(2);
-      expect(jobEntityMock1.status).toBe(JobStatus.FAILED);
-      expect(jobEntityMock2.status).toBe(JobStatus.CANCELED);
-    });
-
-    it('should complete the cron job entity on database to unlock', async () => {
-      jest
-        .spyOn(cronJobService, 'completeCronJob')
-        .mockResolvedValueOnce({} as any);
-
-      await jobService.cancelCronJob();
-
-      expect(cronJobService.completeCronJob).toHaveBeenCalledWith(
-        CronJobType.CancelEscrow,
-      );
-    });
-  });
-
-  describe('processEscrowCancellation', () => {
-    const jobEntityMock = {
-      status: JobStatus.TO_CANCEL,
-      fundAmount: 100,
-      userId: 1,
-      id: 1,
-      manifestUrl: MOCK_FILE_URL,
-      manifestHash: MOCK_FILE_HASH,
-      escrowAddress: MOCK_ADDRESS,
-      chainId: ChainId.LOCALHOST,
-      retriesCount: 1,
-      save: jest.fn(),
-    };
-
-    it('should cancel escrow', async () => {
-      const fundedAmount = 1n;
-
-      const escrowClientMock = {
-        getStatus: jest.fn().mockResolvedValue(EscrowStatus.Launched),
-        getBalance: jest.fn().mockResolvedValue(fundedAmount),
-        cancel: jest.fn().mockResolvedValue({
-          amountRefunded: fundedAmount,
-          txHash: MOCK_TRANSACTION_HASH,
-        }),
-      };
-
-      (EscrowClient.build as any).mockImplementation(() => escrowClientMock);
-
-      const result = await jobService.processEscrowCancellation(
-        jobEntityMock as any,
-      );
-
-      expect(result).toEqual({
-        amountRefunded: fundedAmount,
-        txHash: MOCK_TRANSACTION_HASH,
-      });
-      expect(escrowClientMock.cancel).toHaveBeenCalled();
-    });
-
-    it('should throw bad request exception if escrowStatus is Complete', async () => {
-      (EscrowClient.build as any).mockImplementation(() => ({
-        getStatus: jest.fn().mockResolvedValue(EscrowStatus.Complete),
-      }));
-
-      await expect(
-        jobService.processEscrowCancellation(jobEntityMock as any),
-      ).rejects.toThrow(BadRequestException);
-    });
-
-    it('should throw bad request exception if escrowStatus is Paid', async () => {
-      (EscrowClient.build as any).mockImplementation(() => ({
-        getStatus: jest.fn().mockResolvedValue(EscrowStatus.Paid),
-      }));
-
-      await expect(
-        jobService.processEscrowCancellation(jobEntityMock as any),
-      ).rejects.toThrow(BadRequestException);
-    });
-
-    it('should throw bad request exception if escrowStatus is Cancelled', async () => {
-      (EscrowClient.build as any).mockImplementation(() => ({
-        getStatus: jest.fn().mockResolvedValue(EscrowStatus.Cancelled),
-      }));
-
-      await expect(
-        jobService.processEscrowCancellation(jobEntityMock as any),
-      ).rejects.toThrow(BadRequestException);
-    });
-
-    it('should throw bad request exception if escrow balance is zero', async () => {
-      (EscrowClient.build as any).mockImplementation(() => ({
-        getStatus: jest.fn().mockResolvedValue(EscrowStatus.Launched),
-        getBalance: jest.fn().mockResolvedValue(0n),
-      }));
-
-      await expect(
-        jobService.processEscrowCancellation(jobEntityMock as any),
-      ).rejects.toThrow(BadRequestException);
     });
   });
 
