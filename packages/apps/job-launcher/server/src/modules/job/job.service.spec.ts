/* eslint-disable @typescript-eslint/no-non-null-assertion */
import { createMock } from '@golevelup/ts-jest';
import {
  ChainId,
  EscrowClient,
  StorageClient,
  EscrowStatus,
  StakingClient,
  IAllocation,
  EscrowUtils,
  NETWORKS,
} from '@human-protocol/sdk';
import { HttpService } from '@nestjs/axios';
import {
  BadGatewayException,
  BadRequestException,
  ConflictException,
  NotFoundException,
} from '@nestjs/common';
import { ConfigService } from '@nestjs/config';
import { Test } from '@nestjs/testing';
import {
  ErrorBucket,
  ErrorJob,
  ErrorWeb3,
} from '../../common/constants/errors';
import {
  PaymentSource,
  PaymentStatus,
  PaymentType,
  TokenId,
} from '../../common/enums/payment';
import {
  JobRequestType,
  JobStatus,
  JobStatusFilter,
} from '../../common/enums/job';
import {
  MOCK_ADDRESS,
  MOCK_BUCKET_FILES,
  MOCK_BUCKET_NAME,
  MOCK_CHAIN_ID,
  MOCK_EXCHANGE_ORACLE_ADDRESS,
  MOCK_EXCHANGE_ORACLE_FEE,
  MOCK_EXCHANGE_ORACLE_WEBHOOK_URL,
  MOCK_FILE_HASH,
  MOCK_FILE_KEY,
  MOCK_FILE_URL,
  MOCK_JOB_ID,
  MOCK_JOB_LAUNCHER_FEE,
  MOCK_MANIFEST,
  MOCK_PRIVATE_KEY,
  MOCK_RECORDING_ORACLE_ADDRESS,
  MOCK_RECORDING_ORACLE_FEE,
  MOCK_REPUTATION_ORACLE_ADDRESS,
  MOCK_REPUTATION_ORACLE_FEE,
  MOCK_REQUESTER_DESCRIPTION,
  MOCK_REQUESTER_TITLE,
  MOCK_SUBMISSION_REQUIRED,
  MOCK_TRANSACTION_HASH,
  MOCK_USER_ID,
} from '../../../test/constants';
import { PaymentService } from '../payment/payment.service';
import { Web3Service } from '../web3/web3.service';
import {
  FortuneFinalResultDto,
  FortuneManifestDto,
  CvatManifestDto,
  JobFortuneDto,
  JobCvatDto,
  CvatFinalResultDto,
  JobDetailsDto,
} from './job.dto';
import { JobEntity } from './job.entity';
import { JobRepository } from './job.repository';
import { JobService } from './job.service';

import { div, mul } from '../../common/utils/decimal';
import { PaymentRepository } from '../payment/payment.repository';
import { RoutingProtocolService } from './routing-protocol.service';
import { EventType } from '../../common/enums/webhook';
import { PaymentEntity } from '../payment/payment.entity';
import { BigNumber, ethers } from 'ethers';
import { HMToken__factory } from '@human-protocol/core/typechain-types';
import { StorageService } from '../storage/storage.service';

const rate = 1.5;
jest.mock('@human-protocol/sdk', () => ({
  ...jest.requireActual('@human-protocol/sdk'),
  EscrowClient: {
    build: jest.fn().mockImplementation(() => ({
      createAndSetupEscrow: jest.fn().mockResolvedValue(MOCK_ADDRESS),
    })),
  },
  EscrowUtils: {
    getEscrows: jest.fn(),
    getEscrow: jest.fn(),
  },
  StakingClient: {
    build: jest.fn().mockImplementation(() => ({
      getAllocation: jest.fn(),
    })),
  },
  StorageClient: jest.fn().mockImplementation(() => ({
    uploadFiles: jest
      .fn()
      .mockResolvedValue([
        { key: MOCK_FILE_KEY, url: MOCK_FILE_URL, hash: MOCK_FILE_HASH },
      ]),
    listObjects: jest.fn().mockResolvedValue(MOCK_BUCKET_FILES),
  })),
}));

jest.mock('../../common/utils', () => ({
  ...jest.requireActual('../../common/utils'),
  getRate: jest.fn().mockImplementation(() => rate),
  parseUrl: jest.fn().mockImplementation(() => {
    return {
      useSSL: false,
      host: '127.0.0.1',
      port: 9000,
      bucket: MOCK_BUCKET_NAME,
    };
  }),
}));

describe('JobService', () => {
  let jobService: JobService,
    jobRepository: JobRepository,
    paymentRepository: PaymentRepository,
    paymentService: PaymentService,
    createPaymentMock: any,
    routingProtocolService: RoutingProtocolService,
    web3Service: Web3Service,
    storageService: StorageService;

  const signerMock = {
    address: MOCK_ADDRESS,
    getNetwork: jest.fn().mockResolvedValue({ chainId: 1 }),
  };

  beforeEach(async () => {
    const mockConfigService: Partial<ConfigService> = {
      get: jest.fn((key: string) => {
        switch (key) {
          case 'JOB_LAUNCHER_FEE':
            return MOCK_JOB_LAUNCHER_FEE;
          case 'EXCHANGE_ORACLE_FEE':
            return MOCK_EXCHANGE_ORACLE_FEE;
          case 'RECORDING_ORACLE_FEE':
            return MOCK_RECORDING_ORACLE_FEE;
          case 'REPUTATION_ORACLE_FEE':
            return MOCK_REPUTATION_ORACLE_FEE;
          case 'WEB3_JOB_LAUNCHER_PRIVATE_KEY':
            return MOCK_PRIVATE_KEY;
          case 'FORTUNE_EXCHANGE_ORACLE_ADDRESS':
            return MOCK_EXCHANGE_ORACLE_ADDRESS;
          case 'FORTUNE_RECORDING_ORACLE_ADDRESS':
            return MOCK_RECORDING_ORACLE_ADDRESS;
          case 'CVAT_EXCHANGE_ORACLE_ADDRESS':
            return MOCK_EXCHANGE_ORACLE_ADDRESS;
          case 'CVAT_RECORDING_ORACLE_ADDRESS':
            return MOCK_RECORDING_ORACLE_ADDRESS;
          case 'REPUTATION_ORACLE_ADDRESS':
            return MOCK_REPUTATION_ORACLE_ADDRESS;
          case 'FORTUNE_EXCHANGE_ORACLE_WEBHOOK_URL':
            return MOCK_EXCHANGE_ORACLE_WEBHOOK_URL;
          case 'CVAT_EXCHANGE_ORACLE_WEBHOOK_URL':
            return MOCK_EXCHANGE_ORACLE_WEBHOOK_URL;
          case 'HOST':
            return '127.0.0.1';
          case 'PORT':
            return 5000;
          case 'WEB3_PRIVATE_KEY':
            return MOCK_PRIVATE_KEY;
          case 'S3_BUCKET':
            return MOCK_BUCKET_NAME;
          case 'CVAT_JOB_SIZE':
            return 1;
        }
      }),
    };

    const moduleRef = await Test.createTestingModule({
      providers: [
        JobService,
        {
          provide: Web3Service,
          useValue: {
            getSigner: jest.fn().mockReturnValue(signerMock),
            validateChainId: jest.fn().mockReturnValue(new Error()),
          },
        },
        { provide: JobRepository, useValue: createMock<JobRepository>() },
        {
          provide: PaymentRepository,
          useValue: createMock<PaymentRepository>(),
        },
        { provide: PaymentService, useValue: createMock<PaymentService>() },
        { provide: ConfigService, useValue: mockConfigService },
        { provide: HttpService, useValue: createMock<HttpService>() },
        { provide: StorageService, useValue: createMock<StorageService>() },
        {
          provide: RoutingProtocolService,
          useValue: createMock<RoutingProtocolService>(),
        },
      ],
    }).compile();

    jobService = moduleRef.get<JobService>(JobService);
    jobRepository = moduleRef.get(JobRepository);
    paymentRepository = moduleRef.get(PaymentRepository);
    paymentService = moduleRef.get(PaymentService);
    routingProtocolService = moduleRef.get(RoutingProtocolService);
    createPaymentMock = jest.spyOn(paymentRepository, 'create');
    web3Service = moduleRef.get<Web3Service>(Web3Service);
    storageService = moduleRef.get<StorageService>(StorageService);

    storageService.uploadManifest = jest.fn().mockResolvedValue(
      {
        url: MOCK_FILE_URL,
        hash: MOCK_FILE_HASH,
      },
    );

    storageService.download = jest.fn();
  });

  describe('createJob', () => {
    const userId = 1;
    const jobId = 123;
    const fortuneJobDto: JobFortuneDto = {
      chainId: MOCK_CHAIN_ID,
      submissionsRequired: MOCK_SUBMISSION_REQUIRED,
      requesterTitle: MOCK_REQUESTER_TITLE,
      requesterDescription: MOCK_REQUESTER_DESCRIPTION,
      fundAmount: 10,
    };

    let getUserBalanceMock: any;

    beforeEach(() => {
      getUserBalanceMock = jest.spyOn(paymentService, 'getUserBalance');
      createPaymentMock.mockResolvedValue(true);
    });

    afterEach(() => {
      jest.restoreAllMocks();
    });

    it('should create a job successfully', async () => {
      const fundAmount = 10;
      const fee = (MOCK_JOB_LAUNCHER_FEE / 100) * fundAmount;

      const userBalance = 25;
      getUserBalanceMock.mockResolvedValue(userBalance);

      const mockJobEntity: Partial<JobEntity> = {
        id: jobId,
        userId: userId,
        chainId: ChainId.LOCALHOST,
        manifestUrl: MOCK_FILE_URL,
        manifestHash: MOCK_FILE_HASH,
        escrowAddress: MOCK_ADDRESS,
        fee,
        fundAmount,
        status: JobStatus.PENDING,
        save: jest.fn().mockResolvedValue(true),
      };

      jobRepository.create = jest.fn().mockResolvedValue(mockJobEntity);

      await jobService.createJob(userId, JobRequestType.FORTUNE, fortuneJobDto);

      expect(paymentService.getUserBalance).toHaveBeenCalledWith(userId);
      expect(paymentRepository.create).toHaveBeenCalledWith({
        userId,
        jobId,
        source: PaymentSource.BALANCE,
        type: PaymentType.WITHDRAWAL,
        currency: TokenId.HMT,
        amount: -mul(fundAmount + fee, rate),
        rate: div(1, rate),
        status: PaymentStatus.SUCCEEDED,
      });
      expect(jobRepository.create).toHaveBeenCalledWith({
        chainId: fortuneJobDto.chainId,
        userId,
        manifestUrl: expect.any(String),
        manifestHash: expect.any(String),
        fee: mul(fee, rate),
        fundAmount: mul(fundAmount, rate),
        status: JobStatus.PENDING,
        waitUntil: expect.any(Date),
      });
    });

    it('should create a fortune job successfully on network selected from round robin logic', async () => {
      const fundAmount = 10;
      const fee = (MOCK_JOB_LAUNCHER_FEE / 100) * fundAmount;

      const userBalance = 25;
      getUserBalanceMock.mockResolvedValue(userBalance);

      jest
        .spyOn(routingProtocolService, 'selectNetwork')
        .mockReturnValue(ChainId.MOONBEAM);

      await jobService.createJob(userId, JobRequestType.FORTUNE, {
        ...fortuneJobDto,
        chainId: undefined,
      });

      expect(paymentService.getUserBalance).toHaveBeenCalledWith(userId);
      expect(jobRepository.create).toHaveBeenCalledWith({
        chainId: ChainId.MOONBEAM,
        userId,
        manifestUrl: expect.any(String),
        manifestHash: expect.any(String),
        fee: mul(fee, rate),
        fundAmount: mul(fundAmount, rate),
        status: JobStatus.PENDING,
        waitUntil: expect.any(Date),
      });
    });

    it('should throw an exception for invalid chain id provided', async () => {
      web3Service.validateChainId = jest.fn(() => {
        throw new Error(ErrorWeb3.InvalidTestnetChainId);
      });

      await expect(
        jobService.createJob(userId, JobRequestType.FORTUNE, fortuneJobDto),
      ).rejects.toThrowError(ErrorWeb3.InvalidTestnetChainId);
    });

    it('should throw an exception for insufficient user balance', async () => {
      const userBalance = 1;
      jest
        .spyOn(paymentService, 'getUserBalance')
        .mockResolvedValue(userBalance);

      getUserBalanceMock.mockResolvedValue(userBalance);

      await expect(
        jobService.createJob(userId, JobRequestType.FORTUNE, fortuneJobDto),
      ).rejects.toThrowError(ErrorJob.NotEnoughFunds);
    });

    it('should throw an exception if job entity creation fails', async () => {
      const userBalance = 25;

      getUserBalanceMock.mockResolvedValue(userBalance);

      jest.spyOn(jobRepository, 'create').mockResolvedValue(undefined!);

      await expect(
        jobService.createJob(userId, JobRequestType.FORTUNE, fortuneJobDto),
      ).rejects.toThrowError(ErrorJob.NotCreated);
    });
  });

  describe('calculateJobBounty', () => {
    it('should calculate the job bounty correctly', async () => {
      const tokenFundAmount = 0.013997056833333334;
      const result = await jobService['calculateJobBounty'](
        MOCK_FILE_URL,
        tokenFundAmount,
      );

      expect(result).toEqual('0.002332842805555555');
    });
  });

  describe('createJob with image label binary type', () => {
    const userId = 1;
    const jobId = 123;

    const imageLabelBinaryJobDto: JobCvatDto = {
      chainId: MOCK_CHAIN_ID,
      dataUrl: MOCK_FILE_URL,
      labels: ['cat', 'dog'],
      requesterDescription: MOCK_REQUESTER_DESCRIPTION,
      minQuality: 0.95,
      fundAmount: 10,
      gtUrl: '',
      userGuide: MOCK_FILE_URL,
      type: JobRequestType.IMAGE_POINTS,
    };

    let getUserBalanceMock: any;

    beforeEach(() => {
      getUserBalanceMock = jest.spyOn(paymentService, 'getUserBalance');
      createPaymentMock.mockResolvedValue(true);
    });

    afterEach(() => {
      jest.restoreAllMocks();
    });

    it('should create a job successfully', async () => {
      const fundAmount = 10;
      const fee = (MOCK_JOB_LAUNCHER_FEE / 100) * fundAmount;

      const userBalance = 25;
      getUserBalanceMock.mockResolvedValue(userBalance);

      const mockJobEntity: Partial<JobEntity> = {
        id: jobId,
        userId: userId,
        chainId: ChainId.LOCALHOST,
        manifestUrl: MOCK_FILE_URL,
        manifestHash: MOCK_FILE_HASH,
        escrowAddress: MOCK_ADDRESS,
        fee,
        fundAmount,
        status: JobStatus.PENDING,
        save: jest.fn().mockResolvedValue(true),
      };

      jobRepository.create = jest.fn().mockResolvedValue(mockJobEntity);

      await jobService.createJob(
        userId,
        JobRequestType.IMAGE_POINTS,
        imageLabelBinaryJobDto,
      );

      expect(paymentService.getUserBalance).toHaveBeenCalledWith(userId);
      expect(paymentRepository.create).toHaveBeenCalledWith({
        userId,
        jobId,
        source: PaymentSource.BALANCE,
        type: PaymentType.WITHDRAWAL,
        currency: TokenId.HMT,
        amount: -mul(fundAmount + fee, rate),
        rate: div(1, rate),
        status: PaymentStatus.SUCCEEDED,
      });
      expect(jobRepository.create).toHaveBeenCalledWith({
        chainId: imageLabelBinaryJobDto.chainId,
        userId,
        manifestUrl: expect.any(String),
        manifestHash: expect.any(String),
        fee: mul(fee, rate),
        fundAmount: mul(fundAmount, rate),
        status: JobStatus.PENDING,
        waitUntil: expect.any(Date),
      });
    });

    it('should create a fortune job successfully on network selected from round robin logic', async () => {
      const fundAmount = imageLabelBinaryJobDto.fundAmount;
      const fee = (MOCK_JOB_LAUNCHER_FEE / 100) * fundAmount;

      const userBalance = 25;
      getUserBalanceMock.mockResolvedValue(userBalance);

      jest
        .spyOn(routingProtocolService, 'selectNetwork')
        .mockReturnValue(ChainId.MOONBEAM);

      await jobService.createJob(userId, JobRequestType.IMAGE_POINTS, {
        ...imageLabelBinaryJobDto,
        chainId: undefined,
      });

      expect(paymentService.getUserBalance).toHaveBeenCalledWith(userId);
      expect(jobRepository.create).toHaveBeenCalledWith({
        chainId: ChainId.MOONBEAM,
        userId,
        manifestUrl: expect.any(String),
        manifestHash: expect.any(String),
        fee: mul(fee, rate),
        fundAmount: mul(fundAmount, rate),
        status: JobStatus.PENDING,
        waitUntil: expect.any(Date),
      });
    });

    it('should throw an exception for invalid chain id provided', async () => {
      web3Service.validateChainId = jest.fn(() => {
        throw new Error(ErrorWeb3.InvalidTestnetChainId);
      });

      await expect(
        jobService.createJob(
          userId,
          JobRequestType.IMAGE_POINTS,
          imageLabelBinaryJobDto,
        ),
      ).rejects.toThrowError(ErrorWeb3.InvalidTestnetChainId);
    });

    it('should throw an exception for insufficient user balance', async () => {
      const userBalance = 1;

      jest
        .spyOn(paymentService, 'getUserBalance')
        .mockResolvedValue(userBalance);

      getUserBalanceMock.mockResolvedValue(userBalance);

      await expect(
        jobService.createJob(
          userId,
          JobRequestType.IMAGE_POINTS,
          imageLabelBinaryJobDto,
        ),
      ).rejects.toThrowError(ErrorJob.NotEnoughFunds);
    });

    it('should throw an exception if job entity creation fails', async () => {
      const userBalance = 100;

      getUserBalanceMock.mockResolvedValue(userBalance);

      jest.spyOn(jobRepository, 'create').mockResolvedValue(undefined!);

      await expect(
        jobService.createJob(
          userId,
          JobRequestType.IMAGE_POINTS,
          imageLabelBinaryJobDto,
        ),
      ).rejects.toThrowError(ErrorJob.NotCreated);
    });
  });

  describe('launchJob', () => {
    const chainId = ChainId.LOCALHOST;

    it('should launch a job successfully', async () => {
      const fundAmount = 10;
      const fee = (MOCK_JOB_LAUNCHER_FEE / 100) * fundAmount;

      const mockJobEntity: Partial<JobEntity> = {
        chainId,
        manifestUrl: MOCK_FILE_URL,
        manifestHash: MOCK_FILE_HASH,
        fee,
        fundAmount,
        status: JobStatus.PENDING,
        save: jest.fn().mockResolvedValue(true),
        userId: 1,
      };

      const manifest: FortuneManifestDto = {
        submissionsRequired: 10,
        requesterTitle: MOCK_REQUESTER_TITLE,
        requesterDescription: MOCK_REQUESTER_DESCRIPTION,
        fundAmount,
        requestType: JobRequestType.FORTUNE,
      };

      storageService.download = jest.fn().mockReturnValue(manifest);

      const jobEntityResult = await jobService.launchJob(
        mockJobEntity as JobEntity,
      );

      mockJobEntity.escrowAddress = MOCK_ADDRESS;
      expect(jobEntityResult).toMatchObject(mockJobEntity);
      expect(mockJobEntity.save).toHaveBeenCalled();
    });

    it('should handle error during job launch', async () => {
      (EscrowClient.build as any).mockImplementation(() => ({
        createAndSetupEscrow: jest.fn().mockRejectedValue(new Error()),
      }));

      const mockJobEntity: Partial<JobEntity> = {
        chainId: 1,
        manifestUrl: MOCK_FILE_URL,
        manifestHash: MOCK_FILE_HASH,
        status: JobStatus.PENDING,
        save: jest.fn().mockResolvedValue(true),
      };

      await expect(
        jobService.launchJob(mockJobEntity as JobEntity),
      ).rejects.toThrow();
    });
  });

  describe('fundJob', () => {
    const chainId = ChainId.LOCALHOST;

    it('should fund a job successfully', async () => {
      (EscrowClient.build as any).mockImplementation(() => ({
        fund: jest.fn(),
      }));

      const fundAmount = 10;
      const fee = (MOCK_JOB_LAUNCHER_FEE / 100) * fundAmount;

      const mockJobEntity: Partial<JobEntity> = {
        chainId,
        manifestUrl: MOCK_FILE_URL,
        manifestHash: MOCK_FILE_HASH,
        fee,
        fundAmount,
        status: JobStatus.PAID,
        save: jest.fn().mockResolvedValue(true),
      };

      const jobEntityResult = await jobService.fundJob(
        mockJobEntity as JobEntity,
      );

      mockJobEntity.escrowAddress = MOCK_ADDRESS;
      expect(jobEntityResult).toMatchObject(mockJobEntity);
      expect(jobEntityResult.status).toBe(JobStatus.LAUNCHED);
      expect(mockJobEntity.save).toHaveBeenCalled();
    });

    it('should handle error during job fund', async () => {
      (EscrowClient.build as any).mockImplementation(() => ({
        fund: jest.fn().mockRejectedValue(new Error()),
      }));

      const mockJobEntity: Partial<JobEntity> = {
        chainId: 1,
        manifestUrl: MOCK_FILE_URL,
        manifestHash: MOCK_FILE_HASH,
        status: JobStatus.PENDING,
        save: jest.fn().mockResolvedValue(true),
      };

      await expect(
        jobService.fundJob(mockJobEntity as JobEntity),
      ).rejects.toThrow();
    });
  });

  describe('requestToCancelJob', () => {
    const jobId = 1;
    const userId = 123;

    it('should cancel the job when status is Launched', async () => {
      const escrowAddress = MOCK_ADDRESS;
      const mockJobEntity: Partial<JobEntity> = {
        id: jobId,
        userId,
        status: JobStatus.LAUNCHED,
        escrowAddress,
        chainId: ChainId.LOCALHOST,
        save: jest.fn().mockResolvedValue(true),
      };

      jobRepository.findOne = jest.fn().mockResolvedValue(mockJobEntity);

      const result = await jobService.requestToCancelJob(userId, jobId);

      expect(result).toEqual(true);
      expect(jobRepository.findOne).toHaveBeenCalledWith({ id: jobId, userId });
      expect(mockJobEntity.save).toHaveBeenCalled();
      expect(paymentService.createRefundPayment).not.toHaveBeenCalled();
    });

    it('should cancel the job when status is Pending', async () => {
      const fundAmount = 1000;
      const mockJobEntity: Partial<JobEntity> = {
        id: jobId,
        userId,
        status: JobStatus.PENDING,
        chainId: ChainId.LOCALHOST,
        fundAmount: fundAmount,
        save: jest.fn().mockResolvedValue(true),
      };

      jobRepository.findOne = jest.fn().mockResolvedValue(mockJobEntity);
      paymentService.createRefundPayment = jest
        .fn()
        .mockResolvedValue(mockJobEntity);

      const result = await jobService.requestToCancelJob(userId, jobId);

      expect(result).toEqual(true);
      expect(jobRepository.findOne).toHaveBeenCalledWith({ id: jobId, userId });
      expect(paymentService.createRefundPayment).toHaveBeenCalledWith({
        jobId,
        userId,
        refundAmount: fundAmount,
      });
      expect(mockJobEntity.save).toHaveBeenCalled();
    });

    it('should throw not found exception if job not found', async () => {
      jobRepository.findOne = jest.fn().mockResolvedValue(undefined);

      await expect(
        jobService.requestToCancelJob(userId, jobId),
      ).rejects.toThrow(NotFoundException);
    });

    it('should throw an error if status is invalid', async () => {
      const mockJobEntity: Partial<JobEntity> = {
        id: jobId,
        userId,
        status: JobStatus.COMPLETED,
        chainId: ChainId.LOCALHOST,
        save: jest.fn().mockResolvedValue(true),
      };

      jobRepository.findOne = jest.fn().mockResolvedValue(mockJobEntity);

      await expect(
        jobService.requestToCancelJob(userId, jobId),
      ).rejects.toThrow(
        new ConflictException(ErrorJob.InvalidStatusCancellation),
      );
    });
  });

  describe('cancelCronJob', () => {
<<<<<<< HEAD
    let findOneJobMock: any,
=======
    let escrowClientMock: any,
      jobSaveMock: any,
      findOneJobMock: any,
>>>>>>> 51534362
      findOnePaymentMock: any,
      sendWebhookMock: any,
      jobEntityMock: Partial<JobEntity>,
      paymentEntityMock: Partial<PaymentEntity>;

    beforeEach(() => {
      jobEntityMock = {
        status: JobStatus.TO_CANCEL,
        fundAmount: 100,
        userId: 1,
        id: 1,
        manifestUrl: MOCK_FILE_URL,
        escrowAddress: MOCK_ADDRESS,
        chainId: ChainId.LOCALHOST,
        save: jest.fn(),
      };

      paymentEntityMock = {
        chainId: 1,
        jobId: jobEntityMock.id,
        status: PaymentStatus.SUCCEEDED,
        save: jest.fn(),
      };
<<<<<<< HEAD

=======
      
      jobSaveMock = jest.spyOn(jobEntityMock, 'save');
>>>>>>> 51534362
      findOneJobMock = jest.spyOn(jobRepository, 'findOne');
      findOnePaymentMock = jest.spyOn(paymentRepository, 'findOne');
      sendWebhookMock = jest.spyOn(jobService, 'sendWebhook');
      findOnePaymentMock.mockResolvedValueOnce(
        paymentEntityMock as PaymentEntity,
      );
    });

    afterEach(() => {
      jest.clearAllMocks();
    });

    it('should return undefined when no job entity is found', async () => {
      findOneJobMock.mockResolvedValue(null);

      const result = await jobService.cancelCronJob();

      expect(result).toBeUndefined();
    });

    it('should return true when the job is successfully canceled', async () => {
      findOneJobMock.mockResolvedValue(jobEntityMock as any);

      jest
        .spyOn(jobService, 'processEscrowCancellation')
        .mockResolvedValueOnce({
          txHash: MOCK_TRANSACTION_HASH,
          amountRefunded: BigNumber.from(1),
        });
      const manifestMock = {
        requestType: JobRequestType.FORTUNE,
      };
      storageService.download = jest.fn().mockResolvedValue(manifestMock);
      sendWebhookMock.mockResolvedValue(true);

      const result = await jobService.cancelCronJob();

      expect(result).toBeTruthy();
      expect(jobService.processEscrowCancellation).toHaveBeenCalledWith(
        jobEntityMock,
      );
      expect(jobEntityMock.save).toHaveBeenCalled();
    });

    it('should not call process escrow cancellation when escrowAddress is not present', async () => {
      const jobEntityWithoutEscrow = {
        ...jobEntityMock,
        escrowAddress: undefined,
      };

      jest
        .spyOn(jobRepository, 'findOne')
        .mockResolvedValueOnce(jobEntityWithoutEscrow as any);
      jest
        .spyOn(jobService, 'processEscrowCancellation')
        .mockResolvedValueOnce(undefined as any);
      const manifestMock = {
        requestType: JobRequestType.FORTUNE,
      };
      storageService.download = jest.fn().mockResolvedValue(manifestMock);
      sendWebhookMock.mockResolvedValue(true);

      expect(await jobService.cancelCronJob()).toBe(true);
      expect(jobService.processEscrowCancellation).toHaveBeenCalledTimes(0);
    });

    it('should throw bad request exception if escrowStatus is Complete', async () => {
      (EscrowClient.build as any).mockImplementation(() => ({
        getStatus: jest.fn().mockResolvedValue(EscrowStatus.Complete),
      }));

      await expect(
        jobService.processEscrowCancellation(jobEntityMock as any),
      ).rejects.toThrow(BadRequestException);
    });

    it('should throw bad request exception if escrowStatus is Paid', async () => {
      (EscrowClient.build as any).mockImplementation(() => ({
        getStatus: jest.fn().mockResolvedValue(EscrowStatus.Paid),
      }));

      await expect(
        jobService.processEscrowCancellation(jobEntityMock as any),
      ).rejects.toThrow(BadRequestException);
    });

    it('should throw bad request exception if escrowStatus is Cancelled', async () => {
      (EscrowClient.build as any).mockImplementation(() => ({
        getStatus: jest.fn().mockResolvedValue(EscrowStatus.Cancelled),
      }));

      await expect(
        jobService.processEscrowCancellation(jobEntityMock as any),
      ).rejects.toThrow(BadRequestException);
    });

    it('should throw bad request exception if escrow balance is zero', async () => {
      (EscrowClient.build as any).mockImplementation(() => ({
        getStatus: jest.fn().mockResolvedValue(EscrowStatus.Launched),
        getBalance: jest.fn().mockResolvedValue({ eq: () => true }),
      }));

      await expect(
        jobService.processEscrowCancellation(jobEntityMock as any),
      ).rejects.toThrow(BadRequestException);
    });
  });

  describe('saveManifest with fortune request type', () => {
    const fortuneManifestParams = {
      requestType: JobRequestType.FORTUNE,
      submissionsRequired: MOCK_SUBMISSION_REQUIRED,
      requesterDescription: MOCK_REQUESTER_DESCRIPTION,
      fundAmount: 10,
      requesterTitle: MOCK_REQUESTER_TITLE,
    };

    let uploadFilesMock: any;

    beforeEach(() => {
      uploadFilesMock = storageService.uploadManifest;
    });

    afterEach(() => {
      jest.restoreAllMocks();
    });

    it('should save the manifest and return the manifest URL and hash', async () => {
      uploadFilesMock.mockResolvedValue(
        {
          url: MOCK_FILE_URL,
          hash: MOCK_FILE_HASH,
        },
      );

      const result = await jobService.saveManifest(fortuneManifestParams);

      expect(result).toEqual({
        manifestUrl: MOCK_FILE_URL,
        manifestHash: MOCK_FILE_HASH,
      });
      expect(storageService.uploadManifest).toHaveBeenCalledWith(
        fortuneManifestParams
      );
    });

    it('should throw an error if the manifest file fails to upload', async () => {
      const uploadError = new Error(ErrorBucket.UnableSaveFile);

      uploadFilesMock.mockRejectedValue(uploadError);

      await expect(
        jobService.saveManifest(fortuneManifestParams),
      ).rejects.toThrowError(
        new BadGatewayException(ErrorBucket.UnableSaveFile),
      );
      expect(storageService.uploadManifest).toHaveBeenCalledWith(
        fortuneManifestParams
      );
    });

    it('should rethrow any other errors encountered', async () => {
      const errorMessage = 'Something went wrong';
      const uploadError = new Error(errorMessage);

      uploadFilesMock.mockRejectedValue(uploadError);

      await expect(
        jobService.saveManifest(fortuneManifestParams),
      ).rejects.toThrowError(new Error(errorMessage));

      expect(storageService.uploadManifest).toHaveBeenCalledWith(
        fortuneManifestParams
      );
    });
  });

  describe('saveManifest with image label binary request type', () => {
    const manifest: CvatManifestDto = {
      data: {
        data_url: MOCK_FILE_URL,
      },
      annotation: {
        labels: [{ name: 'label1' }],
        description: MOCK_REQUESTER_DESCRIPTION,
        user_guide: MOCK_FILE_URL,
        type: JobRequestType.IMAGE_POINTS,
        job_size: 10,
        max_time: 300,
      },
      validation: {
        min_quality: 1,
        val_size: 2,
        gt_url: '',
      },
      job_bounty: '1',
    };

    let uploadFilesMock: any;

    beforeEach(() => {
      uploadFilesMock = storageService.uploadManifest;
    });

    afterEach(() => {
      jest.restoreAllMocks();
    });

    it('should save the manifest and return the manifest URL and hash', async () => {
      uploadFilesMock.mockResolvedValue(
        {
          url: MOCK_FILE_URL,
          hash: MOCK_FILE_HASH,
        },
      );

      const result = await jobService.saveManifest(manifest);

      expect(result).toEqual({
        manifestUrl: MOCK_FILE_URL,
        manifestHash: MOCK_FILE_HASH,
      });
      expect(storageService.uploadManifest).toHaveBeenCalledWith(
        manifest
      );
    });

    it('should throw an error if the manifest file fails to upload', async () => {
      const uploadError = new Error(ErrorBucket.UnableSaveFile);

      uploadFilesMock.mockRejectedValue(uploadError);

      await expect(jobService.saveManifest(manifest)).rejects.toThrowError(
        new BadGatewayException(ErrorBucket.UnableSaveFile),
      );
      expect(storageService.uploadManifest).toHaveBeenCalledWith(
        manifest
      );
    });

    it('should rethrow any other errors encountered', async () => {
      const errorMessage = 'Something went wrong';
      const uploadError = new Error(errorMessage);

      uploadFilesMock.mockRejectedValue(uploadError);

      await expect(jobService.saveManifest(manifest)).rejects.toThrowError(
        new Error(errorMessage),
      );
      expect(storageService.uploadManifest).toHaveBeenCalledWith(
        manifest
      );
    });
  });

  describe('getResult', () => {
    let downloadFileFromUrlMock: any;
    const jobEntityMock = {
      status: JobStatus.COMPLETED,
      fundAmount: 100,
      userId: 1,
      id: 1,
      manifestUrl: MOCK_FILE_URL,
      manifestHash: MOCK_FILE_HASH,
      escrowAddress: MOCK_ADDRESS,
      chainId: ChainId.LOCALHOST,
      save: jest.fn(),
    };
    

    beforeEach(() => {
      downloadFileFromUrlMock = storageService.download
      jobRepository.findOne = jest.fn().mockResolvedValue(jobEntityMock);
    });

    afterEach(() => {
      jest.restoreAllMocks();
    });

    it('should download and return the fortune result', async () => {
      const fortuneResult: FortuneFinalResultDto[] = [
        {
          workerAddress: MOCK_ADDRESS,
          solution: 'good',
        },
        {
          workerAddress: MOCK_ADDRESS,
          solution: 'bad',
          error: 'wrong answer',
        },
      ];

      (EscrowClient.build as any).mockImplementation(() => ({
        getResultsUrl: jest.fn().mockResolvedValue(MOCK_FILE_URL),
      }));
      downloadFileFromUrlMock.mockResolvedValueOnce(MOCK_MANIFEST);
      downloadFileFromUrlMock.mockResolvedValueOnce(fortuneResult);

      const result = await jobService.getResult(MOCK_USER_ID, MOCK_JOB_ID);

      expect(storageService.download).toHaveBeenCalledWith(
        MOCK_FILE_URL,
      );
      expect(storageService.download).toHaveBeenCalledTimes(2);
      expect(result).toEqual(fortuneResult);
    });

    it('should download and return the image binary result', async () => {
      const manifestMock = {
        requestType: JobRequestType.IMAGE_BOXES,
      };

      (EscrowClient.build as any).mockImplementation(() => ({
        getResultsUrl: jest.fn().mockResolvedValue(MOCK_FILE_URL),
      }));

      downloadFileFromUrlMock.mockResolvedValue(manifestMock);

      const result = await jobService.getResult(MOCK_USER_ID, MOCK_JOB_ID);

      expect(storageService.download).toHaveBeenCalledWith(
        MOCK_FILE_URL,
      );
      expect(result).toEqual(MOCK_FILE_URL);
    });

    it('should throw a NotFoundException if the result is not found', async () => {
      downloadFileFromUrlMock.mockResolvedValueOnce(MOCK_MANIFEST);
      downloadFileFromUrlMock.mockResolvedValueOnce(null);

      await expect(
        jobService.getResult(MOCK_USER_ID, MOCK_JOB_ID),
      ).rejects.toThrowError(new NotFoundException(ErrorJob.ResultNotFound));
      expect(storageService.download).toHaveBeenCalledWith(
        MOCK_FILE_URL,
      );
      expect(storageService.download).toHaveBeenCalledTimes(2);
    });

    it('should throw a NotFoundException if the result is not valid', async () => {
      const fortuneResult: any[] = [
        {
          wrongAddress: MOCK_ADDRESS,
          solution: 1,
        },
        {
          wrongAddress: MOCK_ADDRESS,
          solution: 1,
          error: 1,
        },
      ];

      (EscrowClient.build as any).mockImplementation(() => ({
        getResultsUrl: jest.fn().mockResolvedValue(MOCK_FILE_URL),
      }));
      downloadFileFromUrlMock.mockResolvedValueOnce(MOCK_MANIFEST);
      downloadFileFromUrlMock.mockResolvedValueOnce(fortuneResult);

      await expect(
        jobService.getResult(MOCK_USER_ID, MOCK_JOB_ID),
      ).rejects.toThrowError(
        new NotFoundException(ErrorJob.ResultValidationFailed),
      );

      expect(storageService.download).toHaveBeenCalledWith(
        MOCK_FILE_URL,
      );
      expect(storageService.download).toHaveBeenCalledTimes(2);
    });
  });

  describe('getJobsByStatus', () => {
    const userId = 1;
    const skip = 0;
    const limit = 5;

    it('should call the database with PENDING status', async () => {
      jobService.getJobsByStatus(
        [ChainId.LOCALHOST],
        userId,
        JobStatusFilter.PENDING,
        skip,
        limit,
      );
      expect(jobRepository.findJobsByStatusFilter).toHaveBeenCalledWith(
        [ChainId.LOCALHOST],
        userId,
        JobStatusFilter.PENDING,
        skip,
        limit,
      );
    });
    it('should call the database with FAILED status', async () => {
      jobService.getJobsByStatus(
        [ChainId.LOCALHOST],
        userId,
        JobStatusFilter.FAILED,
        skip,
        limit,
      );
      expect(jobRepository.findJobsByStatusFilter).toHaveBeenCalledWith(
        [ChainId.LOCALHOST],
        userId,
        JobStatusFilter.FAILED,
        skip,
        limit,
      );
    });
    it('should call subgraph and database with LAUNCHED status', async () => {
      const jobEntityMock = [
        {
          status: JobStatus.LAUNCHED,
          fundAmount: 100,
          userId: 1,
          id: 1,
          escrowAddress: MOCK_ADDRESS,
          chainId: ChainId.LOCALHOST,
        },
      ];
      const getEscrowsData = [
        {
          address: MOCK_ADDRESS,
          status: EscrowStatus[EscrowStatus.Launched],
        },
      ];
      jobRepository.findJobsByEscrowAddresses = jest
        .fn()
        .mockResolvedValue(jobEntityMock as any);
      EscrowUtils.getEscrows = jest.fn().mockResolvedValue(getEscrowsData);

      const results = await jobService.getJobsByStatus(
        [ChainId.LOCALHOST],
        userId,
        JobStatusFilter.LAUNCHED,
        skip,
        limit,
      );

      expect(results).toMatchObject([
        {
          status: JobStatus.LAUNCHED,
          fundAmount: 100,
          jobId: 1,
          escrowAddress: MOCK_ADDRESS,
          network: NETWORKS[ChainId.LOCALHOST]?.title,
        },
      ]);
      expect(jobRepository.findJobsByEscrowAddresses).toHaveBeenCalledWith(
        userId,
        [MOCK_ADDRESS, MOCK_ADDRESS, MOCK_ADDRESS, MOCK_ADDRESS],
      );
    });
    it('should call the database with CANCELLED status', async () => {
      jobService.getJobsByStatus(
        [ChainId.LOCALHOST],
        userId,
        JobStatusFilter.PENDING,
        skip,
        limit,
      );
      expect(jobRepository.findJobsByStatusFilter).toHaveBeenCalledWith(
        [ChainId.LOCALHOST],
        userId,
        JobStatusFilter.PENDING,
        skip,
        limit,
      );
    });
  });

  describe('escrowFailedWebhook', () => {
    it('should throw BadRequestException for invalid event type', async () => {
      const dto = {
        eventType: 'ANOTHER_EVENT' as EventType,
        chainId: 1,
        escrowAddress: 'address',
        reason: 'invalid manifest',
      };

      await expect(jobService.escrowFailedWebhook(dto)).rejects.toThrow(
        BadRequestException,
      );
    });

    it('should throw NotFoundException if jobEntity is not found', async () => {
      const dto = {
        eventType: EventType.TASK_CREATION_FAILED,
        chainId: 1,
        escrowAddress: 'address',
        reason: 'invalid manifest',
      };
      jobRepository.findOne = jest.fn().mockResolvedValue(null);

      await expect(jobService.escrowFailedWebhook(dto)).rejects.toThrow(
        NotFoundException,
      );
    });

    it('should throw ConflictException if jobEntity status is not LAUNCHED', async () => {
      const dto = {
        eventType: EventType.TASK_CREATION_FAILED,
        chainId: 1,
        escrowAddress: 'address',
        reason: 'invalid manifest',
      };
      const mockJobEntity = {
        status: 'ANOTHER_STATUS' as JobStatus,
        save: jest.fn(),
      };
      jobRepository.findOne = jest.fn().mockResolvedValue(mockJobEntity);

      await expect(jobService.escrowFailedWebhook(dto)).rejects.toThrow(
        ConflictException,
      );
    });

    it('should update jobEntity status to FAILED and return true if all checks pass', async () => {
      const dto = {
        eventType: EventType.TASK_CREATION_FAILED,
        chainId: 1,
        escrowAddress: 'address',
        reason: 'invalid manifest',
      };
      const mockJobEntity = {
        status: JobStatus.LAUNCHED,
        failedReason: dto.reason,
        save: jest.fn(),
      };
      jobRepository.findOne = jest.fn().mockResolvedValue(mockJobEntity);

      const result = await jobService.escrowFailedWebhook(dto);
      expect(result).toBe(true);
      expect(mockJobEntity.status).toBe(JobStatus.FAILED);
      expect(mockJobEntity.failedReason).toBe(dto.reason);
      expect(mockJobEntity.save).toHaveBeenCalled();
    });
  });

  describe('getDetails', () => {
    it('should return job details with escrow address successfully', async () => {
      const balance = '1';
      const allocationMock: IAllocation = {
        escrowAddress: ethers.constants.AddressZero,
        staker: ethers.constants.AddressZero,
        tokens: BigNumber.from('1'),
        createdAt: BigNumber.from('1'),
        closedAt: BigNumber.from('1'),
      };

      const manifestMock: FortuneManifestDto = {
        submissionsRequired: 10,
        requesterTitle: MOCK_REQUESTER_TITLE,
        requesterDescription: MOCK_REQUESTER_DESCRIPTION,
        fundAmount: 10,
        requestType: JobRequestType.FORTUNE,
      };

      const jobEntityMock = {
        status: JobStatus.TO_CANCEL,
        fundAmount: 100,
        userId: 1,
        id: 1,
        manifestUrl: MOCK_FILE_URL,
        manifestHash: MOCK_FILE_HASH,
        escrowAddress: MOCK_ADDRESS,
        chainId: ChainId.LOCALHOST,
        save: jest.fn(),
      };

      const expectedJobDetailsDto: JobDetailsDto = {
        details: {
          escrowAddress: MOCK_ADDRESS,
          manifestUrl: MOCK_FILE_URL,
          manifestHash: MOCK_FILE_HASH,
          balance: expect.any(Number),
          paidOut: expect.any(Number),
          status: JobStatus.TO_CANCEL,
        },
        manifest: {
          chainId: ChainId.LOCALHOST,
          title: MOCK_REQUESTER_TITLE,
          description: MOCK_REQUESTER_DESCRIPTION,
          submissionsRequired: expect.any(Number),
          tokenAddress: MOCK_ADDRESS,
          fundAmount: expect.any(Number),
          requesterAddress: MOCK_ADDRESS,
          requestType: JobRequestType.FORTUNE,
          exchangeOracleAddress: expect.any(String),
          recordingOracleAddress: expect.any(String),
          reputationOracleAddress: expect.any(String),
        },
        staking: {
          staker: expect.any(String),
          allocated: expect.any(Number),
          slashed: 0,
        },
      };

      const getEscrowData = {
        token: MOCK_ADDRESS,
        totalFundedAmount: '100',
        balance: Number(balance),
        amountPaid: '10',
        exchangeOracle: MOCK_ADDRESS,
        recordingOracle: MOCK_ADDRESS,
        reputationOracle: MOCK_ADDRESS,
      };

      jobRepository.findOne = jest.fn().mockResolvedValue(jobEntityMock as any);
      EscrowUtils.getEscrow = jest.fn().mockResolvedValue(getEscrowData);
      (StakingClient.build as any).mockImplementation(() => ({
        getAllocation: jest.fn().mockResolvedValue(allocationMock),
      }));
      storageService.download = jest.fn().mockResolvedValue(manifestMock);
      jobService.getPaidOutAmount = jest.fn().mockResolvedValue(10);

      const result = await jobService.getDetails(1, 123);
      expect(result).toMatchObject(expectedJobDetailsDto);
    });

    it('should return job details without escrow address successfully', async () => {
      const manifestMock: FortuneManifestDto = {
        submissionsRequired: 10,
        requesterTitle: MOCK_REQUESTER_TITLE,
        requesterDescription: MOCK_REQUESTER_DESCRIPTION,
        fundAmount: 10,
        requestType: JobRequestType.FORTUNE,
      };

      const jobEntityMock = {
        status: JobStatus.TO_CANCEL,
        fundAmount: 100,
        userId: 1,
        id: 1,
        manifestUrl: MOCK_FILE_URL,
        manifestHash: MOCK_FILE_HASH,
        escrowAddress: null,
        chainId: ChainId.LOCALHOST,
        save: jest.fn(),
      };

      const expectedJobDetailsDto: JobDetailsDto = {
        details: {
          escrowAddress: ethers.constants.AddressZero,
          manifestUrl: MOCK_FILE_URL,
          manifestHash: MOCK_FILE_HASH,
          balance: 0,
          paidOut: 0,
          status: JobStatus.TO_CANCEL,
        },
        manifest: {
          chainId: ChainId.LOCALHOST,
          title: MOCK_REQUESTER_TITLE,
          description: MOCK_REQUESTER_DESCRIPTION,
          submissionsRequired: expect.any(Number),
          tokenAddress: ethers.constants.AddressZero,
          fundAmount: expect.any(Number),
          requesterAddress: MOCK_ADDRESS,
          requestType: JobRequestType.FORTUNE,
          exchangeOracleAddress: undefined,
          recordingOracleAddress: undefined,
          reputationOracleAddress: undefined,
        },
        staking: {
          staker: expect.any(String),
          allocated: 0,
          slashed: 0,
        },
      };

      jobRepository.findOne = jest.fn().mockResolvedValue(jobEntityMock as any);
      storageService.download = jest.fn().mockResolvedValue(manifestMock);
      jobService.getPaidOutAmount = jest.fn().mockResolvedValue(10);

      const result = await jobService.getDetails(1, 123);
      expect(result).toMatchObject(expectedJobDetailsDto);
    });

    it('should throw not found exception when job not found', async () => {
      jobService.jobRepository.findOne = jest.fn().mockResolvedValue(undefined);

      await expect(jobService.getDetails(1, 123)).rejects.toThrow(
        NotFoundException,
      );
    });
  });

  describe('getTransferLogs', () => {
    it('should retrieve logs', async () => {
      const chainId = ChainId.LOCALHOST;
      web3Service.getSigner = jest.fn().mockReturnValue({
        ...signerMock,
        provider: {
          getLogs: jest.fn().mockResolvedValue([{}]),
          getBlockNumber: jest.fn().mockResolvedValue(100),
        },
      });

      await jobService.getTransferLogs(chainId, MOCK_ADDRESS, 0, 'latest');
      expect(
        web3Service.getSigner(chainId).provider.getLogs,
      ).toHaveBeenCalled();
    });
  });

  describe('getPaidOutAmount', () => {
    it('should calculate the paid out amount', async () => {
      const chainId = ChainId.LOCALHOST;
      const amount = ethers.utils.parseEther('1.5');
      const mockLogs = [
        {
          data: 'mockData',
          topics: ['mockTopic'],
        },
      ];

      const mockParsedLog = {
        args: [MOCK_ADDRESS, MOCK_ADDRESS, amount],
      };

      web3Service.getSigner = jest.fn().mockReturnValue({
        ...signerMock,
        provider: {
          getLogs: jest.fn().mockResolvedValue(mockLogs),
        },
      });

      const mockHMTokenFactoryContract = {
        interface: {
          parseLog: jest.fn().mockReturnValue({
            args: [MOCK_ADDRESS, MOCK_ADDRESS, amount],
          }),
        },
      };

      jest
        .spyOn(HMToken__factory, 'connect')
        .mockReturnValue(mockHMTokenFactoryContract as any);

      (ethers as any).Contract.prototype.interface = {
        parseLog: jest.fn().mockReturnValue(mockParsedLog),
      };

      const result = await jobService.getPaidOutAmount(
        chainId,
        MOCK_ADDRESS,
        MOCK_ADDRESS,
      );
      expect(result).toBe(1.5);
    });
  });
});<|MERGE_RESOLUTION|>--- conflicted
+++ resolved
@@ -3,7 +3,6 @@
 import {
   ChainId,
   EscrowClient,
-  StorageClient,
   EscrowStatus,
   StakingClient,
   IAllocation,
@@ -68,7 +67,6 @@
   CvatManifestDto,
   JobFortuneDto,
   JobCvatDto,
-  CvatFinalResultDto,
   JobDetailsDto,
 } from './job.dto';
 import { JobEntity } from './job.entity';
@@ -216,12 +214,10 @@
     web3Service = moduleRef.get<Web3Service>(Web3Service);
     storageService = moduleRef.get<StorageService>(StorageService);
 
-    storageService.uploadManifest = jest.fn().mockResolvedValue(
-      {
-        url: MOCK_FILE_URL,
-        hash: MOCK_FILE_HASH,
-      },
-    );
+    storageService.uploadManifest = jest.fn().mockResolvedValue({
+      url: MOCK_FILE_URL,
+      hash: MOCK_FILE_HASH,
+    });
 
     storageService.download = jest.fn();
   });
@@ -715,13 +711,7 @@
   });
 
   describe('cancelCronJob', () => {
-<<<<<<< HEAD
     let findOneJobMock: any,
-=======
-    let escrowClientMock: any,
-      jobSaveMock: any,
-      findOneJobMock: any,
->>>>>>> 51534362
       findOnePaymentMock: any,
       sendWebhookMock: any,
       jobEntityMock: Partial<JobEntity>,
@@ -745,12 +735,6 @@
         status: PaymentStatus.SUCCEEDED,
         save: jest.fn(),
       };
-<<<<<<< HEAD
-
-=======
-      
-      jobSaveMock = jest.spyOn(jobEntityMock, 'save');
->>>>>>> 51534362
       findOneJobMock = jest.spyOn(jobRepository, 'findOne');
       findOnePaymentMock = jest.spyOn(paymentRepository, 'findOne');
       sendWebhookMock = jest.spyOn(jobService, 'sendWebhook');
@@ -879,12 +863,10 @@
     });
 
     it('should save the manifest and return the manifest URL and hash', async () => {
-      uploadFilesMock.mockResolvedValue(
-        {
-          url: MOCK_FILE_URL,
-          hash: MOCK_FILE_HASH,
-        },
-      );
+      uploadFilesMock.mockResolvedValue({
+        url: MOCK_FILE_URL,
+        hash: MOCK_FILE_HASH,
+      });
 
       const result = await jobService.saveManifest(fortuneManifestParams);
 
@@ -893,7 +875,7 @@
         manifestHash: MOCK_FILE_HASH,
       });
       expect(storageService.uploadManifest).toHaveBeenCalledWith(
-        fortuneManifestParams
+        fortuneManifestParams,
       );
     });
 
@@ -908,7 +890,7 @@
         new BadGatewayException(ErrorBucket.UnableSaveFile),
       );
       expect(storageService.uploadManifest).toHaveBeenCalledWith(
-        fortuneManifestParams
+        fortuneManifestParams,
       );
     });
 
@@ -923,7 +905,7 @@
       ).rejects.toThrowError(new Error(errorMessage));
 
       expect(storageService.uploadManifest).toHaveBeenCalledWith(
-        fortuneManifestParams
+        fortuneManifestParams,
       );
     });
   });
@@ -960,12 +942,10 @@
     });
 
     it('should save the manifest and return the manifest URL and hash', async () => {
-      uploadFilesMock.mockResolvedValue(
-        {
-          url: MOCK_FILE_URL,
-          hash: MOCK_FILE_HASH,
-        },
-      );
+      uploadFilesMock.mockResolvedValue({
+        url: MOCK_FILE_URL,
+        hash: MOCK_FILE_HASH,
+      });
 
       const result = await jobService.saveManifest(manifest);
 
@@ -973,9 +953,7 @@
         manifestUrl: MOCK_FILE_URL,
         manifestHash: MOCK_FILE_HASH,
       });
-      expect(storageService.uploadManifest).toHaveBeenCalledWith(
-        manifest
-      );
+      expect(storageService.uploadManifest).toHaveBeenCalledWith(manifest);
     });
 
     it('should throw an error if the manifest file fails to upload', async () => {
@@ -986,9 +964,7 @@
       await expect(jobService.saveManifest(manifest)).rejects.toThrowError(
         new BadGatewayException(ErrorBucket.UnableSaveFile),
       );
-      expect(storageService.uploadManifest).toHaveBeenCalledWith(
-        manifest
-      );
+      expect(storageService.uploadManifest).toHaveBeenCalledWith(manifest);
     });
 
     it('should rethrow any other errors encountered', async () => {
@@ -1000,9 +976,7 @@
       await expect(jobService.saveManifest(manifest)).rejects.toThrowError(
         new Error(errorMessage),
       );
-      expect(storageService.uploadManifest).toHaveBeenCalledWith(
-        manifest
-      );
+      expect(storageService.uploadManifest).toHaveBeenCalledWith(manifest);
     });
   });
 
@@ -1019,10 +993,9 @@
       chainId: ChainId.LOCALHOST,
       save: jest.fn(),
     };
-    
 
     beforeEach(() => {
-      downloadFileFromUrlMock = storageService.download
+      downloadFileFromUrlMock = storageService.download;
       jobRepository.findOne = jest.fn().mockResolvedValue(jobEntityMock);
     });
 
@@ -1051,9 +1024,7 @@
 
       const result = await jobService.getResult(MOCK_USER_ID, MOCK_JOB_ID);
 
-      expect(storageService.download).toHaveBeenCalledWith(
-        MOCK_FILE_URL,
-      );
+      expect(storageService.download).toHaveBeenCalledWith(MOCK_FILE_URL);
       expect(storageService.download).toHaveBeenCalledTimes(2);
       expect(result).toEqual(fortuneResult);
     });
@@ -1071,9 +1042,7 @@
 
       const result = await jobService.getResult(MOCK_USER_ID, MOCK_JOB_ID);
 
-      expect(storageService.download).toHaveBeenCalledWith(
-        MOCK_FILE_URL,
-      );
+      expect(storageService.download).toHaveBeenCalledWith(MOCK_FILE_URL);
       expect(result).toEqual(MOCK_FILE_URL);
     });
 
@@ -1084,9 +1053,7 @@
       await expect(
         jobService.getResult(MOCK_USER_ID, MOCK_JOB_ID),
       ).rejects.toThrowError(new NotFoundException(ErrorJob.ResultNotFound));
-      expect(storageService.download).toHaveBeenCalledWith(
-        MOCK_FILE_URL,
-      );
+      expect(storageService.download).toHaveBeenCalledWith(MOCK_FILE_URL);
       expect(storageService.download).toHaveBeenCalledTimes(2);
     });
 
@@ -1115,9 +1082,7 @@
         new NotFoundException(ErrorJob.ResultValidationFailed),
       );
 
-      expect(storageService.download).toHaveBeenCalledWith(
-        MOCK_FILE_URL,
-      );
+      expect(storageService.download).toHaveBeenCalledWith(MOCK_FILE_URL);
       expect(storageService.download).toHaveBeenCalledTimes(2);
     });
   });
