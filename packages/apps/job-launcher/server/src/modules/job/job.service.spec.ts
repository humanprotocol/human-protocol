import { createMock } from '@golevelup/ts-jest';
import {
  ChainId,
  StorageClient,
} from '@human-protocol/sdk';
import { HttpService } from '@nestjs/axios';
import { BadGatewayException, NotFoundException } from '@nestjs/common';
import { ConfigService } from '@nestjs/config';
import { Test } from '@nestjs/testing';
import { BigNumber, FixedNumber, ethers } from 'ethers';
import {
  ErrorBucket,
  ErrorJob,
} from '../../common/constants/errors';
import { Currency, PaymentSource, PaymentType, TokenId } from '../../common/enums/payment';
import { JobRequestType, JobStatus } from '../../common/enums/job';
import {
  MOCK_ADDRESS,
  MOCK_BUCKET_NAME,
  MOCK_CHAIN_ID,
  MOCK_EXCHANGE_ORACLE_WEBHOOK_URL,
  MOCK_FILE_HASH,
  MOCK_FILE_KEY,
  MOCK_FILE_URL,
  MOCK_FORTUNES_REQUIRED,
  MOCK_JOB_LAUNCHER_FEE,
  MOCK_PRIVATE_KEY,
  MOCK_RECORDING_ORACLE_ADDRESS,
  MOCK_RECORDING_ORACLE_FEE,
  MOCK_REPUTATION_ORACLE_ADDRESS,
  MOCK_REPUTATION_ORACLE_FEE,
  MOCK_REQUESTER_DESCRIPTION,
  MOCK_REQUESTER_TITLE,
} from '../../common/test/constants';
import { PaymentService } from '../payment/payment.service';
import { Web3Service } from '../web3/web3.service';
import {
  FortuneManifestDto,
  ImageLabelBinaryManifestDto,
  JobFortuneDto,
} from './job.dto';
import { JobEntity } from './job.entity';
import { JobRepository } from './job.repository';
import { JobService } from './job.service';

import { HMToken__factory } from '@human-protocol/core/typechain-types';
import { CurrencyService } from '../payment/currency.service';

jest.mock('@human-protocol/sdk', () => ({
  ...jest.requireActual('@human-protocol/sdk'),
  EscrowClient: {
    build: jest.fn().mockImplementation(() => ({
      createAndSetupEscrow: jest.fn().mockResolvedValue(MOCK_ADDRESS),
    })),
  },
  StorageClient: jest.fn().mockImplementation(() => ({
    uploadFiles: jest
      .fn()
      .mockResolvedValue([
        { key: MOCK_FILE_KEY, url: MOCK_FILE_URL, hash: MOCK_FILE_HASH },
      ]),
  })),
}));

describe('JobService', () => {
  let jobService: JobService;
  let jobRepository: JobRepository;
  let paymentService: PaymentService;
  let currencyService: CurrencyService;

  const signerMock = {
    address: MOCK_ADDRESS,
    getNetwork: jest.fn().mockResolvedValue({ chainId: 1 }),
  };

  beforeEach(async () => {
    const mockConfigService: Partial<ConfigService> = {
      get: jest.fn((key: string) => {
        switch (key) {
          case 'JOB_LAUNCHER_FEE':
            return MOCK_JOB_LAUNCHER_FEE;
          case 'RECORDING_ORACLE_FEE':
            return MOCK_RECORDING_ORACLE_FEE;
          case 'REPUTATION_ORACLE_FEE':
            return MOCK_REPUTATION_ORACLE_FEE;
          case 'WEB3_JOB_LAUNCHER_PRIVATE_KEY':
            return MOCK_PRIVATE_KEY;
          case 'RECORDING_ORACLE_ADDRESS':
            return MOCK_RECORDING_ORACLE_ADDRESS;
          case 'REPUTATION_ORACLE_ADDRESS':
            return MOCK_REPUTATION_ORACLE_ADDRESS;
          case 'EXCHANGE_ORACLE_WEBHOOK_URL':
            return MOCK_EXCHANGE_ORACLE_WEBHOOK_URL;
          case 'HOST':
            return '127.0.0.1';
          case 'PORT':
            return 5000;
          case 'WEB3_PRIVATE_KEY':
            return '5de4111afa1a4b94908f83103eb1f1706367c2e68ca870fc3fb9a804cdab365a';
        }
      }),
    };

    const moduleRef = await Test.createTestingModule({
      providers: [
        JobService,
        {
          provide: Web3Service,
          useValue: {
            getSigner: jest.fn().mockReturnValue(signerMock),
          },
        },
        { provide: CurrencyService, useValue: createMock<CurrencyService>() },
        { provide: JobRepository, useValue: createMock<JobRepository>() },
        { provide: PaymentService, useValue: createMock<PaymentService>() },
        { provide: ConfigService, useValue: mockConfigService },
        { provide: HttpService, useValue: createMock<HttpService>() },
      ],
    }).compile();

    currencyService = moduleRef.get(CurrencyService);
    jobService = moduleRef.get<JobService>(JobService);
    jobRepository = moduleRef.get(JobRepository);
    paymentService = moduleRef.get(PaymentService);
  });

  describe('createFortuneJob', () => {
<<<<<<< HEAD
    let getUserBalanceMock: any;

=======
    let userBalance: ethers.BigNumber;
>>>>>>> 712fd2de
    const rate = 0.5;
    const userId = 1;
    const dto: JobFortuneDto = {
      chainId: MOCK_CHAIN_ID,
      fortunesRequired: MOCK_FORTUNES_REQUIRED,
      requesterTitle: MOCK_REQUESTER_TITLE,
      requesterDescription: MOCK_REQUESTER_DESCRIPTION,
      fundAmount: 10,
    };
  
    beforeEach(() => {
<<<<<<< HEAD
      getUserBalanceMock = jest.spyOn(paymentService, 'getUserBalance');
      
      jest.spyOn(currencyService, 'getRate').mockResolvedValue(rate);
=======
      userBalance = ethers.utils.parseUnits('15', 'ether'); // 15 ETH
  
      jest.spyOn(currencyService, 'getRate').mockResolvedValue(rate);
      jest.spyOn(paymentService, 'getUserBalance').mockResolvedValue(userBalance);
>>>>>>> 712fd2de
      jest.spyOn(paymentService, 'savePayment').mockResolvedValue(true);
    });
  
    afterEach(() => {
      jest.restoreAllMocks();
    });
  
    it('should create a fortune job successfully', async () => {
<<<<<<< HEAD
      const userBalance = ethers.utils.parseUnits('15', 'ether')
      getUserBalanceMock.mockResolvedValue(userBalance);

=======
>>>>>>> 712fd2de
      const fundAmountInWei = ethers.utils.parseUnits(
        dto.fundAmount.toString(),
        'ether',
      );
      const jobLauncherFee = BigNumber.from(
        MOCK_JOB_LAUNCHER_FEE,
      ).div(100).mul(fundAmountInWei);

      const usdTotalAmount = BigNumber.from(
        FixedNumber.from(
          ethers.utils.formatUnits(fundAmountInWei.add(jobLauncherFee), 'ether'),
        ).mulUnsafe(FixedNumber.from(rate.toString())),
      );
  
      await jobService.createFortuneJob(userId, dto);
  
      expect(paymentService.getUserBalance).toHaveBeenCalledWith(userId);
      expect(paymentService.savePayment).toHaveBeenCalledWith(
        userId,
        PaymentSource.BALANCE,
        Currency.USD,
        TokenId.HMT,
        PaymentType.WITHDRAWAL,
        usdTotalAmount,
      );
      expect(jobRepository.create).toHaveBeenCalledWith({
        chainId: dto.chainId,
        userId,
        manifestUrl: expect.any(String),
        manifestHash: expect.any(String),
        fee: jobLauncherFee.toString(),
        fundAmount: fundAmountInWei.toString(),
        status: JobStatus.PENDING,
        waitUntil: expect.any(Date),
      });
    });
  
    it('should throw an exception for insufficient user balance', async () => {
      const fundAmount = 10; // ETH
      const userBalance = ethers.utils.parseUnits('1', 'ether'); // 1 ETH
  
<<<<<<< HEAD
      getUserBalanceMock.mockResolvedValue(userBalance);
=======
      jest.spyOn(paymentService, 'getUserBalance').mockResolvedValue(userBalance);
>>>>>>> 712fd2de
  
      const dto: JobFortuneDto = {
        chainId: MOCK_CHAIN_ID,
        fortunesRequired: MOCK_FORTUNES_REQUIRED,
        requesterTitle: MOCK_REQUESTER_TITLE,
        requesterDescription: MOCK_REQUESTER_DESCRIPTION,
        fundAmount,
      };
  
      await expect(
        jobService.createFortuneJob(userId, dto),
      ).rejects.toThrowError(ErrorJob.NotEnoughFunds);
    });
  
    it('should throw an exception if job entity creation fails', async () => {
      const fundAmount = 1; // ETH
<<<<<<< HEAD
      const userBalance = ethers.utils.parseUnits('10', 'ether')

      getUserBalanceMock.mockResolvedValue(userBalance);
=======
>>>>>>> 712fd2de
  
      jest.spyOn(jobRepository, 'create').mockResolvedValue(undefined!);
  
      const dto: JobFortuneDto = {
        chainId: MOCK_CHAIN_ID,
        fortunesRequired: MOCK_FORTUNES_REQUIRED,
        requesterTitle: MOCK_REQUESTER_TITLE,
        requesterDescription: MOCK_REQUESTER_DESCRIPTION,
        fundAmount,
      };
  
      await expect(
        jobService.createFortuneJob(userId, dto),
      ).rejects.toThrowError(ErrorJob.NotCreated);
    });
  });
  
  describe('launchJob with Fortune type', () => {
    let getManifestMock: any;
<<<<<<< HEAD
    const chainId = ChainId.LOCALHOST;
=======
>>>>>>> 712fd2de

    const mockTokenContract: any = {
      transfer: jest.fn(),
    };
  
    beforeEach(() => {
      jest.spyOn(HMToken__factory, 'connect').mockReturnValue(mockTokenContract);
      getManifestMock = jest.spyOn(jobService, 'getManifest');
    });
  
    afterEach(() => {
      jest.restoreAllMocks();
    });
  
    it('should launch a job successfully', async () => {
      const fundAmountInWei = ethers.utils.parseUnits('10', 'ether');
      const totalFeePercentage = BigNumber.from(MOCK_JOB_LAUNCHER_FEE)
        .add(MOCK_RECORDING_ORACLE_FEE)
        .add(MOCK_REPUTATION_ORACLE_FEE);
      const totalFee = BigNumber.from(fundAmountInWei)
        .mul(totalFeePercentage)
        .div(100);

      const manifest: FortuneManifestDto = {
        submissionsRequired: 10,
        requesterTitle: MOCK_REQUESTER_TITLE,
        requesterDescription: MOCK_REQUESTER_DESCRIPTION,
        fundAmount: fundAmountInWei.toString(),
        requestType: JobRequestType.FORTUNE,
      };
  
      getManifestMock.mockResolvedValue(manifest);
  
      const mockJobEntity: Partial<JobEntity> = {
        chainId,
        manifestUrl: MOCK_FILE_URL,
        manifestHash: MOCK_FILE_HASH,
        escrowAddress: MOCK_ADDRESS,
        fee: totalFee.toString(),
        fundAmount: fundAmountInWei.toString(),
        status: JobStatus.PENDING,
        save: jest.fn().mockResolvedValue(true),
      };
  
      await jobService.launchJob(mockJobEntity as JobEntity);
  
      expect(mockTokenContract.transfer).toHaveBeenCalledWith(MOCK_ADDRESS, mockJobEntity.fundAmount);
      expect(mockJobEntity.escrowAddress).toBe(MOCK_ADDRESS);
      expect(mockJobEntity.status).toBe(JobStatus.LAUNCHED);
      expect(mockJobEntity.save).toHaveBeenCalled();
      expect(jobService.getManifest).toHaveBeenCalledWith(mockJobEntity.manifestUrl);
    });
  
    it('should throw an unpredictable gas limit error if transfer failed', async () => {
      const fundAmountInWei = ethers.utils.parseUnits('10', 'ether');

      const manifest: FortuneManifestDto = {
        submissionsRequired: 10,
        requesterTitle: MOCK_REQUESTER_TITLE,
        requesterDescription: MOCK_REQUESTER_DESCRIPTION,
        fundAmount: fundAmountInWei.toString(),
        requestType: JobRequestType.FORTUNE,
      };
  
      getManifestMock.mockResolvedValue(manifest);
      mockTokenContract.transfer.mockRejectedValue(Object.assign(new Error(ethers.utils.Logger.errors.UNPREDICTABLE_GAS_LIMIT), { code: ethers.utils.Logger.errors.UNPREDICTABLE_GAS_LIMIT }));
  
      const mockJobEntity: Partial<JobEntity> = {
        chainId,
        manifestUrl: MOCK_FILE_URL,
        manifestHash: MOCK_FILE_HASH,
        escrowAddress: MOCK_ADDRESS,
        status: JobStatus.PENDING,
        save: jest.fn().mockResolvedValue(true),
      };
  
      await expect(
        jobService.launchJob(mockJobEntity as JobEntity),
      ).rejects.toThrow(new Error(ethers.utils.Logger.errors.UNPREDICTABLE_GAS_LIMIT));
    });
  
    it('should throw an error if the manifest does not exist', async () => {
      getManifestMock.mockResolvedValue(null!);
  
      const mockJobEntity: Partial<JobEntity> = {
        chainId,
        manifestUrl: MOCK_FILE_URL,
        manifestHash: MOCK_FILE_HASH,
        escrowAddress: MOCK_ADDRESS,
        status: JobStatus.PENDING,
        save: jest.fn().mockResolvedValue(true),
      };
  
      await expect(
        jobService.launchJob(mockJobEntity as JobEntity),
      ).rejects.toThrow();
    });
  
    it('should throw an error if the manifest validation failed', async () => {
      const invalidManifest: Partial<FortuneManifestDto> = {
        submissionsRequired: 10,
        requesterTitle: MOCK_REQUESTER_TITLE,
        requesterDescription: MOCK_REQUESTER_DESCRIPTION,
        requestType: JobRequestType.FORTUNE,
      };
  
      getManifestMock.mockResolvedValue(invalidManifest as FortuneManifestDto);
  
      const mockJobEntity: Partial<JobEntity> = {
        chainId,
        manifestUrl: MOCK_FILE_URL,
        manifestHash: MOCK_FILE_HASH,
        escrowAddress: MOCK_ADDRESS,
        status: JobStatus.PENDING,
        save: jest.fn().mockResolvedValue(true),
      };
  
      await expect(
        jobService.launchJob(mockJobEntity as JobEntity),
      ).rejects.toThrow();
    });
  
<<<<<<< HEAD
    it('should handle error during job launch', async () => {
=======
    /*it('should handle error during job launch', async () => {
>>>>>>> 712fd2de
      (EscrowClient.build as any).mockImplementation(() => ({
        createAndSetupEscrow: jest
          .fn()
          .mockRejectedValue(new Error()),
      }));
  
      const mockJobEntity: Partial<JobEntity> = {
        chainId: 1,
        manifestUrl: MOCK_FILE_URL,
        manifestHash: MOCK_FILE_HASH,
        escrowAddress: MOCK_ADDRESS,
        status: JobStatus.PENDING,
        save: jest.fn().mockResolvedValue(true),
      };
  
      await expect(
        jobService.launchJob(mockJobEntity as JobEntity),
      ).rejects.toThrow();
    });*/
  });

  describe('launchJob with CVAT type', () => {
    let getManifestMock: any;

    const mockTokenContract: any = {
      transfer: jest.fn(),
    };

    beforeEach(() => {
      jest.spyOn(HMToken__factory, 'connect').mockReturnValue(mockTokenContract);
      getManifestMock = jest.spyOn(jobService, 'getManifest');
    });
  
    afterEach(() => {
      jest.restoreAllMocks();
    });
  
    it('should launch a job successfully', async () => {
      const fundAmountInWei = ethers.utils.parseUnits('10', 'ether');
      const totalFeePercentage = BigNumber.from(MOCK_JOB_LAUNCHER_FEE)
        .add(MOCK_RECORDING_ORACLE_FEE)
        .add(MOCK_REPUTATION_ORACLE_FEE);
      const totalFee = BigNumber.from(fundAmountInWei)
        .mul(totalFeePercentage)
        .div(100);

      const manifest: ImageLabelBinaryManifestDto = {
        dataUrl: MOCK_FILE_URL,
        labels: ['label1'],
        requesterAccuracyTarget: 1,
        submissionsRequired: 10,
        requesterDescription: MOCK_REQUESTER_DESCRIPTION,
        fundAmount: fundAmountInWei.toString(),
        requestType: JobRequestType.IMAGE_LABEL_BINARY
      };

      jest.spyOn(jobService, 'getManifest').mockResolvedValue(manifest);
    });
  
    it('should throw an error if the manifest validation failed', async () => {
      const invalidManifest: Partial<ImageLabelBinaryManifestDto> = {
        dataUrl: MOCK_FILE_URL,
        labels: ['label1'],
        requesterAccuracyTarget: 1,
        submissionsRequired: 10,
        requesterDescription: MOCK_REQUESTER_DESCRIPTION,
        requestType: JobRequestType.IMAGE_LABEL_BINARY,
      };
  
      getManifestMock.mockResolvedValue(invalidManifest as ImageLabelBinaryManifestDto);
  
      const mockJobEntity: Partial<JobEntity> = {
        chainId: 1,
        manifestUrl: MOCK_FILE_URL,
        manifestHash: MOCK_FILE_HASH,
        escrowAddress: MOCK_ADDRESS,
        status: JobStatus.PENDING,
        save: jest.fn().mockResolvedValue(true),
      };
  
      await expect(
        jobService.launchJob(mockJobEntity as JobEntity),
      ).rejects.toThrow();
    });
  });

  describe('saveManifest', () => {
<<<<<<< HEAD
    let uploadFilesMock: any;

    beforeEach(() => {
      uploadFilesMock = jest.spyOn(jobService.storageClient, 'uploadFiles');
=======
    let uploadFiles: any;

    beforeEach(() => {
      uploadFiles = jest.spyOn(jobService.storageClient, 'uploadFiles');
>>>>>>> 712fd2de
    });
  
    afterEach(() => {
      jest.restoreAllMocks();
    });
  
    it('should save the manifest and return the manifest URL and hash', async () => {
      const encryptedManifest = { data: 'encrypted data' };
  
<<<<<<< HEAD
      uploadFilesMock.mockResolvedValue([
=======
      uploadFiles.mockResolvedValue([
>>>>>>> 712fd2de
        {
          url: MOCK_FILE_URL,
          hash: MOCK_FILE_HASH,
        },
      ]);
  
      const result = await jobService.saveManifest(
        encryptedManifest,
        MOCK_BUCKET_NAME,
      );
  
      expect(result).toEqual({
        manifestUrl: MOCK_FILE_URL,
        manifestHash: MOCK_FILE_HASH,
      });
      expect(jobService.storageClient.uploadFiles).toHaveBeenCalledWith(
        [encryptedManifest],
        MOCK_BUCKET_NAME,
      );
    });
  
    it('should throw an error if the manifest file fails to upload', async () => {
      const encryptedManifest = { data: 'encrypted data' };
      const uploadError = new Error(ErrorBucket.UnableSaveFile);
  
<<<<<<< HEAD
      uploadFilesMock.mockRejectedValue(uploadError);
=======
      uploadFiles.mockRejectedValue(uploadError);
>>>>>>> 712fd2de
  
      await expect(
        jobService.saveManifest(encryptedManifest, MOCK_BUCKET_NAME),
      ).rejects.toThrowError(new BadGatewayException(ErrorBucket.UnableSaveFile));
      expect(jobService.storageClient.uploadFiles).toHaveBeenCalledWith(
        [encryptedManifest],
        MOCK_BUCKET_NAME,
      );
    });
  
    it('should rethrow any other errors encountered', async () => {
      const encryptedManifest = { data: 'encrypted data' };
      const errorMessage = 'Something went wrong';
      const uploadError = new Error(errorMessage);
  
<<<<<<< HEAD
      uploadFilesMock.mockRejectedValue(uploadError);
=======
      uploadFiles.mockRejectedValue(uploadError);
>>>>>>> 712fd2de
  
      await expect(
        jobService.saveManifest(encryptedManifest, MOCK_BUCKET_NAME),
      ).rejects.toThrowError(new Error(errorMessage));
      expect(jobService.storageClient.uploadFiles).toHaveBeenCalledWith(
        [encryptedManifest],
        MOCK_BUCKET_NAME,
      );
    });
  });

  describe('getManifest', () => {
    it('should download and return the manifest', async () => {
      const fundAmountInWei = ethers.utils.parseUnits('10', 'ether');

      const manifest: FortuneManifestDto = {
        submissionsRequired: 10,
        requesterTitle: MOCK_REQUESTER_TITLE,
        requesterDescription: MOCK_REQUESTER_DESCRIPTION,
        fundAmount: fundAmountInWei.toString(),
        requestType: JobRequestType.FORTUNE,
      };

      StorageClient.downloadFileFromUrl = jest.fn().mockReturnValue(manifest);

      const result = await jobService.getManifest(MOCK_FILE_URL);

      expect(StorageClient.downloadFileFromUrl).toHaveBeenCalledWith(
        MOCK_FILE_URL,
      );
      expect(result).toEqual(manifest);
    });

    it('should throw a NotFoundException if the manifest is not found', async () => {
      StorageClient.downloadFileFromUrl = jest.fn().mockResolvedValue(null);

      await expect(jobService.getManifest(MOCK_FILE_URL)).rejects.toThrowError(
        new NotFoundException(ErrorJob.ManifestNotFound),
      );
    });
  });

  describe('getManifest', () => {
    let downloadFileFromUrlMock: any;

    beforeEach(() => {
      downloadFileFromUrlMock = jest.spyOn(StorageClient, 'downloadFileFromUrl');
    });
  
    afterEach(() => {
      jest.restoreAllMocks();
    });
  
    it('should download and return the manifest', async () => {
<<<<<<< HEAD
      const fundAmountInWei = ethers.utils.parseUnits(
        '10',
        'ether',
      );
      const jobLauncherFee = BigNumber.from(
        MOCK_JOB_LAUNCHER_FEE,
      ).div(100).mul(fundAmountInWei);

      const usdTotalAmount = BigNumber.from(
        FixedNumber.from(
          ethers.utils.formatUnits(fundAmountInWei.add(jobLauncherFee), 'ether'),
        ).mulUnsafe(FixedNumber.from('10'.toString())),
      );
=======
      const fundAmountInWei = ethers.utils.parseUnits('10', 'ether');
      const totalFeePercentage = BigNumber.from(MOCK_JOB_LAUNCHER_FEE)
        .add(MOCK_RECORDING_ORACLE_FEE)
        .add(MOCK_REPUTATION_ORACLE_FEE);
      const totalFee = BigNumber.from(fundAmountInWei)
        .mul(totalFeePercentage)
        .div(100);
      const totalAmount = BigNumber.from(fundAmountInWei).add(totalFee);
>>>>>>> 712fd2de
  
      const manifest: FortuneManifestDto = {
        submissionsRequired: 10,
        requesterTitle: MOCK_REQUESTER_TITLE,
        requesterDescription: MOCK_REQUESTER_DESCRIPTION,
<<<<<<< HEAD
        fundAmount: usdTotalAmount.toString(),
=======
        fundAmount: totalAmount.toString(),
>>>>>>> 712fd2de
        requestType: JobRequestType.FORTUNE,
      };
  
      downloadFileFromUrlMock.mockReturnValue(manifest);
  
      const result = await jobService.getManifest(MOCK_FILE_URL);
  
      expect(StorageClient.downloadFileFromUrl).toHaveBeenCalledWith(
        MOCK_FILE_URL,
      );
      expect(result).toEqual(manifest);
    });
  
    it('should throw a NotFoundException if the manifest is not found', async () => {
      downloadFileFromUrlMock.mockResolvedValue(null);
  
      await expect(jobService.getManifest(MOCK_FILE_URL)).rejects.toThrowError(
        new NotFoundException(ErrorJob.ManifestNotFound),
      );
      expect(StorageClient.downloadFileFromUrl).toHaveBeenCalledWith(
        MOCK_FILE_URL,
      );
    });
  });
  
});<|MERGE_RESOLUTION|>--- conflicted
+++ resolved
@@ -125,12 +125,7 @@
   });
 
   describe('createFortuneJob', () => {
-<<<<<<< HEAD
-    let getUserBalanceMock: any;
-
-=======
     let userBalance: ethers.BigNumber;
->>>>>>> 712fd2de
     const rate = 0.5;
     const userId = 1;
     const dto: JobFortuneDto = {
@@ -140,18 +135,13 @@
       requesterDescription: MOCK_REQUESTER_DESCRIPTION,
       fundAmount: 10,
     };
+
+    let getUserBalanceMock: any;
   
     beforeEach(() => {
-<<<<<<< HEAD
       getUserBalanceMock = jest.spyOn(paymentService, 'getUserBalance');
       
       jest.spyOn(currencyService, 'getRate').mockResolvedValue(rate);
-=======
-      userBalance = ethers.utils.parseUnits('15', 'ether'); // 15 ETH
-  
-      jest.spyOn(currencyService, 'getRate').mockResolvedValue(rate);
-      jest.spyOn(paymentService, 'getUserBalance').mockResolvedValue(userBalance);
->>>>>>> 712fd2de
       jest.spyOn(paymentService, 'savePayment').mockResolvedValue(true);
     });
   
@@ -160,12 +150,9 @@
     });
   
     it('should create a fortune job successfully', async () => {
-<<<<<<< HEAD
       const userBalance = ethers.utils.parseUnits('15', 'ether')
       getUserBalanceMock.mockResolvedValue(userBalance);
 
-=======
->>>>>>> 712fd2de
       const fundAmountInWei = ethers.utils.parseUnits(
         dto.fundAmount.toString(),
         'ether',
@@ -207,11 +194,10 @@
       const fundAmount = 10; // ETH
       const userBalance = ethers.utils.parseUnits('1', 'ether'); // 1 ETH
   
-<<<<<<< HEAD
+      jest.spyOn(paymentService, 'getUserBalance').mockResolvedValue(userBalance);
+  
+  
       getUserBalanceMock.mockResolvedValue(userBalance);
-=======
-      jest.spyOn(paymentService, 'getUserBalance').mockResolvedValue(userBalance);
->>>>>>> 712fd2de
   
       const dto: JobFortuneDto = {
         chainId: MOCK_CHAIN_ID,
@@ -228,12 +214,10 @@
   
     it('should throw an exception if job entity creation fails', async () => {
       const fundAmount = 1; // ETH
-<<<<<<< HEAD
+  
       const userBalance = ethers.utils.parseUnits('10', 'ether')
 
       getUserBalanceMock.mockResolvedValue(userBalance);
-=======
->>>>>>> 712fd2de
   
       jest.spyOn(jobRepository, 'create').mockResolvedValue(undefined!);
   
@@ -253,10 +237,7 @@
   
   describe('launchJob with Fortune type', () => {
     let getManifestMock: any;
-<<<<<<< HEAD
     const chainId = ChainId.LOCALHOST;
-=======
->>>>>>> 712fd2de
 
     const mockTokenContract: any = {
       transfer: jest.fn(),
@@ -379,11 +360,9 @@
       ).rejects.toThrow();
     });
   
-<<<<<<< HEAD
+    /*it('should handle error during job launch', async () => {
+  
     it('should handle error during job launch', async () => {
-=======
-    /*it('should handle error during job launch', async () => {
->>>>>>> 712fd2de
       (EscrowClient.build as any).mockImplementation(() => ({
         createAndSetupEscrow: jest
           .fn()
@@ -471,17 +450,10 @@
   });
 
   describe('saveManifest', () => {
-<<<<<<< HEAD
     let uploadFilesMock: any;
 
     beforeEach(() => {
       uploadFilesMock = jest.spyOn(jobService.storageClient, 'uploadFiles');
-=======
-    let uploadFiles: any;
-
-    beforeEach(() => {
-      uploadFiles = jest.spyOn(jobService.storageClient, 'uploadFiles');
->>>>>>> 712fd2de
     });
   
     afterEach(() => {
@@ -491,11 +463,7 @@
     it('should save the manifest and return the manifest URL and hash', async () => {
       const encryptedManifest = { data: 'encrypted data' };
   
-<<<<<<< HEAD
       uploadFilesMock.mockResolvedValue([
-=======
-      uploadFiles.mockResolvedValue([
->>>>>>> 712fd2de
         {
           url: MOCK_FILE_URL,
           hash: MOCK_FILE_HASH,
@@ -521,11 +489,7 @@
       const encryptedManifest = { data: 'encrypted data' };
       const uploadError = new Error(ErrorBucket.UnableSaveFile);
   
-<<<<<<< HEAD
       uploadFilesMock.mockRejectedValue(uploadError);
-=======
-      uploadFiles.mockRejectedValue(uploadError);
->>>>>>> 712fd2de
   
       await expect(
         jobService.saveManifest(encryptedManifest, MOCK_BUCKET_NAME),
@@ -541,11 +505,7 @@
       const errorMessage = 'Something went wrong';
       const uploadError = new Error(errorMessage);
   
-<<<<<<< HEAD
       uploadFilesMock.mockRejectedValue(uploadError);
-=======
-      uploadFiles.mockRejectedValue(uploadError);
->>>>>>> 712fd2de
   
       await expect(
         jobService.saveManifest(encryptedManifest, MOCK_BUCKET_NAME),
@@ -600,7 +560,6 @@
     });
   
     it('should download and return the manifest', async () => {
-<<<<<<< HEAD
       const fundAmountInWei = ethers.utils.parseUnits(
         '10',
         'ether',
@@ -614,26 +573,12 @@
           ethers.utils.formatUnits(fundAmountInWei.add(jobLauncherFee), 'ether'),
         ).mulUnsafe(FixedNumber.from('10'.toString())),
       );
-=======
-      const fundAmountInWei = ethers.utils.parseUnits('10', 'ether');
-      const totalFeePercentage = BigNumber.from(MOCK_JOB_LAUNCHER_FEE)
-        .add(MOCK_RECORDING_ORACLE_FEE)
-        .add(MOCK_REPUTATION_ORACLE_FEE);
-      const totalFee = BigNumber.from(fundAmountInWei)
-        .mul(totalFeePercentage)
-        .div(100);
-      const totalAmount = BigNumber.from(fundAmountInWei).add(totalFee);
->>>>>>> 712fd2de
   
       const manifest: FortuneManifestDto = {
         submissionsRequired: 10,
         requesterTitle: MOCK_REQUESTER_TITLE,
         requesterDescription: MOCK_REQUESTER_DESCRIPTION,
-<<<<<<< HEAD
         fundAmount: usdTotalAmount.toString(),
-=======
-        fundAmount: totalAmount.toString(),
->>>>>>> 712fd2de
         requestType: JobRequestType.FORTUNE,
       };
   
