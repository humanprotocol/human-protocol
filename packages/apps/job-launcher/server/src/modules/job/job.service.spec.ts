--- conflicted
+++ resolved
@@ -3619,16 +3619,9 @@
         .fn()
         .mockResolvedValue(jobEntityMock as any);
       EscrowUtils.getEscrow = jest.fn().mockResolvedValue(getEscrowData);
-<<<<<<< HEAD
-      storageService.download = jest.fn().mockResolvedValue(manifestMock);
-=======
-      (StakingClient.build as any).mockImplementation(() => ({
-        getAllocation: jest.fn().mockResolvedValue(allocationMock),
-      }));
       storageService.downloadJsonLikeData = jest
         .fn()
         .mockResolvedValue(manifestMock);
->>>>>>> 1b5faa99
       jobService.getPaidOutAmount = jest.fn().mockResolvedValue(10);
 
       const result = await jobService.getDetails(1, 123);
