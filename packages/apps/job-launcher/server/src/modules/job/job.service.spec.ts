--- conflicted
+++ resolved
@@ -58,12 +58,9 @@
   MOCK_HCAPTCHA_PGP_PUBLIC_KEY,
   MOCK_JOB_ID,
   MOCK_JOB_LAUNCHER_FEE,
-<<<<<<< HEAD
   MOCK_PGP_PRIVATE_KEY,
   MOCK_PGP_PUBLIC_KEY,
-=======
   MOCK_MANIFEST,
->>>>>>> 0c76d459
   MOCK_PRIVATE_KEY,
   MOCK_RECORDING_ORACLE_ADDRESS,
   MOCK_RECORDING_ORACLE_FEE,
