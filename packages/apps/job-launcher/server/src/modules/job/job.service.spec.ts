import { createMock } from '@golevelup/ts-jest';
import {
  ChainId,
  EscrowClient,
  StorageClient,
  EscrowStatus,
  StakingClient,
  IAllocation,
} from '@human-protocol/sdk';
import { HttpService } from '@nestjs/axios';
import {
  BadGatewayException,
  BadRequestException,
  ConflictException,
  NotFoundException,
} from '@nestjs/common';
import { ConfigService } from '@nestjs/config';
import { Test } from '@nestjs/testing';
import {
  ErrorBucket,
  ErrorEscrow,
  ErrorJob,
  ErrorWeb3,
} from '../../common/constants/errors';
import {
  PaymentSource,
  PaymentStatus,
  PaymentType,
  TokenId,
} from '../../common/enums/payment';
import {
  JobRequestType,
  JobStatus,
  JobStatusFilter,
} from '../../common/enums/job';
import {
  MOCK_ADDRESS,
  MOCK_BUCKET_FILES,
  MOCK_BUCKET_NAME,
  MOCK_CHAIN_ID,
  MOCK_EXCHANGE_ORACLE_WEBHOOK_URL,
  MOCK_FILE_HASH,
  MOCK_FILE_KEY,
  MOCK_FILE_URL,
  MOCK_JOB_ID,
  MOCK_JOB_LAUNCHER_FEE,
  MOCK_PRIVATE_KEY,
  MOCK_RECORDING_ORACLE_ADDRESS,
  MOCK_RECORDING_ORACLE_FEE,
  MOCK_REPUTATION_ORACLE_ADDRESS,
  MOCK_REPUTATION_ORACLE_FEE,
  MOCK_REQUESTER_DESCRIPTION,
  MOCK_REQUESTER_TITLE,
  MOCK_SUBMISSION_REQUIRED,
  MOCK_USER_ID,
} from '../../../test/constants';
import { PaymentService } from '../payment/payment.service';
import { Web3Service } from '../web3/web3.service';
import {
  FortuneFinalResultDto,
  FortuneManifestDto,
  CvatManifestDto,
  JobFortuneDto,
  JobCvatDto,
  CvatFinalResultDto,
  JobDetailsDto,
} from './job.dto';
import { JobEntity } from './job.entity';
import { JobRepository } from './job.repository';
import { JobService } from './job.service';

import { div, mul } from '../../common/utils/decimal';
import { PaymentRepository } from '../payment/payment.repository';
import { RoutingProtocolService } from './routing-protocol.service';
import { In } from 'typeorm';
import { EventType } from '../../common/enums/webhook';
import { PaymentEntity } from '../payment/payment.entity';
import Decimal from 'decimal.js';
import { BigNumber, ethers } from 'ethers';
import { HMToken__factory } from '@human-protocol/core/typechain-types';

const rate = 1.5;
jest.mock('@human-protocol/sdk', () => ({
  ...jest.requireActual('@human-protocol/sdk'),
  EscrowClient: {
    build: jest.fn().mockImplementation(() => ({
      createAndSetupEscrow: jest.fn().mockResolvedValue(MOCK_ADDRESS),
    })),
  },
  StakingClient: {
    build: jest.fn().mockImplementation(() => ({
      getAllocation: jest.fn(),
    })),
  },
  StorageClient: jest.fn().mockImplementation(() => ({
    uploadFiles: jest
      .fn()
      .mockResolvedValue([
        { key: MOCK_FILE_KEY, url: MOCK_FILE_URL, hash: MOCK_FILE_HASH },
      ]),
    listObjects: jest.fn().mockResolvedValue(MOCK_BUCKET_FILES),
  })),
}));

jest.mock('../../common/utils', () => ({
  ...jest.requireActual('../../common/utils'),
  getRate: jest.fn().mockImplementation(() => rate),
  parseUrl: jest.fn().mockImplementation(() => {
    return {
      useSSL: false,
      host: '127.0.0.1',
      port: 9000,
      bucket: MOCK_BUCKET_NAME
    }
  }),
}));

describe('JobService', () => {
  let jobService: JobService,
    jobRepository: JobRepository,
    paymentRepository: PaymentRepository,
    paymentService: PaymentService,
    createPaymentMock: any,
    routingProtocolService: RoutingProtocolService,
    web3Service: Web3Service;

  const signerMock = {
    address: MOCK_ADDRESS,
    getNetwork: jest.fn().mockResolvedValue({ chainId: 1 }),
  };

  beforeEach(async () => {
    const mockConfigService: Partial<ConfigService> = {
      get: jest.fn((key: string) => {
        switch (key) {
          case 'JOB_LAUNCHER_FEE':
            return MOCK_JOB_LAUNCHER_FEE;
          case 'RECORDING_ORACLE_FEE':
            return MOCK_RECORDING_ORACLE_FEE;
          case 'REPUTATION_ORACLE_FEE':
            return MOCK_REPUTATION_ORACLE_FEE;
          case 'WEB3_JOB_LAUNCHER_PRIVATE_KEY':
            return MOCK_PRIVATE_KEY;
          case 'RECORDING_ORACLE_ADDRESS':
            return MOCK_RECORDING_ORACLE_ADDRESS;
          case 'REPUTATION_ORACLE_ADDRESS':
            return MOCK_REPUTATION_ORACLE_ADDRESS;
          case 'FORTUNE_EXCHANGE_ORACLE_WEBHOOK_URL':
            return MOCK_EXCHANGE_ORACLE_WEBHOOK_URL;
          case 'CVAT_EXCHANGE_ORACLE_WEBHOOK_URL':
          case 'FORTUNE_EXCHANGE_ORACLE_WEBHOOK_URL':
            return MOCK_EXCHANGE_ORACLE_WEBHOOK_URL;
          case 'CVAT_EXCHANGE_ORACLE_WEBHOOK_URL':
            return MOCK_EXCHANGE_ORACLE_WEBHOOK_URL;
          case 'HOST':
            return '127.0.0.1';
          case 'PORT':
            return 5000;
          case 'WEB3_PRIVATE_KEY':
            return MOCK_PRIVATE_KEY;
          case 'S3_BUCKET':
            return MOCK_BUCKET_NAME;
          case 'CVAT_JOB_SIZE':
            return 1;
        }
      }),
    };

    const moduleRef = await Test.createTestingModule({
      providers: [
        JobService,
        {
          provide: Web3Service,
          useValue: {
            getSigner: jest.fn().mockReturnValue(signerMock),
            validateChainId: jest.fn().mockReturnValue(new Error()),
          },
        },
        { provide: JobRepository, useValue: createMock<JobRepository>() },
        {
          provide: PaymentRepository,
          useValue: createMock<PaymentRepository>(),
        },
        { provide: PaymentService, useValue: createMock<PaymentService>() },
        { provide: ConfigService, useValue: mockConfigService },
        { provide: HttpService, useValue: createMock<HttpService>() },
        {
          provide: RoutingProtocolService,
          useValue: createMock<RoutingProtocolService>(),
        },
      ],
    }).compile();

    jobService = moduleRef.get<JobService>(JobService);
    jobRepository = moduleRef.get(JobRepository);
    paymentRepository = moduleRef.get(PaymentRepository);
    paymentService = moduleRef.get(PaymentService);
    routingProtocolService = moduleRef.get(RoutingProtocolService);
    createPaymentMock = jest.spyOn(paymentRepository, 'create');
    web3Service = moduleRef.get<Web3Service>(Web3Service);
  });

  describe('createJob', () => {
    const userId = 1;
    const jobId = 123;
    const fortuneJobDto: JobFortuneDto = {
      chainId: MOCK_CHAIN_ID,
      submissionsRequired: MOCK_SUBMISSION_REQUIRED,
      requesterTitle: MOCK_REQUESTER_TITLE,
      requesterDescription: MOCK_REQUESTER_DESCRIPTION,
      fundAmount: 10,
    };

    let getUserBalanceMock: any;

    beforeEach(() => {
      getUserBalanceMock = jest.spyOn(paymentService, 'getUserBalance');
      createPaymentMock.mockResolvedValue(true);
    });

    afterEach(() => {
      jest.restoreAllMocks();
    });

    it('should create a job successfully', async () => {
      const fundAmount = 10;
      const fee = (MOCK_JOB_LAUNCHER_FEE / 100) * fundAmount;

      const userBalance = 25;
      getUserBalanceMock.mockResolvedValue(userBalance);

      const mockJobEntity: Partial<JobEntity> = {
        id: jobId,
        userId: userId,
        chainId: ChainId.LOCALHOST,
        manifestUrl: MOCK_FILE_URL,
        manifestHash: MOCK_FILE_HASH,
        escrowAddress: MOCK_ADDRESS,
        fee,
        fundAmount,
        status: JobStatus.PENDING,
        save: jest.fn().mockResolvedValue(true),
      };

      jobRepository.create = jest.fn().mockResolvedValue(mockJobEntity);

      await jobService.createJob(userId, JobRequestType.FORTUNE, fortuneJobDto);

      expect(paymentService.getUserBalance).toHaveBeenCalledWith(userId);
      expect(paymentRepository.create).toHaveBeenCalledWith({
        userId,
        jobId,
        source: PaymentSource.BALANCE,
        type: PaymentType.WITHDRAWAL,
        currency: TokenId.HMT,
        amount: -mul(fundAmount + fee, rate),
        rate: div(1, rate),
        status: PaymentStatus.SUCCEEDED,
      });
      expect(jobRepository.create).toHaveBeenCalledWith({
        chainId: fortuneJobDto.chainId,
        userId,
        manifestUrl: expect.any(String),
        manifestHash: expect.any(String),
        fee: mul(fee, rate),
        fundAmount: mul(fundAmount, rate),
        status: JobStatus.PENDING,
        waitUntil: expect.any(Date),
      });
    });

    it('should create a fortune job successfully on network selected from round robin logic', async () => {
      const fundAmount = 10;
      const fee = (MOCK_JOB_LAUNCHER_FEE / 100) * fundAmount;

      const userBalance = 25;
      getUserBalanceMock.mockResolvedValue(userBalance);

      jest
        .spyOn(routingProtocolService, 'selectNetwork')
        .mockReturnValue(ChainId.MOONBEAM);

      await jobService.createJob(userId, JobRequestType.FORTUNE, {
        ...fortuneJobDto,
        chainId: undefined,
      });

      expect(paymentService.getUserBalance).toHaveBeenCalledWith(userId);
      expect(jobRepository.create).toHaveBeenCalledWith({
        chainId: ChainId.MOONBEAM,
        userId,
        manifestUrl: expect.any(String),
        manifestHash: expect.any(String),
        fee: mul(fee, rate),
        fundAmount: mul(fundAmount, rate),
        status: JobStatus.PENDING,
        waitUntil: expect.any(Date),
      });
    });

    it('should throw an exception for invalid chain id provided', async () => {
      web3Service.validateChainId = jest.fn(() => {
        throw new Error(ErrorWeb3.InvalidTestnetChainId);
      });

      await expect(
        jobService.createJob(userId, JobRequestType.FORTUNE, fortuneJobDto),
      ).rejects.toThrowError(ErrorWeb3.InvalidTestnetChainId);
    });

    it('should throw an exception for insufficient user balance', async () => {
      const userBalance = 1;
      jest
        .spyOn(paymentService, 'getUserBalance')
        .mockResolvedValue(userBalance);

      getUserBalanceMock.mockResolvedValue(userBalance);

      await expect(
        jobService.createJob(userId, JobRequestType.FORTUNE, fortuneJobDto),
      ).rejects.toThrowError(ErrorJob.NotEnoughFunds);
    });

    it('should throw an exception if job entity creation fails', async () => {
      const userBalance = 25;

      getUserBalanceMock.mockResolvedValue(userBalance);

      jest.spyOn(jobRepository, 'create').mockResolvedValue(undefined!);

      await expect(
        jobService.createJob(userId, JobRequestType.FORTUNE, fortuneJobDto),
      ).rejects.toThrowError(ErrorJob.NotCreated);
    });
  });

  describe('calculateJobBounty', () => {
    it('should calculate the job bounty correctly', async () => {
      const fundAmount = 0.013997056833333334;
      const result = await jobService['calculateJobBounty'](
        MOCK_FILE_URL,
        fundAmount,
      );

      expect(result).toEqual('0.002332842805555555');
    });
  });

  describe('createJob with image label binary type', () => {
    const userId = 1;
    const jobId = 123;

    const imageLabelBinaryJobDto: JobCvatDto = {
      chainId: MOCK_CHAIN_ID,
      dataUrl: MOCK_FILE_URL,
      labels: ['cat', 'dog'],
      requesterDescription: MOCK_REQUESTER_DESCRIPTION,
      minQuality: 0.95,
      fundAmount: 10,
      gtUrl: '',
      userGuide: MOCK_FILE_URL,
      type: JobRequestType.IMAGE_POINTS,
    };

    let getUserBalanceMock: any;

    beforeEach(() => {
      getUserBalanceMock = jest.spyOn(paymentService, 'getUserBalance');
      createPaymentMock.mockResolvedValue(true);
    });

    afterEach(() => {
      jest.restoreAllMocks();
    });

    it('should create a job successfully', async () => {
      const fundAmount = 10;
      const fee = (MOCK_JOB_LAUNCHER_FEE / 100) * fundAmount;

      const userBalance = 25;
      getUserBalanceMock.mockResolvedValue(userBalance);

      const mockJobEntity: Partial<JobEntity> = {
        id: jobId,
        userId: userId,
        chainId: ChainId.LOCALHOST,
        manifestUrl: MOCK_FILE_URL,
        manifestHash: MOCK_FILE_HASH,
        escrowAddress: MOCK_ADDRESS,
        fee,
        fundAmount,
        status: JobStatus.PENDING,
        save: jest.fn().mockResolvedValue(true),
      };

      jobRepository.create = jest.fn().mockResolvedValue(mockJobEntity);

      await jobService.createJob(
        userId,
        JobRequestType.IMAGE_POINTS,
        imageLabelBinaryJobDto,
      );

      expect(paymentService.getUserBalance).toHaveBeenCalledWith(userId);
      expect(paymentRepository.create).toHaveBeenCalledWith({
        userId,
        jobId,
        source: PaymentSource.BALANCE,
        type: PaymentType.WITHDRAWAL,
        currency: TokenId.HMT,
        amount: -mul(fundAmount + fee, rate),
        rate: div(1, rate),
        status: PaymentStatus.SUCCEEDED,
      });
      expect(jobRepository.create).toHaveBeenCalledWith({
        chainId: imageLabelBinaryJobDto.chainId,
        userId,
        manifestUrl: expect.any(String),
        manifestHash: expect.any(String),
        fee: mul(fee, rate),
        fundAmount: mul(fundAmount, rate),
        status: JobStatus.PENDING,
        waitUntil: expect.any(Date),
      });
    });

    it('should create a fortune job successfully on network selected from round robin logic', async () => {
      const fundAmount = imageLabelBinaryJobDto.fundAmount;
      const fee = (MOCK_JOB_LAUNCHER_FEE / 100) * fundAmount;

      const userBalance = 25;
      getUserBalanceMock.mockResolvedValue(userBalance);

      jest
        .spyOn(routingProtocolService, 'selectNetwork')
        .mockReturnValue(ChainId.MOONBEAM);

      await jobService.createJob(userId, JobRequestType.IMAGE_POINTS, {
        ...imageLabelBinaryJobDto,
        chainId: undefined,
      });

      expect(paymentService.getUserBalance).toHaveBeenCalledWith(userId);
      expect(jobRepository.create).toHaveBeenCalledWith({
        chainId: ChainId.MOONBEAM,
        userId,
        manifestUrl: expect.any(String),
        manifestHash: expect.any(String),
        fee: mul(fee, rate),
        fundAmount: mul(fundAmount, rate),
        status: JobStatus.PENDING,
        waitUntil: expect.any(Date),
      });
    });

    it('should throw an exception for invalid chain id provided', async () => {
      web3Service.validateChainId = jest.fn(() => {
        throw new Error(ErrorWeb3.InvalidTestnetChainId);
      });

      await expect(
        jobService.createJob(
          userId,
          JobRequestType.IMAGE_POINTS,
          imageLabelBinaryJobDto,
        ),
      ).rejects.toThrowError(ErrorWeb3.InvalidTestnetChainId);
    });

    it('should throw an exception for insufficient user balance', async () => {
      const userBalance = 1;

      jest
        .spyOn(paymentService, 'getUserBalance')
        .mockResolvedValue(userBalance);

      getUserBalanceMock.mockResolvedValue(userBalance);

      await expect(
        jobService.createJob(
          userId,
          JobRequestType.IMAGE_POINTS,
          imageLabelBinaryJobDto,
        ),
      ).rejects.toThrowError(ErrorJob.NotEnoughFunds);
    });

    it('should throw an exception if job entity creation fails', async () => {
      const userBalance = 100;

      getUserBalanceMock.mockResolvedValue(userBalance);

      jest.spyOn(jobRepository, 'create').mockResolvedValue(undefined!);

      await expect(
        jobService.createJob(
          userId,
          JobRequestType.IMAGE_POINTS,
          imageLabelBinaryJobDto,
        ),
      ).rejects.toThrowError(ErrorJob.NotCreated);
    });
  });

  describe('requestToCancelJob', () => {
    const jobId = 1;
    const userId = 123;

    it('should cancel the job', async () => {
      const mockJobEntity: Partial<JobEntity> = {
        id: jobId,
        userId,
        status: JobStatus.LAUNCHED,
        chainId: ChainId.LOCALHOST,
        save: jest.fn().mockResolvedValue(true),
      };

      jobRepository.findOne = jest.fn().mockResolvedValue(mockJobEntity);

      const result = await jobService.requestToCancelJob(userId, jobId);

      expect(result).toEqual(true);
      expect(jobRepository.findOne).toHaveBeenCalledWith({ id: jobId, userId });
      expect(mockJobEntity.save).toHaveBeenCalled();
    });

    it('should throw not found exception if job not found', async () => {
      jobRepository.findOne = jest.fn().mockResolvedValue(undefined);

      await expect(
        jobService.requestToCancelJob(userId, jobId),
      ).rejects.toThrow(NotFoundException);
    });
  });

  describe('requestToCancelJob', () => {
    const jobId = 1;
    const userId = 123;

    it('should cancel the job', async () => {
      const mockJobEntity: Partial<JobEntity> = {
        id: jobId,
        userId,
        status: JobStatus.LAUNCHED,
        chainId: ChainId.LOCALHOST,
        save: jest.fn().mockResolvedValue(true),
      };

      jobRepository.findOne = jest.fn().mockResolvedValue(mockJobEntity);

      const result = await jobService.requestToCancelJob(userId, jobId);

      expect(result).toEqual(true);
      expect(jobRepository.findOne).toHaveBeenCalledWith({ id: jobId, userId });
      expect(mockJobEntity.save).toHaveBeenCalled();
    });

    it('should throw not found exception if job not found', async () => {
      jobRepository.findOne = jest.fn().mockResolvedValue(undefined);

      await expect(
        jobService.requestToCancelJob(userId, jobId),
      ).rejects.toThrow(NotFoundException);
    });
  });

  describe('launchJob', () => {
    const chainId = ChainId.LOCALHOST;

    it('should launch a job successfully', async () => {
      const fundAmount = 10;
      const fee = (MOCK_JOB_LAUNCHER_FEE / 100) * fundAmount;

      const mockJobEntity: Partial<JobEntity> = {
        chainId,
        manifestUrl: MOCK_FILE_URL,
        manifestHash: MOCK_FILE_HASH,
        fee,
        fundAmount,
        status: JobStatus.PENDING,
        save: jest.fn().mockResolvedValue(true),
        userId: 1,
      };

      const jobEntityResult = await jobService.launchJob(
        mockJobEntity as JobEntity,
      );

      mockJobEntity.escrowAddress = MOCK_ADDRESS;
      expect(jobEntityResult).toMatchObject(mockJobEntity);
      expect(mockJobEntity.save).toHaveBeenCalled();
    });

    it('should handle error during job launch', async () => {
      (EscrowClient.build as any).mockImplementation(() => ({
        createAndSetupEscrow: jest.fn().mockRejectedValue(new Error()),
      }));

      const mockJobEntity: Partial<JobEntity> = {
        chainId: 1,
        manifestUrl: MOCK_FILE_URL,
        manifestHash: MOCK_FILE_HASH,
        status: JobStatus.PENDING,
        save: jest.fn().mockResolvedValue(true),
      };

      await expect(
        jobService.launchJob(mockJobEntity as JobEntity),
      ).rejects.toThrow();
    });
  });

  describe('fundJob', () => {
    const chainId = ChainId.LOCALHOST;

    it('should fund a job successfully', async () => {
      (EscrowClient.build as any).mockImplementation(() => ({
        fund: jest.fn(),
      }));

      const fundAmount = 10;
      const fee = (MOCK_JOB_LAUNCHER_FEE / 100) * fundAmount;

      const mockJobEntity: Partial<JobEntity> = {
        chainId,
        manifestUrl: MOCK_FILE_URL,
        manifestHash: MOCK_FILE_HASH,
        fee,
        fundAmount,
        status: JobStatus.PAID,
        save: jest.fn().mockResolvedValue(true),
      };

      const jobEntityResult = await jobService.fundJob(
        mockJobEntity as JobEntity,
      );

      mockJobEntity.escrowAddress = MOCK_ADDRESS;
      expect(jobEntityResult).toMatchObject(mockJobEntity);
      expect(jobEntityResult.status).toBe(JobStatus.LAUNCHED);
      expect(mockJobEntity.save).toHaveBeenCalled();
    });

    it('should handle error during job fund', async () => {
      (EscrowClient.build as any).mockImplementation(() => ({
        fund: jest.fn().mockRejectedValue(new Error()),
      }));

      const mockJobEntity: Partial<JobEntity> = {
        chainId: 1,
        manifestUrl: MOCK_FILE_URL,
        manifestHash: MOCK_FILE_HASH,
        status: JobStatus.PENDING,
        save: jest.fn().mockResolvedValue(true),
      };

      await expect(
        jobService.fundJob(mockJobEntity as JobEntity),
      ).rejects.toThrow();
    });
  });

  describe('requestToCancelJob', () => {
    const jobId = 1;
    const userId = 123;

    it('should cancel the job', async () => {
      const escrowAddress = MOCK_ADDRESS;
      const mockJobEntity: Partial<JobEntity> = {
        id: jobId,
        userId,
        status: JobStatus.LAUNCHED,
        escrowAddress,
        chainId: ChainId.LOCALHOST,
        save: jest.fn().mockResolvedValue(true),
      };

      jobRepository.findOne = jest.fn().mockResolvedValue(mockJobEntity);

      const result = await jobService.requestToCancelJob(userId, jobId);

      expect(result).toEqual(true);
      expect(jobRepository.findOne).toHaveBeenCalledWith({ id: jobId, userId });
      expect(mockJobEntity.save).toHaveBeenCalled();
    });

    it('should throw not found exception if job not found', async () => {
      jobRepository.findOne = jest.fn().mockResolvedValue(undefined);

      await expect(
        jobService.requestToCancelJob(userId, jobId),
      ).rejects.toThrow(NotFoundException);
    });
  });

  describe('cancelCronJob', () => {
    let escrowClientMock: any,
      getManifestMock: any,
      jobSaveMock: any,
      findOneJobMock: any,
      findOnePaymentMock: any,
      buildMock: any,
      sendWebhookMock: any,
      jobEntityMock: Partial<JobEntity>,
      paymentEntityMock: Partial<PaymentEntity>;

    beforeEach(() => {
      escrowClientMock = {
        cancel: jest.fn().mockResolvedValue(undefined),
        getStatus: jest.fn().mockResolvedValue(EscrowStatus.Launched),
        getBalance: jest.fn().mockResolvedValue(new Decimal(10)),
      };

      jobEntityMock = {
        id: 1,
        escrowAddress: MOCK_ADDRESS,
        chainId: 1,
        manifestUrl: MOCK_FILE_URL,
        status: JobStatus.TO_CANCEL,
        save: jest.fn(),
      };

      paymentEntityMock = {
        chainId: 1,
        jobId: jobEntityMock.id,
        status: PaymentStatus.SUCCEEDED,
        save: jest.fn(),
      };

      getManifestMock = jest.spyOn(jobService, 'getManifest');
      jobSaveMock = jest.spyOn(jobEntityMock, 'save');
      findOneJobMock = jest.spyOn(jobRepository, 'findOne');
      findOnePaymentMock = jest.spyOn(paymentRepository, 'findOne');
      buildMock = jest.spyOn(EscrowClient, 'build');
      sendWebhookMock = jest.spyOn(jobService, 'sendWebhook');
      findOneJobMock.mockResolvedValueOnce(jobEntityMock as JobCvatDto);
      findOnePaymentMock.mockResolvedValueOnce(
        paymentEntityMock as PaymentEntity,
      );
    });

    afterEach(() => {
      jest.clearAllMocks();
    });

    it('cancels a job successfully', async () => {
      jobEntityMock.escrowAddress = undefined;
      jobSaveMock.mockResolvedValue(jobEntityMock as JobEntity);

      const result = await jobService.cancelCronJob();

      expect(result).toBe(true);
      expect(escrowClientMock.cancel).toBeCalledTimes(0);
      expect(paymentEntityMock.status).toBe(PaymentStatus.FAILED);
      expect(jobSaveMock).toHaveBeenCalledWith();
    });

    it('should throw an error if the escrow has invalid status', async () => {
      escrowClientMock.getStatus = jest
        .fn()
        .mockResolvedValue(EscrowStatus.Complete);
      jobSaveMock.mockResolvedValue(jobEntityMock as JobEntity);
      buildMock.mockResolvedValue(escrowClientMock as any);

      await expect(jobService.cancelCronJob()).rejects.toThrowError(
        new BadGatewayException(ErrorEscrow.InvalidStatusCancellation),
      );
    });

    it('should throw an error if the escrow has invalid balance', async () => {
      escrowClientMock.getStatus = jest
        .fn()
        .mockResolvedValue(EscrowStatus.Launched);
      escrowClientMock.getBalance = jest.fn().mockResolvedValue(new Decimal(0));
      jobSaveMock.mockResolvedValue(jobEntityMock as JobEntity);
      buildMock.mockResolvedValue(escrowClientMock as any);

      await expect(jobService.cancelCronJob()).rejects.toThrowError(
        new BadGatewayException(ErrorEscrow.InvalidBalanceCancellation),
      );
    });

    it('cancels a job successfully with Fortune job type and send webhook', async () => {
      const manifest: FortuneManifestDto = {
        submissionsRequired: 10,
        requesterTitle: MOCK_REQUESTER_TITLE,
        requesterDescription: MOCK_REQUESTER_DESCRIPTION,
        fundAmount: 10,
        requestType: JobRequestType.FORTUNE,
      };

      jobSaveMock.mockResolvedValue(jobEntityMock as JobEntity);
      getManifestMock.mockResolvedValue(manifest);
      buildMock.mockResolvedValue(escrowClientMock as any);
      sendWebhookMock.mockResolvedValue(true);

      const result = await jobService.cancelCronJob();

      expect(result).toBe(true);
      expect(escrowClientMock.cancel).toHaveBeenCalledWith(
        jobEntityMock.escrowAddress,
      );
      expect(jobSaveMock).toHaveBeenCalledWith();
      expect(sendWebhookMock).toHaveBeenCalledWith(expect.any(String), {
        escrowAddress: jobEntityMock.escrowAddress,
        chainId: jobEntityMock.chainId,
        eventType: EventType.ESCROW_CANCELED,
      });
    });

    it('cancels a job successfully with image binary lavel job type and send webhook', async () => {
      const manifest: CvatManifestDto = {
        data: {
          data_url: MOCK_FILE_URL,
        },
        annotation: {
          labels: [{ name: 'label1' }],
          description: MOCK_REQUESTER_DESCRIPTION,
          user_guide: MOCK_FILE_URL,
          type: JobRequestType.IMAGE_POINTS,
          job_size: 10,
          max_time: 300,
        },
        validation: {
          min_quality: 1,
          val_size: 2,
          gt_url: '',
        },
        job_bounty: '1',
      };

      jobSaveMock.mockResolvedValue(jobEntityMock as JobEntity);
      getManifestMock.mockResolvedValue(manifest);
      buildMock.mockResolvedValue(escrowClientMock as any);
      sendWebhookMock.mockResolvedValue(true);

      const result = await jobService.cancelCronJob();

      expect(result).toBe(true);
      expect(escrowClientMock.cancel).toHaveBeenCalledWith(
        jobEntityMock.escrowAddress,
      );
      expect(jobSaveMock).toHaveBeenCalledWith();
      expect(sendWebhookMock).toHaveBeenCalledWith(expect.any(String), {
        escrowAddress: jobEntityMock.escrowAddress,
        chainId: jobEntityMock.chainId,
        eventType: EventType.ESCROW_CANCELED,
      });
    });
  });

  describe('saveManifest with fortune request type', () => {
    const fortuneManifestParams = {
      requestType: JobRequestType.FORTUNE,
      submissionsRequired: MOCK_SUBMISSION_REQUIRED,
      requesterDescription: MOCK_REQUESTER_DESCRIPTION,
      fundAmount: 10,
      requesterTitle: MOCK_REQUESTER_TITLE,
    };

    let uploadFilesMock: any;

    beforeEach(() => {
      uploadFilesMock = jest.spyOn(jobService.storageClient, 'uploadFiles');
    });

    afterEach(() => {
      jest.restoreAllMocks();
    });

    it('should save the manifest and return the manifest URL and hash', async () => {
      uploadFilesMock.mockResolvedValue([
        {
          url: MOCK_FILE_URL,
          hash: MOCK_FILE_HASH,
        },
      ]);

      const result = await jobService.saveManifest(fortuneManifestParams);

      expect(result).toEqual({
        manifestUrl: MOCK_FILE_URL,
        manifestHash: MOCK_FILE_HASH,
      });
      expect(jobService.storageClient.uploadFiles).toHaveBeenCalledWith(
        [fortuneManifestParams],
        MOCK_BUCKET_NAME,
      );
    });

    it('should throw an error if the manifest file fails to upload', async () => {
      const uploadError = new Error(ErrorBucket.UnableSaveFile);

      uploadFilesMock.mockRejectedValue(uploadError);

      await expect(
        jobService.saveManifest(fortuneManifestParams),
      ).rejects.toThrowError(
        new BadGatewayException(ErrorBucket.UnableSaveFile),
      );
      expect(jobService.storageClient.uploadFiles).toHaveBeenCalledWith(
        [fortuneManifestParams],
        MOCK_BUCKET_NAME,
      );
    });

    it('should rethrow any other errors encountered', async () => {
      const errorMessage = 'Something went wrong';
      const uploadError = new Error(errorMessage);

      uploadFilesMock.mockRejectedValue(uploadError);

      await expect(
        jobService.saveManifest(fortuneManifestParams),
      ).rejects.toThrowError(new Error(errorMessage));
      expect(jobService.storageClient.uploadFiles).toHaveBeenCalledWith(
        [fortuneManifestParams],
        MOCK_BUCKET_NAME,
      );
    });
  });

  describe('saveManifest with image label binary request type', () => {
    const manifest: CvatManifestDto = {
      data: {
        data_url: MOCK_FILE_URL,
      },
      annotation: {
        labels: [{ name: 'label1' }],
        description: MOCK_REQUESTER_DESCRIPTION,
        user_guide: MOCK_FILE_URL,
        type: JobRequestType.IMAGE_POINTS,
        job_size: 10,
        max_time: 300,
      },
      validation: {
        min_quality: 1,
        val_size: 2,
        gt_url: '',
      },
      job_bounty: '1',
    };

    let uploadFilesMock: any;

    beforeEach(() => {
      uploadFilesMock = jest.spyOn(jobService.storageClient, 'uploadFiles');
    });

    afterEach(() => {
      jest.restoreAllMocks();
    });

    it('should save the manifest and return the manifest URL and hash', async () => {
      uploadFilesMock.mockResolvedValue([
        {
          url: MOCK_FILE_URL,
          hash: MOCK_FILE_HASH,
        },
      ]);

      const result = await jobService.saveManifest(manifest);

      expect(result).toEqual({
        manifestUrl: MOCK_FILE_URL,
        manifestHash: MOCK_FILE_HASH,
      });
      expect(jobService.storageClient.uploadFiles).toHaveBeenCalledWith(
        [manifest],
        MOCK_BUCKET_NAME,
      );
    });

    it('should throw an error if the manifest file fails to upload', async () => {
      const uploadError = new Error(ErrorBucket.UnableSaveFile);

      uploadFilesMock.mockRejectedValue(uploadError);

      await expect(jobService.saveManifest(manifest)).rejects.toThrowError(
        new BadGatewayException(ErrorBucket.UnableSaveFile),
      );
      expect(jobService.storageClient.uploadFiles).toHaveBeenCalledWith(
        [manifest],
        MOCK_BUCKET_NAME,
      );
    });

    it('should rethrow any other errors encountered', async () => {
      const errorMessage = 'Something went wrong';
      const uploadError = new Error(errorMessage);

      uploadFilesMock.mockRejectedValue(uploadError);

      await expect(jobService.saveManifest(manifest)).rejects.toThrowError(
        new Error(errorMessage),
      );
      expect(jobService.storageClient.uploadFiles).toHaveBeenCalledWith(
        [manifest],
        MOCK_BUCKET_NAME,
      );
    });
  });

  describe('getManifest', () => {
    it('should download and return the manifest', async () => {
      const fundAmount = 10;

      const manifest: FortuneManifestDto = {
        submissionsRequired: 10,
        requesterTitle: MOCK_REQUESTER_TITLE,
        requesterDescription: MOCK_REQUESTER_DESCRIPTION,
        fundAmount,
        requestType: JobRequestType.FORTUNE,
      };

      StorageClient.downloadFileFromUrl = jest.fn().mockReturnValue(manifest);

      const result = await jobService.getManifest(MOCK_FILE_URL);

      expect(StorageClient.downloadFileFromUrl).toHaveBeenCalledWith(
        MOCK_FILE_URL,
      );
      expect(result).toEqual(manifest);
    });

    it('should throw a NotFoundException if the manifest is not found', async () => {
      StorageClient.downloadFileFromUrl = jest.fn().mockResolvedValue(null);

      await expect(jobService.getManifest(MOCK_FILE_URL)).rejects.toThrowError(
        new NotFoundException(ErrorJob.ManifestNotFound),
      );
    });
  });

  describe('getManifest', () => {
    let downloadFileFromUrlMock: any;

    beforeEach(() => {
      downloadFileFromUrlMock = jest.spyOn(
        StorageClient,
        'downloadFileFromUrl',
      );
    });

    afterEach(() => {
      jest.restoreAllMocks();
    });

    it('should download and return the manifest', async () => {
      const fundAmount = 10;

      const manifest: FortuneManifestDto = {
        submissionsRequired: 10,
        requesterTitle: MOCK_REQUESTER_TITLE,
        requesterDescription: MOCK_REQUESTER_DESCRIPTION,
        fundAmount,
        requestType: JobRequestType.FORTUNE,
      };

      downloadFileFromUrlMock.mockReturnValue(manifest);

      const result = await jobService.getManifest(MOCK_FILE_URL);

      expect(StorageClient.downloadFileFromUrl).toHaveBeenCalledWith(
        MOCK_FILE_URL,
      );
      expect(result).toEqual(manifest);
    });

    it('should throw a NotFoundException if the manifest is not found', async () => {
      downloadFileFromUrlMock.mockResolvedValue(null);

      await expect(jobService.getManifest(MOCK_FILE_URL)).rejects.toThrowError(
        new NotFoundException(ErrorJob.ManifestNotFound),
      );
      expect(StorageClient.downloadFileFromUrl).toHaveBeenCalledWith(
        MOCK_FILE_URL,
      );
    });
  });

  describe('getResult', () => {
    let downloadFileFromUrlMock: any;

    beforeEach(() => {
      downloadFileFromUrlMock = jest.spyOn(
        StorageClient,
        'downloadFileFromUrl',
      );
    });

    afterEach(() => {
      jest.restoreAllMocks();
    });

    it('should download and return the fortune result', async () => {
      const fortuneResult: FortuneFinalResultDto = {
        exchangeAddress: MOCK_ADDRESS,
        workerAddress: MOCK_ADDRESS,
        solution: 'good',
      };

      (EscrowClient.build as any).mockImplementation(() => ({
        getResultsUrl: jest.fn().mockResolvedValue(MOCK_FILE_URL),
      }));
      downloadFileFromUrlMock.mockResolvedValue(fortuneResult);

      const result = await jobService.getResult(MOCK_USER_ID, MOCK_JOB_ID);

      expect(StorageClient.downloadFileFromUrl).toHaveBeenCalledWith(
        MOCK_FILE_URL,
      );
      expect(result).toEqual(fortuneResult);
    });

    it('should download and return the image binary result', async () => {
      const imageBinaryResult: CvatFinalResultDto = {
        url: 'https://example.com',
        final_answer: 'good',
        correct: ['good', 'good', 'good'],
        wrong: [''],
      };

      downloadFileFromUrlMock.mockResolvedValue(imageBinaryResult);

      const result = await jobService.getResult(MOCK_USER_ID, MOCK_JOB_ID);

      expect(StorageClient.downloadFileFromUrl).toHaveBeenCalledWith(
        MOCK_FILE_URL,
      );
      expect(result).toEqual(imageBinaryResult);
    });

    it('should throw a NotFoundException if the result is not found', async () => {
      downloadFileFromUrlMock.mockResolvedValue(null);

      await expect(
        jobService.getResult(MOCK_USER_ID, MOCK_JOB_ID),
      ).rejects.toThrowError(new NotFoundException(ErrorJob.ResultNotFound));
      expect(StorageClient.downloadFileFromUrl).toHaveBeenCalledWith(
        MOCK_FILE_URL,
      );
    });

    it('should throw a NotFoundException if the result is not valid', async () => {
      downloadFileFromUrlMock.mockResolvedValue({
        exchangeAddress: MOCK_ADDRESS,
        workerAddress: MOCK_ADDRESS,
        solutionNotFortune: 'good',
      });

      await expect(
        jobService.getResult(MOCK_USER_ID, MOCK_JOB_ID),
      ).rejects.toThrowError(
        new NotFoundException(ErrorJob.ResultValidationFailed),
      );
      expect(StorageClient.downloadFileFromUrl).toHaveBeenCalledWith(
        MOCK_FILE_URL,
      );
    });
  });

  describe('getJobsByStatus', () => {
    const userId = 1;
    const skip = 0;
    const limit = 5;

    it('should call the database with PENDING status', async () => {
      jobService.getJobsByStatus(userId, JobStatusFilter.PENDING, skip, limit);
      expect(jobRepository.find).toHaveBeenCalledWith(
        {
          status: In([JobStatus.PENDING, JobStatus.PAID]),
          userId: userId,
        },
        {
          skip: skip,
          take: limit,
        },
      );
    });
    it('should call the database with LAUNCHED status', async () => {
      jobService.getJobsByStatus(userId, JobStatusFilter.LAUNCHED, skip, limit);
      expect(jobRepository.find).toHaveBeenCalledWith(
        {
          status: In([JobStatus.LAUNCHED]),
          userId: userId,
        },
        {
          skip: skip,
          take: limit,
        },
      );
    });
    it('should call the database with FAILED status', async () => {
      jobService.getJobsByStatus(userId, JobStatusFilter.FAILED, skip, limit);
      expect(jobRepository.find).toHaveBeenCalledWith(
        {
          status: In([JobStatus.FAILED]),
          userId: userId,
        },
        {
          skip: skip,
          take: limit,
        },
      );
    });
    it('should call the database with no status', async () => {
      jobService.getJobsByStatus(userId, undefined, skip, limit);
      expect(jobRepository.find).toHaveBeenCalledWith(
        {
          userId: userId,
        },
        {
          skip: skip,
          take: limit,
        },
      );
    });
  });

  describe('escrowFailedWebhook', () => {
    it('should throw BadRequestException for invalid event type', async () => {
      const dto = {
        event_type: 'ANOTHER_EVENT' as EventType,
        chain_id: 1,
        escrow_address: 'address',
        reason: 'invalid manifest',
      };

      await expect(jobService.escrowFailedWebhook(dto)).rejects.toThrow(
        BadRequestException,
      );
    });

    it('should throw NotFoundException if jobEntity is not found', async () => {
      const dto = {
        event_type: EventType.TASK_CREATION_FAILED,
        chain_id: 1,
        escrow_address: 'address',
        reason: 'invalid manifest',
      };
      jobRepository.findOne = jest.fn().mockResolvedValue(null);

      await expect(jobService.escrowFailedWebhook(dto)).rejects.toThrow(
        NotFoundException,
      );
    });

    it('should throw ConflictException if jobEntity status is not LAUNCHED', async () => {
      const dto = {
        event_type: EventType.TASK_CREATION_FAILED,
        chain_id: 1,
        escrow_address: 'address',
        reason: 'invalid manifest',
      };
      const mockJobEntity = {
        status: 'ANOTHER_STATUS' as JobStatus,
        save: jest.fn(),
      };
      jobRepository.findOne = jest.fn().mockResolvedValue(mockJobEntity);

      await expect(jobService.escrowFailedWebhook(dto)).rejects.toThrow(
        ConflictException,
      );
    });

    it('should update jobEntity status to FAILED and return true if all checks pass', async () => {
      const dto = {
        event_type: EventType.TASK_CREATION_FAILED,
        chain_id: 1,
        escrow_address: 'address',
        reason: 'invalid manifest',
      };
      const mockJobEntity = { status: JobStatus.LAUNCHED, save: jest.fn() };
      jobRepository.findOne = jest.fn().mockResolvedValue(mockJobEntity);

      const result = await jobService.escrowFailedWebhook(dto);
      expect(result).toBe(true);
      expect(mockJobEntity.status).toBe(JobStatus.FAILED);
      expect(mockJobEntity.save).toHaveBeenCalled();
    });
  });

  describe('getDetails', () => {
    it('should return job details successfully', async () => {
      const balance = '1';
      const allocationMock: IAllocation = {
        escrowAddress: ethers.constants.AddressZero,
        staker: ethers.constants.AddressZero,
        tokens: BigNumber.from('1'),
        createdAt: BigNumber.from('1'),
        closedAt: BigNumber.from('1'),
      };

      const manifestMock: FortuneManifestDto = {
        submissionsRequired: 10,
        requesterTitle: MOCK_REQUESTER_TITLE,
        requesterDescription: MOCK_REQUESTER_DESCRIPTION,
        fundAmount: 10,
        requestType: JobRequestType.FORTUNE,
      };

      const jobEntityMock = {
        status: JobStatus.TO_CANCEL,
        fundAmount: 100,
        userId: 1,
        id: 1,
        manifestUrl: MOCK_FILE_URL,
        manifestHash: MOCK_FILE_HASH,
        escrowAddress: MOCK_ADDRESS,
        chainId: ChainId.LOCALHOST,
        save: jest.fn(),
      };

      const expectedJobDetailsDto: JobDetailsDto = {
        details: {
<<<<<<< HEAD
          escrowAddess: MOCK_ADDRESS,
=======
          escrowAddress: MOCK_ADDRESS, 
>>>>>>> 85eece11
          manifestUrl: MOCK_FILE_URL,
          manifestHash: MOCK_FILE_HASH,
          balance: Number(balance),
          paidOut: 10,
        },
        manifest: {
          chainId: ChainId.LOCALHOST,
          title: MOCK_REQUESTER_TITLE,
          description: MOCK_REQUESTER_DESCRIPTION,
          submissionsRequired: 10,
          tokenAddress: MOCK_ADDRESS,
          fundAmount: 10,
          requesterAddress: MOCK_ADDRESS,
          requestType: JobRequestType.FORTUNE,
          exchangeOracleAddress: expect.any(String),
          recordingOracleAddress: expect.any(String),
          reputationOracleAddress: expect.any(String),
        },
        staking: {
          staker: expect.any(String),
          allocated: expect.any(Number),
          slashed: 0,
        },
      };

      jobRepository.findOne = jest.fn().mockResolvedValue(jobEntityMock as any);
      (EscrowClient.build as any).mockImplementation(() => ({
        getTokenAddress: jest.fn().mockResolvedValue(MOCK_ADDRESS),
        getBalance: jest
          .fn()
          .mockResolvedValue(ethers.utils.parseEther(balance)),
      }));
      (StakingClient.build as any).mockImplementation(() => ({
        getAllocation: jest.fn().mockResolvedValue(allocationMock),
      }));
      jobService.getManifest = jest.fn().mockResolvedValue(manifestMock);
      jobService.getPaidOutAmount = jest.fn().mockResolvedValue(10);

      const result = await jobService.getDetails(1, 123);
      expect(result).toMatchObject(expectedJobDetailsDto);
    });

    it('should throw not found exception when job not found', async () => {
      jobService.jobRepository.findOne = jest.fn().mockResolvedValue(undefined);

      await expect(jobService.getDetails(1, 123)).rejects.toThrow(
        NotFoundException,
      );
    });
  });

  describe('getTransferLogs', () => {
    it('should retrieve logs', async () => {
      const chainId = ChainId.LOCALHOST;
      web3Service.getSigner = jest.fn().mockReturnValue({
        ...signerMock,
        provider: {
          getLogs: jest.fn().mockResolvedValue([{}]),
          getBlockNumber: jest.fn().mockResolvedValue(100),
        },
      });

      await jobService.getTransferLogs(chainId, MOCK_ADDRESS, 0, 'latest');
      expect(
        web3Service.getSigner(chainId).provider.getLogs,
      ).toHaveBeenCalled();
    });
  });

  describe('getPaidOutAmount', () => {
    it('should calculate the paid out amount', async () => {
      const chainId = ChainId.LOCALHOST;
      const amount = ethers.utils.parseEther('1.5');
      const mockLogs = [
        {
          data: 'mockData',
          topics: ['mockTopic'],
        },
      ];

      const mockParsedLog = {
        args: [MOCK_ADDRESS, MOCK_ADDRESS, amount],
      };

      web3Service.getSigner = jest.fn().mockReturnValue({
        ...signerMock,
        provider: {
          getLogs: jest.fn().mockResolvedValue(mockLogs),
        },
      });

      const mockHMTokenFactoryContract = {
        interface: {
          parseLog: jest.fn().mockReturnValue({
            args: [MOCK_ADDRESS, MOCK_ADDRESS, amount],
          }),
        },
      };

      jest
        .spyOn(HMToken__factory, 'connect')
        .mockReturnValue(mockHMTokenFactoryContract as any);

      (ethers as any).Contract.prototype.interface = {
        parseLog: jest.fn().mockReturnValue(mockParsedLog),
      };

      const result = await jobService.getPaidOutAmount(
        chainId,
        MOCK_ADDRESS,
        MOCK_ADDRESS,
      );
      expect(result).toBe(1.5);
    });
  });
});<|MERGE_RESOLUTION|>--- conflicted
+++ resolved
@@ -1314,11 +1314,7 @@
 
       const expectedJobDetailsDto: JobDetailsDto = {
         details: {
-<<<<<<< HEAD
-          escrowAddess: MOCK_ADDRESS,
-=======
           escrowAddress: MOCK_ADDRESS, 
->>>>>>> 85eece11
           manifestUrl: MOCK_FILE_URL,
           manifestHash: MOCK_FILE_HASH,
           balance: Number(balance),
