import { createMock } from '@golevelup/ts-jest';
import {
  ChainId,
  StorageClient,
} from '@human-protocol/sdk';
import { HttpService } from '@nestjs/axios';
import { BadGatewayException, NotFoundException } from '@nestjs/common';
import { ConfigService } from '@nestjs/config';
import { Test } from '@nestjs/testing';
import { BigNumber, FixedNumber, ethers } from 'ethers';
import {
  ErrorBucket,
  ErrorJob,
} from '../../common/constants/errors';
import { Currency, PaymentSource, PaymentType, TokenId } from '../../common/enums/payment';
import { JobRequestType, JobStatus } from '../../common/enums/job';
import {
  MOCK_ADDRESS,
  MOCK_BUCKET_NAME,
  MOCK_CHAIN_ID,
  MOCK_EXCHANGE_ORACLE_WEBHOOK_URL,
  MOCK_FILE_HASH,
  MOCK_FILE_KEY,
  MOCK_FILE_URL,
  MOCK_FORTUNES_REQUIRED,
  MOCK_JOB_LAUNCHER_FEE,
  MOCK_PRIVATE_KEY,
  MOCK_RECORDING_ORACLE_ADDRESS,
  MOCK_RECORDING_ORACLE_FEE,
  MOCK_REPUTATION_ORACLE_ADDRESS,
  MOCK_REPUTATION_ORACLE_FEE,
  MOCK_REQUESTER_DESCRIPTION,
  MOCK_REQUESTER_TITLE,
} from '../../common/test/constants';
import { PaymentService } from '../payment/payment.service';
import { Web3Service } from '../web3/web3.service';
import {
  FortuneManifestDto,
  ImageLabelBinaryManifestDto,
  JobFortuneDto,
} from './job.dto';
import { JobEntity } from './job.entity';
import { JobRepository } from './job.repository';
import { JobService } from './job.service';

import { HMToken__factory } from '@human-protocol/core/typechain-types';
import { CurrencyService } from '../payment/currency.service';

jest.mock('@human-protocol/sdk', () => ({
  ...jest.requireActual('@human-protocol/sdk'),
  EscrowClient: {
    build: jest.fn().mockImplementation(() => ({
      createAndSetupEscrow: jest.fn().mockResolvedValue(MOCK_ADDRESS),
    })),
  },
  StorageClient: jest.fn().mockImplementation(() => ({
    uploadFiles: jest
      .fn()
      .mockResolvedValue([
        { key: MOCK_FILE_KEY, url: MOCK_FILE_URL, hash: MOCK_FILE_HASH },
      ]),
  })),
}));

describe('JobService', () => {
  let jobService: JobService;
  let jobRepository: JobRepository;
  let paymentService: PaymentService;
  let currencyService: CurrencyService;

  const signerMock = {
    address: MOCK_ADDRESS,
    getNetwork: jest.fn().mockResolvedValue({ chainId: 1 }),
  };

  beforeEach(async () => {
    const mockConfigService: Partial<ConfigService> = {
      get: jest.fn((key: string) => {
        switch (key) {
          case 'JOB_LAUNCHER_FEE':
            return MOCK_JOB_LAUNCHER_FEE;
          case 'RECORDING_ORACLE_FEE':
            return MOCK_RECORDING_ORACLE_FEE;
          case 'REPUTATION_ORACLE_FEE':
            return MOCK_REPUTATION_ORACLE_FEE;
          case 'WEB3_JOB_LAUNCHER_PRIVATE_KEY':
            return MOCK_PRIVATE_KEY;
          case 'RECORDING_ORACLE_ADDRESS':
            return MOCK_RECORDING_ORACLE_ADDRESS;
          case 'REPUTATION_ORACLE_ADDRESS':
            return MOCK_REPUTATION_ORACLE_ADDRESS;
          case 'EXCHANGE_ORACLE_WEBHOOK_URL':
            return MOCK_EXCHANGE_ORACLE_WEBHOOK_URL;
          case 'HOST':
            return '127.0.0.1';
          case 'PORT':
            return 5000;
          case 'WEB3_PRIVATE_KEY':
            return '5de4111afa1a4b94908f83103eb1f1706367c2e68ca870fc3fb9a804cdab365a';
        }
      }),
    };

    const moduleRef = await Test.createTestingModule({
      providers: [
        JobService,
        {
          provide: Web3Service,
          useValue: {
            getSigner: jest.fn().mockReturnValue(signerMock),
          },
        },
        { provide: CurrencyService, useValue: createMock<CurrencyService>() },
        { provide: JobRepository, useValue: createMock<JobRepository>() },
        { provide: PaymentService, useValue: createMock<PaymentService>() },
        { provide: ConfigService, useValue: mockConfigService },
        { provide: HttpService, useValue: createMock<HttpService>() },
      ],
    }).compile();

    currencyService = moduleRef.get(CurrencyService);
    jobService = moduleRef.get<JobService>(JobService);
    jobRepository = moduleRef.get(JobRepository);
    paymentService = moduleRef.get(PaymentService);
  });

  describe('createFortuneJob', () => {
    let userBalance: ethers.BigNumber;
    const rate = 0.5;
    const userId = 1;
    const dto: JobFortuneDto = {
      chainId: MOCK_CHAIN_ID,
      fortunesRequired: MOCK_FORTUNES_REQUIRED,
      requesterTitle: MOCK_REQUESTER_TITLE,
      requesterDescription: MOCK_REQUESTER_DESCRIPTION,
      fundAmount: 10,
    };
<<<<<<< HEAD

    let getUserBalanceMock: any;
  
    beforeEach(() => {
      getUserBalanceMock = jest.spyOn(paymentService, 'getUserBalance');
      
      jest.spyOn(currencyService, 'getRate').mockResolvedValue(rate);
=======
  
    beforeEach(() => {
      userBalance = ethers.utils.parseUnits('15', 'ether'); // 15 ETH
  
      jest.spyOn(currencyService, 'getRate').mockResolvedValue(rate);
      jest.spyOn(paymentService, 'getUserBalance').mockResolvedValue(userBalance);
>>>>>>> 4fab3c29
      jest.spyOn(paymentService, 'savePayment').mockResolvedValue(true);
    });
  
    afterEach(() => {
      jest.restoreAllMocks();
    });
  
    it('should create a fortune job successfully', async () => {
<<<<<<< HEAD
      const userBalance = ethers.utils.parseUnits('15', 'ether')
      getUserBalanceMock.mockResolvedValue(userBalance);

=======
>>>>>>> 4fab3c29
      const fundAmountInWei = ethers.utils.parseUnits(
        dto.fundAmount.toString(),
        'ether',
      );
      const jobLauncherFee = BigNumber.from(
        MOCK_JOB_LAUNCHER_FEE,
      ).div(100).mul(fundAmountInWei);

      const usdTotalAmount = BigNumber.from(
        FixedNumber.from(
          ethers.utils.formatUnits(fundAmountInWei.add(jobLauncherFee), 'ether'),
        ).mulUnsafe(FixedNumber.from(rate.toString())),
      );
  
      await jobService.createFortuneJob(userId, dto);
  
      expect(paymentService.getUserBalance).toHaveBeenCalledWith(userId);
      expect(paymentService.savePayment).toHaveBeenCalledWith(
        userId,
        PaymentSource.BALANCE,
        Currency.USD,
        TokenId.HMT,
        PaymentType.WITHDRAWAL,
        usdTotalAmount,
      );
      expect(jobRepository.create).toHaveBeenCalledWith({
        chainId: dto.chainId,
        userId,
        manifestUrl: expect.any(String),
        manifestHash: expect.any(String),
        fee: jobLauncherFee.toString(),
        fundAmount: fundAmountInWei.toString(),
        status: JobStatus.PENDING,
        waitUntil: expect.any(Date),
      });
    });
  
    it('should throw an exception for insufficient user balance', async () => {
      const fundAmount = 10; // ETH
      const userBalance = ethers.utils.parseUnits('1', 'ether'); // 1 ETH
  
      jest.spyOn(paymentService, 'getUserBalance').mockResolvedValue(userBalance);
  
<<<<<<< HEAD
  
      getUserBalanceMock.mockResolvedValue(userBalance);
  
=======
>>>>>>> 4fab3c29
      const dto: JobFortuneDto = {
        chainId: MOCK_CHAIN_ID,
        fortunesRequired: MOCK_FORTUNES_REQUIRED,
        requesterTitle: MOCK_REQUESTER_TITLE,
        requesterDescription: MOCK_REQUESTER_DESCRIPTION,
        fundAmount,
      };
  
      await expect(
        jobService.createFortuneJob(userId, dto),
      ).rejects.toThrowError(ErrorJob.NotEnoughFunds);
    });
  
    it('should throw an exception if job entity creation fails', async () => {
      const fundAmount = 1; // ETH
  
<<<<<<< HEAD
      const userBalance = ethers.utils.parseUnits('10', 'ether')

      getUserBalanceMock.mockResolvedValue(userBalance);
  
=======
>>>>>>> 4fab3c29
      jest.spyOn(jobRepository, 'create').mockResolvedValue(undefined!);
  
      const dto: JobFortuneDto = {
        chainId: MOCK_CHAIN_ID,
        fortunesRequired: MOCK_FORTUNES_REQUIRED,
        requesterTitle: MOCK_REQUESTER_TITLE,
        requesterDescription: MOCK_REQUESTER_DESCRIPTION,
        fundAmount,
      };
  
      await expect(
        jobService.createFortuneJob(userId, dto),
      ).rejects.toThrowError(ErrorJob.NotCreated);
    });
  });
  
  describe('launchJob with Fortune type', () => {
    let getManifestMock: any;
<<<<<<< HEAD
    const chainId = ChainId.LOCALHOST;
=======
>>>>>>> 4fab3c29

    const mockTokenContract: any = {
      transfer: jest.fn(),
    };
  
    beforeEach(() => {
      jest.spyOn(HMToken__factory, 'connect').mockReturnValue(mockTokenContract);
      getManifestMock = jest.spyOn(jobService, 'getManifest');
    });
  
    afterEach(() => {
      jest.restoreAllMocks();
    });
  
    it('should launch a job successfully', async () => {
      const fundAmountInWei = ethers.utils.parseUnits('10', 'ether');
      const totalFeePercentage = BigNumber.from(MOCK_JOB_LAUNCHER_FEE)
        .add(MOCK_RECORDING_ORACLE_FEE)
        .add(MOCK_REPUTATION_ORACLE_FEE);
      const totalFee = BigNumber.from(fundAmountInWei)
        .mul(totalFeePercentage)
        .div(100);

      const manifest: FortuneManifestDto = {
        submissionsRequired: 10,
        requesterTitle: MOCK_REQUESTER_TITLE,
        requesterDescription: MOCK_REQUESTER_DESCRIPTION,
        fundAmount: fundAmountInWei.toString(),
        requestType: JobRequestType.FORTUNE,
      };
  
      getManifestMock.mockResolvedValue(manifest);
  
      const mockJobEntity: Partial<JobEntity> = {
        chainId,
        manifestUrl: MOCK_FILE_URL,
        manifestHash: MOCK_FILE_HASH,
        escrowAddress: MOCK_ADDRESS,
        fee: totalFee.toString(),
        fundAmount: fundAmountInWei.toString(),
        status: JobStatus.PENDING,
        save: jest.fn().mockResolvedValue(true),
      };
  
      await jobService.launchJob(mockJobEntity as JobEntity);
  
      expect(mockTokenContract.transfer).toHaveBeenCalledWith(MOCK_ADDRESS, mockJobEntity.fundAmount);
      expect(mockJobEntity.escrowAddress).toBe(MOCK_ADDRESS);
      expect(mockJobEntity.status).toBe(JobStatus.LAUNCHED);
      expect(mockJobEntity.save).toHaveBeenCalled();
      expect(jobService.getManifest).toHaveBeenCalledWith(mockJobEntity.manifestUrl);
    });
  
    it('should throw an unpredictable gas limit error if transfer failed', async () => {
      const fundAmountInWei = ethers.utils.parseUnits('10', 'ether');

      const manifest: FortuneManifestDto = {
        submissionsRequired: 10,
        requesterTitle: MOCK_REQUESTER_TITLE,
        requesterDescription: MOCK_REQUESTER_DESCRIPTION,
        fundAmount: fundAmountInWei.toString(),
        requestType: JobRequestType.FORTUNE,
      };
  
      getManifestMock.mockResolvedValue(manifest);
      mockTokenContract.transfer.mockRejectedValue(Object.assign(new Error(ethers.utils.Logger.errors.UNPREDICTABLE_GAS_LIMIT), { code: ethers.utils.Logger.errors.UNPREDICTABLE_GAS_LIMIT }));
  
      const mockJobEntity: Partial<JobEntity> = {
        chainId,
        manifestUrl: MOCK_FILE_URL,
        manifestHash: MOCK_FILE_HASH,
        escrowAddress: MOCK_ADDRESS,
        status: JobStatus.PENDING,
        save: jest.fn().mockResolvedValue(true),
      };
  
      await expect(
        jobService.launchJob(mockJobEntity as JobEntity),
      ).rejects.toThrow(new Error(ethers.utils.Logger.errors.UNPREDICTABLE_GAS_LIMIT));
    });
  
    it('should throw an error if the manifest does not exist', async () => {
      getManifestMock.mockResolvedValue(null!);
  
      const mockJobEntity: Partial<JobEntity> = {
        chainId,
        manifestUrl: MOCK_FILE_URL,
        manifestHash: MOCK_FILE_HASH,
        escrowAddress: MOCK_ADDRESS,
        status: JobStatus.PENDING,
        save: jest.fn().mockResolvedValue(true),
      };
  
      await expect(
        jobService.launchJob(mockJobEntity as JobEntity),
      ).rejects.toThrow();
    });
  
    it('should throw an error if the manifest validation failed', async () => {
      const invalidManifest: Partial<FortuneManifestDto> = {
        submissionsRequired: 10,
        requesterTitle: MOCK_REQUESTER_TITLE,
        requesterDescription: MOCK_REQUESTER_DESCRIPTION,
        requestType: JobRequestType.FORTUNE,
      };
  
      getManifestMock.mockResolvedValue(invalidManifest as FortuneManifestDto);
  
      const mockJobEntity: Partial<JobEntity> = {
        chainId,
        manifestUrl: MOCK_FILE_URL,
        manifestHash: MOCK_FILE_HASH,
        escrowAddress: MOCK_ADDRESS,
        status: JobStatus.PENDING,
        save: jest.fn().mockResolvedValue(true),
      };
  
      await expect(
        jobService.launchJob(mockJobEntity as JobEntity),
      ).rejects.toThrow();
    });
  
    /*it('should handle error during job launch', async () => {
<<<<<<< HEAD
  
    it('should handle error during job launch', async () => {
=======
>>>>>>> 4fab3c29
      (EscrowClient.build as any).mockImplementation(() => ({
        createAndSetupEscrow: jest
          .fn()
          .mockRejectedValue(new Error()),
      }));
  
      const mockJobEntity: Partial<JobEntity> = {
        chainId: 1,
        manifestUrl: MOCK_FILE_URL,
        manifestHash: MOCK_FILE_HASH,
        escrowAddress: MOCK_ADDRESS,
        status: JobStatus.PENDING,
        save: jest.fn().mockResolvedValue(true),
      };
  
      await expect(
        jobService.launchJob(mockJobEntity as JobEntity),
      ).rejects.toThrow();
    });*/
  });

  describe('launchJob with CVAT type', () => {
    let getManifestMock: any;

    const mockTokenContract: any = {
      transfer: jest.fn(),
    };

    beforeEach(() => {
      jest.spyOn(HMToken__factory, 'connect').mockReturnValue(mockTokenContract);
      getManifestMock = jest.spyOn(jobService, 'getManifest');
    });
  
    afterEach(() => {
      jest.restoreAllMocks();
    });
  
    it('should launch a job successfully', async () => {
      const fundAmountInWei = ethers.utils.parseUnits('10', 'ether');
      const totalFeePercentage = BigNumber.from(MOCK_JOB_LAUNCHER_FEE)
        .add(MOCK_RECORDING_ORACLE_FEE)
        .add(MOCK_REPUTATION_ORACLE_FEE);
      const totalFee = BigNumber.from(fundAmountInWei)
        .mul(totalFeePercentage)
        .div(100);

      const manifest: ImageLabelBinaryManifestDto = {
        dataUrl: MOCK_FILE_URL,
        labels: ['label1'],
        requesterAccuracyTarget: 1,
        submissionsRequired: 10,
        requesterDescription: MOCK_REQUESTER_DESCRIPTION,
        fundAmount: fundAmountInWei.toString(),
        requestType: JobRequestType.IMAGE_LABEL_BINARY
      };

      jest.spyOn(jobService, 'getManifest').mockResolvedValue(manifest);
    });
  
    it('should throw an error if the manifest validation failed', async () => {
      const invalidManifest: Partial<ImageLabelBinaryManifestDto> = {
        dataUrl: MOCK_FILE_URL,
        labels: ['label1'],
        requesterAccuracyTarget: 1,
        submissionsRequired: 10,
        requesterDescription: MOCK_REQUESTER_DESCRIPTION,
        requestType: JobRequestType.IMAGE_LABEL_BINARY,
      };
  
      getManifestMock.mockResolvedValue(invalidManifest as ImageLabelBinaryManifestDto);
  
      const mockJobEntity: Partial<JobEntity> = {
        chainId: 1,
        manifestUrl: MOCK_FILE_URL,
        manifestHash: MOCK_FILE_HASH,
        escrowAddress: MOCK_ADDRESS,
        status: JobStatus.PENDING,
        save: jest.fn().mockResolvedValue(true),
      };
  
      await expect(
        jobService.launchJob(mockJobEntity as JobEntity),
      ).rejects.toThrow();
    });
  });

  describe('saveManifest', () => {
<<<<<<< HEAD
    let uploadFilesMock: any;

    beforeEach(() => {
      uploadFilesMock = jest.spyOn(jobService.storageClient, 'uploadFiles');
=======
    let uploadFiles: any;

    beforeEach(() => {
      uploadFiles = jest.spyOn(jobService.storageClient, 'uploadFiles');
>>>>>>> 4fab3c29
    });
  
    afterEach(() => {
      jest.restoreAllMocks();
    });
  
    it('should save the manifest and return the manifest URL and hash', async () => {
      const encryptedManifest = { data: 'encrypted data' };
  
<<<<<<< HEAD
      uploadFilesMock.mockResolvedValue([
=======
      uploadFiles.mockResolvedValue([
>>>>>>> 4fab3c29
        {
          url: MOCK_FILE_URL,
          hash: MOCK_FILE_HASH,
        },
      ]);
  
      const result = await jobService.saveManifest(
        encryptedManifest,
        MOCK_BUCKET_NAME,
      );
  
      expect(result).toEqual({
        manifestUrl: MOCK_FILE_URL,
        manifestHash: MOCK_FILE_HASH,
      });
      expect(jobService.storageClient.uploadFiles).toHaveBeenCalledWith(
        [encryptedManifest],
        MOCK_BUCKET_NAME,
      );
    });
  
    it('should throw an error if the manifest file fails to upload', async () => {
      const encryptedManifest = { data: 'encrypted data' };
      const uploadError = new Error(ErrorBucket.UnableSaveFile);
  
<<<<<<< HEAD
      uploadFilesMock.mockRejectedValue(uploadError);
=======
      uploadFiles.mockRejectedValue(uploadError);
>>>>>>> 4fab3c29
  
      await expect(
        jobService.saveManifest(encryptedManifest, MOCK_BUCKET_NAME),
      ).rejects.toThrowError(new BadGatewayException(ErrorBucket.UnableSaveFile));
      expect(jobService.storageClient.uploadFiles).toHaveBeenCalledWith(
        [encryptedManifest],
        MOCK_BUCKET_NAME,
      );
    });
  
    it('should rethrow any other errors encountered', async () => {
      const encryptedManifest = { data: 'encrypted data' };
      const errorMessage = 'Something went wrong';
      const uploadError = new Error(errorMessage);
  
<<<<<<< HEAD
      uploadFilesMock.mockRejectedValue(uploadError);
=======
      uploadFiles.mockRejectedValue(uploadError);
>>>>>>> 4fab3c29
  
      await expect(
        jobService.saveManifest(encryptedManifest, MOCK_BUCKET_NAME),
      ).rejects.toThrowError(new Error(errorMessage));
      expect(jobService.storageClient.uploadFiles).toHaveBeenCalledWith(
        [encryptedManifest],
        MOCK_BUCKET_NAME,
      );
    });
  });

  describe('getManifest', () => {
    it('should download and return the manifest', async () => {
      const fundAmountInWei = ethers.utils.parseUnits('10', 'ether');
<<<<<<< HEAD
=======
      const totalFeePercentage = BigNumber.from(MOCK_JOB_LAUNCHER_FEE)
        .add(MOCK_RECORDING_ORACLE_FEE)
        .add(MOCK_REPUTATION_ORACLE_FEE);
      const totalFee = BigNumber.from(fundAmountInWei)
        .mul(totalFeePercentage)
        .div(100);
>>>>>>> 4fab3c29

      const manifest: FortuneManifestDto = {
        submissionsRequired: 10,
        requesterTitle: MOCK_REQUESTER_TITLE,
        requesterDescription: MOCK_REQUESTER_DESCRIPTION,
        fundAmount: fundAmountInWei.toString(),
        requestType: JobRequestType.FORTUNE,
      };

      StorageClient.downloadFileFromUrl = jest.fn().mockReturnValue(manifest);

      const result = await jobService.getManifest(MOCK_FILE_URL);

      expect(StorageClient.downloadFileFromUrl).toHaveBeenCalledWith(
        MOCK_FILE_URL,
      );
      expect(result).toEqual(manifest);
    });

    it('should throw a NotFoundException if the manifest is not found', async () => {
      StorageClient.downloadFileFromUrl = jest.fn().mockResolvedValue(null);

      await expect(jobService.getManifest(MOCK_FILE_URL)).rejects.toThrowError(
        new NotFoundException(ErrorJob.ManifestNotFound),
      );
    });
  });

  describe('getManifest', () => {
    let downloadFileFromUrlMock: any;

    beforeEach(() => {
      downloadFileFromUrlMock = jest.spyOn(StorageClient, 'downloadFileFromUrl');
    });
  
    afterEach(() => {
      jest.restoreAllMocks();
    });
  
    it('should download and return the manifest', async () => {
<<<<<<< HEAD
      const fundAmountInWei = ethers.utils.parseUnits(
        '10',
        'ether',
      );
      const jobLauncherFee = BigNumber.from(
        MOCK_JOB_LAUNCHER_FEE,
      ).div(100).mul(fundAmountInWei);

      const usdTotalAmount = BigNumber.from(
        FixedNumber.from(
          ethers.utils.formatUnits(fundAmountInWei.add(jobLauncherFee), 'ether'),
        ).mulUnsafe(FixedNumber.from('10'.toString())),
      );
=======
      const fundAmountInWei = ethers.utils.parseUnits('10', 'ether');
      const totalFeePercentage = BigNumber.from(MOCK_JOB_LAUNCHER_FEE)
        .add(MOCK_RECORDING_ORACLE_FEE)
        .add(MOCK_REPUTATION_ORACLE_FEE);
      const totalFee = BigNumber.from(fundAmountInWei)
        .mul(totalFeePercentage)
        .div(100);
      const totalAmount = BigNumber.from(fundAmountInWei).add(totalFee);
>>>>>>> 4fab3c29
  
      const manifest: FortuneManifestDto = {
        submissionsRequired: 10,
        requesterTitle: MOCK_REQUESTER_TITLE,
        requesterDescription: MOCK_REQUESTER_DESCRIPTION,
<<<<<<< HEAD
        fundAmount: usdTotalAmount.toString(),
=======
        fundAmount: totalAmount.toString(),
>>>>>>> 4fab3c29
        requestType: JobRequestType.FORTUNE,
      };
  
      downloadFileFromUrlMock.mockReturnValue(manifest);
  
      const result = await jobService.getManifest(MOCK_FILE_URL);
  
      expect(StorageClient.downloadFileFromUrl).toHaveBeenCalledWith(
        MOCK_FILE_URL,
      );
      expect(result).toEqual(manifest);
    });
  
    it('should throw a NotFoundException if the manifest is not found', async () => {
      downloadFileFromUrlMock.mockResolvedValue(null);
  
      await expect(jobService.getManifest(MOCK_FILE_URL)).rejects.toThrowError(
        new NotFoundException(ErrorJob.ManifestNotFound),
      );
      expect(StorageClient.downloadFileFromUrl).toHaveBeenCalledWith(
        MOCK_FILE_URL,
      );
    });
  });
  
});<|MERGE_RESOLUTION|>--- conflicted
+++ resolved
@@ -1,6 +1,7 @@
 import { createMock } from '@golevelup/ts-jest';
 import {
   ChainId,
+  EscrowClient,
   StorageClient,
 } from '@human-protocol/sdk';
 import { HttpService } from '@nestjs/axios';
@@ -135,7 +136,6 @@
       requesterDescription: MOCK_REQUESTER_DESCRIPTION,
       fundAmount: 10,
     };
-<<<<<<< HEAD
 
     let getUserBalanceMock: any;
   
@@ -143,14 +143,6 @@
       getUserBalanceMock = jest.spyOn(paymentService, 'getUserBalance');
       
       jest.spyOn(currencyService, 'getRate').mockResolvedValue(rate);
-=======
-  
-    beforeEach(() => {
-      userBalance = ethers.utils.parseUnits('15', 'ether'); // 15 ETH
-  
-      jest.spyOn(currencyService, 'getRate').mockResolvedValue(rate);
-      jest.spyOn(paymentService, 'getUserBalance').mockResolvedValue(userBalance);
->>>>>>> 4fab3c29
       jest.spyOn(paymentService, 'savePayment').mockResolvedValue(true);
     });
   
@@ -159,12 +151,9 @@
     });
   
     it('should create a fortune job successfully', async () => {
-<<<<<<< HEAD
       const userBalance = ethers.utils.parseUnits('15', 'ether')
       getUserBalanceMock.mockResolvedValue(userBalance);
 
-=======
->>>>>>> 4fab3c29
       const fundAmountInWei = ethers.utils.parseUnits(
         dto.fundAmount.toString(),
         'ether',
@@ -208,12 +197,9 @@
   
       jest.spyOn(paymentService, 'getUserBalance').mockResolvedValue(userBalance);
   
-<<<<<<< HEAD
   
       getUserBalanceMock.mockResolvedValue(userBalance);
   
-=======
->>>>>>> 4fab3c29
       const dto: JobFortuneDto = {
         chainId: MOCK_CHAIN_ID,
         fortunesRequired: MOCK_FORTUNES_REQUIRED,
@@ -230,13 +216,10 @@
     it('should throw an exception if job entity creation fails', async () => {
       const fundAmount = 1; // ETH
   
-<<<<<<< HEAD
       const userBalance = ethers.utils.parseUnits('10', 'ether')
 
       getUserBalanceMock.mockResolvedValue(userBalance);
   
-=======
->>>>>>> 4fab3c29
       jest.spyOn(jobRepository, 'create').mockResolvedValue(undefined!);
   
       const dto: JobFortuneDto = {
@@ -255,10 +238,7 @@
   
   describe('launchJob with Fortune type', () => {
     let getManifestMock: any;
-<<<<<<< HEAD
     const chainId = ChainId.LOCALHOST;
-=======
->>>>>>> 4fab3c29
 
     const mockTokenContract: any = {
       transfer: jest.fn(),
@@ -380,13 +360,8 @@
         jobService.launchJob(mockJobEntity as JobEntity),
       ).rejects.toThrow();
     });
-  
-    /*it('should handle error during job launch', async () => {
-<<<<<<< HEAD
-  
+
     it('should handle error during job launch', async () => {
-=======
->>>>>>> 4fab3c29
       (EscrowClient.build as any).mockImplementation(() => ({
         createAndSetupEscrow: jest
           .fn()
@@ -405,7 +380,7 @@
       await expect(
         jobService.launchJob(mockJobEntity as JobEntity),
       ).rejects.toThrow();
-    });*/
+    });
   });
 
   describe('launchJob with CVAT type', () => {
@@ -474,17 +449,10 @@
   });
 
   describe('saveManifest', () => {
-<<<<<<< HEAD
     let uploadFilesMock: any;
 
     beforeEach(() => {
       uploadFilesMock = jest.spyOn(jobService.storageClient, 'uploadFiles');
-=======
-    let uploadFiles: any;
-
-    beforeEach(() => {
-      uploadFiles = jest.spyOn(jobService.storageClient, 'uploadFiles');
->>>>>>> 4fab3c29
     });
   
     afterEach(() => {
@@ -494,11 +462,7 @@
     it('should save the manifest and return the manifest URL and hash', async () => {
       const encryptedManifest = { data: 'encrypted data' };
   
-<<<<<<< HEAD
       uploadFilesMock.mockResolvedValue([
-=======
-      uploadFiles.mockResolvedValue([
->>>>>>> 4fab3c29
         {
           url: MOCK_FILE_URL,
           hash: MOCK_FILE_HASH,
@@ -524,11 +488,7 @@
       const encryptedManifest = { data: 'encrypted data' };
       const uploadError = new Error(ErrorBucket.UnableSaveFile);
   
-<<<<<<< HEAD
       uploadFilesMock.mockRejectedValue(uploadError);
-=======
-      uploadFiles.mockRejectedValue(uploadError);
->>>>>>> 4fab3c29
   
       await expect(
         jobService.saveManifest(encryptedManifest, MOCK_BUCKET_NAME),
@@ -544,11 +504,7 @@
       const errorMessage = 'Something went wrong';
       const uploadError = new Error(errorMessage);
   
-<<<<<<< HEAD
       uploadFilesMock.mockRejectedValue(uploadError);
-=======
-      uploadFiles.mockRejectedValue(uploadError);
->>>>>>> 4fab3c29
   
       await expect(
         jobService.saveManifest(encryptedManifest, MOCK_BUCKET_NAME),
@@ -563,15 +519,6 @@
   describe('getManifest', () => {
     it('should download and return the manifest', async () => {
       const fundAmountInWei = ethers.utils.parseUnits('10', 'ether');
-<<<<<<< HEAD
-=======
-      const totalFeePercentage = BigNumber.from(MOCK_JOB_LAUNCHER_FEE)
-        .add(MOCK_RECORDING_ORACLE_FEE)
-        .add(MOCK_REPUTATION_ORACLE_FEE);
-      const totalFee = BigNumber.from(fundAmountInWei)
-        .mul(totalFeePercentage)
-        .div(100);
->>>>>>> 4fab3c29
 
       const manifest: FortuneManifestDto = {
         submissionsRequired: 10,
@@ -612,7 +559,6 @@
     });
   
     it('should download and return the manifest', async () => {
-<<<<<<< HEAD
       const fundAmountInWei = ethers.utils.parseUnits(
         '10',
         'ether',
@@ -626,26 +572,12 @@
           ethers.utils.formatUnits(fundAmountInWei.add(jobLauncherFee), 'ether'),
         ).mulUnsafe(FixedNumber.from('10'.toString())),
       );
-=======
-      const fundAmountInWei = ethers.utils.parseUnits('10', 'ether');
-      const totalFeePercentage = BigNumber.from(MOCK_JOB_LAUNCHER_FEE)
-        .add(MOCK_RECORDING_ORACLE_FEE)
-        .add(MOCK_REPUTATION_ORACLE_FEE);
-      const totalFee = BigNumber.from(fundAmountInWei)
-        .mul(totalFeePercentage)
-        .div(100);
-      const totalAmount = BigNumber.from(fundAmountInWei).add(totalFee);
->>>>>>> 4fab3c29
   
       const manifest: FortuneManifestDto = {
         submissionsRequired: 10,
         requesterTitle: MOCK_REQUESTER_TITLE,
         requesterDescription: MOCK_REQUESTER_DESCRIPTION,
-<<<<<<< HEAD
         fundAmount: usdTotalAmount.toString(),
-=======
-        fundAmount: totalAmount.toString(),
->>>>>>> 4fab3c29
         requestType: JobRequestType.FORTUNE,
       };
   
