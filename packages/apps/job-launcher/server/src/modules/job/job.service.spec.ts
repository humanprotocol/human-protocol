import { createMock } from '@golevelup/ts-jest';
import {
  ChainId,
  EscrowClient,
  StorageClient,
  EscrowStatus,
  StakingClient,
  IAllocation,
} from '@human-protocol/sdk';
import { HttpService } from '@nestjs/axios';
import {
  BadGatewayException,
  BadRequestException,
  ConflictException,
  NotFoundException,
} from '@nestjs/common';
import { ConfigService } from '@nestjs/config';
import { Test } from '@nestjs/testing';
import {
  ErrorBucket,
  ErrorEscrow,
  ErrorJob,
  ErrorWeb3,
} from '../../common/constants/errors';
import {
  PaymentSource,
  PaymentStatus,
  PaymentType,
  TokenId,
} from '../../common/enums/payment';
import {
  JobRequestType,
  JobStatus,
  JobStatusFilter,
} from '../../common/enums/job';
import {
  MOCK_ADDRESS,
  MOCK_BUCKET_FILES,
  MOCK_BUCKET_NAME,
  MOCK_CHAIN_ID,
  MOCK_EXCHANGE_ORACLE_ADDRESS,
  MOCK_EXCHANGE_ORACLE_FEE,
  MOCK_EXCHANGE_ORACLE_WEBHOOK_URL,
  MOCK_FILE_HASH,
  MOCK_FILE_KEY,
  MOCK_FILE_URL,
  MOCK_JOB_ID,
  MOCK_JOB_LAUNCHER_FEE,
  MOCK_PRIVATE_KEY,
  MOCK_RECORDING_ORACLE_ADDRESS,
  MOCK_RECORDING_ORACLE_FEE,
  MOCK_REPUTATION_ORACLE_ADDRESS,
  MOCK_REPUTATION_ORACLE_FEE,
  MOCK_REQUESTER_DESCRIPTION,
  MOCK_REQUESTER_TITLE,
  MOCK_SUBMISSION_REQUIRED,
  MOCK_USER_ID,
} from '../../../test/constants';
import { PaymentService } from '../payment/payment.service';
import { Web3Service } from '../web3/web3.service';
import {
  FortuneFinalResultDto,
  FortuneManifestDto,
  CvatManifestDto,
  JobFortuneDto,
  JobCvatDto,
  CvatFinalResultDto,
  JobDetailsDto,
} from './job.dto';
import { JobEntity } from './job.entity';
import { JobRepository } from './job.repository';
import { JobService } from './job.service';

import { div, mul } from '../../common/utils/decimal';
import { PaymentRepository } from '../payment/payment.repository';
import { RoutingProtocolService } from './routing-protocol.service';
import { In } from 'typeorm';
import { EventType } from '../../common/enums/webhook';
import { PaymentEntity } from '../payment/payment.entity';
import Decimal from 'decimal.js';
import { BigNumber, ethers } from 'ethers';
import { HMToken__factory } from '@human-protocol/core/typechain-types';

const rate = 1.5;
jest.mock('@human-protocol/sdk', () => ({
  ...jest.requireActual('@human-protocol/sdk'),
  EscrowClient: {
    build: jest.fn().mockImplementation(() => ({
      createAndSetupEscrow: jest.fn().mockResolvedValue(MOCK_ADDRESS),
      getEscrow: jest.fn(),
    })),
  },
  StakingClient: {
    build: jest.fn().mockImplementation(() => ({
      getAllocation: jest.fn(),
    })),
  },
  StorageClient: jest.fn().mockImplementation(() => ({
    uploadFiles: jest
      .fn()
      .mockResolvedValue([
        { key: MOCK_FILE_KEY, url: MOCK_FILE_URL, hash: MOCK_FILE_HASH },
      ]),
    listObjects: jest.fn().mockResolvedValue(MOCK_BUCKET_FILES),
  })),
}));

jest.mock('../../common/utils', () => ({
  ...jest.requireActual('../../common/utils'),
  getRate: jest.fn().mockImplementation(() => rate),
  parseUrl: jest.fn().mockImplementation(() => {
    return {
      useSSL: false,
      host: '127.0.0.1',
      port: 9000,
      bucket: MOCK_BUCKET_NAME
    }
  }),
}));

describe('JobService', () => {
  let jobService: JobService,
    jobRepository: JobRepository,
    paymentRepository: PaymentRepository,
    paymentService: PaymentService,
    createPaymentMock: any,
    routingProtocolService: RoutingProtocolService,
    web3Service: Web3Service;

  const signerMock = {
    address: MOCK_ADDRESS,
    getNetwork: jest.fn().mockResolvedValue({ chainId: 1 }),
  };

  beforeEach(async () => {
    const mockConfigService: Partial<ConfigService> = {
      get: jest.fn((key: string) => {
        switch (key) {
          case 'JOB_LAUNCHER_FEE':
            return MOCK_JOB_LAUNCHER_FEE;
          case 'EXCHANGE_ORACLE_FEE':
            return MOCK_EXCHANGE_ORACLE_FEE;
          case 'RECORDING_ORACLE_FEE':
            return MOCK_RECORDING_ORACLE_FEE;
          case 'REPUTATION_ORACLE_FEE':
            return MOCK_REPUTATION_ORACLE_FEE;
          case 'WEB3_JOB_LAUNCHER_PRIVATE_KEY':
            return MOCK_PRIVATE_KEY;
          case 'FORTUNE_EXCHANGE_ORACLE_ADDRESS':
            return MOCK_EXCHANGE_ORACLE_ADDRESS;
          case 'FORTUNE_RECORDING_ORACLE_ADDRESS':
            return MOCK_RECORDING_ORACLE_ADDRESS;
          case 'CVAT_EXCHANGE_ORACLE_ADDRESS':
            return MOCK_EXCHANGE_ORACLE_ADDRESS;
          case 'CVAT_RECORDING_ORACLE_ADDRESS':
            return MOCK_RECORDING_ORACLE_ADDRESS;
          case 'REPUTATION_ORACLE_ADDRESS':
            return MOCK_REPUTATION_ORACLE_ADDRESS;
          case 'FORTUNE_EXCHANGE_ORACLE_WEBHOOK_URL':
            return MOCK_EXCHANGE_ORACLE_WEBHOOK_URL;
          case 'CVAT_EXCHANGE_ORACLE_WEBHOOK_URL':
            return MOCK_EXCHANGE_ORACLE_WEBHOOK_URL;
          case 'HOST':
            return '127.0.0.1';
          case 'PORT':
            return 5000;
          case 'WEB3_PRIVATE_KEY':
            return MOCK_PRIVATE_KEY;
          case 'S3_BUCKET':
            return MOCK_BUCKET_NAME;
          case 'CVAT_JOB_SIZE':
            return 1;
        }
      }),
    };

    const moduleRef = await Test.createTestingModule({
      providers: [
        JobService,
        {
          provide: Web3Service,
          useValue: {
            getSigner: jest.fn().mockReturnValue(signerMock),
            validateChainId: jest.fn().mockReturnValue(new Error()),
          },
        },
        { provide: JobRepository, useValue: createMock<JobRepository>() },
        {
          provide: PaymentRepository,
          useValue: createMock<PaymentRepository>(),
        },
        { provide: PaymentService, useValue: createMock<PaymentService>() },
        { provide: ConfigService, useValue: mockConfigService },
        { provide: HttpService, useValue: createMock<HttpService>() },
        {
          provide: RoutingProtocolService,
          useValue: createMock<RoutingProtocolService>(),
        },
      ],
    }).compile();

    jobService = moduleRef.get<JobService>(JobService);
    jobRepository = moduleRef.get(JobRepository);
    paymentRepository = moduleRef.get(PaymentRepository);
    paymentService = moduleRef.get(PaymentService);
    routingProtocolService = moduleRef.get(RoutingProtocolService);
    createPaymentMock = jest.spyOn(paymentRepository, 'create');
    web3Service = moduleRef.get<Web3Service>(Web3Service);
  });

  describe('createJob', () => {
    const userId = 1;
    const jobId = 123;
    const fortuneJobDto: JobFortuneDto = {
      chainId: MOCK_CHAIN_ID,
      submissionsRequired: MOCK_SUBMISSION_REQUIRED,
      requesterTitle: MOCK_REQUESTER_TITLE,
      requesterDescription: MOCK_REQUESTER_DESCRIPTION,
      fundAmount: 10,
    };

    let getUserBalanceMock: any;

    beforeEach(() => {
      getUserBalanceMock = jest.spyOn(paymentService, 'getUserBalance');
      createPaymentMock.mockResolvedValue(true);
    });

    afterEach(() => {
      jest.restoreAllMocks();
    });

    it('should create a job successfully', async () => {
      const fundAmount = 10;
      const fee = (MOCK_JOB_LAUNCHER_FEE / 100) * fundAmount;

      const userBalance = 25;
      getUserBalanceMock.mockResolvedValue(userBalance);

      const mockJobEntity: Partial<JobEntity> = {
        id: jobId,
        userId: userId,
        chainId: ChainId.LOCALHOST,
        manifestUrl: MOCK_FILE_URL,
        manifestHash: MOCK_FILE_HASH,
        escrowAddress: MOCK_ADDRESS,
        fee,
        fundAmount,
        status: JobStatus.PENDING,
        save: jest.fn().mockResolvedValue(true),
      };

      jobRepository.create = jest.fn().mockResolvedValue(mockJobEntity);

      await jobService.createJob(userId, JobRequestType.FORTUNE, fortuneJobDto);

      expect(paymentService.getUserBalance).toHaveBeenCalledWith(userId);
      expect(paymentRepository.create).toHaveBeenCalledWith({
        userId,
        jobId,
        source: PaymentSource.BALANCE,
        type: PaymentType.WITHDRAWAL,
        currency: TokenId.HMT,
        amount: -mul(fundAmount + fee, rate),
        rate: div(1, rate),
        status: PaymentStatus.SUCCEEDED,
      });
      expect(jobRepository.create).toHaveBeenCalledWith({
        chainId: fortuneJobDto.chainId,
        userId,
        manifestUrl: expect.any(String),
        manifestHash: expect.any(String),
        fee: mul(fee, rate),
        fundAmount: mul(fundAmount, rate),
        status: JobStatus.PENDING,
        waitUntil: expect.any(Date),
      });
    });

    it('should create a fortune job successfully on network selected from round robin logic', async () => {
      const fundAmount = 10;
      const fee = (MOCK_JOB_LAUNCHER_FEE / 100) * fundAmount;

      const userBalance = 25;
      getUserBalanceMock.mockResolvedValue(userBalance);

      jest
        .spyOn(routingProtocolService, 'selectNetwork')
        .mockReturnValue(ChainId.MOONBEAM);

      await jobService.createJob(userId, JobRequestType.FORTUNE, {
        ...fortuneJobDto,
        chainId: undefined,
      });

      expect(paymentService.getUserBalance).toHaveBeenCalledWith(userId);
      expect(jobRepository.create).toHaveBeenCalledWith({
        chainId: ChainId.MOONBEAM,
        userId,
        manifestUrl: expect.any(String),
        manifestHash: expect.any(String),
        fee: mul(fee, rate),
        fundAmount: mul(fundAmount, rate),
        status: JobStatus.PENDING,
        waitUntil: expect.any(Date),
      });
    });

    it('should throw an exception for invalid chain id provided', async () => {
      web3Service.validateChainId = jest.fn(() => {
        throw new Error(ErrorWeb3.InvalidTestnetChainId);
      });

      await expect(
        jobService.createJob(userId, JobRequestType.FORTUNE, fortuneJobDto),
      ).rejects.toThrowError(ErrorWeb3.InvalidTestnetChainId);
    });

    it('should throw an exception for insufficient user balance', async () => {
      const userBalance = 1;
      jest
        .spyOn(paymentService, 'getUserBalance')
        .mockResolvedValue(userBalance);

      getUserBalanceMock.mockResolvedValue(userBalance);

      await expect(
        jobService.createJob(userId, JobRequestType.FORTUNE, fortuneJobDto),
      ).rejects.toThrowError(ErrorJob.NotEnoughFunds);
    });

    it('should throw an exception if job entity creation fails', async () => {
      const userBalance = 25;

      getUserBalanceMock.mockResolvedValue(userBalance);

      jest.spyOn(jobRepository, 'create').mockResolvedValue(undefined!);

      await expect(
        jobService.createJob(userId, JobRequestType.FORTUNE, fortuneJobDto),
      ).rejects.toThrowError(ErrorJob.NotCreated);
    });
  });

  describe('calculateJobBounty', () => {
    it('should calculate the job bounty correctly', async () => {
      const fundAmount = 0.013997056833333334;
      const result = await jobService['calculateJobBounty'](
        MOCK_FILE_URL,
        fundAmount,
      );

      expect(result).toEqual('0.002332842805555555');
    });
  });

  describe('createJob with image label binary type', () => {
    const userId = 1;
    const jobId = 123;

    const imageLabelBinaryJobDto: JobCvatDto = {
      chainId: MOCK_CHAIN_ID,
      dataUrl: MOCK_FILE_URL,
      labels: ['cat', 'dog'],
      requesterDescription: MOCK_REQUESTER_DESCRIPTION,
      minQuality: 0.95,
      fundAmount: 10,
      gtUrl: '',
      userGuide: MOCK_FILE_URL,
      type: JobRequestType.IMAGE_POINTS,
    };

    let getUserBalanceMock: any;

    beforeEach(() => {
      getUserBalanceMock = jest.spyOn(paymentService, 'getUserBalance');
      createPaymentMock.mockResolvedValue(true);
    });

    afterEach(() => {
      jest.restoreAllMocks();
    });

    it('should create a job successfully', async () => {
      const fundAmount = 10;
      const fee = (MOCK_JOB_LAUNCHER_FEE / 100) * fundAmount;

      const userBalance = 25;
      getUserBalanceMock.mockResolvedValue(userBalance);

      const mockJobEntity: Partial<JobEntity> = {
        id: jobId,
        userId: userId,
        chainId: ChainId.LOCALHOST,
        manifestUrl: MOCK_FILE_URL,
        manifestHash: MOCK_FILE_HASH,
        escrowAddress: MOCK_ADDRESS,
        fee,
        fundAmount,
        status: JobStatus.PENDING,
        save: jest.fn().mockResolvedValue(true),
      };

      jobRepository.create = jest.fn().mockResolvedValue(mockJobEntity);

      await jobService.createJob(
        userId,
        JobRequestType.IMAGE_POINTS,
        imageLabelBinaryJobDto,
      );

      expect(paymentService.getUserBalance).toHaveBeenCalledWith(userId);
      expect(paymentRepository.create).toHaveBeenCalledWith({
        userId,
        jobId,
        source: PaymentSource.BALANCE,
        type: PaymentType.WITHDRAWAL,
        currency: TokenId.HMT,
        amount: -mul(fundAmount + fee, rate),
        rate: div(1, rate),
        status: PaymentStatus.SUCCEEDED,
      });
      expect(jobRepository.create).toHaveBeenCalledWith({
        chainId: imageLabelBinaryJobDto.chainId,
        userId,
        manifestUrl: expect.any(String),
        manifestHash: expect.any(String),
        fee: mul(fee, rate),
        fundAmount: mul(fundAmount, rate),
        status: JobStatus.PENDING,
        waitUntil: expect.any(Date),
      });
    });

    it('should create a fortune job successfully on network selected from round robin logic', async () => {
      const fundAmount = imageLabelBinaryJobDto.fundAmount;
      const fee = (MOCK_JOB_LAUNCHER_FEE / 100) * fundAmount;

      const userBalance = 25;
      getUserBalanceMock.mockResolvedValue(userBalance);

      jest
        .spyOn(routingProtocolService, 'selectNetwork')
        .mockReturnValue(ChainId.MOONBEAM);

      await jobService.createJob(userId, JobRequestType.IMAGE_POINTS, {
        ...imageLabelBinaryJobDto,
        chainId: undefined,
      });

      expect(paymentService.getUserBalance).toHaveBeenCalledWith(userId);
      expect(jobRepository.create).toHaveBeenCalledWith({
        chainId: ChainId.MOONBEAM,
        userId,
        manifestUrl: expect.any(String),
        manifestHash: expect.any(String),
        fee: mul(fee, rate),
        fundAmount: mul(fundAmount, rate),
        status: JobStatus.PENDING,
        waitUntil: expect.any(Date),
      });
    });

    it('should throw an exception for invalid chain id provided', async () => {
      web3Service.validateChainId = jest.fn(() => {
        throw new Error(ErrorWeb3.InvalidTestnetChainId);
      });

      await expect(
        jobService.createJob(
          userId,
          JobRequestType.IMAGE_POINTS,
          imageLabelBinaryJobDto,
        ),
      ).rejects.toThrowError(ErrorWeb3.InvalidTestnetChainId);
    });

    it('should throw an exception for insufficient user balance', async () => {
      const userBalance = 1;

      jest
        .spyOn(paymentService, 'getUserBalance')
        .mockResolvedValue(userBalance);

      getUserBalanceMock.mockResolvedValue(userBalance);

      await expect(
        jobService.createJob(
          userId,
          JobRequestType.IMAGE_POINTS,
          imageLabelBinaryJobDto,
        ),
      ).rejects.toThrowError(ErrorJob.NotEnoughFunds);
    });

    it('should throw an exception if job entity creation fails', async () => {
      const userBalance = 100;

      getUserBalanceMock.mockResolvedValue(userBalance);

      jest.spyOn(jobRepository, 'create').mockResolvedValue(undefined!);

      await expect(
        jobService.createJob(
          userId,
          JobRequestType.IMAGE_POINTS,
          imageLabelBinaryJobDto,
        ),
      ).rejects.toThrowError(ErrorJob.NotCreated);
    });
  });

  describe('requestToCancelJob', () => {
    const jobId = 1;
    const userId = 123;

    it('should cancel the job', async () => {
      const mockJobEntity: Partial<JobEntity> = {
        id: jobId,
        userId,
        status: JobStatus.LAUNCHED,
        chainId: ChainId.LOCALHOST,
        save: jest.fn().mockResolvedValue(true),
      };

      jobRepository.findOne = jest.fn().mockResolvedValue(mockJobEntity);

      const result = await jobService.requestToCancelJob(userId, jobId);

      expect(result).toEqual(true);
      expect(jobRepository.findOne).toHaveBeenCalledWith({ id: jobId, userId });
      expect(mockJobEntity.save).toHaveBeenCalled();
    });

    it('should throw not found exception if job not found', async () => {
      jobRepository.findOne = jest.fn().mockResolvedValue(undefined);

      await expect(
        jobService.requestToCancelJob(userId, jobId),
      ).rejects.toThrow(NotFoundException);
    });
  });

  describe('requestToCancelJob', () => {
    const jobId = 1;
    const userId = 123;

    it('should cancel the job', async () => {
      const mockJobEntity: Partial<JobEntity> = {
        id: jobId,
        userId,
        status: JobStatus.LAUNCHED,
        chainId: ChainId.LOCALHOST,
        save: jest.fn().mockResolvedValue(true),
      };

      jobRepository.findOne = jest.fn().mockResolvedValue(mockJobEntity);

      const result = await jobService.requestToCancelJob(userId, jobId);

      expect(result).toEqual(true);
      expect(jobRepository.findOne).toHaveBeenCalledWith({ id: jobId, userId });
      expect(mockJobEntity.save).toHaveBeenCalled();
    });

    it('should throw not found exception if job not found', async () => {
      jobRepository.findOne = jest.fn().mockResolvedValue(undefined);

      await expect(
        jobService.requestToCancelJob(userId, jobId),
      ).rejects.toThrow(NotFoundException);
    });
  });

  describe('launchJob', () => {
    const chainId = ChainId.LOCALHOST;

    it('should launch a job successfully', async () => {
      const fundAmount = 10;
      const fee = (MOCK_JOB_LAUNCHER_FEE / 100) * fundAmount;

      const mockJobEntity: Partial<JobEntity> = {
        chainId,
        manifestUrl: MOCK_FILE_URL,
        manifestHash: MOCK_FILE_HASH,
        fee,
        fundAmount,
        status: JobStatus.PENDING,
        save: jest.fn().mockResolvedValue(true),
        userId: 1,
      };

      const manifest: FortuneManifestDto = {
        submissionsRequired: 10,
        requesterTitle: MOCK_REQUESTER_TITLE,
        requesterDescription: MOCK_REQUESTER_DESCRIPTION,
        fundAmount,
        requestType: JobRequestType.FORTUNE,
      };

      StorageClient.downloadFileFromUrl = jest.fn().mockReturnValue(manifest);

      const jobEntityResult = await jobService.launchJob(
        mockJobEntity as JobEntity,
      );

      mockJobEntity.escrowAddress = MOCK_ADDRESS;
      expect(jobEntityResult).toMatchObject(mockJobEntity);
      expect(mockJobEntity.save).toHaveBeenCalled();
    });

    it('should handle error during job launch', async () => {
      (EscrowClient.build as any).mockImplementation(() => ({
        createAndSetupEscrow: jest.fn().mockRejectedValue(new Error()),
      }));

      const mockJobEntity: Partial<JobEntity> = {
        chainId: 1,
        manifestUrl: MOCK_FILE_URL,
        manifestHash: MOCK_FILE_HASH,
        status: JobStatus.PENDING,
        save: jest.fn().mockResolvedValue(true),
      };

      await expect(
        jobService.launchJob(mockJobEntity as JobEntity),
      ).rejects.toThrow();
    });
  });

  describe('fundJob', () => {
    const chainId = ChainId.LOCALHOST;

    it('should fund a job successfully', async () => {
      (EscrowClient.build as any).mockImplementation(() => ({
        fund: jest.fn(),
      }));

      const fundAmount = 10;
      const fee = (MOCK_JOB_LAUNCHER_FEE / 100) * fundAmount;

      const mockJobEntity: Partial<JobEntity> = {
        chainId,
        manifestUrl: MOCK_FILE_URL,
        manifestHash: MOCK_FILE_HASH,
        fee,
        fundAmount,
        status: JobStatus.PAID,
        save: jest.fn().mockResolvedValue(true),
      };

      const jobEntityResult = await jobService.fundJob(
        mockJobEntity as JobEntity,
      );

      mockJobEntity.escrowAddress = MOCK_ADDRESS;
      expect(jobEntityResult).toMatchObject(mockJobEntity);
      expect(jobEntityResult.status).toBe(JobStatus.LAUNCHED);
      expect(mockJobEntity.save).toHaveBeenCalled();
    });

    it('should handle error during job fund', async () => {
      (EscrowClient.build as any).mockImplementation(() => ({
        fund: jest.fn().mockRejectedValue(new Error()),
      }));

      const mockJobEntity: Partial<JobEntity> = {
        chainId: 1,
        manifestUrl: MOCK_FILE_URL,
        manifestHash: MOCK_FILE_HASH,
        status: JobStatus.PENDING,
        save: jest.fn().mockResolvedValue(true),
      };

      await expect(
        jobService.fundJob(mockJobEntity as JobEntity),
      ).rejects.toThrow();
    });
  });

  describe('requestToCancelJob', () => {
    const jobId = 1;
    const userId = 123;

    it('should cancel the job', async () => {
      const escrowAddress = MOCK_ADDRESS;
      const mockJobEntity: Partial<JobEntity> = {
        id: jobId,
        userId,
        status: JobStatus.LAUNCHED,
        escrowAddress,
        chainId: ChainId.LOCALHOST,
        save: jest.fn().mockResolvedValue(true),
      };

      jobRepository.findOne = jest.fn().mockResolvedValue(mockJobEntity);

      const result = await jobService.requestToCancelJob(userId, jobId);

      expect(result).toEqual(true);
      expect(jobRepository.findOne).toHaveBeenCalledWith({ id: jobId, userId });
      expect(mockJobEntity.save).toHaveBeenCalled();
    });

    it('should throw not found exception if job not found', async () => {
      jobRepository.findOne = jest.fn().mockResolvedValue(undefined);

      await expect(
        jobService.requestToCancelJob(userId, jobId),
      ).rejects.toThrow(NotFoundException);
    });
  });

  describe('cancelCronJob', () => {
    let escrowClientMock: any,
      getManifestMock: any,
      jobSaveMock: any,
      findOneJobMock: any,
      findOnePaymentMock: any,
      buildMock: any,
      sendWebhookMock: any,
      jobEntityMock: Partial<JobEntity>,
      paymentEntityMock: Partial<PaymentEntity>;

    beforeEach(() => {
      escrowClientMock = {
        cancel: jest.fn().mockResolvedValue(undefined),
        getStatus: jest.fn().mockResolvedValue(EscrowStatus.Launched),
        getBalance: jest.fn().mockResolvedValue(new Decimal(10)),
      };

      jobEntityMock = {
        id: 1,
        escrowAddress: MOCK_ADDRESS,
        chainId: 1,
        manifestUrl: MOCK_FILE_URL,
        status: JobStatus.TO_CANCEL,
        save: jest.fn(),
      };

      paymentEntityMock = {
        chainId: 1,
        jobId: jobEntityMock.id,
        status: PaymentStatus.SUCCEEDED,
        save: jest.fn(),
      };

      getManifestMock = jest.spyOn(jobService, 'getManifest');
      jobSaveMock = jest.spyOn(jobEntityMock, 'save');
      findOneJobMock = jest.spyOn(jobRepository, 'findOne');
      findOnePaymentMock = jest.spyOn(paymentRepository, 'findOne');
      buildMock = jest.spyOn(EscrowClient, 'build');
      sendWebhookMock = jest.spyOn(jobService, 'sendWebhook');
      findOneJobMock.mockResolvedValueOnce(jobEntityMock as JobCvatDto);
      findOnePaymentMock.mockResolvedValueOnce(
        paymentEntityMock as PaymentEntity,
      );
    });

    afterEach(() => {
      jest.clearAllMocks();
    });

    it('cancels a job successfully', async () => {
      jobEntityMock.escrowAddress = undefined;
      jobSaveMock.mockResolvedValue(jobEntityMock as JobEntity);

      const result = await jobService.cancelCronJob();

      expect(result).toBe(true);
      expect(escrowClientMock.cancel).toBeCalledTimes(0);
      expect(paymentEntityMock.status).toBe(PaymentStatus.FAILED);
      expect(jobSaveMock).toHaveBeenCalledWith();
    });

    it('should throw an error if the escrow has invalid status', async () => {
      escrowClientMock.getStatus = jest
        .fn()
        .mockResolvedValue(EscrowStatus.Complete);
      jobSaveMock.mockResolvedValue(jobEntityMock as JobEntity);
      buildMock.mockResolvedValue(escrowClientMock as any);

      await expect(jobService.cancelCronJob()).rejects.toThrowError(
        new BadGatewayException(ErrorEscrow.InvalidStatusCancellation),
      );
    });

    it('should throw an error if the escrow has invalid balance', async () => {
      escrowClientMock.getStatus = jest
        .fn()
        .mockResolvedValue(EscrowStatus.Launched);
      escrowClientMock.getBalance = jest.fn().mockResolvedValue(new Decimal(0));
      jobSaveMock.mockResolvedValue(jobEntityMock as JobEntity);
      buildMock.mockResolvedValue(escrowClientMock as any);

      await expect(jobService.cancelCronJob()).rejects.toThrowError(
        new BadGatewayException(ErrorEscrow.InvalidBalanceCancellation),
      );
    });

    it('cancels a job successfully with Fortune job type and send webhook', async () => {
      const manifest: FortuneManifestDto = {
        submissionsRequired: 10,
        requesterTitle: MOCK_REQUESTER_TITLE,
        requesterDescription: MOCK_REQUESTER_DESCRIPTION,
        fundAmount: 10,
        requestType: JobRequestType.FORTUNE,
      };

      jobSaveMock.mockResolvedValue(jobEntityMock as JobEntity);
      getManifestMock.mockResolvedValue(manifest);
      buildMock.mockResolvedValue(escrowClientMock as any);
      sendWebhookMock.mockResolvedValue(true);

      const result = await jobService.cancelCronJob();

      expect(result).toBe(true);
      expect(escrowClientMock.cancel).toHaveBeenCalledWith(
        jobEntityMock.escrowAddress,
      );
      expect(jobSaveMock).toHaveBeenCalledWith();
      expect(sendWebhookMock).toHaveBeenCalledWith(expect.any(String), {
        escrowAddress: jobEntityMock.escrowAddress,
        chainId: jobEntityMock.chainId,
        eventType: EventType.ESCROW_CANCELED,
      });
    });

    it('cancels a job successfully with image binary lavel job type and send webhook', async () => {
      const manifest: CvatManifestDto = {
        data: {
          data_url: MOCK_FILE_URL,
        },
        annotation: {
          labels: [{ name: 'label1' }],
          description: MOCK_REQUESTER_DESCRIPTION,
          user_guide: MOCK_FILE_URL,
          type: JobRequestType.IMAGE_POINTS,
          job_size: 10,
          max_time: 300,
        },
        validation: {
          min_quality: 1,
          val_size: 2,
          gt_url: '',
        },
        job_bounty: '1',
      };

      jobSaveMock.mockResolvedValue(jobEntityMock as JobEntity);
      getManifestMock.mockResolvedValue(manifest);
      buildMock.mockResolvedValue(escrowClientMock as any);
      sendWebhookMock.mockResolvedValue(true);

      const result = await jobService.cancelCronJob();

      expect(result).toBe(true);
      expect(escrowClientMock.cancel).toHaveBeenCalledWith(
        jobEntityMock.escrowAddress,
      );
      expect(jobSaveMock).toHaveBeenCalledWith();
      expect(sendWebhookMock).toHaveBeenCalledWith(expect.any(String), {
        escrowAddress: jobEntityMock.escrowAddress,
        chainId: jobEntityMock.chainId,
        eventType: EventType.ESCROW_CANCELED,
      });
    });
  });

  describe('saveManifest with fortune request type', () => {
    const fortuneManifestParams = {
      requestType: JobRequestType.FORTUNE,
      submissionsRequired: MOCK_SUBMISSION_REQUIRED,
      requesterDescription: MOCK_REQUESTER_DESCRIPTION,
      fundAmount: 10,
      requesterTitle: MOCK_REQUESTER_TITLE,
    };

    let uploadFilesMock: any;

    beforeEach(() => {
      uploadFilesMock = jest.spyOn(jobService.storageClient, 'uploadFiles');
    });

    afterEach(() => {
      jest.restoreAllMocks();
    });

    it('should save the manifest and return the manifest URL and hash', async () => {
      uploadFilesMock.mockResolvedValue([
        {
          url: MOCK_FILE_URL,
          hash: MOCK_FILE_HASH,
        },
      ]);

      const result = await jobService.saveManifest(fortuneManifestParams);

      expect(result).toEqual({
        manifestUrl: MOCK_FILE_URL,
        manifestHash: MOCK_FILE_HASH,
      });
      expect(jobService.storageClient.uploadFiles).toHaveBeenCalledWith(
        [fortuneManifestParams],
        MOCK_BUCKET_NAME,
      );
    });

    it('should throw an error if the manifest file fails to upload', async () => {
      const uploadError = new Error(ErrorBucket.UnableSaveFile);

      uploadFilesMock.mockRejectedValue(uploadError);

      await expect(
        jobService.saveManifest(fortuneManifestParams),
      ).rejects.toThrowError(
        new BadGatewayException(ErrorBucket.UnableSaveFile),
      );
      expect(jobService.storageClient.uploadFiles).toHaveBeenCalledWith(
        [fortuneManifestParams],
        MOCK_BUCKET_NAME,
      );
    });

    it('should rethrow any other errors encountered', async () => {
      const errorMessage = 'Something went wrong';
      const uploadError = new Error(errorMessage);

      uploadFilesMock.mockRejectedValue(uploadError);

      await expect(
        jobService.saveManifest(fortuneManifestParams),
      ).rejects.toThrowError(new Error(errorMessage));
      expect(jobService.storageClient.uploadFiles).toHaveBeenCalledWith(
        [fortuneManifestParams],
        MOCK_BUCKET_NAME,
      );
    });
  });

  describe('saveManifest with image label binary request type', () => {
    const manifest: CvatManifestDto = {
      data: {
        data_url: MOCK_FILE_URL,
      },
      annotation: {
        labels: [{ name: 'label1' }],
        description: MOCK_REQUESTER_DESCRIPTION,
        user_guide: MOCK_FILE_URL,
        type: JobRequestType.IMAGE_POINTS,
        job_size: 10,
        max_time: 300,
      },
      validation: {
        min_quality: 1,
        val_size: 2,
        gt_url: '',
      },
      job_bounty: '1',
    };

    let uploadFilesMock: any;

    beforeEach(() => {
      uploadFilesMock = jest.spyOn(jobService.storageClient, 'uploadFiles');
    });

    afterEach(() => {
      jest.restoreAllMocks();
    });

    it('should save the manifest and return the manifest URL and hash', async () => {
      uploadFilesMock.mockResolvedValue([
        {
          url: MOCK_FILE_URL,
          hash: MOCK_FILE_HASH,
        },
      ]);

      const result = await jobService.saveManifest(manifest);

      expect(result).toEqual({
        manifestUrl: MOCK_FILE_URL,
        manifestHash: MOCK_FILE_HASH,
      });
      expect(jobService.storageClient.uploadFiles).toHaveBeenCalledWith(
        [manifest],
        MOCK_BUCKET_NAME,
      );
    });

    it('should throw an error if the manifest file fails to upload', async () => {
      const uploadError = new Error(ErrorBucket.UnableSaveFile);

      uploadFilesMock.mockRejectedValue(uploadError);

      await expect(jobService.saveManifest(manifest)).rejects.toThrowError(
        new BadGatewayException(ErrorBucket.UnableSaveFile),
      );
      expect(jobService.storageClient.uploadFiles).toHaveBeenCalledWith(
        [manifest],
        MOCK_BUCKET_NAME,
      );
    });

    it('should rethrow any other errors encountered', async () => {
      const errorMessage = 'Something went wrong';
      const uploadError = new Error(errorMessage);

      uploadFilesMock.mockRejectedValue(uploadError);

      await expect(jobService.saveManifest(manifest)).rejects.toThrowError(
        new Error(errorMessage),
      );
      expect(jobService.storageClient.uploadFiles).toHaveBeenCalledWith(
        [manifest],
        MOCK_BUCKET_NAME,
      );
    });
  });

  describe('getManifest', () => {
    it('should download and return the manifest', async () => {
      const fundAmount = 10;

      const manifest: FortuneManifestDto = {
        submissionsRequired: 10,
        requesterTitle: MOCK_REQUESTER_TITLE,
        requesterDescription: MOCK_REQUESTER_DESCRIPTION,
        fundAmount,
        requestType: JobRequestType.FORTUNE,
      };

      StorageClient.downloadFileFromUrl = jest.fn().mockReturnValue(manifest);

      const result = await jobService.getManifest(MOCK_FILE_URL);

      expect(StorageClient.downloadFileFromUrl).toHaveBeenCalledWith(
        MOCK_FILE_URL,
      );
      expect(result).toEqual(manifest);
    });

    it('should throw a NotFoundException if the manifest is not found', async () => {
      StorageClient.downloadFileFromUrl = jest.fn().mockResolvedValue(null);

      await expect(jobService.getManifest(MOCK_FILE_URL)).rejects.toThrowError(
        new NotFoundException(ErrorJob.ManifestNotFound),
      );
    });
  });

  describe('getManifest', () => {
    let downloadFileFromUrlMock: any;

    beforeEach(() => {
      downloadFileFromUrlMock = jest.spyOn(
        StorageClient,
        'downloadFileFromUrl',
      );
    });

    afterEach(() => {
      jest.restoreAllMocks();
    });

    it('should download and return the manifest', async () => {
      const fundAmount = 10;

      const manifest: FortuneManifestDto = {
        submissionsRequired: 10,
        requesterTitle: MOCK_REQUESTER_TITLE,
        requesterDescription: MOCK_REQUESTER_DESCRIPTION,
        fundAmount,
        requestType: JobRequestType.FORTUNE,
      };

      downloadFileFromUrlMock.mockReturnValue(manifest);

      const result = await jobService.getManifest(MOCK_FILE_URL);

      expect(StorageClient.downloadFileFromUrl).toHaveBeenCalledWith(
        MOCK_FILE_URL,
      );
      expect(result).toEqual(manifest);
    });

    it('should throw a NotFoundException if the manifest is not found', async () => {
      downloadFileFromUrlMock.mockResolvedValue(null);

      await expect(jobService.getManifest(MOCK_FILE_URL)).rejects.toThrowError(
        new NotFoundException(ErrorJob.ManifestNotFound),
      );
      expect(StorageClient.downloadFileFromUrl).toHaveBeenCalledWith(
        MOCK_FILE_URL,
      );
    });
  });

  describe('getResult', () => {
    let downloadFileFromUrlMock: any;

    beforeEach(() => {
      downloadFileFromUrlMock = jest.spyOn(
        StorageClient,
        'downloadFileFromUrl',
      );
    });

    afterEach(() => {
      jest.restoreAllMocks();
    });

    it('should download and return the fortune result', async () => {
      const fortuneResult: FortuneFinalResultDto = {
        exchangeAddress: MOCK_ADDRESS,
        workerAddress: MOCK_ADDRESS,
        solution: 'good',
      };

      (EscrowClient.build as any).mockImplementation(() => ({
        getResultsUrl: jest.fn().mockResolvedValue(MOCK_FILE_URL),
      }));
      downloadFileFromUrlMock.mockResolvedValue(fortuneResult);

      const result = await jobService.getResult(MOCK_USER_ID, MOCK_JOB_ID);

      expect(StorageClient.downloadFileFromUrl).toHaveBeenCalledWith(
        MOCK_FILE_URL,
      );
      expect(result).toEqual(fortuneResult);
    });

    it('should download and return the image binary result', async () => {
      const imageBinaryResult: CvatFinalResultDto = {
        url: 'https://example.com',
        final_answer: 'good',
        correct: ['good', 'good', 'good'],
        wrong: [''],
      };

      downloadFileFromUrlMock.mockResolvedValue(imageBinaryResult);

      const result = await jobService.getResult(MOCK_USER_ID, MOCK_JOB_ID);

      expect(StorageClient.downloadFileFromUrl).toHaveBeenCalledWith(
        MOCK_FILE_URL,
      );
      expect(result).toEqual(imageBinaryResult);
    });

    it('should throw a NotFoundException if the result is not found', async () => {
      downloadFileFromUrlMock.mockResolvedValue(null);

      await expect(
        jobService.getResult(MOCK_USER_ID, MOCK_JOB_ID),
      ).rejects.toThrowError(new NotFoundException(ErrorJob.ResultNotFound));
      expect(StorageClient.downloadFileFromUrl).toHaveBeenCalledWith(
        MOCK_FILE_URL,
      );
    });

    it('should throw a NotFoundException if the result is not valid', async () => {
      downloadFileFromUrlMock.mockResolvedValue({
        exchangeAddress: MOCK_ADDRESS,
        workerAddress: MOCK_ADDRESS,
        solutionNotFortune: 'good',
      });

      await expect(
        jobService.getResult(MOCK_USER_ID, MOCK_JOB_ID),
      ).rejects.toThrowError(
        new NotFoundException(ErrorJob.ResultValidationFailed),
      );
      expect(StorageClient.downloadFileFromUrl).toHaveBeenCalledWith(
        MOCK_FILE_URL,
      );
    });
  });

  describe('getJobsByStatus', () => {
    const userId = 1;
    const skip = 0;
    const limit = 5;

    it('should call the database with PENDING status', async () => {
      jobService.getJobsByStatus(userId, JobStatusFilter.PENDING, skip, limit);
      expect(jobRepository.find).toHaveBeenCalledWith(
        {
          status: In([JobStatus.PENDING, JobStatus.PAID]),
          userId: userId,
        },
        {
          skip: skip,
          take: limit,
        },
      );
    });
    it('should call the database with LAUNCHED status', async () => {
      jobService.getJobsByStatus(userId, JobStatusFilter.LAUNCHED, skip, limit);
      expect(jobRepository.find).toHaveBeenCalledWith(
        {
          status: In([JobStatus.LAUNCHED]),
          userId: userId,
        },
        {
          skip: skip,
          take: limit,
        },
      );
    });
    it('should call the database with FAILED status', async () => {
      jobService.getJobsByStatus(userId, JobStatusFilter.FAILED, skip, limit);
      expect(jobRepository.find).toHaveBeenCalledWith(
        {
          status: In([JobStatus.FAILED]),
          userId: userId,
        },
        {
          skip: skip,
          take: limit,
        },
      );
    });
    it('should call the database with no status', async () => {
      jobService.getJobsByStatus(userId, undefined, skip, limit);
      expect(jobRepository.find).toHaveBeenCalledWith(
        {
          userId: userId,
        },
        {
          skip: skip,
          take: limit,
        },
      );
    });
  });

  describe('escrowFailedWebhook', () => {
    it('should throw BadRequestException for invalid event type', async () => {
      const dto = {
        event_type: 'ANOTHER_EVENT' as EventType,
        chain_id: 1,
        escrow_address: 'address',
        reason: 'invalid manifest',
      };

      await expect(jobService.escrowFailedWebhook(dto)).rejects.toThrow(
        BadRequestException,
      );
    });

    it('should throw NotFoundException if jobEntity is not found', async () => {
      const dto = {
        event_type: EventType.TASK_CREATION_FAILED,
        chain_id: 1,
        escrow_address: 'address',
        reason: 'invalid manifest',
      };
      jobRepository.findOne = jest.fn().mockResolvedValue(null);

      await expect(jobService.escrowFailedWebhook(dto)).rejects.toThrow(
        NotFoundException,
      );
    });

    it('should throw ConflictException if jobEntity status is not LAUNCHED', async () => {
      const dto = {
        event_type: EventType.TASK_CREATION_FAILED,
        chain_id: 1,
        escrow_address: 'address',
        reason: 'invalid manifest',
      };
      const mockJobEntity = {
        status: 'ANOTHER_STATUS' as JobStatus,
        save: jest.fn(),
      };
      jobRepository.findOne = jest.fn().mockResolvedValue(mockJobEntity);

      await expect(jobService.escrowFailedWebhook(dto)).rejects.toThrow(
        ConflictException,
      );
    });

    it('should update jobEntity status to FAILED and return true if all checks pass', async () => {
      const dto = {
        event_type: EventType.TASK_CREATION_FAILED,
        chain_id: 1,
        escrow_address: 'address',
        reason: 'invalid manifest',
      };
      const mockJobEntity = { status: JobStatus.LAUNCHED, save: jest.fn() };
      jobRepository.findOne = jest.fn().mockResolvedValue(mockJobEntity);

      const result = await jobService.escrowFailedWebhook(dto);
      expect(result).toBe(true);
      expect(mockJobEntity.status).toBe(JobStatus.FAILED);
      expect(mockJobEntity.save).toHaveBeenCalled();
    });
  });

  describe('getDetails', () => {
    it('should return job details with escrow address successfully', async () => {
      const balance = '1';
      const allocationMock: IAllocation = {
        escrowAddress: ethers.constants.AddressZero,
        staker: ethers.constants.AddressZero,
        tokens: BigNumber.from('1'),
        createdAt: BigNumber.from('1'),
        closedAt: BigNumber.from('1'),
      };

      const manifestMock: FortuneManifestDto = {
        submissionsRequired: 10,
        requesterTitle: MOCK_REQUESTER_TITLE,
        requesterDescription: MOCK_REQUESTER_DESCRIPTION,
        fundAmount: 10,
        requestType: JobRequestType.FORTUNE,
      };

      const jobEntityMock = {
        status: JobStatus.TO_CANCEL,
        fundAmount: 100,
        userId: 1,
        id: 1,
        manifestUrl: MOCK_FILE_URL,
        manifestHash: MOCK_FILE_HASH,
        escrowAddress: MOCK_ADDRESS,
        chainId: ChainId.LOCALHOST,
        save: jest.fn(),
      };

      const expectedJobDetailsDto: JobDetailsDto = {
        details: {
          escrowAddress: MOCK_ADDRESS, 
          manifestUrl: MOCK_FILE_URL,
          manifestHash: MOCK_FILE_HASH,
          balance: expect.any(Number),
          paidOut: expect.any(Number),
        },
        manifest: {
          chainId: ChainId.LOCALHOST,
          title: MOCK_REQUESTER_TITLE,
          description: MOCK_REQUESTER_DESCRIPTION,
          submissionsRequired: expect.any(Number),
          tokenAddress: MOCK_ADDRESS,
          fundAmount: expect.any(Number),
          requesterAddress: MOCK_ADDRESS,
          requestType: JobRequestType.FORTUNE,
          exchangeOracleAddress: expect.any(String),
          recordingOracleAddress: expect.any(String),
          reputationOracleAddress: expect.any(String),
        },
        staking: {
          staker: expect.any(String),
          allocated: expect.any(Number),
<<<<<<< HEAD
          slashed: 0 
        }
      }
      
      const getEscrowData = {
        token: MOCK_ADDRESS,
        totalFundedAmount: '100',
        balance: Number(balance),
        amountPaid: '10',
        exchangeOracle: MOCK_ADDRESS,
        recordingOracle: MOCK_ADDRESS,
        reputationOracle: MOCK_ADDRESS,
      }

      jobRepository.findOne = jest.fn().mockResolvedValue(jobEntityMock as any);
      (EscrowClient.build as any).mockImplementation(() => ({
        getTokenAddress: jest.fn().mockResolvedValue(MOCK_ADDRESS),
        getBalance: jest.fn().mockResolvedValue(ethers.utils.parseEther(balance)),
        getEscrow: jest.fn().mockResolvedValue(getEscrowData),
      }));
      (StakingClient.build as any).mockImplementation(() => ({
        getAllocation: jest.fn().mockResolvedValue(allocationMock),
      }));
      jobService.getManifest = jest.fn().mockResolvedValue(manifestMock);
      jobService.getPaidOutAmount = jest.fn().mockResolvedValue(10);

      const result = await jobService.getDetails(1, 123);
      expect(result).toMatchObject(expectedJobDetailsDto);
    });

    it('should return job details without escrow address successfully', async () => {
      const balance = '1';
      const allocationMock: IAllocation = {
        escrowAddress: ethers.constants.AddressZero,
        staker: ethers.constants.AddressZero,
        tokens: BigNumber.from('1'),
        createdAt: BigNumber.from('1'),
        closedAt: BigNumber.from('1'),
      };

      const manifestMock: FortuneManifestDto = {
        submissionsRequired: 10,
        requesterTitle: MOCK_REQUESTER_TITLE,
        requesterDescription: MOCK_REQUESTER_DESCRIPTION,
        fundAmount: 10,
        requestType: JobRequestType.FORTUNE,
      };

      const jobEntityMock = { 
        status: JobStatus.TO_CANCEL, 
        fundAmount: 100, 
        userId: 1, 
        id: 1, 
        manifestUrl: MOCK_FILE_URL, 
        manifestHash: MOCK_FILE_HASH,
        escrowAddress: null, 
        chainId: ChainId.LOCALHOST,
        save: jest.fn(),
      };

      const expectedJobDetailsDto: JobDetailsDto = {
        details: {
          escrowAddress: ethers.constants.AddressZero, 
          manifestUrl: MOCK_FILE_URL,
          manifestHash: MOCK_FILE_HASH,
          balance: 0,
          paidOut: 0,
        },
        manifest: {
          chainId: ChainId.LOCALHOST,
          title: MOCK_REQUESTER_TITLE,
          description: MOCK_REQUESTER_DESCRIPTION,
          submissionsRequired: expect.any(Number),
          tokenAddress: ethers.constants.AddressZero,
          fundAmount: expect.any(Number),
          requesterAddress: MOCK_ADDRESS,
          requestType: JobRequestType.FORTUNE,
          exchangeOracleAddress: undefined,
          recordingOracleAddress: undefined,
          reputationOracleAddress: undefined
        },
        staking: {
          staker: expect.any(String),
          allocated: 0,
          slashed: 0 
        }
      }
      
      const getEscrowData = {
        token: MOCK_ADDRESS,
        totalFundedAmount: '100',
        balance: Number(balance),
        amountPaid: '10',
        exchangeOracle: MOCK_ADDRESS,
        recordingOracle: MOCK_ADDRESS,
        reputationOracle: MOCK_ADDRESS,
      }
=======
          slashed: 0,
        },
      };
>>>>>>> 68823764

      jobRepository.findOne = jest.fn().mockResolvedValue(jobEntityMock as any);
      (EscrowClient.build as any).mockImplementation(() => ({
        getTokenAddress: jest.fn().mockResolvedValue(MOCK_ADDRESS),
<<<<<<< HEAD
        getBalance: jest.fn().mockResolvedValue(ethers.utils.parseEther(balance)),
        getEscrow: jest.fn().mockResolvedValue(getEscrowData),
=======
        getBalance: jest
          .fn()
          .mockResolvedValue(ethers.utils.parseEther(balance)),
>>>>>>> 68823764
      }));
      (StakingClient.build as any).mockImplementation(() => ({
        getAllocation: jest.fn().mockResolvedValue(allocationMock),
      }));
      jobService.getManifest = jest.fn().mockResolvedValue(manifestMock);
      jobService.getPaidOutAmount = jest.fn().mockResolvedValue(10);

      const result = await jobService.getDetails(1, 123);
      expect(result).toMatchObject(expectedJobDetailsDto);
    });

    it('should throw not found exception when job not found', async () => {
      jobService.jobRepository.findOne = jest.fn().mockResolvedValue(undefined);

      await expect(jobService.getDetails(1, 123)).rejects.toThrow(
        NotFoundException,
      );
    });
  });

  describe('getTransferLogs', () => {
    it('should retrieve logs', async () => {
      const chainId = ChainId.LOCALHOST;
      web3Service.getSigner = jest.fn().mockReturnValue({
        ...signerMock,
        provider: {
          getLogs: jest.fn().mockResolvedValue([{}]),
          getBlockNumber: jest.fn().mockResolvedValue(100),
        },
      });

      await jobService.getTransferLogs(chainId, MOCK_ADDRESS, 0, 'latest');
      expect(
        web3Service.getSigner(chainId).provider.getLogs,
      ).toHaveBeenCalled();
    });
  });

  describe('getPaidOutAmount', () => {
    it('should calculate the paid out amount', async () => {
      const chainId = ChainId.LOCALHOST;
      const amount = ethers.utils.parseEther('1.5');
      const mockLogs = [
        {
          data: 'mockData',
          topics: ['mockTopic'],
        },
      ];

      const mockParsedLog = {
        args: [MOCK_ADDRESS, MOCK_ADDRESS, amount],
      };

      web3Service.getSigner = jest.fn().mockReturnValue({
        ...signerMock,
        provider: {
          getLogs: jest.fn().mockResolvedValue(mockLogs),
        },
      });

      const mockHMTokenFactoryContract = {
        interface: {
          parseLog: jest.fn().mockReturnValue({
            args: [MOCK_ADDRESS, MOCK_ADDRESS, amount],
          }),
        },
      };

      jest
        .spyOn(HMToken__factory, 'connect')
        .mockReturnValue(mockHMTokenFactoryContract as any);

      (ethers as any).Contract.prototype.interface = {
        parseLog: jest.fn().mockReturnValue(mockParsedLog),
      };

      const result = await jobService.getPaidOutAmount(
        chainId,
        MOCK_ADDRESS,
        MOCK_ADDRESS,
      );
      expect(result).toBe(1.5);
    });
  });
});<|MERGE_RESOLUTION|>--- conflicted
+++ resolved
@@ -1354,7 +1354,6 @@
         staking: {
           staker: expect.any(String),
           allocated: expect.any(Number),
-<<<<<<< HEAD
           slashed: 0 
         }
       }
@@ -1452,23 +1451,12 @@
         recordingOracle: MOCK_ADDRESS,
         reputationOracle: MOCK_ADDRESS,
       }
-=======
-          slashed: 0,
-        },
-      };
->>>>>>> 68823764
 
       jobRepository.findOne = jest.fn().mockResolvedValue(jobEntityMock as any);
       (EscrowClient.build as any).mockImplementation(() => ({
         getTokenAddress: jest.fn().mockResolvedValue(MOCK_ADDRESS),
-<<<<<<< HEAD
         getBalance: jest.fn().mockResolvedValue(ethers.utils.parseEther(balance)),
         getEscrow: jest.fn().mockResolvedValue(getEscrowData),
-=======
-        getBalance: jest
-          .fn()
-          .mockResolvedValue(ethers.utils.parseEther(balance)),
->>>>>>> 68823764
       }));
       (StakingClient.build as any).mockImplementation(() => ({
         getAllocation: jest.fn().mockResolvedValue(allocationMock),
