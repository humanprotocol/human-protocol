--- conflicted
+++ resolved
@@ -93,15 +93,13 @@
 import { BigNumber, ethers } from 'ethers';
 import { HMToken__factory } from '@human-protocol/core/typechain-types';
 import { StorageService } from '../storage/storage.service';
-<<<<<<< HEAD
 import {
   HCAPTCHA_MAX_SHAPES_PER_IMAGE,
   HCAPTCHA_MINIMUM_SELECTION_AREA_PER_SHAPE,
   HCAPTCHA_MIN_SHAPES_PER_IMAGE,
   HCAPTCHA_NOT_PRESENTED_LABEL,
 } from '../../common/constants';
-=======
->>>>>>> 6830a317
+import { WebhookService } from '../webhook/webhook.service';
 import { WebhookService } from '../webhook/webhook.service';
 
 const rate = 1.5;
