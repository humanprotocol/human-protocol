import { createMock } from '@golevelup/ts-jest';
import {
  ChainId,
  EscrowClient,
  StorageClient,
  EscrowStatus,
  StakingClient,
  IAllocation,
} from '@human-protocol/sdk';
import { HttpService } from '@nestjs/axios';
import { BadGatewayException, BadRequestException, ConflictException, NotFoundException } from '@nestjs/common';
import { ConfigService } from '@nestjs/config';
import { Test } from '@nestjs/testing';
import {
  ErrorBucket,
  ErrorEscrow,
  ErrorJob,
  ErrorWeb3,
} from '../../common/constants/errors';
import {
  PaymentSource,
  PaymentStatus,
  PaymentType,
  TokenId,
} from '../../common/enums/payment';
import {
  JobRequestType,
  JobStatus,
  JobStatusFilter,
} from '../../common/enums/job';
import {
  MOCK_ADDRESS,
  MOCK_BUCKET_FILES,
  MOCK_BUCKET_NAME,
  MOCK_CHAIN_ID,
  MOCK_EXCHANGE_ORACLE_WEBHOOK_URL,
  MOCK_FILE_HASH,
  MOCK_FILE_KEY,
  MOCK_FILE_URL,
  MOCK_JOB_ID,
  MOCK_JOB_LAUNCHER_FEE,
  MOCK_PRIVATE_KEY,
  MOCK_RECORDING_ORACLE_ADDRESS,
  MOCK_RECORDING_ORACLE_FEE,
  MOCK_REPUTATION_ORACLE_ADDRESS,
  MOCK_REPUTATION_ORACLE_FEE,
  MOCK_REQUESTER_DESCRIPTION,
  MOCK_REQUESTER_TITLE,
  MOCK_SUBMISSION_REQUIRED,
  MOCK_USER_ID,
} from '../../../test/constants';
import { PaymentService } from '../payment/payment.service';
import { Web3Service } from '../web3/web3.service';
import {
  FortuneFinalResultDto,
  FortuneManifestDto,
  CvatManifestDto,
  JobFortuneDto,
  JobCvatDto,
  CvatFinalResultDto,
  JobDetailsDto,
} from './job.dto';
import { JobEntity } from './job.entity';
import { JobRepository } from './job.repository';
import { JobService } from './job.service';

import { div, mul } from '../../common/utils/decimal';
import { PaymentRepository } from '../payment/payment.repository';
import { RoutingProtocolService } from './routing-protocol.service';
import { In } from 'typeorm';
import { EventType } from '../../common/enums/webhook';
import { PaymentEntity } from '../payment/payment.entity';
import Decimal from 'decimal.js';
import { BigNumber, ethers } from 'ethers';
import { HMToken__factory } from '@human-protocol/core/typechain-types';

const rate = 1.5;
jest.mock('@human-protocol/sdk', () => ({
  ...jest.requireActual('@human-protocol/sdk'),
  EscrowClient: {
    build: jest.fn().mockImplementation(() => ({
      createAndSetupEscrow: jest.fn().mockResolvedValue(MOCK_ADDRESS),
    })),
  },
  StakingClient: {
    build: jest.fn().mockImplementation(() => ({
      getAllocation: jest.fn(),
    })),
  },
  StorageClient: jest.fn().mockImplementation(() => ({
    uploadFiles: jest
      .fn()
      .mockResolvedValue([
        { key: MOCK_FILE_KEY, url: MOCK_FILE_URL, hash: MOCK_FILE_HASH },
      ]),
    listObjects: jest.fn().mockResolvedValue(MOCK_BUCKET_FILES),
  })),
}));

jest.mock('../../common/utils', () => ({
  ...jest.requireActual('../../common/utils'),
  getRate: jest.fn().mockImplementation(() => rate),
  parseUrl: jest.fn().mockImplementation(() => {
    return {
      useSSL: false,
      host: '127.0.0.1',
      port: 9000,
      bucket: MOCK_BUCKET_NAME
    }
  }),
}));

describe('JobService', () => {
  let jobService: JobService,
    jobRepository: JobRepository,
    paymentRepository: PaymentRepository,
    paymentService: PaymentService,
    createPaymentMock: any,
    routingProtocolService: RoutingProtocolService,
    web3Service: Web3Service;

  const signerMock = {
    address: MOCK_ADDRESS,
    getNetwork: jest.fn().mockResolvedValue({ chainId: 1 }),
  };

  beforeEach(async () => {
    const mockConfigService: Partial<ConfigService> = {
      get: jest.fn((key: string) => {
        switch (key) {
          case 'JOB_LAUNCHER_FEE':
            return MOCK_JOB_LAUNCHER_FEE;
          case 'RECORDING_ORACLE_FEE':
            return MOCK_RECORDING_ORACLE_FEE;
          case 'REPUTATION_ORACLE_FEE':
            return MOCK_REPUTATION_ORACLE_FEE;
          case 'WEB3_JOB_LAUNCHER_PRIVATE_KEY':
            return MOCK_PRIVATE_KEY;
          case 'RECORDING_ORACLE_ADDRESS':
            return MOCK_RECORDING_ORACLE_ADDRESS;
          case 'REPUTATION_ORACLE_ADDRESS':
            return MOCK_REPUTATION_ORACLE_ADDRESS;
          case 'FORTUNE_EXCHANGE_ORACLE_WEBHOOK_URL':
            return MOCK_EXCHANGE_ORACLE_WEBHOOK_URL;
          case 'CVAT_EXCHANGE_ORACLE_WEBHOOK_URL':
          case 'FORTUNE_EXCHANGE_ORACLE_WEBHOOK_URL':
            return MOCK_EXCHANGE_ORACLE_WEBHOOK_URL;
          case 'CVAT_EXCHANGE_ORACLE_WEBHOOK_URL':
            return MOCK_EXCHANGE_ORACLE_WEBHOOK_URL;
          case 'HOST':
            return '127.0.0.1';
          case 'PORT':
            return 5000;
          case 'WEB3_PRIVATE_KEY':
            return MOCK_PRIVATE_KEY;
          case 'S3_BUCKET':
            return MOCK_BUCKET_NAME;
          case 'CVAT_JOB_SIZE':
            return 1;
        }
      }),
    };

    const moduleRef = await Test.createTestingModule({
      providers: [
        JobService,
        {
          provide: Web3Service,
          useValue: {
            getSigner: jest.fn().mockReturnValue(signerMock),
            validateChainId: jest.fn().mockReturnValue(new Error()),
          },
        },
        { provide: JobRepository, useValue: createMock<JobRepository>() },
        {
          provide: PaymentRepository,
          useValue: createMock<PaymentRepository>(),
        },
        { provide: PaymentService, useValue: createMock<PaymentService>() },
        { provide: ConfigService, useValue: mockConfigService },
        { provide: HttpService, useValue: createMock<HttpService>() },
        {
          provide: RoutingProtocolService,
          useValue: createMock<RoutingProtocolService>(),
        },
      ],
    }).compile();

    jobService = moduleRef.get<JobService>(JobService);
    jobRepository = moduleRef.get(JobRepository);
    paymentRepository = moduleRef.get(PaymentRepository);
    paymentService = moduleRef.get(PaymentService);
    routingProtocolService = moduleRef.get(RoutingProtocolService);
    createPaymentMock = jest.spyOn(paymentRepository, 'create');
    web3Service = moduleRef.get<Web3Service>(Web3Service);
  });

  describe('createJob', () => {
    const userId = 1;
    const jobId = 123;
    const fortuneJobDto: JobFortuneDto = {
      chainId: MOCK_CHAIN_ID,
      submissionsRequired: MOCK_SUBMISSION_REQUIRED,
      requesterTitle: MOCK_REQUESTER_TITLE,
      requesterDescription: MOCK_REQUESTER_DESCRIPTION,
      fundAmount: 10,
    };

    let getUserBalanceMock: any;

    beforeEach(() => {
      getUserBalanceMock = jest.spyOn(paymentService, 'getUserBalance');
      createPaymentMock.mockResolvedValue(true);
    });

    afterEach(() => {
      jest.restoreAllMocks();
    });

    it('should create a job successfully', async () => {
      const fundAmount = 10;
      const fee = (MOCK_JOB_LAUNCHER_FEE / 100) * fundAmount;

      const userBalance = 25;
      getUserBalanceMock.mockResolvedValue(userBalance);

      const mockJobEntity: Partial<JobEntity> = {
        id: jobId,
        userId: userId,
        chainId: ChainId.LOCALHOST,
        manifestUrl: MOCK_FILE_URL,
        manifestHash: MOCK_FILE_HASH,
        escrowAddress: MOCK_ADDRESS,
        fee,
        fundAmount,
        status: JobStatus.PENDING,
        save: jest.fn().mockResolvedValue(true),
      };

      jobRepository.create = jest.fn().mockResolvedValue(mockJobEntity);

      await jobService.createJob(userId, JobRequestType.FORTUNE, fortuneJobDto);

      expect(paymentService.getUserBalance).toHaveBeenCalledWith(userId);
      expect(paymentRepository.create).toHaveBeenCalledWith({
        userId,
        jobId,
        source: PaymentSource.BALANCE,
        type: PaymentType.WITHDRAWAL,
        currency: TokenId.HMT,
        amount: -mul(fundAmount + fee, rate),
        rate: div(1, rate),
        status: PaymentStatus.SUCCEEDED,
      });
      expect(jobRepository.create).toHaveBeenCalledWith({
        chainId: fortuneJobDto.chainId,
        userId,
        manifestUrl: expect.any(String),
        manifestHash: expect.any(String),
        fee: mul(fee, rate),
        fundAmount: mul(fundAmount, rate),
        status: JobStatus.PENDING,
        waitUntil: expect.any(Date),
      });
    });

    it('should create a fortune job successfully on network selected from round robin logic', async () => {
      const fundAmount = 10;
      const fee = (MOCK_JOB_LAUNCHER_FEE / 100) * fundAmount;

      const userBalance = 25;
      getUserBalanceMock.mockResolvedValue(userBalance);

      jest
        .spyOn(routingProtocolService, 'selectNetwork')
        .mockReturnValue(ChainId.MOONBEAM);

      await jobService.createJob(userId, JobRequestType.FORTUNE, {
        ...fortuneJobDto,
        chainId: undefined,
      });

      expect(paymentService.getUserBalance).toHaveBeenCalledWith(userId);
      expect(jobRepository.create).toHaveBeenCalledWith({
        chainId: ChainId.MOONBEAM,
        userId,
        manifestUrl: expect.any(String),
        manifestHash: expect.any(String),
        fee: mul(fee, rate),
        fundAmount: mul(fundAmount, rate),
        status: JobStatus.PENDING,
        waitUntil: expect.any(Date),
      });
    });

    it('should throw an exception for invalid chain id provided', async () => {
      web3Service.validateChainId = jest.fn(() => {
        throw new Error(ErrorWeb3.InvalidTestnetChainId);
      });

      await expect(
        jobService.createJob(userId, JobRequestType.FORTUNE, fortuneJobDto),
      ).rejects.toThrowError(ErrorWeb3.InvalidTestnetChainId);
    });

    it('should throw an exception for insufficient user balance', async () => {
      const userBalance = 1;
      jest
        .spyOn(paymentService, 'getUserBalance')
        .mockResolvedValue(userBalance);

      getUserBalanceMock.mockResolvedValue(userBalance);

      await expect(
        jobService.createJob(userId, JobRequestType.FORTUNE, fortuneJobDto),
      ).rejects.toThrowError(ErrorJob.NotEnoughFunds);
    });

    it('should throw an exception if job entity creation fails', async () => {
      const userBalance = 25;

      getUserBalanceMock.mockResolvedValue(userBalance);

      jest.spyOn(jobRepository, 'create').mockResolvedValue(undefined!);

      await expect(
        jobService.createJob(userId, JobRequestType.FORTUNE, fortuneJobDto),
      ).rejects.toThrowError(ErrorJob.NotCreated);
    });
  });

  describe('calculateJobBounty', () => {
    it('should calculate the job bounty correctly', async () => {
      const fundAmount = 0.013997056833333334;
      const result = await jobService['calculateJobBounty'](
        MOCK_FILE_URL,
        fundAmount,
      );

      expect(result).toEqual('0.002332842805555555');
    });
  });

  describe('createJob with image label binary type', () => {
    const userId = 1;
    const jobId = 123;

    const imageLabelBinaryJobDto: JobCvatDto = {
      chainId: MOCK_CHAIN_ID,
      dataUrl: MOCK_FILE_URL,
      labels: ['cat', 'dog'],
      requesterDescription: MOCK_REQUESTER_DESCRIPTION,
      minQuality: 0.95,
      fundAmount: 10,
      gtUrl: '',
      userGuide: MOCK_FILE_URL,
      type: JobRequestType.IMAGE_POINTS,
    };

    let getUserBalanceMock: any;

    beforeEach(() => {
      getUserBalanceMock = jest.spyOn(paymentService, 'getUserBalance');
      createPaymentMock.mockResolvedValue(true);
    });

    afterEach(() => {
      jest.restoreAllMocks();
    });

    it('should create a job successfully', async () => {
      const fundAmount = 10;
      const fee = (MOCK_JOB_LAUNCHER_FEE / 100) * fundAmount;

      const userBalance = 25;
      getUserBalanceMock.mockResolvedValue(userBalance);

      const mockJobEntity: Partial<JobEntity> = {
        id: jobId,
        userId: userId,
        chainId: ChainId.LOCALHOST,
        manifestUrl: MOCK_FILE_URL,
        manifestHash: MOCK_FILE_HASH,
        escrowAddress: MOCK_ADDRESS,
        fee,
        fundAmount,
        status: JobStatus.PENDING,
        save: jest.fn().mockResolvedValue(true),
      };

      jobRepository.create = jest.fn().mockResolvedValue(mockJobEntity);

      await jobService.createJob(
        userId,
        JobRequestType.IMAGE_POINTS,
        imageLabelBinaryJobDto,
      );

      expect(paymentService.getUserBalance).toHaveBeenCalledWith(userId);
      expect(paymentRepository.create).toHaveBeenCalledWith({
        userId,
        jobId,
        source: PaymentSource.BALANCE,
        type: PaymentType.WITHDRAWAL,
        currency: TokenId.HMT,
        amount: -mul(fundAmount + fee, rate),
        rate: div(1, rate),
        status: PaymentStatus.SUCCEEDED,
      });
      expect(jobRepository.create).toHaveBeenCalledWith({
        chainId: imageLabelBinaryJobDto.chainId,
        userId,
        manifestUrl: expect.any(String),
        manifestHash: expect.any(String),
        fee: mul(fee, rate),
        fundAmount: mul(fundAmount, rate),
        status: JobStatus.PENDING,
        waitUntil: expect.any(Date),
      });
    });

    it('should create a fortune job successfully on network selected from round robin logic', async () => {
      const fundAmount = imageLabelBinaryJobDto.fundAmount;
      const fee = (MOCK_JOB_LAUNCHER_FEE / 100) * fundAmount;

      const userBalance = 25;
      getUserBalanceMock.mockResolvedValue(userBalance);

      jest
        .spyOn(routingProtocolService, 'selectNetwork')
        .mockReturnValue(ChainId.MOONBEAM);

      await jobService.createJob(userId, JobRequestType.IMAGE_POINTS, {
        ...imageLabelBinaryJobDto,
        chainId: undefined,
      });

      expect(paymentService.getUserBalance).toHaveBeenCalledWith(userId);
      expect(jobRepository.create).toHaveBeenCalledWith({
        chainId: ChainId.MOONBEAM,
        userId,
        manifestUrl: expect.any(String),
        manifestHash: expect.any(String),
        fee: mul(fee, rate),
        fundAmount: mul(fundAmount, rate),
        status: JobStatus.PENDING,
        waitUntil: expect.any(Date),
      });
    });

    it('should throw an exception for invalid chain id provided', async () => {
      web3Service.validateChainId = jest.fn(() => {
        throw new Error(ErrorWeb3.InvalidTestnetChainId);
      });

      await expect(
        jobService.createJob(
          userId,
          JobRequestType.IMAGE_POINTS,
          imageLabelBinaryJobDto,
        ),
      ).rejects.toThrowError(ErrorWeb3.InvalidTestnetChainId);
    });

    it('should throw an exception for insufficient user balance', async () => {
      const userBalance = 1;

      jest
        .spyOn(paymentService, 'getUserBalance')
        .mockResolvedValue(userBalance);

      getUserBalanceMock.mockResolvedValue(userBalance);

      await expect(
        jobService.createJob(
          userId,
          JobRequestType.IMAGE_POINTS,
          imageLabelBinaryJobDto,
        ),
      ).rejects.toThrowError(ErrorJob.NotEnoughFunds);
    });

    it('should throw an exception if job entity creation fails', async () => {
      const userBalance = 100;

      getUserBalanceMock.mockResolvedValue(userBalance);

      jest.spyOn(jobRepository, 'create').mockResolvedValue(undefined!);

      await expect(
        jobService.createJob(
          userId,
          JobRequestType.IMAGE_POINTS,
          imageLabelBinaryJobDto,
        ),
      ).rejects.toThrowError(ErrorJob.NotCreated);
    });
  });

  describe('requestToCancelJob', () => {
    const jobId = 1;
    const userId = 123;

    it('should cancel the job', async () => {
      const mockJobEntity: Partial<JobEntity> = {
        id: jobId,
        userId,
        status: JobStatus.LAUNCHED,
        chainId: ChainId.LOCALHOST,
        save: jest.fn().mockResolvedValue(true),
      };

      jobRepository.findOne = jest.fn().mockResolvedValue(mockJobEntity);

      const result = await jobService.requestToCancelJob(userId, jobId);

      expect(result).toEqual(true);
      expect(jobRepository.findOne).toHaveBeenCalledWith({ id: jobId, userId });
      expect(mockJobEntity.save).toHaveBeenCalled();
    });

    it('should throw not found exception if job not found', async () => {
      jobRepository.findOne = jest.fn().mockResolvedValue(undefined);

      await expect(
        jobService.requestToCancelJob(userId, jobId),
      ).rejects.toThrow(NotFoundException);
    });
  });

  describe('requestToCancelJob', () => {
    const jobId = 1;
    const userId = 123;

    it('should cancel the job', async () => {
      const mockJobEntity: Partial<JobEntity> = {
        id: jobId,
        userId,
        status: JobStatus.LAUNCHED,
        chainId: ChainId.LOCALHOST,
        save: jest.fn().mockResolvedValue(true),
      };

      jobRepository.findOne = jest.fn().mockResolvedValue(mockJobEntity);

      const result = await jobService.requestToCancelJob(userId, jobId);

      expect(result).toEqual(true);
      expect(jobRepository.findOne).toHaveBeenCalledWith({ id: jobId, userId });
      expect(mockJobEntity.save).toHaveBeenCalled();
    });

    it('should throw not found exception if job not found', async () => {
      jobRepository.findOne = jest.fn().mockResolvedValue(undefined);

      await expect(
        jobService.requestToCancelJob(userId, jobId),
      ).rejects.toThrow(NotFoundException);
    });
  });

  describe('launchJob', () => {
    const chainId = ChainId.LOCALHOST;

    it('should launch a job successfully', async () => {
      const fundAmount = 10;
      const fee = (MOCK_JOB_LAUNCHER_FEE / 100) * fundAmount;

      const mockJobEntity: Partial<JobEntity> = {
        chainId,
        manifestUrl: MOCK_FILE_URL,
        manifestHash: MOCK_FILE_HASH,
        fee,
        fundAmount,
        status: JobStatus.PENDING,
        save: jest.fn().mockResolvedValue(true),
        userId: 1,
      };

      const jobEntityResult = await jobService.launchJob(
        mockJobEntity as JobEntity,
      );

      mockJobEntity.escrowAddress = MOCK_ADDRESS;
      expect(jobEntityResult).toMatchObject(mockJobEntity);
      expect(mockJobEntity.save).toHaveBeenCalled();
    });

    it('should handle error during job launch', async () => {
      (EscrowClient.build as any).mockImplementation(() => ({
        createAndSetupEscrow: jest.fn().mockRejectedValue(new Error()),
      }));

      const mockJobEntity: Partial<JobEntity> = {
        chainId: 1,
        manifestUrl: MOCK_FILE_URL,
        manifestHash: MOCK_FILE_HASH,
        status: JobStatus.PENDING,
        save: jest.fn().mockResolvedValue(true),
      };

      await expect(
        jobService.launchJob(mockJobEntity as JobEntity),
      ).rejects.toThrow();
    });
  });

  describe('fundJob', () => {
    const chainId = ChainId.LOCALHOST;

    it('should fund a job successfully', async () => {
      (EscrowClient.build as any).mockImplementation(() => ({
        fund: jest.fn(),
      }));

      const fundAmount = 10;
      const fee = (MOCK_JOB_LAUNCHER_FEE / 100) * fundAmount;

      const mockJobEntity: Partial<JobEntity> = {
        chainId,
        manifestUrl: MOCK_FILE_URL,
        manifestHash: MOCK_FILE_HASH,
        fee,
        fundAmount,
        status: JobStatus.PAID,
        save: jest.fn().mockResolvedValue(true),
      };

      const jobEntityResult = await jobService.fundJob(
        mockJobEntity as JobEntity,
      );

      mockJobEntity.escrowAddress = MOCK_ADDRESS;
      expect(jobEntityResult).toMatchObject(mockJobEntity);
      expect(jobEntityResult.status).toBe(JobStatus.LAUNCHED);
      expect(mockJobEntity.save).toHaveBeenCalled();
    });

    it('should handle error during job fund', async () => {
      (EscrowClient.build as any).mockImplementation(() => ({
        fund: jest.fn().mockRejectedValue(new Error()),
      }));

      const mockJobEntity: Partial<JobEntity> = {
        chainId: 1,
        manifestUrl: MOCK_FILE_URL,
        manifestHash: MOCK_FILE_HASH,
        status: JobStatus.PENDING,
        save: jest.fn().mockResolvedValue(true),
      };

      await expect(
        jobService.fundJob(mockJobEntity as JobEntity),
      ).rejects.toThrow();
    });
  });

  describe('requestToCancelJob', () => {
    const jobId = 1;
    const userId = 123;

    it('should cancel the job', async () => {
      const escrowAddress = MOCK_ADDRESS;
      const mockJobEntity: Partial<JobEntity> = {
        id: jobId,
        userId,
        status: JobStatus.LAUNCHED,
        escrowAddress,
        chainId: ChainId.LOCALHOST,
        save: jest.fn().mockResolvedValue(true),
      };

      jobRepository.findOne = jest.fn().mockResolvedValue(mockJobEntity);

      const result = await jobService.requestToCancelJob(userId, jobId);

      expect(result).toEqual(true);
      expect(jobRepository.findOne).toHaveBeenCalledWith({ id: jobId, userId });
      expect(mockJobEntity.save).toHaveBeenCalled();
    });

    it('should throw not found exception if job not found', async () => {
      jobRepository.findOne = jest.fn().mockResolvedValue(undefined);

      await expect(
        jobService.requestToCancelJob(userId, jobId),
      ).rejects.toThrow(NotFoundException);
    });
  });

  describe('cancelCronJob', () => {
    let escrowClientMock: any,
      getManifestMock: any,
      jobSaveMock: any,
      findOneJobMock: any,
      findOnePaymentMock: any,
      buildMock: any,
      sendWebhookMock: any,
      jobEntityMock: Partial<JobEntity>,
      paymentEntityMock: Partial<PaymentEntity>;

    beforeEach(() => {
      escrowClientMock = {
        cancel: jest.fn().mockResolvedValue(undefined),
        getStatus: jest.fn().mockResolvedValue(EscrowStatus.Launched),
        getBalance: jest.fn().mockResolvedValue(new Decimal(10)),
      };

      jobEntityMock = {
        id: 1,
        escrowAddress: MOCK_ADDRESS,
        chainId: 1,
        manifestUrl: MOCK_FILE_URL,
        status: JobStatus.TO_CANCEL,
        save: jest.fn(),
      };

      paymentEntityMock = {
        chainId: 1,
        jobId: jobEntityMock.id,
        status: PaymentStatus.SUCCEEDED,
        save: jest.fn(),
      };

      getManifestMock = jest.spyOn(jobService, 'getManifest');
      jobSaveMock = jest.spyOn(jobEntityMock, 'save');
      findOneJobMock = jest.spyOn(jobRepository, 'findOne');
      findOnePaymentMock = jest.spyOn(paymentRepository, 'findOne');
      buildMock = jest.spyOn(EscrowClient, 'build');
      sendWebhookMock = jest.spyOn(jobService, 'sendWebhook');
      findOneJobMock.mockResolvedValueOnce(jobEntityMock as JobCvatDto);
      findOnePaymentMock.mockResolvedValueOnce(
        paymentEntityMock as PaymentEntity,
      );
    });

    afterEach(() => {
      jest.clearAllMocks();
    });

    it('cancels a job successfully', async () => {
      jobEntityMock.escrowAddress = undefined;
      jobSaveMock.mockResolvedValue(jobEntityMock as JobEntity);

      const result = await jobService.cancelCronJob();

      expect(result).toBe(true);
      expect(escrowClientMock.cancel).toBeCalledTimes(0);
      expect(paymentEntityMock.status).toBe(PaymentStatus.FAILED);
      expect(jobSaveMock).toHaveBeenCalledWith();
    });

    it('should throw an error if the escrow has invalid status', async () => {
      escrowClientMock.getStatus = jest
        .fn()
        .mockResolvedValue(EscrowStatus.Complete);
      jobSaveMock.mockResolvedValue(jobEntityMock as JobEntity);
      buildMock.mockResolvedValue(escrowClientMock as any);

      await expect(jobService.cancelCronJob()).rejects.toThrowError(
        new BadGatewayException(ErrorEscrow.InvalidStatusCancellation),
      );
    });

    it('should throw an error if the escrow has invalid balance', async () => {
      escrowClientMock.getStatus = jest
        .fn()
        .mockResolvedValue(EscrowStatus.Launched);
      escrowClientMock.getBalance = jest.fn().mockResolvedValue(new Decimal(0));
      jobSaveMock.mockResolvedValue(jobEntityMock as JobEntity);
      buildMock.mockResolvedValue(escrowClientMock as any);

      await expect(jobService.cancelCronJob()).rejects.toThrowError(
        new BadGatewayException(ErrorEscrow.InvalidBalanceCancellation),
      );
    });

    it('cancels a job successfully with Fortune job type and send webhook', async () => {
      const manifest: FortuneManifestDto = {
        submissionsRequired: 10,
        requesterTitle: MOCK_REQUESTER_TITLE,
        requesterDescription: MOCK_REQUESTER_DESCRIPTION,
        fundAmount: 10,
        requestType: JobRequestType.FORTUNE,
      };

      jobSaveMock.mockResolvedValue(jobEntityMock as JobEntity);
      getManifestMock.mockResolvedValue(manifest);
      buildMock.mockResolvedValue(escrowClientMock as any);
      sendWebhookMock.mockResolvedValue(true);

      const result = await jobService.cancelCronJob();

      expect(result).toBe(true);
      expect(escrowClientMock.cancel).toHaveBeenCalledWith(
        jobEntityMock.escrowAddress,
      );
      expect(jobSaveMock).toHaveBeenCalledWith();
      expect(sendWebhookMock).toHaveBeenCalledWith(expect.any(String), {
        escrowAddress: jobEntityMock.escrowAddress,
        chainId: jobEntityMock.chainId,
        eventType: EventType.ESCROW_CANCELED,
      });
    });

    it('cancels a job successfully with image binary lavel job type and send webhook', async () => {
      const manifest: CvatManifestDto = {
        data: {
          data_url: MOCK_FILE_URL,
        },
        annotation: {
          labels: [{ name: 'label1' }],
          description: MOCK_REQUESTER_DESCRIPTION,
          user_guide: MOCK_FILE_URL,
          type: JobRequestType.IMAGE_POINTS,
          job_size: 10,
          max_time: 300,
        },
        validation: {
          min_quality: 1,
          val_size: 2,
          gt_url: '',
        },
        job_bounty: '1',
      };

      jobSaveMock.mockResolvedValue(jobEntityMock as JobEntity);
      getManifestMock.mockResolvedValue(manifest);
      buildMock.mockResolvedValue(escrowClientMock as any);
      sendWebhookMock.mockResolvedValue(true);

      const result = await jobService.cancelCronJob();

      expect(result).toBe(true);
      expect(escrowClientMock.cancel).toHaveBeenCalledWith(
        jobEntityMock.escrowAddress,
      );
      expect(jobSaveMock).toHaveBeenCalledWith();
      expect(sendWebhookMock).toHaveBeenCalledWith(expect.any(String), {
        escrowAddress: jobEntityMock.escrowAddress,
        chainId: jobEntityMock.chainId,
        eventType: EventType.ESCROW_CANCELED,
      });
    });
  });

  describe('saveManifest with fortune request type', () => {
    const fortuneManifestParams = {
      requestType: JobRequestType.FORTUNE,
      submissionsRequired: MOCK_SUBMISSION_REQUIRED,
      requesterDescription: MOCK_REQUESTER_DESCRIPTION,
      fundAmount: 10,
      requesterTitle: MOCK_REQUESTER_TITLE,
    };

    let uploadFilesMock: any;

    beforeEach(() => {
      uploadFilesMock = jest.spyOn(jobService.storageClient, 'uploadFiles');
    });

    afterEach(() => {
      jest.restoreAllMocks();
    });

    it('should save the manifest and return the manifest URL and hash', async () => {
      uploadFilesMock.mockResolvedValue([
        {
          url: MOCK_FILE_URL,
          hash: MOCK_FILE_HASH,
        },
      ]);

      const result = await jobService.saveManifest(fortuneManifestParams);

      expect(result).toEqual({
        manifestUrl: MOCK_FILE_URL,
        manifestHash: MOCK_FILE_HASH,
      });
      expect(jobService.storageClient.uploadFiles).toHaveBeenCalledWith(
        [fortuneManifestParams],
        MOCK_BUCKET_NAME,
      );
    });

    it('should throw an error if the manifest file fails to upload', async () => {
      const uploadError = new Error(ErrorBucket.UnableSaveFile);

      uploadFilesMock.mockRejectedValue(uploadError);

      await expect(
        jobService.saveManifest(fortuneManifestParams),
      ).rejects.toThrowError(
        new BadGatewayException(ErrorBucket.UnableSaveFile),
      );
      expect(jobService.storageClient.uploadFiles).toHaveBeenCalledWith(
        [fortuneManifestParams],
        MOCK_BUCKET_NAME,
      );
    });

    it('should rethrow any other errors encountered', async () => {
      const errorMessage = 'Something went wrong';
      const uploadError = new Error(errorMessage);

      uploadFilesMock.mockRejectedValue(uploadError);

      await expect(
        jobService.saveManifest(fortuneManifestParams),
      ).rejects.toThrowError(new Error(errorMessage));
      expect(jobService.storageClient.uploadFiles).toHaveBeenCalledWith(
        [fortuneManifestParams],
        MOCK_BUCKET_NAME,
      );
    });
  });

  describe('saveManifest with image label binary request type', () => {
    const manifest: CvatManifestDto = {
      data: {
        data_url: MOCK_FILE_URL,
      },
      annotation: {
        labels: [{ name: 'label1' }],
        description: MOCK_REQUESTER_DESCRIPTION,
        user_guide: MOCK_FILE_URL,
        type: JobRequestType.IMAGE_POINTS,
        job_size: 10,
        max_time: 300,
      },
      validation: {
        min_quality: 1,
        val_size: 2,
        gt_url: '',
      },
      job_bounty: '1',
    };

    let uploadFilesMock: any;

    beforeEach(() => {
      uploadFilesMock = jest.spyOn(jobService.storageClient, 'uploadFiles');
    });

    afterEach(() => {
      jest.restoreAllMocks();
    });

    it('should save the manifest and return the manifest URL and hash', async () => {
      uploadFilesMock.mockResolvedValue([
        {
          url: MOCK_FILE_URL,
          hash: MOCK_FILE_HASH,
        },
      ]);

      const result = await jobService.saveManifest(manifest);

      expect(result).toEqual({
        manifestUrl: MOCK_FILE_URL,
        manifestHash: MOCK_FILE_HASH,
      });
      expect(jobService.storageClient.uploadFiles).toHaveBeenCalledWith(
        [manifest],
        MOCK_BUCKET_NAME,
      );
    });

    it('should throw an error if the manifest file fails to upload', async () => {
      const uploadError = new Error(ErrorBucket.UnableSaveFile);

      uploadFilesMock.mockRejectedValue(uploadError);

      await expect(jobService.saveManifest(manifest)).rejects.toThrowError(
        new BadGatewayException(ErrorBucket.UnableSaveFile),
      );
      expect(jobService.storageClient.uploadFiles).toHaveBeenCalledWith(
        [manifest],
        MOCK_BUCKET_NAME,
      );
    });

    it('should rethrow any other errors encountered', async () => {
      const errorMessage = 'Something went wrong';
      const uploadError = new Error(errorMessage);

      uploadFilesMock.mockRejectedValue(uploadError);

      await expect(jobService.saveManifest(manifest)).rejects.toThrowError(
        new Error(errorMessage),
      );
      expect(jobService.storageClient.uploadFiles).toHaveBeenCalledWith(
        [manifest],
        MOCK_BUCKET_NAME,
      );
    });
  });

  describe('getManifest', () => {
    it('should download and return the manifest', async () => {
      const fundAmount = 10;

      const manifest: FortuneManifestDto = {
        submissionsRequired: 10,
        requesterTitle: MOCK_REQUESTER_TITLE,
        requesterDescription: MOCK_REQUESTER_DESCRIPTION,
        fundAmount,
        requestType: JobRequestType.FORTUNE,
      };

      StorageClient.downloadFileFromUrl = jest.fn().mockReturnValue(manifest);

      const result = await jobService.getManifest(MOCK_FILE_URL);

      expect(StorageClient.downloadFileFromUrl).toHaveBeenCalledWith(
        MOCK_FILE_URL,
      );
      expect(result).toEqual(manifest);
    });

    it('should throw a NotFoundException if the manifest is not found', async () => {
      StorageClient.downloadFileFromUrl = jest.fn().mockResolvedValue(null);

      await expect(jobService.getManifest(MOCK_FILE_URL)).rejects.toThrowError(
        new NotFoundException(ErrorJob.ManifestNotFound),
      );
    });
  });

  describe('getManifest', () => {
    let downloadFileFromUrlMock: any;

    beforeEach(() => {
      downloadFileFromUrlMock = jest.spyOn(
        StorageClient,
        'downloadFileFromUrl',
      );
    });

    afterEach(() => {
      jest.restoreAllMocks();
    });

    it('should download and return the manifest', async () => {
      const fundAmount = 10;

      const manifest: FortuneManifestDto = {
        submissionsRequired: 10,
        requesterTitle: MOCK_REQUESTER_TITLE,
        requesterDescription: MOCK_REQUESTER_DESCRIPTION,
        fundAmount,
        requestType: JobRequestType.FORTUNE,
      };

      downloadFileFromUrlMock.mockReturnValue(manifest);

      const result = await jobService.getManifest(MOCK_FILE_URL);

      expect(StorageClient.downloadFileFromUrl).toHaveBeenCalledWith(
        MOCK_FILE_URL,
      );
      expect(result).toEqual(manifest);
    });

    it('should throw a NotFoundException if the manifest is not found', async () => {
      downloadFileFromUrlMock.mockResolvedValue(null);

      await expect(jobService.getManifest(MOCK_FILE_URL)).rejects.toThrowError(
        new NotFoundException(ErrorJob.ManifestNotFound),
      );
      expect(StorageClient.downloadFileFromUrl).toHaveBeenCalledWith(
        MOCK_FILE_URL,
      );
    });
  });

  describe('getResult', () => {
    let downloadFileFromUrlMock: any;

    beforeEach(() => {
      downloadFileFromUrlMock = jest.spyOn(
        StorageClient,
        'downloadFileFromUrl',
      );
    });

    afterEach(() => {
      jest.restoreAllMocks();
    });

    it('should download and return the fortune result', async () => {
      const fortuneResult: FortuneFinalResultDto = {
        exchangeAddress: MOCK_ADDRESS,
        workerAddress: MOCK_ADDRESS,
        solution: 'good',
      };

      (EscrowClient.build as any).mockImplementation(() => ({
        getResultsUrl: jest.fn().mockResolvedValue(MOCK_FILE_URL),
      }));
      downloadFileFromUrlMock.mockResolvedValue(fortuneResult);

      const result = await jobService.getResult(MOCK_USER_ID, MOCK_JOB_ID);

      expect(StorageClient.downloadFileFromUrl).toHaveBeenCalledWith(
        MOCK_FILE_URL,
      );
      expect(result).toEqual(fortuneResult);
    });

    it('should download and return the image binary result', async () => {
      const imageBinaryResult: CvatFinalResultDto = {
        url: 'https://example.com',
        final_answer: 'good',
        correct: ['good', 'good', 'good'],
        wrong: [''],
      };

      downloadFileFromUrlMock.mockResolvedValue(imageBinaryResult);

      const result = await jobService.getResult(MOCK_USER_ID, MOCK_JOB_ID);

      expect(StorageClient.downloadFileFromUrl).toHaveBeenCalledWith(
        MOCK_FILE_URL,
      );
      expect(result).toEqual(imageBinaryResult);
    });

    it('should throw a NotFoundException if the result is not found', async () => {
      downloadFileFromUrlMock.mockResolvedValue(null);

      await expect(
        jobService.getResult(MOCK_USER_ID, MOCK_JOB_ID),
      ).rejects.toThrowError(new NotFoundException(ErrorJob.ResultNotFound));
      expect(StorageClient.downloadFileFromUrl).toHaveBeenCalledWith(
        MOCK_FILE_URL,
      );
    });

    it('should throw a NotFoundException if the result is not valid', async () => {
      downloadFileFromUrlMock.mockResolvedValue({
        exchangeAddress: MOCK_ADDRESS,
        workerAddress: MOCK_ADDRESS,
        solutionNotFortune: 'good',
      });

      await expect(
        jobService.getResult(MOCK_USER_ID, MOCK_JOB_ID),
      ).rejects.toThrowError(
        new NotFoundException(ErrorJob.ResultValidationFailed),
      );
      expect(StorageClient.downloadFileFromUrl).toHaveBeenCalledWith(
        MOCK_FILE_URL,
      );
    });
  });

  describe('getJobsByStatus', () => {
    const userId = 1;
    const skip = 0;
    const limit = 5;

    it('should call the database with PENDING status', async () => {
      jobService.getJobsByStatus(userId, JobStatusFilter.PENDING, skip, limit);
      expect(jobRepository.find).toHaveBeenCalledWith(
        {
          status: In([JobStatus.PENDING, JobStatus.PAID]),
          userId: userId,
        },
        {
          skip: skip,
          take: limit,
        },
      );
    });
    it('should call the database with LAUNCHED status', async () => {
      jobService.getJobsByStatus(userId, JobStatusFilter.LAUNCHED, skip, limit);
      expect(jobRepository.find).toHaveBeenCalledWith(
        {
          status: In([JobStatus.LAUNCHED]),
          userId: userId,
        },
        {
          skip: skip,
          take: limit,
        },
      );
    });
    it('should call the database with FAILED status', async () => {
      jobService.getJobsByStatus(userId, JobStatusFilter.FAILED, skip, limit);
      expect(jobRepository.find).toHaveBeenCalledWith(
        {
          status: In([JobStatus.FAILED]),
          userId: userId,
        },
        {
          skip: skip,
          take: limit,
        },
      );
    });
    it('should call the database with no status', async () => {
      jobService.getJobsByStatus(userId, undefined, skip, limit);
      expect(jobRepository.find).toHaveBeenCalledWith(
        {
          userId: userId,
        },
        {
          skip: skip,
          take: limit,
        },
      );
    });
  });

  describe('escrowFailedWebhook', () => {
    it('should throw BadRequestException for invalid event type', async () => {
      const dto = { event_type: 'ANOTHER_EVENT' as EventType, chain_id: 1, escrow_address: 'address', reason: 'invalid manifest' };

      await expect(jobService.escrowFailedWebhook(dto)).rejects.toThrow(BadRequestException);
    });

    it('should throw NotFoundException if jobEntity is not found', async () => {
      const dto = { event_type: EventType.TASK_CREATION_FAILED, chain_id: 1, escrow_address: 'address', reason: 'invalid manifest' };
      jobRepository.findOne = jest.fn().mockResolvedValue(null);

      await expect(jobService.escrowFailedWebhook(dto)).rejects.toThrow(NotFoundException);
    });

    it('should throw ConflictException if jobEntity status is not LAUNCHED', async () => {
      const dto = { event_type: EventType.TASK_CREATION_FAILED, chain_id: 1, escrow_address: 'address', reason: 'invalid manifest' };
      const mockJobEntity = { status: 'ANOTHER_STATUS' as JobStatus, save: jest.fn() };
      jobRepository.findOne = jest.fn().mockResolvedValue(mockJobEntity);

      await expect(jobService.escrowFailedWebhook(dto)).rejects.toThrow(ConflictException);
    });

    it('should update jobEntity status to FAILED and return true if all checks pass', async () => {
      const dto = { event_type: EventType.TASK_CREATION_FAILED, chain_id: 1, escrow_address: 'address', reason: 'invalid manifest' };
      const mockJobEntity = { status: JobStatus.LAUNCHED, save: jest.fn() };
      jobRepository.findOne = jest.fn().mockResolvedValue(mockJobEntity);

      const result = await jobService.escrowFailedWebhook(dto);
      expect(result).toBe(true);
      expect(mockJobEntity.status).toBe(JobStatus.FAILED);
      expect(mockJobEntity.save).toHaveBeenCalled();
    });
  });

  describe('getDetails', () => {
<<<<<<< HEAD
    it('should return job details for fortune job type successfully', async () => {
=======
    it('should return job details successfully', async () => {
>>>>>>> a1d14ae6
      const balance = '1';
      const allocationMock: IAllocation = {
        escrowAddress: ethers.constants.AddressZero,
        staker: ethers.constants.AddressZero,
        tokens: BigNumber.from('1'),
        createdAt: BigNumber.from('1'),
        closedAt: BigNumber.from('1'),
      };

      const manifestMock: FortuneManifestDto = {
        submissionsRequired: 10,
        requesterTitle: MOCK_REQUESTER_TITLE,
        requesterDescription: MOCK_REQUESTER_DESCRIPTION,
        fundAmount: 10,
        requestType: JobRequestType.FORTUNE,
      };

      const jobEntityMock = { 
        status: JobStatus.TO_CANCEL, 
        fundAmount: 100, 
        userId: 1, 
        id: 1, 
        manifestUrl: MOCK_FILE_URL, 
        manifestHash: MOCK_FILE_HASH,
        escrowAddress: MOCK_ADDRESS, 
        chainId: ChainId.LOCALHOST,
        save: jest.fn(),
      };

      const expectedJobDetailsDto: JobDetailsDto = {
        details: {
          escrowAddess: MOCK_ADDRESS, 
          manifestUrl: MOCK_FILE_URL,
          manifestHash: MOCK_FILE_HASH,
          balance: Number(balance),
          paidOut: 10,
        },
        manifest: {
          chainId: ChainId.LOCALHOST,
          title: MOCK_REQUESTER_TITLE,
          description: MOCK_REQUESTER_DESCRIPTION,
          submissionsRequired: 10,
          tokenAddress: MOCK_ADDRESS,
<<<<<<< HEAD
          fundAmount: 100,
=======
          fundAmount: 10,
>>>>>>> a1d14ae6
          requesterAddress: MOCK_ADDRESS,
          requestType: JobRequestType.FORTUNE,
          exchangeOracleAddress: expect.any(String),
          recordingOracleAddress: expect.any(String),
          reputationOracleAddress: expect.any(String)
        },
        staking: {
          staker: expect.any(String),
          allocated: expect.any(Number),
          slashed: 0 
        }
      }
  
      jobRepository.findOne = jest.fn().mockResolvedValue(jobEntityMock as any);
      (EscrowClient.build as any).mockImplementation(() => ({
        getTokenAddress: jest.fn().mockResolvedValue(MOCK_ADDRESS),
        getBalance: jest.fn().mockResolvedValue(ethers.utils.parseEther(balance)),
      }));
      (StakingClient.build as any).mockImplementation(() => ({
        getAllocation: jest.fn().mockResolvedValue(allocationMock),
      }));
      jobService.getManifest = jest.fn().mockResolvedValue(manifestMock);
      jobService.getPaidOutAmount = jest.fn().mockResolvedValue(10);

      const result = await jobService.getDetails(1, 123);
      expect(result).toMatchObject(expectedJobDetailsDto);
    });

<<<<<<< HEAD
    it('should return job details for any cvat job type successfully', async () => {
      const balance = '1';
      const allocationMock: IAllocation = {
        escrowAddress: ethers.constants.AddressZero,
        staker: ethers.constants.AddressZero,
        tokens: BigNumber.from('1'),
        createdAt: BigNumber.from('1'),
        closedAt: BigNumber.from('1'),
      };
      

      const manifestMock: CvatManifestDto = {
        data: {
          data_url: MOCK_FILE_URL
        },
        annotation: {
          labels: [{
            name: 'dog'
          }, {
            name: 'cat'
          }],
          description: MOCK_REQUESTER_DESCRIPTION,
          type: JobRequestType.IMAGE_LABEL_BINARY,
          job_size: 5,
          max_time: 10,
        },
        validation: {
          min_quality: 0.95,
          val_size: 1,
          gt_url: MOCK_FILE_URL,
        },
        job_bounty: BigNumber.from('10').toString()
      };

      const jobEntityMock = { 
        status: JobStatus.TO_CANCEL, 
        fundAmount: 100, 
        userId: 1, 
        id: 1, 
        manifestUrl: MOCK_FILE_URL, 
        manifestHash: MOCK_FILE_HASH,
        escrowAddress: MOCK_ADDRESS, 
        chainId: ChainId.LOCALHOST,
        save: jest.fn(),
      };

      const expectedJobDetailsDto: JobDetailsDto = {
        details: {
          escrowAddess: MOCK_ADDRESS, 
          manifestUrl: MOCK_FILE_URL,
          manifestHash: MOCK_FILE_HASH,
          balance: Number(balance),
          paidOut: 10,
        },
        manifest: {
          chainId: ChainId.LOCALHOST,
          submissionsRequired: 6,
          tokenAddress: MOCK_ADDRESS,
          fundAmount: 100,
          requesterAddress: MOCK_ADDRESS,
          requestType: JobRequestType.IMAGE_LABEL_BINARY,
          exchangeOracleAddress: expect.any(String),
          recordingOracleAddress: expect.any(String),
          reputationOracleAddress: expect.any(String)
        },
        staking: {
          staker: expect.any(String),
          allocated: expect.any(Number),
          slashed: 0 
        }
      }
  
      jobRepository.findOne = jest.fn().mockResolvedValue(jobEntityMock as any);
      (EscrowClient.build as any).mockImplementation(() => ({
        getTokenAddress: jest.fn().mockResolvedValue(MOCK_ADDRESS),
        getBalance: jest.fn().mockResolvedValue(ethers.utils.parseEther(balance)),
      }));
      (StakingClient.build as any).mockImplementation(() => ({
        getAllocation: jest.fn().mockResolvedValue(allocationMock),
      }));
      jobService.getManifest = jest.fn().mockResolvedValue(manifestMock);
      jobService.getPaidOutAmount = jest.fn().mockResolvedValue(10);

      const result = await jobService.getDetails(1, 123);
      expect(result).toMatchObject(expectedJobDetailsDto);
    });

=======
>>>>>>> a1d14ae6
    it('should throw not found exception when job not found', async () => {
      jobService.jobRepository.findOne = jest.fn().mockResolvedValue(undefined);

      await expect(jobService.getDetails(1, 123)).rejects.toThrow(NotFoundException);
    });
  });

  describe('getTransferLogs', () => {
    it('should retrieve logs', async () => {
      const chainId = ChainId.LOCALHOST;
      web3Service.getSigner = jest.fn().mockReturnValue({
        ...signerMock,
        provider: {
          getLogs: jest.fn().mockResolvedValue([{}]),
          getBlockNumber: jest.fn().mockResolvedValue(100),
        },
      });
      
      await jobService.getTransferLogs(chainId, MOCK_ADDRESS, 0, 'latest');
      expect(web3Service.getSigner(chainId).provider.getLogs).toHaveBeenCalled();
    });
  });

  describe('getPaidOutAmount', () => {
    it('should calculate the paid out amount', async () => {
      const chainId = ChainId.LOCALHOST;
      const amount = ethers.utils.parseEther('1.5');
      const mockLogs = [{
        data: 'mockData',
        topics: ['mockTopic'],
      }];

      const mockParsedLog = {
        args: [
          MOCK_ADDRESS,
          MOCK_ADDRESS,
          amount
        ]
      };

      web3Service.getSigner = jest.fn().mockReturnValue({
        ...signerMock,
        provider: {
          getLogs: jest.fn().mockResolvedValue(mockLogs),
        },
      });

      const mockHMTokenFactoryContract = {
        interface: {
          parseLog: jest.fn().mockReturnValue({
            args: [
              MOCK_ADDRESS,
              MOCK_ADDRESS,
              amount
            ]
          })
        }
      };

      jest.spyOn(HMToken__factory, 'connect').mockReturnValue(
        mockHMTokenFactoryContract as any
      );

      (ethers as any).Contract.prototype.interface = {
        parseLog: jest.fn().mockReturnValue(mockParsedLog)
      };

      const result = await jobService.getPaidOutAmount(chainId, MOCK_ADDRESS, MOCK_ADDRESS);
      expect(result).toBe(1.5);
    });
  });
});<|MERGE_RESOLUTION|>--- conflicted
+++ resolved
@@ -1248,11 +1248,7 @@
   });
 
   describe('getDetails', () => {
-<<<<<<< HEAD
-    it('should return job details for fortune job type successfully', async () => {
-=======
     it('should return job details successfully', async () => {
->>>>>>> a1d14ae6
       const balance = '1';
       const allocationMock: IAllocation = {
         escrowAddress: ethers.constants.AddressZero,
@@ -1296,11 +1292,7 @@
           description: MOCK_REQUESTER_DESCRIPTION,
           submissionsRequired: 10,
           tokenAddress: MOCK_ADDRESS,
-<<<<<<< HEAD
-          fundAmount: 100,
-=======
           fundAmount: 10,
->>>>>>> a1d14ae6
           requesterAddress: MOCK_ADDRESS,
           requestType: JobRequestType.FORTUNE,
           exchangeOracleAddress: expect.any(String),
@@ -1329,96 +1321,6 @@
       expect(result).toMatchObject(expectedJobDetailsDto);
     });
 
-<<<<<<< HEAD
-    it('should return job details for any cvat job type successfully', async () => {
-      const balance = '1';
-      const allocationMock: IAllocation = {
-        escrowAddress: ethers.constants.AddressZero,
-        staker: ethers.constants.AddressZero,
-        tokens: BigNumber.from('1'),
-        createdAt: BigNumber.from('1'),
-        closedAt: BigNumber.from('1'),
-      };
-      
-
-      const manifestMock: CvatManifestDto = {
-        data: {
-          data_url: MOCK_FILE_URL
-        },
-        annotation: {
-          labels: [{
-            name: 'dog'
-          }, {
-            name: 'cat'
-          }],
-          description: MOCK_REQUESTER_DESCRIPTION,
-          type: JobRequestType.IMAGE_LABEL_BINARY,
-          job_size: 5,
-          max_time: 10,
-        },
-        validation: {
-          min_quality: 0.95,
-          val_size: 1,
-          gt_url: MOCK_FILE_URL,
-        },
-        job_bounty: BigNumber.from('10').toString()
-      };
-
-      const jobEntityMock = { 
-        status: JobStatus.TO_CANCEL, 
-        fundAmount: 100, 
-        userId: 1, 
-        id: 1, 
-        manifestUrl: MOCK_FILE_URL, 
-        manifestHash: MOCK_FILE_HASH,
-        escrowAddress: MOCK_ADDRESS, 
-        chainId: ChainId.LOCALHOST,
-        save: jest.fn(),
-      };
-
-      const expectedJobDetailsDto: JobDetailsDto = {
-        details: {
-          escrowAddess: MOCK_ADDRESS, 
-          manifestUrl: MOCK_FILE_URL,
-          manifestHash: MOCK_FILE_HASH,
-          balance: Number(balance),
-          paidOut: 10,
-        },
-        manifest: {
-          chainId: ChainId.LOCALHOST,
-          submissionsRequired: 6,
-          tokenAddress: MOCK_ADDRESS,
-          fundAmount: 100,
-          requesterAddress: MOCK_ADDRESS,
-          requestType: JobRequestType.IMAGE_LABEL_BINARY,
-          exchangeOracleAddress: expect.any(String),
-          recordingOracleAddress: expect.any(String),
-          reputationOracleAddress: expect.any(String)
-        },
-        staking: {
-          staker: expect.any(String),
-          allocated: expect.any(Number),
-          slashed: 0 
-        }
-      }
-  
-      jobRepository.findOne = jest.fn().mockResolvedValue(jobEntityMock as any);
-      (EscrowClient.build as any).mockImplementation(() => ({
-        getTokenAddress: jest.fn().mockResolvedValue(MOCK_ADDRESS),
-        getBalance: jest.fn().mockResolvedValue(ethers.utils.parseEther(balance)),
-      }));
-      (StakingClient.build as any).mockImplementation(() => ({
-        getAllocation: jest.fn().mockResolvedValue(allocationMock),
-      }));
-      jobService.getManifest = jest.fn().mockResolvedValue(manifestMock);
-      jobService.getPaidOutAmount = jest.fn().mockResolvedValue(10);
-
-      const result = await jobService.getDetails(1, 123);
-      expect(result).toMatchObject(expectedJobDetailsDto);
-    });
-
-=======
->>>>>>> a1d14ae6
     it('should throw not found exception when job not found', async () => {
       jobService.jobRepository.findOne = jest.fn().mockResolvedValue(undefined);
 
