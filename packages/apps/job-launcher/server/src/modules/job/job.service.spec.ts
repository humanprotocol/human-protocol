--- conflicted
+++ resolved
@@ -47,15 +47,8 @@
 import { JobRepository } from './job.repository';
 import { JobService } from './job.service';
 
-<<<<<<< HEAD
-import {
-  HMToken,
-  HMToken__factory,
-} from '@human-protocol/core/typechain-types';
-=======
 import { HMToken__factory } from '@human-protocol/core/typechain-types';
 import { CurrencyService } from '../payment/currency.service';
->>>>>>> ab27d779
 
 jest.mock('@human-protocol/sdk', () => ({
   ...jest.requireActual('@human-protocol/sdk'),
@@ -328,12 +321,7 @@
         fee: totalFee.toString(),
         fundAmount: totalAmount.toString(),
         requestType: JobRequestType.FORTUNE,
-<<<<<<< HEAD
-        mode: JobMode.DESCRIPTIVE,
-      };
-=======
       }
->>>>>>> ab27d779
 
       jest.spyOn(jobService, 'getManifest').mockResolvedValue(manifest);
 
