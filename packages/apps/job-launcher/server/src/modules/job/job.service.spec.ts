import { createMock } from '@golevelup/ts-jest';
import {
  ChainId,
  EscrowClient,
  StorageClient,
  EscrowStatus,
  StakingClient,
  IAllocation,
  EscrowUtils
} from '@human-protocol/sdk';
import { HttpService } from '@nestjs/axios';
import {
  BadGatewayException,
  BadRequestException,
  ConflictException,
  NotFoundException,
} from '@nestjs/common';
import { ConfigService } from '@nestjs/config';
import { Test } from '@nestjs/testing';
import {
  ErrorBucket,
  ErrorEscrow,
  ErrorJob,
  ErrorWeb3,
} from '../../common/constants/errors';
import {
  PaymentSource,
  PaymentStatus,
  PaymentType,
  TokenId,
} from '../../common/enums/payment';
import {
  JobRequestType,
  JobStatus,
  JobStatusFilter,
} from '../../common/enums/job';
import {
  MOCK_ADDRESS,
  MOCK_BUCKET_FILES,
  MOCK_BUCKET_NAME,
  MOCK_CHAIN_ID,
<<<<<<< HEAD
=======
  MOCK_EXCHANGE_ORACLE_ADDRESS,
>>>>>>> ee76bf0b
  MOCK_EXCHANGE_ORACLE_FEE,
  MOCK_EXCHANGE_ORACLE_WEBHOOK_URL,
  MOCK_FILE_HASH,
  MOCK_FILE_KEY,
  MOCK_FILE_URL,
  MOCK_JOB_ID,
  MOCK_JOB_LAUNCHER_FEE,
  MOCK_PRIVATE_KEY,
  MOCK_RECORDING_ORACLE_ADDRESS,
  MOCK_RECORDING_ORACLE_FEE,
  MOCK_REPUTATION_ORACLE_ADDRESS,
  MOCK_REPUTATION_ORACLE_FEE,
  MOCK_REQUESTER_DESCRIPTION,
  MOCK_REQUESTER_TITLE,
  MOCK_SUBMISSION_REQUIRED,
  MOCK_TX_CONFIRMATION_TRESHOLD,
  MOCK_USER_ID,
} from '../../../test/constants';
import { PaymentService } from '../payment/payment.service';
import { Web3Service } from '../web3/web3.service';
import {
  FortuneFinalResultDto,
  FortuneManifestDto,
  CvatManifestDto,
  JobFortuneDto,
  JobCvatDto,
  CvatFinalResultDto,
  JobDetailsDto,
} from './job.dto';
import { JobEntity } from './job.entity';
import { JobRepository } from './job.repository';
import { JobService } from './job.service';

import { div, mul } from '../../common/utils/decimal';
import { PaymentRepository } from '../payment/payment.repository';
import { RoutingProtocolService } from './routing-protocol.service';
import { In } from 'typeorm';
import { EventType } from '../../common/enums/webhook';
import { PaymentEntity } from '../payment/payment.entity';
import Decimal from 'decimal.js';
import { BigNumber, ethers } from 'ethers';
import { HMToken__factory } from '@human-protocol/core/typechain-types';

const rate = 1.5;
jest.mock('@human-protocol/sdk', () => ({
  ...jest.requireActual('@human-protocol/sdk'),
  EscrowClient: {
    build: jest.fn().mockImplementation(() => ({
      createAndSetupEscrow: jest.fn().mockResolvedValue(MOCK_ADDRESS),
    })),
  },
  EscrowUtils: {
    getEscrow: jest.fn(),
  },
  StakingClient: {
    build: jest.fn().mockImplementation(() => ({
      getAllocation: jest.fn(),
    })),
  },
  StorageClient: jest.fn().mockImplementation(() => ({
    uploadFiles: jest
      .fn()
      .mockResolvedValue([
        { key: MOCK_FILE_KEY, url: MOCK_FILE_URL, hash: MOCK_FILE_HASH },
      ]),
    listObjects: jest.fn().mockResolvedValue(MOCK_BUCKET_FILES),
  })),
}));

jest.mock('../../common/utils', () => ({
  ...jest.requireActual('../../common/utils'),
  getRate: jest.fn().mockImplementation(() => rate),
  parseUrl: jest.fn().mockImplementation(() => {
    return {
      useSSL: false,
      host: '127.0.0.1',
      port: 9000,
      bucket: MOCK_BUCKET_NAME
    }
  }),
}));

describe('JobService', () => {
  let jobService: JobService,
    jobRepository: JobRepository,
    paymentRepository: PaymentRepository,
    paymentService: PaymentService,
    createPaymentMock: any,
    routingProtocolService: RoutingProtocolService,
    web3Service: Web3Service;

  const signerMock = {
    address: MOCK_ADDRESS
  };

  beforeEach(async () => {
    const mockConfigService: Partial<ConfigService> = {
      get: jest.fn((key: string) => {
        switch (key) {
          case 'JOB_LAUNCHER_FEE':
            return MOCK_JOB_LAUNCHER_FEE;
          case 'EXCHANGE_ORACLE_FEE':
            return MOCK_EXCHANGE_ORACLE_FEE;
          case 'RECORDING_ORACLE_FEE':
            return MOCK_RECORDING_ORACLE_FEE;
          case 'REPUTATION_ORACLE_FEE':
            return MOCK_REPUTATION_ORACLE_FEE;
          case 'WEB3_JOB_LAUNCHER_PRIVATE_KEY':
            return MOCK_PRIVATE_KEY;
          case 'FORTUNE_EXCHANGE_ORACLE_ADDRESS':
            return MOCK_EXCHANGE_ORACLE_ADDRESS;
          case 'FORTUNE_RECORDING_ORACLE_ADDRESS':
            return MOCK_RECORDING_ORACLE_ADDRESS;
          case 'CVAT_EXCHANGE_ORACLE_ADDRESS':
            return MOCK_EXCHANGE_ORACLE_ADDRESS;
          case 'CVAT_RECORDING_ORACLE_ADDRESS':
            return MOCK_RECORDING_ORACLE_ADDRESS;
          case 'REPUTATION_ORACLE_ADDRESS':
            return MOCK_REPUTATION_ORACLE_ADDRESS;
          case 'FORTUNE_EXCHANGE_ORACLE_WEBHOOK_URL':
            return MOCK_EXCHANGE_ORACLE_WEBHOOK_URL;
          case 'CVAT_EXCHANGE_ORACLE_WEBHOOK_URL':
            return MOCK_EXCHANGE_ORACLE_WEBHOOK_URL;
          case 'TX_CONFIRMATION_TRESHOLD':
            return MOCK_TX_CONFIRMATION_TRESHOLD;
          case 'HOST':
            return '127.0.0.1';
          case 'PORT':
            return 5000;
          case 'WEB3_PRIVATE_KEY':
            return MOCK_PRIVATE_KEY;
          case 'S3_BUCKET':
            return MOCK_BUCKET_NAME;
          case 'CVAT_JOB_SIZE':
            return 1;
        }
      }),
    };

    const moduleRef = await Test.createTestingModule({
      providers: [
        JobService,
        {
          provide: Web3Service,
          useValue: {
            getSigner: jest.fn().mockReturnValue(signerMock),
            validateChainId: jest.fn().mockReturnValue(new Error()),
          },
        },
        { provide: JobRepository, useValue: createMock<JobRepository>() },
        {
          provide: PaymentRepository,
          useValue: createMock<PaymentRepository>(),
        },
        { provide: PaymentService, useValue: createMock<PaymentService>() },
        { provide: ConfigService, useValue: mockConfigService },
        { provide: HttpService, useValue: createMock<HttpService>() },
        {
          provide: RoutingProtocolService,
          useValue: createMock<RoutingProtocolService>(),
        },
      ],
    }).compile();

    jobService = moduleRef.get<JobService>(JobService);
    jobRepository = moduleRef.get(JobRepository);
    paymentRepository = moduleRef.get(PaymentRepository);
    paymentService = moduleRef.get(PaymentService);
    routingProtocolService = moduleRef.get(RoutingProtocolService);
    createPaymentMock = jest.spyOn(paymentRepository, 'create');
    web3Service = moduleRef.get<Web3Service>(Web3Service);
  });

  describe('createJob', () => {
    const userId = 1;
    const jobId = 123;
    const fortuneJobDto: JobFortuneDto = {
      chainId: MOCK_CHAIN_ID,
      submissionsRequired: MOCK_SUBMISSION_REQUIRED,
      requesterTitle: MOCK_REQUESTER_TITLE,
      requesterDescription: MOCK_REQUESTER_DESCRIPTION,
      fundAmount: 10,
    };

    let getUserBalanceMock: any;

    beforeEach(() => {
      getUserBalanceMock = jest.spyOn(paymentService, 'getUserBalance');
      createPaymentMock.mockResolvedValue(true);
    });

    afterEach(() => {
      jest.restoreAllMocks();
    });

    it('should create a job successfully', async () => {
      const fundAmount = 10;
      const fee = (MOCK_JOB_LAUNCHER_FEE / 100) * fundAmount;

      const userBalance = 25;
      getUserBalanceMock.mockResolvedValue(userBalance);

      const mockJobEntity: Partial<JobEntity> = {
        id: jobId,
        userId: userId,
        chainId: ChainId.LOCALHOST,
        manifestUrl: MOCK_FILE_URL,
        manifestHash: MOCK_FILE_HASH,
        escrowAddress: MOCK_ADDRESS,
        fee,
        fundAmount,
        status: JobStatus.PENDING,
        save: jest.fn().mockResolvedValue(true),
      };

      jobRepository.create = jest.fn().mockResolvedValue(mockJobEntity);

      await jobService.createJob(userId, JobRequestType.FORTUNE, fortuneJobDto);

      expect(paymentService.getUserBalance).toHaveBeenCalledWith(userId);
      expect(paymentRepository.create).toHaveBeenCalledWith({
        userId,
        jobId,
        source: PaymentSource.BALANCE,
        type: PaymentType.WITHDRAWAL,
        currency: TokenId.HMT,
        amount: -mul(fundAmount + fee, rate),
        rate: div(1, rate),
        status: PaymentStatus.SUCCEEDED,
      });
      expect(jobRepository.create).toHaveBeenCalledWith({
        chainId: fortuneJobDto.chainId,
        userId,
        manifestUrl: expect.any(String),
        manifestHash: expect.any(String),
        fee: mul(fee, rate),
        fundAmount: mul(fundAmount, rate),
        status: JobStatus.PENDING,
        waitUntil: expect.any(Date),
      });
    });

    it('should create a fortune job successfully on network selected from round robin logic', async () => {
      const fundAmount = 10;
      const fee = (MOCK_JOB_LAUNCHER_FEE / 100) * fundAmount;

      const userBalance = 25;
      getUserBalanceMock.mockResolvedValue(userBalance);

      jest
        .spyOn(routingProtocolService, 'selectNetwork')
        .mockReturnValue(ChainId.MOONBEAM);

      await jobService.createJob(userId, JobRequestType.FORTUNE, {
        ...fortuneJobDto,
        chainId: undefined,
      });

      expect(paymentService.getUserBalance).toHaveBeenCalledWith(userId);
      expect(jobRepository.create).toHaveBeenCalledWith({
        chainId: ChainId.MOONBEAM,
        userId,
        manifestUrl: expect.any(String),
        manifestHash: expect.any(String),
        fee: mul(fee, rate),
        fundAmount: mul(fundAmount, rate),
        status: JobStatus.PENDING,
        waitUntil: expect.any(Date),
      });
    });

    it('should throw an exception for invalid chain id provided', async () => {
      web3Service.validateChainId = jest.fn(() => {
        throw new Error(ErrorWeb3.InvalidTestnetChainId);
      });

      await expect(
        jobService.createJob(userId, JobRequestType.FORTUNE, fortuneJobDto),
      ).rejects.toThrowError(ErrorWeb3.InvalidTestnetChainId);
    });

    it('should throw an exception for insufficient user balance', async () => {
      const userBalance = 1;
      jest
        .spyOn(paymentService, 'getUserBalance')
        .mockResolvedValue(userBalance);

      getUserBalanceMock.mockResolvedValue(userBalance);

      await expect(
        jobService.createJob(userId, JobRequestType.FORTUNE, fortuneJobDto),
      ).rejects.toThrowError(ErrorJob.NotEnoughFunds);
    });

    it('should throw an exception if job entity creation fails', async () => {
      const userBalance = 25;

      getUserBalanceMock.mockResolvedValue(userBalance);

      jest.spyOn(jobRepository, 'create').mockResolvedValue(undefined!);

      await expect(
        jobService.createJob(userId, JobRequestType.FORTUNE, fortuneJobDto),
      ).rejects.toThrowError(ErrorJob.NotCreated);
    });
  });

  describe('calculateJobBounty', () => {
    it('should calculate the job bounty correctly', async () => {
      const fundAmount = 0.013997056833333334;
      const result = await jobService['calculateJobBounty'](
        MOCK_FILE_URL,
        fundAmount,
      );

      expect(result).toEqual('0.002332842805555555');
    });
  });

  describe('createJob with image label binary type', () => {
    const userId = 1;
    const jobId = 123;

    const imageLabelBinaryJobDto: JobCvatDto = {
      chainId: MOCK_CHAIN_ID,
      dataUrl: MOCK_FILE_URL,
      labels: ['cat', 'dog'],
      requesterDescription: MOCK_REQUESTER_DESCRIPTION,
      minQuality: 0.95,
      fundAmount: 10,
      gtUrl: '',
      userGuide: MOCK_FILE_URL,
      type: JobRequestType.IMAGE_POINTS,
    };

    let getUserBalanceMock: any;

    beforeEach(() => {
      getUserBalanceMock = jest.spyOn(paymentService, 'getUserBalance');
      createPaymentMock.mockResolvedValue(true);
    });

    afterEach(() => {
      jest.restoreAllMocks();
    });

    it('should create a job successfully', async () => {
      const fundAmount = 10;
      const fee = (MOCK_JOB_LAUNCHER_FEE / 100) * fundAmount;

      const userBalance = 25;
      getUserBalanceMock.mockResolvedValue(userBalance);

      const mockJobEntity: Partial<JobEntity> = {
        id: jobId,
        userId: userId,
        chainId: ChainId.LOCALHOST,
        manifestUrl: MOCK_FILE_URL,
        manifestHash: MOCK_FILE_HASH,
        escrowAddress: MOCK_ADDRESS,
        fee,
        fundAmount,
        status: JobStatus.PENDING,
        save: jest.fn().mockResolvedValue(true),
      };

      jobRepository.create = jest.fn().mockResolvedValue(mockJobEntity);

      await jobService.createJob(
        userId,
        JobRequestType.IMAGE_POINTS,
        imageLabelBinaryJobDto,
      );

      expect(paymentService.getUserBalance).toHaveBeenCalledWith(userId);
      expect(paymentRepository.create).toHaveBeenCalledWith({
        userId,
        jobId,
        source: PaymentSource.BALANCE,
        type: PaymentType.WITHDRAWAL,
        currency: TokenId.HMT,
        amount: -mul(fundAmount + fee, rate),
        rate: div(1, rate),
        status: PaymentStatus.SUCCEEDED,
      });
      expect(jobRepository.create).toHaveBeenCalledWith({
        chainId: imageLabelBinaryJobDto.chainId,
        userId,
        manifestUrl: expect.any(String),
        manifestHash: expect.any(String),
        fee: mul(fee, rate),
        fundAmount: mul(fundAmount, rate),
        status: JobStatus.PENDING,
        waitUntil: expect.any(Date),
      });
    });

    it('should create a fortune job successfully on network selected from round robin logic', async () => {
      const fundAmount = imageLabelBinaryJobDto.fundAmount;
      const fee = (MOCK_JOB_LAUNCHER_FEE / 100) * fundAmount;

      const userBalance = 25;
      getUserBalanceMock.mockResolvedValue(userBalance);

      jest
        .spyOn(routingProtocolService, 'selectNetwork')
        .mockReturnValue(ChainId.MOONBEAM);

      await jobService.createJob(userId, JobRequestType.IMAGE_POINTS, {
        ...imageLabelBinaryJobDto,
        chainId: undefined,
      });

      expect(paymentService.getUserBalance).toHaveBeenCalledWith(userId);
      expect(jobRepository.create).toHaveBeenCalledWith({
        chainId: ChainId.MOONBEAM,
        userId,
        manifestUrl: expect.any(String),
        manifestHash: expect.any(String),
        fee: mul(fee, rate),
        fundAmount: mul(fundAmount, rate),
        status: JobStatus.PENDING,
        waitUntil: expect.any(Date),
      });
    });

    it('should throw an exception for invalid chain id provided', async () => {
      web3Service.validateChainId = jest.fn(() => {
        throw new Error(ErrorWeb3.InvalidTestnetChainId);
      });

      await expect(
        jobService.createJob(
          userId,
          JobRequestType.IMAGE_POINTS,
          imageLabelBinaryJobDto,
        ),
      ).rejects.toThrowError(ErrorWeb3.InvalidTestnetChainId);
    });

    it('should throw an exception for insufficient user balance', async () => {
      const userBalance = 1;

      jest
        .spyOn(paymentService, 'getUserBalance')
        .mockResolvedValue(userBalance);

      getUserBalanceMock.mockResolvedValue(userBalance);

      await expect(
        jobService.createJob(
          userId,
          JobRequestType.IMAGE_POINTS,
          imageLabelBinaryJobDto,
        ),
      ).rejects.toThrowError(ErrorJob.NotEnoughFunds);
    });

    it('should throw an exception if job entity creation fails', async () => {
      const userBalance = 100;

      getUserBalanceMock.mockResolvedValue(userBalance);

      jest.spyOn(jobRepository, 'create').mockResolvedValue(undefined!);

      await expect(
        jobService.createJob(
          userId,
          JobRequestType.IMAGE_POINTS,
          imageLabelBinaryJobDto,
        ),
      ).rejects.toThrowError(ErrorJob.NotCreated);
    });
  });

  describe('requestToCancelJob', () => {
    const jobId = 1;
    const userId = 123;

    it('should cancel the job', async () => {
      const mockJobEntity: Partial<JobEntity> = {
        id: jobId,
        userId,
        status: JobStatus.LAUNCHED,
        chainId: ChainId.LOCALHOST,
        save: jest.fn().mockResolvedValue(true),
      };

      jobRepository.findOne = jest.fn().mockResolvedValue(mockJobEntity);

      const result = await jobService.requestToCancelJob(userId, jobId);

      expect(result).toEqual(true);
      expect(jobRepository.findOne).toHaveBeenCalledWith({ id: jobId, userId });
      expect(mockJobEntity.save).toHaveBeenCalled();
    });

    it('should throw not found exception if job not found', async () => {
      jobRepository.findOne = jest.fn().mockResolvedValue(undefined);

      await expect(
        jobService.requestToCancelJob(userId, jobId),
      ).rejects.toThrow(NotFoundException);
    });
  });

  describe('refundCronJob', () => {
    let escrowClientMock: any,
      jobEntityMock: Partial<JobEntity>;

    beforeEach(() => {
      (EscrowClient.build as any).mockImplementation(() => (
        {
          getTokenAddress: jest.fn().mockResolvedValue(MOCK_ADDRESS),
        }
      ));

      jobEntityMock = { 
        status: JobStatus.TO_CANCEL, 
        fundAmount: 100, 
        userId: 1, 
        id: 1, 
        manifestUrl: MOCK_FILE_URL, 
        escrowAddress: MOCK_ADDRESS, 
        chainId: ChainId.LOCALHOST,
        save: jest.fn(),
      };
    });

    afterEach(() => {
      jest.clearAllMocks();
    });

    it('should successfully handle refund', async () => {
      jest.spyOn(jobRepository, 'findOne').mockResolvedValueOnce(jobEntityMock as JobEntity);
      jest.spyOn(jobService, 'calculateRefundAmount').mockResolvedValueOnce(new Decimal(100));
      jest.spyOn(paymentService, 'createRefundPayment').mockResolvedValueOnce(undefined);

      web3Service.getSigner = jest.fn().mockReturnValue({
        ...signerMock,
        provider: {
          getTransactionReceipt: jest.fn().mockResolvedValue({ confirmations: MOCK_TX_CONFIRMATION_TRESHOLD }),
        },
      });

      await expect(jobService.refundCronJob()).resolves.toBeTruthy();
      expect(jobEntityMock.status).toBe(JobStatus.CANCELED);
      expect(jobEntityMock.save).toHaveBeenCalled();
    });

    it('should return if no job entity found', async () => {
      jest.spyOn(jobRepository, 'findOne').mockResolvedValueOnce(null as any);

      await expect(jobService.refundCronJob()).resolves.toBeUndefined();
    });

    it('should handle case where escrowAddress is not present', async () => {
      jobEntityMock.escrowAddress = undefined;
      jest.spyOn(jobRepository, 'findOne').mockResolvedValueOnce(jobEntityMock as any);
      jest.spyOn(jobService, 'calculateRefundAmount').mockResolvedValueOnce(new Decimal(10));

      web3Service.getSigner = jest.fn().mockReturnValue({
        ...signerMock,
        provider: {
          getTransactionReceipt: jest.fn().mockResolvedValue({ confirmations: MOCK_TX_CONFIRMATION_TRESHOLD }),
        },
      });

      await jobService.refundCronJob();

      expect(jobService.calculateRefundAmount).toHaveBeenCalledTimes(0);
    });

    it('should handle error during get transaction receipt call', async () => {
      jest.spyOn(jobRepository, 'findOne').mockResolvedValueOnce(jobEntityMock as any);
      jest.spyOn(jobService, 'calculateRefundAmount').mockResolvedValueOnce(new Decimal(10));
      jest.spyOn(jobEntityMock, 'save').mockImplementationOnce(() => {
        throw new Error();
      });

      web3Service.getSigner = jest.fn().mockReturnValue({
        ...signerMock,
        provider: {
          getTransactionReceipt: jest.fn().mockResolvedValue(undefined),
        },
      });

      await expect(jobService.refundCronJob()).rejects.toThrow();
    });

    it('should handle error transaction has not enough amount of confirmations', async () => {
      jest.spyOn(jobRepository, 'findOne').mockResolvedValueOnce(jobEntityMock as any);
      jest.spyOn(jobService, 'calculateRefundAmount').mockResolvedValueOnce(new Decimal(10));
      jest.spyOn(jobEntityMock, 'save').mockImplementationOnce(() => {
        throw new Error();
      });

      web3Service.getSigner = jest.fn().mockReturnValue({
        ...signerMock,
        provider: {
          getTransactionReceipt: jest.fn().mockResolvedValue({ confirmations: 0 }),
        },
      });

      await expect(jobService.refundCronJob()).rejects.toThrow();
    });

    it('should handle error during refund calculation', async () => {
      jest.spyOn(jobRepository, 'findOne').mockResolvedValueOnce(jobEntityMock as any);
      jest.spyOn(jobService, 'calculateRefundAmount').mockImplementationOnce(() => {
        throw new Error('Refund calculation error');
      });

      web3Service.getSigner = jest.fn().mockReturnValue({
        ...signerMock,
        provider: {
          getTransactionReceipt: jest.fn().mockResolvedValue({ confirmations: MOCK_TX_CONFIRMATION_TRESHOLD }),
        },
      });

      await expect(jobService.refundCronJob()).rejects.toThrow('Refund calculation error');
    });

    it('should handle error during payment creation', async () => {
      jest.spyOn(jobRepository, 'findOne').mockResolvedValueOnce(jobEntityMock as any);
      jest.spyOn(jobService, 'calculateRefundAmount').mockResolvedValueOnce(new Decimal(10));
      jest.spyOn(paymentService, 'createRefundPayment').mockImplementationOnce(() => {
        throw new Error();
      });

      await expect(jobService.refundCronJob()).rejects.toThrow();
    });

    it('should handle error during job entity saving', async () => {
      jest.spyOn(jobRepository, 'findOne').mockResolvedValueOnce(jobEntityMock as any);
      jest.spyOn(jobService, 'calculateRefundAmount').mockResolvedValueOnce(new Decimal(10));
      jest.spyOn(jobEntityMock, 'save').mockImplementationOnce(() => {
        throw new Error();
      });

      await expect(jobService.refundCronJob()).rejects.toThrow();
    });
  });

  describe('cancelCronJob', () => {
    let escrowClientMock: any,
      getManifestMock: any,
      jobSaveMock: any,
      findOneJobMock: any,
      findOnePaymentMock: any,
      buildMock: any,
      sendWebhookMock: any,
      jobEntityMock: Partial<JobEntity>,
      paymentEntityMock: Partial<PaymentEntity>;

    beforeEach(() => {
      escrowClientMock = {
        cancel: jest.fn().mockResolvedValue(undefined),
        getStatus: jest.fn().mockResolvedValue(EscrowStatus.Launched),
        getBalance: jest.fn().mockResolvedValue(new Decimal(10)),
      };

      jobEntityMock = { 
        status: JobStatus.TO_CANCEL, 
        fundAmount: 100, 
        userId: 1, 
        id: 1, 
        manifestUrl: MOCK_FILE_URL, 
        escrowAddress: MOCK_ADDRESS, 
        chainId: ChainId.LOCALHOST,
        save: jest.fn(),
      };

      paymentEntityMock = {
        chainId: 1,
        jobId: jobEntityMock.id,
        status: PaymentStatus.SUCCEEDED,
        save: jest.fn(),
      };

      getManifestMock = jest.spyOn(jobService, 'getManifest');
      jobSaveMock = jest.spyOn(jobEntityMock, 'save');
      findOneJobMock = jest.spyOn(jobRepository, 'findOne');
      findOnePaymentMock = jest.spyOn(paymentRepository, 'findOne');
      buildMock = jest.spyOn(EscrowClient, 'build');
      sendWebhookMock = jest.spyOn(jobService, 'sendWebhook');
      findOnePaymentMock.mockResolvedValueOnce(
        paymentEntityMock as PaymentEntity,
      );
    });

    afterEach(() => {
      jest.clearAllMocks();
    });

    it('should return undefined when no job entity is found', async () => {
      findOneJobMock.mockResolvedValue(null);

      const result = await jobService.cancelCronJob();

      expect(result).toBeUndefined();
    });

    it('should return true when the job is successfully canceled', async () => {
      findOneJobMock.mockResolvedValue(jobEntityMock as any);

      jest.spyOn(jobService, 'processEscrowCancellation').mockResolvedValueOnce(undefined as any);
      jest.spyOn(jobService, 'notifyWebhook').mockResolvedValue(true);

      const result = await jobService.cancelCronJob();

      expect(result).toBeTruthy();
      expect(jobService.processEscrowCancellation).toHaveBeenCalledWith(jobEntityMock);
      expect(jobService.notifyWebhook).toHaveBeenCalledWith(jobEntityMock);
      expect(jobEntityMock.save).toHaveBeenCalled();
    });

    it('should not call process escrow cancellation when escrowAddress is not present', async () => {
      const jobEntityWithoutEscrow = {
        ...jobEntityMock,
        escrowAddress: undefined,
      };

      jest.spyOn(jobRepository, 'findOne').mockResolvedValueOnce(jobEntityWithoutEscrow as any);
      jest.spyOn(jobService, 'processEscrowCancellation').mockResolvedValueOnce(undefined as any);
      jest.spyOn(jobService, 'notifyWebhook').mockResolvedValueOnce(true);

      expect(await jobService.cancelCronJob()).toBe(true);
      expect(jobService.processEscrowCancellation).toHaveBeenCalledTimes(0);
    });

    it('should throw bad request exception if escrowStatus is Complete', async () => {
      (EscrowClient.build as any).mockImplementation(() => ({
        getStatus: jest.fn().mockResolvedValue(EscrowStatus.Complete),
      }));

      await expect(jobService.processEscrowCancellation(jobEntityMock as any)).rejects.toThrow(BadRequestException);
    });

    it('should throw bad request exception if escrowStatus is Paid', async () => {
      (EscrowClient.build as any).mockImplementation(() => ({
        getStatus: jest.fn().mockResolvedValue(EscrowStatus.Paid),
      }));

      await expect(jobService.processEscrowCancellation(jobEntityMock as any)).rejects.toThrow(BadRequestException);
    });

    it('should throw bad request exception if escrowStatus is Cancelled', async () => {
      (EscrowClient.build as any).mockImplementation(() => ({
        getStatus: jest.fn().mockResolvedValue(EscrowStatus.Cancelled),
      }));

      await expect(jobService.processEscrowCancellation(jobEntityMock as any)).rejects.toThrow(BadRequestException);
    });

    it('should throw bad request exception if escrow balance is zero', async () => {
      (EscrowClient.build as any).mockImplementation(() => ({
        getStatus: jest.fn().mockResolvedValue(EscrowStatus.Launched),
        getBalance: jest.fn().mockResolvedValue({ eq: () => true }),
      }));

      await expect(jobService.processEscrowCancellation(jobEntityMock as any)).rejects.toThrow(BadRequestException);
    });

    it('should calculate the refund amount based on matched logs', async () => {
      web3Service.getSigner = jest.fn().mockReturnValue({
        ...signerMock,
        provider: {
          getLogs: jest.fn().mockResolvedValue([{}]),
          getBlockNumber: jest.fn().mockResolvedValue(100),
        },
      });

      const mockHMTokenFactoryContract = {
        interface: {
          parseLog: jest.fn().mockReturnValue({
            args: [
              MOCK_ADDRESS,
              MOCK_ADDRESS,
              BigNumber.from(10)
            ]
          })
        }
      };

      jest.spyOn(HMToken__factory, 'connect').mockReturnValue(
        mockHMTokenFactoryContract as any
      );

      const result = await jobService.calculateRefundAmount(ChainId.LOCALHOST, MOCK_ADDRESS, MOCK_ADDRESS);

      expect(result.toNumber()).toBeGreaterThan(0);
    });

    it('should return zero if no matching logs are found', async () => {
      web3Service.getSigner = jest.fn().mockReturnValue({
        ...signerMock,
        provider: {
          getLogs: jest.fn().mockResolvedValue([]),
          getBlockNumber: jest.fn().mockResolvedValue(100),
        },
      });

      const mockHMTokenFactoryContract = {
        interface: {
          parseLog: jest.fn()
        }
      };

      jest.spyOn(HMToken__factory, 'connect').mockReturnValue(
        mockHMTokenFactoryContract as any
      );

      const result = await jobService.calculateRefundAmount(ChainId.LOCALHOST, MOCK_ADDRESS, MOCK_ADDRESS);

      expect(result.toNumber()).toEqual(0);
    });

    it('should notify the FORTUNE webhook', async () => {
      const manifestMock = {
        requestType: JobRequestType.FORTUNE,
      };
      jobService.getManifest = jest.fn().mockResolvedValue(manifestMock);
      sendWebhookMock.mockResolvedValue(true);

      await jobService.notifyWebhook(jobEntityMock as any);

      expect(jobService.sendWebhook).toHaveBeenCalledTimes(1);
    });

    it('should notify the IMAGE_LABEL_BINARY webhook', async () => {
      const manifestMock = {
        requestType: JobRequestType.IMAGE_BOXES,
      };
      jobService.getManifest = jest.fn().mockResolvedValue(manifestMock);
      sendWebhookMock.mockResolvedValue(true);

      await jobService.notifyWebhook(jobEntityMock as any);

      expect(jobService.sendWebhook).toHaveBeenCalledTimes(1);
    });
  });

  describe('launchJob', () => {
    const chainId = ChainId.LOCALHOST;

    it('should launch a job successfully', async () => {
      const fundAmount = 10;
      const fee = (MOCK_JOB_LAUNCHER_FEE / 100) * fundAmount;

      (EscrowClient.build as any).mockImplementation(() => ({
        createAndSetupEscrow: jest.fn().mockResolvedValue(MOCK_ADDRESS),
      }));

      const mockJobEntity: Partial<JobEntity> = {
        chainId,
        manifestUrl: MOCK_FILE_URL,
        manifestHash: MOCK_FILE_HASH,
        fee,
        fundAmount,
        status: JobStatus.PENDING,
        save: jest.fn().mockResolvedValue(true),
        userId: 1,
      };

      const manifest: FortuneManifestDto = {
        submissionsRequired: 10,
        requesterTitle: MOCK_REQUESTER_TITLE,
        requesterDescription: MOCK_REQUESTER_DESCRIPTION,
        fundAmount,
        requestType: JobRequestType.FORTUNE,
      };

      StorageClient.downloadFileFromUrl = jest.fn().mockReturnValue(manifest);

      const jobEntityResult = await jobService.launchJob(
        mockJobEntity as JobEntity,
      );

      mockJobEntity.escrowAddress = MOCK_ADDRESS;
      expect(jobEntityResult).toMatchObject(mockJobEntity);
      expect(mockJobEntity.save).toHaveBeenCalled();
    });

    it('should handle error during job launch', async () => {
      (EscrowClient.build as any).mockImplementation(() => ({
        createAndSetupEscrow: jest.fn().mockRejectedValue(new Error()),
      }));

      const mockJobEntity: Partial<JobEntity> = {
        chainId: 1,
        manifestUrl: MOCK_FILE_URL,
        manifestHash: MOCK_FILE_HASH,
        status: JobStatus.PENDING,
        save: jest.fn().mockResolvedValue(true),
      };

      await expect(
        jobService.launchJob(mockJobEntity as JobEntity),
      ).rejects.toThrow();
    });
  });

  describe('fundJob', () => {
    const chainId = ChainId.LOCALHOST;

    it('should fund a job successfully', async () => {
      (EscrowClient.build as any).mockImplementation(() => ({
        fund: jest.fn(),
      }));

      const fundAmount = 10;
      const fee = (MOCK_JOB_LAUNCHER_FEE / 100) * fundAmount;

      const mockJobEntity: Partial<JobEntity> = {
        chainId,
        manifestUrl: MOCK_FILE_URL,
        manifestHash: MOCK_FILE_HASH,
        fee,
        fundAmount,
        status: JobStatus.PAID,
        save: jest.fn().mockResolvedValue(true),
      };

      const jobEntityResult = await jobService.fundJob(
        mockJobEntity as JobEntity,
      );

      mockJobEntity.escrowAddress = MOCK_ADDRESS;
      expect(jobEntityResult).toMatchObject(mockJobEntity);
      expect(jobEntityResult.status).toBe(JobStatus.LAUNCHED);
      expect(mockJobEntity.save).toHaveBeenCalled();
    });

    it('should handle error during job fund', async () => {
      (EscrowClient.build as any).mockImplementation(() => ({
        fund: jest.fn().mockRejectedValue(new Error()),
      }));

      const mockJobEntity: Partial<JobEntity> = {
        chainId: 1,
        manifestUrl: MOCK_FILE_URL,
        manifestHash: MOCK_FILE_HASH,
        status: JobStatus.PENDING,
        save: jest.fn().mockResolvedValue(true),
      };

      await expect(
        jobService.fundJob(mockJobEntity as JobEntity),
      ).rejects.toThrow();
    });
  });

  describe('requestToCancelJob', () => {
    const jobId = 1;
    const userId = 123;

    it('should cancel the job', async () => {
      const escrowAddress = MOCK_ADDRESS;
      const mockJobEntity: Partial<JobEntity> = {
        id: jobId,
        userId,
        status: JobStatus.LAUNCHED,
        escrowAddress,
        chainId: ChainId.LOCALHOST,
        save: jest.fn().mockResolvedValue(true),
      };

      jobRepository.findOne = jest.fn().mockResolvedValue(mockJobEntity);

      const result = await jobService.requestToCancelJob(userId, jobId);

      expect(result).toEqual(true);
      expect(jobRepository.findOne).toHaveBeenCalledWith({ id: jobId, userId });
      expect(mockJobEntity.save).toHaveBeenCalled();
    });

    it('should throw not found exception if job not found', async () => {
      jobRepository.findOne = jest.fn().mockResolvedValue(undefined);

      await expect(
        jobService.requestToCancelJob(userId, jobId),
      ).rejects.toThrow(NotFoundException);
    });
  });

  describe('cancelCronJob', () => {
    let escrowClientMock: any,
      getManifestMock: any,
      jobSaveMock: any,
      findOneJobMock: any,
      findOnePaymentMock: any,
      buildMock: any,
      sendWebhookMock: any,
      jobEntityMock: Partial<JobEntity>,
      paymentEntityMock: Partial<PaymentEntity>;

    beforeEach(() => {
      escrowClientMock = {
        cancel: jest.fn().mockResolvedValue(undefined),
        getStatus: jest.fn().mockResolvedValue(EscrowStatus.Launched),
        getBalance: jest.fn().mockResolvedValue(new Decimal(10)),
      };

      jobEntityMock = {
        id: 1,
        escrowAddress: MOCK_ADDRESS,
        chainId: 1,
        manifestUrl: MOCK_FILE_URL,
        status: JobStatus.TO_CANCEL,
        save: jest.fn(),
      };

      paymentEntityMock = {
        chainId: 1,
        jobId: jobEntityMock.id,
        status: PaymentStatus.SUCCEEDED,
        save: jest.fn(),
      };

      getManifestMock = jest.spyOn(jobService, 'getManifest');
      jobSaveMock = jest.spyOn(jobEntityMock, 'save');
      findOneJobMock = jest.spyOn(jobRepository, 'findOne');
      findOnePaymentMock = jest.spyOn(paymentRepository, 'findOne');
      buildMock = jest.spyOn(EscrowClient, 'build');
      sendWebhookMock = jest.spyOn(jobService, 'sendWebhook');
      findOneJobMock.mockResolvedValueOnce(jobEntityMock as JobCvatDto);
      findOnePaymentMock.mockResolvedValueOnce(
        paymentEntityMock as PaymentEntity,
      );
    });

    afterEach(() => {
      jest.clearAllMocks();
    });

    it('cancels a job successfully', async () => {
      jobEntityMock.escrowAddress = undefined;
      jobSaveMock.mockResolvedValue(jobEntityMock as JobEntity);
      const manifest: FortuneManifestDto = {
        submissionsRequired: 10,
        requesterTitle: MOCK_REQUESTER_TITLE,
        requesterDescription: MOCK_REQUESTER_DESCRIPTION,
        fundAmount: 10,
        requestType: JobRequestType.FORTUNE,
      };
      StorageClient.downloadFileFromUrl = jest.fn().mockReturnValue(manifest);
      jest.spyOn(jobService, 'notifyWebhook').mockResolvedValue(true);

      const result = await jobService.cancelCronJob();

      expect(result).toBe(true);
      expect(escrowClientMock.cancel).toBeCalledTimes(0);
      expect(paymentEntityMock.status).toBe(PaymentStatus.SUCCEEDED);
      expect(jobSaveMock).toHaveBeenCalledWith();
    });

    it('should throw an error if the escrow has invalid status', async () => {
      escrowClientMock.getStatus = jest
        .fn()
        .mockResolvedValue(EscrowStatus.Complete);
      jobSaveMock.mockResolvedValue(jobEntityMock as JobEntity);
      buildMock.mockResolvedValue(escrowClientMock as any);

      await expect(jobService.cancelCronJob()).rejects.toThrowError(
        new BadGatewayException(ErrorEscrow.InvalidStatusCancellation),
      );
    });

    it('should throw an error if the escrow has invalid balance', async () => {
      escrowClientMock.getStatus = jest
        .fn()
        .mockResolvedValue(EscrowStatus.Launched);
      escrowClientMock.getBalance = jest.fn().mockResolvedValue(new Decimal(0));
      jobSaveMock.mockResolvedValue(jobEntityMock as JobEntity);
      buildMock.mockResolvedValue(escrowClientMock as any);

      await expect(jobService.cancelCronJob()).rejects.toThrowError(
        new BadGatewayException(ErrorEscrow.InvalidBalanceCancellation),
      );
    });

    it('cancels a job successfully with Fortune job type and send webhook', async () => {
      const manifest: FortuneManifestDto = {
        submissionsRequired: 10,
        requesterTitle: MOCK_REQUESTER_TITLE,
        requesterDescription: MOCK_REQUESTER_DESCRIPTION,
        fundAmount: 10,
        requestType: JobRequestType.FORTUNE,
      };

      jobSaveMock.mockResolvedValue(jobEntityMock as JobEntity);
      getManifestMock.mockResolvedValue(manifest);
      buildMock.mockResolvedValue(escrowClientMock as any);
      sendWebhookMock.mockResolvedValue(true);

      const result = await jobService.cancelCronJob();

      expect(result).toBe(true);
      expect(escrowClientMock.cancel).toHaveBeenCalledWith(
        jobEntityMock.escrowAddress,
      );
      expect(jobSaveMock).toHaveBeenCalledWith();
      expect(sendWebhookMock).toHaveBeenCalledWith(expect.any(String), {
        escrowAddress: jobEntityMock.escrowAddress,
        chainId: jobEntityMock.chainId,
        eventType: EventType.ESCROW_CANCELED,
      });
    });

    it('cancels a job successfully with image binary lavel job type and send webhook', async () => {
      const manifest: CvatManifestDto = {
        data: {
          data_url: MOCK_FILE_URL,
        },
        annotation: {
          labels: [{ name: 'label1' }],
          description: MOCK_REQUESTER_DESCRIPTION,
          user_guide: MOCK_FILE_URL,
          type: JobRequestType.IMAGE_POINTS,
          job_size: 10,
          max_time: 300,
        },
        validation: {
          min_quality: 1,
          val_size: 2,
          gt_url: '',
        },
        job_bounty: '1',
      };

      jobSaveMock.mockResolvedValue(jobEntityMock as JobEntity);
      getManifestMock.mockResolvedValue(manifest);
      buildMock.mockResolvedValue(escrowClientMock as any);
      sendWebhookMock.mockResolvedValue(true);

      const result = await jobService.cancelCronJob();

      expect(result).toBe(true);
      expect(escrowClientMock.cancel).toHaveBeenCalledWith(
        jobEntityMock.escrowAddress,
      );
      expect(jobSaveMock).toHaveBeenCalledWith();
      expect(sendWebhookMock).toHaveBeenCalledWith(expect.any(String), {
        escrowAddress: jobEntityMock.escrowAddress,
        chainId: jobEntityMock.chainId,
        eventType: EventType.ESCROW_CANCELED,
      });
    });
  });

  describe('saveManifest with fortune request type', () => {
    const fortuneManifestParams = {
      requestType: JobRequestType.FORTUNE,
      submissionsRequired: MOCK_SUBMISSION_REQUIRED,
      requesterDescription: MOCK_REQUESTER_DESCRIPTION,
      fundAmount: 10,
      requesterTitle: MOCK_REQUESTER_TITLE,
    };

    let uploadFilesMock: any;

    beforeEach(() => {
      uploadFilesMock = jest.spyOn(jobService.storageClient, 'uploadFiles');
    });

    afterEach(() => {
      jest.restoreAllMocks();
    });

    it('should save the manifest and return the manifest URL and hash', async () => {
      uploadFilesMock.mockResolvedValue([
        {
          url: MOCK_FILE_URL,
          hash: MOCK_FILE_HASH,
        },
      ]);

      const result = await jobService.saveManifest(fortuneManifestParams);

      expect(result).toEqual({
        manifestUrl: MOCK_FILE_URL,
        manifestHash: MOCK_FILE_HASH,
      });
      expect(jobService.storageClient.uploadFiles).toHaveBeenCalledWith(
        [fortuneManifestParams],
        MOCK_BUCKET_NAME,
      );
    });

    it('should throw an error if the manifest file fails to upload', async () => {
      const uploadError = new Error(ErrorBucket.UnableSaveFile);

      uploadFilesMock.mockRejectedValue(uploadError);

      await expect(
        jobService.saveManifest(fortuneManifestParams),
      ).rejects.toThrowError(
        new BadGatewayException(ErrorBucket.UnableSaveFile),
      );
      expect(jobService.storageClient.uploadFiles).toHaveBeenCalledWith(
        [fortuneManifestParams],
        MOCK_BUCKET_NAME,
      );
    });

    it('should rethrow any other errors encountered', async () => {
      const errorMessage = 'Something went wrong';
      const uploadError = new Error(errorMessage);

      uploadFilesMock.mockRejectedValue(uploadError);

      await expect(
        jobService.saveManifest(fortuneManifestParams),
      ).rejects.toThrowError(new Error(errorMessage));
      expect(jobService.storageClient.uploadFiles).toHaveBeenCalledWith(
        [fortuneManifestParams],
        MOCK_BUCKET_NAME,
      );
    });
  });

  describe('saveManifest with image label binary request type', () => {
    const manifest: CvatManifestDto = {
      data: {
        data_url: MOCK_FILE_URL,
      },
      annotation: {
        labels: [{ name: 'label1' }],
        description: MOCK_REQUESTER_DESCRIPTION,
        user_guide: MOCK_FILE_URL,
        type: JobRequestType.IMAGE_POINTS,
        job_size: 10,
        max_time: 300,
      },
      validation: {
        min_quality: 1,
        val_size: 2,
        gt_url: '',
      },
      job_bounty: '1',
    };

    let uploadFilesMock: any;

    beforeEach(() => {
      uploadFilesMock = jest.spyOn(jobService.storageClient, 'uploadFiles');
    });

    afterEach(() => {
      jest.restoreAllMocks();
    });

    it('should save the manifest and return the manifest URL and hash', async () => {
      uploadFilesMock.mockResolvedValue([
        {
          url: MOCK_FILE_URL,
          hash: MOCK_FILE_HASH,
        },
      ]);

      const result = await jobService.saveManifest(manifest);

      expect(result).toEqual({
        manifestUrl: MOCK_FILE_URL,
        manifestHash: MOCK_FILE_HASH,
      });
      expect(jobService.storageClient.uploadFiles).toHaveBeenCalledWith(
        [manifest],
        MOCK_BUCKET_NAME,
      );
    });

    it('should throw an error if the manifest file fails to upload', async () => {
      const uploadError = new Error(ErrorBucket.UnableSaveFile);

      uploadFilesMock.mockRejectedValue(uploadError);

      await expect(jobService.saveManifest(manifest)).rejects.toThrowError(
        new BadGatewayException(ErrorBucket.UnableSaveFile),
      );
      expect(jobService.storageClient.uploadFiles).toHaveBeenCalledWith(
        [manifest],
        MOCK_BUCKET_NAME,
      );
    });

    it('should rethrow any other errors encountered', async () => {
      const errorMessage = 'Something went wrong';
      const uploadError = new Error(errorMessage);

      uploadFilesMock.mockRejectedValue(uploadError);

      await expect(jobService.saveManifest(manifest)).rejects.toThrowError(
        new Error(errorMessage),
      );
      expect(jobService.storageClient.uploadFiles).toHaveBeenCalledWith(
        [manifest],
        MOCK_BUCKET_NAME,
      );
    });
  });

  describe('getManifest', () => {
    it('should download and return the manifest', async () => {
      const fundAmount = 10;

      const manifest: FortuneManifestDto = {
        submissionsRequired: 10,
        requesterTitle: MOCK_REQUESTER_TITLE,
        requesterDescription: MOCK_REQUESTER_DESCRIPTION,
        fundAmount,
        requestType: JobRequestType.FORTUNE,
      };

      StorageClient.downloadFileFromUrl = jest.fn().mockReturnValue(manifest);

      const result = await jobService.getManifest(MOCK_FILE_URL);

      expect(StorageClient.downloadFileFromUrl).toHaveBeenCalledWith(
        MOCK_FILE_URL,
      );
      expect(result).toEqual(manifest);
    });

    it('should throw a NotFoundException if the manifest is not found', async () => {
      StorageClient.downloadFileFromUrl = jest.fn().mockResolvedValue(null);

      await expect(jobService.getManifest(MOCK_FILE_URL)).rejects.toThrowError(
        new NotFoundException(ErrorJob.ManifestNotFound),
      );
    });
  });

  describe('getManifest', () => {
    let downloadFileFromUrlMock: any;

    beforeEach(() => {
      downloadFileFromUrlMock = jest.spyOn(
        StorageClient,
        'downloadFileFromUrl',
      );
    });

    afterEach(() => {
      jest.restoreAllMocks();
    });

    it('should download and return the manifest', async () => {
      const fundAmount = 10;

      const manifest: FortuneManifestDto = {
        submissionsRequired: 10,
        requesterTitle: MOCK_REQUESTER_TITLE,
        requesterDescription: MOCK_REQUESTER_DESCRIPTION,
        fundAmount,
        requestType: JobRequestType.FORTUNE,
      };

      downloadFileFromUrlMock.mockReturnValue(manifest);

      const result = await jobService.getManifest(MOCK_FILE_URL);

      expect(StorageClient.downloadFileFromUrl).toHaveBeenCalledWith(
        MOCK_FILE_URL,
      );
      expect(result).toEqual(manifest);
    });

    it('should throw a NotFoundException if the manifest is not found', async () => {
      downloadFileFromUrlMock.mockResolvedValue(null);

      await expect(jobService.getManifest(MOCK_FILE_URL)).rejects.toThrowError(
        new NotFoundException(ErrorJob.ManifestNotFound),
      );
      expect(StorageClient.downloadFileFromUrl).toHaveBeenCalledWith(
        MOCK_FILE_URL,
      );
    });
  });

  describe('getResult', () => {
    let downloadFileFromUrlMock: any;

    beforeEach(() => {
      downloadFileFromUrlMock = jest.spyOn(
        StorageClient,
        'downloadFileFromUrl',
      );
    });

    afterEach(() => {
      jest.restoreAllMocks();
    });

    it('should download and return the fortune result', async () => {
      const fortuneResult: FortuneFinalResultDto = {
        exchangeAddress: MOCK_ADDRESS,
        workerAddress: MOCK_ADDRESS,
        solution: 'good',
      };

      (EscrowClient.build as any).mockImplementation(() => ({
        getResultsUrl: jest.fn().mockResolvedValue(MOCK_FILE_URL),
      }));
      downloadFileFromUrlMock.mockResolvedValue(fortuneResult);

      const result = await jobService.getResult(MOCK_USER_ID, MOCK_JOB_ID);

      expect(StorageClient.downloadFileFromUrl).toHaveBeenCalledWith(
        MOCK_FILE_URL,
      );
      expect(result).toEqual(fortuneResult);
    });

    it('should download and return the image binary result', async () => {
      const imageBinaryResult: CvatFinalResultDto = {
        url: 'https://example.com',
        final_answer: 'good',
        correct: ['good', 'good', 'good'],
        wrong: [''],
      };

      downloadFileFromUrlMock.mockResolvedValue(imageBinaryResult);

      const result = await jobService.getResult(MOCK_USER_ID, MOCK_JOB_ID);

      expect(StorageClient.downloadFileFromUrl).toHaveBeenCalledWith(
        MOCK_FILE_URL,
      );
      expect(result).toEqual(imageBinaryResult);
    });

    it('should throw a NotFoundException if the result is not found', async () => {
      downloadFileFromUrlMock.mockResolvedValue(null);

      await expect(
        jobService.getResult(MOCK_USER_ID, MOCK_JOB_ID),
      ).rejects.toThrowError(new NotFoundException(ErrorJob.ResultNotFound));
      expect(StorageClient.downloadFileFromUrl).toHaveBeenCalledWith(
        MOCK_FILE_URL,
      );
    });

    it('should throw a NotFoundException if the result is not valid', async () => {
      downloadFileFromUrlMock.mockResolvedValue({
        exchangeAddress: MOCK_ADDRESS,
        workerAddress: MOCK_ADDRESS,
        solutionNotFortune: 'good',
      });

      await expect(
        jobService.getResult(MOCK_USER_ID, MOCK_JOB_ID),
      ).rejects.toThrowError(
        new NotFoundException(ErrorJob.ResultValidationFailed),
      );
      expect(StorageClient.downloadFileFromUrl).toHaveBeenCalledWith(
        MOCK_FILE_URL,
      );
    });
  });

  describe('getJobsByStatus', () => {
    const userId = 1;
    const skip = 0;
    const limit = 5;

    it('should call the database with PENDING status', async () => {
      jobService.getJobsByStatus(userId, JobStatusFilter.PENDING, skip, limit);
      expect(jobRepository.find).toHaveBeenCalledWith(
        {
          status: In([JobStatus.PENDING, JobStatus.PAID]),
          userId: userId,
        },
        {
          skip: skip,
          take: limit,
        },
      );
    });
    it('should call the database with LAUNCHED status', async () => {
      jobService.getJobsByStatus(userId, JobStatusFilter.LAUNCHED, skip, limit);
      expect(jobRepository.find).toHaveBeenCalledWith(
        {
          status: In([JobStatus.LAUNCHED]),
          userId: userId,
        },
        {
          skip: skip,
          take: limit,
        },
      );
    });
    it('should call the database with FAILED status', async () => {
      jobService.getJobsByStatus(userId, JobStatusFilter.FAILED, skip, limit);
      expect(jobRepository.find).toHaveBeenCalledWith(
        {
          status: In([JobStatus.FAILED]),
          userId: userId,
        },
        {
          skip: skip,
          take: limit,
        },
      );
    });
    it('should call the database with no status', async () => {
      jobService.getJobsByStatus(userId, undefined, skip, limit);
      expect(jobRepository.find).toHaveBeenCalledWith(
        {
          userId: userId,
        },
        {
          skip: skip,
          take: limit,
        },
      );
    });
  });

  describe('escrowFailedWebhook', () => {
    it('should throw BadRequestException for invalid event type', async () => {
      const dto = {
        event_type: 'ANOTHER_EVENT' as EventType,
        chain_id: 1,
        escrow_address: 'address',
        reason: 'invalid manifest',
      };

      await expect(jobService.escrowFailedWebhook(dto)).rejects.toThrow(
        BadRequestException,
      );
    });

    it('should throw NotFoundException if jobEntity is not found', async () => {
      const dto = {
        event_type: EventType.TASK_CREATION_FAILED,
        chain_id: 1,
        escrow_address: 'address',
        reason: 'invalid manifest',
      };
      jobRepository.findOne = jest.fn().mockResolvedValue(null);

      await expect(jobService.escrowFailedWebhook(dto)).rejects.toThrow(
        NotFoundException,
      );
    });

    it('should throw ConflictException if jobEntity status is not LAUNCHED', async () => {
      const dto = {
        event_type: EventType.TASK_CREATION_FAILED,
        chain_id: 1,
        escrow_address: 'address',
        reason: 'invalid manifest',
      };
      const mockJobEntity = {
        status: 'ANOTHER_STATUS' as JobStatus,
        save: jest.fn(),
      };
      jobRepository.findOne = jest.fn().mockResolvedValue(mockJobEntity);

      await expect(jobService.escrowFailedWebhook(dto)).rejects.toThrow(
        ConflictException,
      );
    });

    it('should update jobEntity status to FAILED and return true if all checks pass', async () => {
      const dto = {
        event_type: EventType.TASK_CREATION_FAILED,
        chain_id: 1,
        escrow_address: 'address',
        reason: 'invalid manifest',
      };
      const mockJobEntity = { status: JobStatus.LAUNCHED, save: jest.fn() };
      jobRepository.findOne = jest.fn().mockResolvedValue(mockJobEntity);

      const result = await jobService.escrowFailedWebhook(dto);
      expect(result).toBe(true);
      expect(mockJobEntity.status).toBe(JobStatus.FAILED);
      expect(mockJobEntity.save).toHaveBeenCalled();
    });
  });

  describe('getDetails', () => {
    it('should return job details with escrow address successfully', async () => {
      const balance = '1';
      const allocationMock: IAllocation = {
        escrowAddress: ethers.constants.AddressZero,
        staker: ethers.constants.AddressZero,
        tokens: BigNumber.from('1'),
        createdAt: BigNumber.from('1'),
        closedAt: BigNumber.from('1'),
      };

      const manifestMock: FortuneManifestDto = {
        submissionsRequired: 10,
        requesterTitle: MOCK_REQUESTER_TITLE,
        requesterDescription: MOCK_REQUESTER_DESCRIPTION,
        fundAmount: 10,
        requestType: JobRequestType.FORTUNE,
      };

      const jobEntityMock = {
        status: JobStatus.TO_CANCEL,
        fundAmount: 100,
        userId: 1,
        id: 1,
        manifestUrl: MOCK_FILE_URL,
        manifestHash: MOCK_FILE_HASH,
        escrowAddress: MOCK_ADDRESS,
        chainId: ChainId.LOCALHOST,
        save: jest.fn(),
      };

      const expectedJobDetailsDto: JobDetailsDto = {
        details: {
          escrowAddress: MOCK_ADDRESS, 
          manifestUrl: MOCK_FILE_URL,
          manifestHash: MOCK_FILE_HASH,
          balance: expect.any(Number),
          paidOut: expect.any(Number),
        },
        manifest: {
          chainId: ChainId.LOCALHOST,
          title: MOCK_REQUESTER_TITLE,
          description: MOCK_REQUESTER_DESCRIPTION,
          submissionsRequired: expect.any(Number),
          tokenAddress: MOCK_ADDRESS,
          fundAmount: expect.any(Number),
          requesterAddress: MOCK_ADDRESS,
          requestType: JobRequestType.FORTUNE,
          exchangeOracleAddress: expect.any(String),
          recordingOracleAddress: expect.any(String),
          reputationOracleAddress: expect.any(String),
        },
        staking: {
          staker: expect.any(String),
          allocated: expect.any(Number),
          slashed: 0 
        }
      }
      
      const getEscrowData = {
        token: MOCK_ADDRESS,
        totalFundedAmount: '100',
        balance: Number(balance),
        amountPaid: '10',
        exchangeOracle: MOCK_ADDRESS,
        recordingOracle: MOCK_ADDRESS,
        reputationOracle: MOCK_ADDRESS,
      }

      jobRepository.findOne = jest.fn().mockResolvedValue(jobEntityMock as any);
      EscrowUtils.getEscrow = jest.fn().mockResolvedValue(getEscrowData);
      (StakingClient.build as any).mockImplementation(() => ({
        getAllocation: jest.fn().mockResolvedValue(allocationMock),
      }));
      jobService.getManifest = jest.fn().mockResolvedValue(manifestMock);
      jobService.getPaidOutAmount = jest.fn().mockResolvedValue(10);

      const result = await jobService.getDetails(1, 123);
      expect(result).toMatchObject(expectedJobDetailsDto);
    });

    it('should return job details without escrow address successfully', async () => {
      const manifestMock: FortuneManifestDto = {
        submissionsRequired: 10,
        requesterTitle: MOCK_REQUESTER_TITLE,
        requesterDescription: MOCK_REQUESTER_DESCRIPTION,
        fundAmount: 10,
        requestType: JobRequestType.FORTUNE,
      };

      const jobEntityMock = { 
        status: JobStatus.TO_CANCEL, 
        fundAmount: 100, 
        userId: 1, 
        id: 1, 
        manifestUrl: MOCK_FILE_URL, 
        manifestHash: MOCK_FILE_HASH,
        escrowAddress: null, 
        chainId: ChainId.LOCALHOST,
        save: jest.fn(),
      };

      const expectedJobDetailsDto: JobDetailsDto = {
        details: {
          escrowAddress: ethers.constants.AddressZero, 
          manifestUrl: MOCK_FILE_URL,
          manifestHash: MOCK_FILE_HASH,
          balance: 0,
          paidOut: 0,
        },
        manifest: {
          chainId: ChainId.LOCALHOST,
          title: MOCK_REQUESTER_TITLE,
          description: MOCK_REQUESTER_DESCRIPTION,
          submissionsRequired: expect.any(Number),
          tokenAddress: ethers.constants.AddressZero,
          fundAmount: expect.any(Number),
          requesterAddress: MOCK_ADDRESS,
          requestType: JobRequestType.FORTUNE,
          exchangeOracleAddress: undefined,
          recordingOracleAddress: undefined,
          reputationOracleAddress: undefined
        },
        staking: {
          staker: expect.any(String),
          allocated: 0,
          slashed: 0 
        }
      }

      jobRepository.findOne = jest.fn().mockResolvedValue(jobEntityMock as any);
      jobService.getManifest = jest.fn().mockResolvedValue(manifestMock);
      jobService.getPaidOutAmount = jest.fn().mockResolvedValue(10);

      const result = await jobService.getDetails(1, 123);
      expect(result).toMatchObject(expectedJobDetailsDto);
    });

    it('should throw not found exception when job not found', async () => {
      jobService.jobRepository.findOne = jest.fn().mockResolvedValue(undefined);

      await expect(jobService.getDetails(1, 123)).rejects.toThrow(
        NotFoundException,
      );
    });
  });

  describe('getTransferLogs', () => {
    it('should retrieve logs', async () => {
      const chainId = ChainId.LOCALHOST;
      web3Service.getSigner = jest.fn().mockReturnValue({
        ...signerMock,
        provider: {
          getLogs: jest.fn().mockResolvedValue([{}]),
          getBlockNumber: jest.fn().mockResolvedValue(100),
        },
      });

      await jobService.getTransferLogs(chainId, MOCK_ADDRESS, 0, 'latest');
      expect(
        web3Service.getSigner(chainId).provider.getLogs,
      ).toHaveBeenCalled();
    });
  });

  describe('getPaidOutAmount', () => {
    it('should calculate the paid out amount', async () => {
      const chainId = ChainId.LOCALHOST;
      const amount = ethers.utils.parseEther('1.5');
      const mockLogs = [
        {
          data: 'mockData',
          topics: ['mockTopic'],
        },
      ];

      const mockParsedLog = {
        args: [MOCK_ADDRESS, MOCK_ADDRESS, amount],
      };

      web3Service.getSigner = jest.fn().mockReturnValue({
        ...signerMock,
        provider: {
          getLogs: jest.fn().mockResolvedValue(mockLogs),
        },
      });

      const mockHMTokenFactoryContract = {
        interface: {
          parseLog: jest.fn().mockReturnValue({
            args: [MOCK_ADDRESS, MOCK_ADDRESS, amount],
          }),
        },
      };

      jest
        .spyOn(HMToken__factory, 'connect')
        .mockReturnValue(mockHMTokenFactoryContract as any);

      (ethers as any).Contract.prototype.interface = {
        parseLog: jest.fn().mockReturnValue(mockParsedLog),
      };

      const result = await jobService.getPaidOutAmount(
        chainId,
        MOCK_ADDRESS,
        MOCK_ADDRESS,
      );
      expect(result).toBe(1.5);
    });
  });
});<|MERGE_RESOLUTION|>--- conflicted
+++ resolved
@@ -39,10 +39,7 @@
   MOCK_BUCKET_FILES,
   MOCK_BUCKET_NAME,
   MOCK_CHAIN_ID,
-<<<<<<< HEAD
-=======
   MOCK_EXCHANGE_ORACLE_ADDRESS,
->>>>>>> ee76bf0b
   MOCK_EXCHANGE_ORACLE_FEE,
   MOCK_EXCHANGE_ORACLE_WEBHOOK_URL,
   MOCK_FILE_HASH,
@@ -165,6 +162,7 @@
           case 'FORTUNE_EXCHANGE_ORACLE_WEBHOOK_URL':
             return MOCK_EXCHANGE_ORACLE_WEBHOOK_URL;
           case 'CVAT_EXCHANGE_ORACLE_WEBHOOK_URL':
+          case 'FORTUNE_EXCHANGE_ORACLE_WEBHOOK_URL':
             return MOCK_EXCHANGE_ORACLE_WEBHOOK_URL;
           case 'TX_CONFIRMATION_TRESHOLD':
             return MOCK_TX_CONFIRMATION_TRESHOLD;
