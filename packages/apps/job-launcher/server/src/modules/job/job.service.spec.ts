/* eslint-disable @typescript-eslint/no-non-null-assertion */
import { createMock } from '@golevelup/ts-jest';
import {
  ChainId,
  EscrowClient,
  EscrowStatus,
  StakingClient,
  IAllocation,
  EscrowUtils,
  NETWORKS,
  KVStoreClient,
} from '@human-protocol/sdk';
import { HttpService } from '@nestjs/axios';
import {
  BadRequestException,
  ConflictException,
  NotFoundException,
} from '@nestjs/common';
import { ConfigService } from '@nestjs/config';
import { Test } from '@nestjs/testing';
import { ErrorJob, ErrorWeb3 } from '../../common/constants/errors';
import {
  PaymentSource,
  PaymentStatus,
  PaymentType,
  TokenId,
} from '../../common/enums/payment';
import {
  JobCaptchaMode,
  JobCaptchaRequestType,
  JobCaptchaShapeType,
  JobRequestType,
  JobStatus,
  JobStatusFilter,
  WorkerBrowser,
  WorkerLanguage,
  WorkerLocation,
} from '../../common/enums/job';
import {
  MOCK_ADDRESS,
  MOCK_BUCKET_FILES,
  MOCK_BUCKET_NAME,
  MOCK_CHAIN_ID,
  MOCK_EXCHANGE_ORACLE_ADDRESS,
  MOCK_ORACLE_FEE,
  MOCK_EXCHANGE_ORACLE_WEBHOOK_URL,
  MOCK_FILE_HASH,
  MOCK_FILE_URL,
  MOCK_HCAPTCHA_ORACLE_ADDRESS,
  MOCK_HCAPTCHA_PGP_PUBLIC_KEY,
  MOCK_JOB_ID,
  MOCK_JOB_LAUNCHER_FEE,
  MOCK_PGP_PRIVATE_KEY,
  MOCK_PGP_PUBLIC_KEY,
  MOCK_MANIFEST,
  MOCK_PRIVATE_KEY,
  MOCK_RECORDING_ORACLE_ADDRESS,
  MOCK_REPUTATION_ORACLE_ADDRESS,
  MOCK_REQUESTER_DESCRIPTION,
  MOCK_REQUESTER_TITLE,
  MOCK_SUBMISSION_REQUIRED,
  MOCK_TRANSACTION_HASH,
  MOCK_USER_ID,
<<<<<<< HEAD
  MOCK_STORAGE_DATA,
=======
  MOCK_CVAT_JOB_SIZE,
  MOCK_CVAT_MAX_TIME,
  MOCK_CVAT_VAL_SIZE,
  MOCK_HCAPTCHA_SITE_KEY,
  MOCK_HCAPTCHA_IMAGE_LABEL,
  MOCK_HCAPTCHA_IMAGE_URL,
  MOCK_HCAPTCHA_REPO_URI,
  MOCK_HCAPTCHA_RO_URI,
  MOCK_FILE_KEY,
>>>>>>> f311e3fd
} from '../../../test/constants';
import { PaymentService } from '../payment/payment.service';
import { Web3Service } from '../web3/web3.service';
import {
  FortuneFinalResultDto,
  FortuneManifestDto,
  JobFortuneDto,
  JobCvatDto,
  JobDetailsDto,
<<<<<<< HEAD
  StorageDataDto,
=======
  JobCaptchaDto,
>>>>>>> f311e3fd
} from './job.dto';
import { JobEntity } from './job.entity';
import { JobRepository } from './job.repository';
import { JobService } from './job.service';

import { div, mul } from '../../common/utils/decimal';
import { PaymentRepository } from '../payment/payment.repository';
import { RoutingProtocolService } from './routing-protocol.service';
import { EventType } from '../../common/enums/webhook';
import { PaymentEntity } from '../payment/payment.entity';
import { BigNumber, ethers } from 'ethers';
import { HMToken__factory } from '@human-protocol/core/typechain-types';
import { StorageService } from '../storage/storage.service';
import {
  HCAPTCHA_MAX_SHAPES_PER_IMAGE,
  HCAPTCHA_MINIMUM_SELECTION_AREA_PER_SHAPE,
  HCAPTCHA_MIN_SHAPES_PER_IMAGE,
  HCAPTCHA_NOT_PRESENTED_LABEL,
} from '../../common/constants';
import { WebhookService } from '../webhook/webhook.service';
import { AWSRegions, StorageProviders } from '../../common/enums/storage';

const rate = 1.5;
jest.mock('@human-protocol/sdk', () => ({
  ...jest.requireActual('@human-protocol/sdk'),
  EscrowClient: {
    build: jest.fn().mockImplementation(() => ({
      createEscrow: jest.fn().mockResolvedValue(MOCK_ADDRESS),
      setup: jest.fn().mockResolvedValue(null),
    })),
  },
  EscrowUtils: {
    getEscrows: jest.fn(),
    getEscrow: jest.fn(),
  },
  StakingClient: {
    build: jest.fn().mockImplementation(() => ({
      getAllocation: jest.fn(),
    })),
  },
  StorageClient: jest.fn().mockImplementation(() => ({
    uploadFiles: jest
      .fn()
      .mockResolvedValue([
        { key: MOCK_FILE_KEY, url: MOCK_FILE_URL, hash: MOCK_FILE_HASH },
      ]),
    listObjects: jest.fn().mockResolvedValue(MOCK_BUCKET_FILES),
  })),
  KVStoreClient: {
    build: jest.fn().mockImplementation(() => ({
      get: jest.fn(),
    })),
  },
}));

jest.mock('../../common/utils', () => ({
  ...jest.requireActual('../../common/utils'),
  getRate: jest.fn().mockImplementation(() => rate),
  parseUrl: jest.fn().mockImplementation(() => {
    return {
      useSSL: false,
      host: '127.0.0.1',
      port: 9000,
      bucket: MOCK_BUCKET_NAME,
    };
  }),
}));

describe('JobService', () => {
  let jobService: JobService,
    jobRepository: JobRepository,
    paymentRepository: PaymentRepository,
    paymentService: PaymentService,
    createPaymentMock: any,
    routingProtocolService: RoutingProtocolService,
    web3Service: Web3Service,
    storageService: StorageService,
    webhookService: WebhookService;

  const signerMock = {
    address: MOCK_ADDRESS,
    getNetwork: jest.fn().mockResolvedValue({ chainId: 1 }),
  };

  beforeEach(async () => {
    const mockConfigService: Partial<ConfigService> = {
      get: jest.fn((key: string) => {
        switch (key) {
          case 'JOB_LAUNCHER_FEE':
            return MOCK_JOB_LAUNCHER_FEE;
          case 'WEB3_JOB_LAUNCHER_PRIVATE_KEY':
            return MOCK_PRIVATE_KEY;
          case 'FORTUNE_EXCHANGE_ORACLE_ADDRESS':
            return MOCK_EXCHANGE_ORACLE_ADDRESS;
          case 'FORTUNE_RECORDING_ORACLE_ADDRESS':
            return MOCK_RECORDING_ORACLE_ADDRESS;
          case 'CVAT_EXCHANGE_ORACLE_ADDRESS':
            return MOCK_EXCHANGE_ORACLE_ADDRESS;
          case 'CVAT_RECORDING_ORACLE_ADDRESS':
            return MOCK_RECORDING_ORACLE_ADDRESS;
          case 'REPUTATION_ORACLE_ADDRESS':
            return MOCK_REPUTATION_ORACLE_ADDRESS;
          case 'FORTUNE_EXCHANGE_ORACLE_WEBHOOK_URL':
            return MOCK_EXCHANGE_ORACLE_WEBHOOK_URL;
          case 'CVAT_EXCHANGE_ORACLE_WEBHOOK_URL':
            return MOCK_EXCHANGE_ORACLE_WEBHOOK_URL;
          case 'HOST':
            return '127.0.0.1';
          case 'PORT':
            return 5000;
          case 'WEB3_PRIVATE_KEY':
            return MOCK_PRIVATE_KEY;
          case 'S3_BUCKET':
            return MOCK_BUCKET_NAME;
          case 'CVAT_JOB_SIZE':
            return 1;
          case 'PGP_PRIVATE_KEY':
            return MOCK_PGP_PRIVATE_KEY;
          case 'PGP_PUBLIC_KEY':
            return MOCK_PGP_PUBLIC_KEY;
          case 'HCAPTCHA_PGP_PUBLIC_KEY':
            return MOCK_HCAPTCHA_PGP_PUBLIC_KEY;
          case 'HCAPTCHA_ORACLE_ADDRESS':
            return MOCK_HCAPTCHA_ORACLE_ADDRESS;
          case 'HCAPTCHA_SITE_KEY':
            return MOCK_HCAPTCHA_SITE_KEY;
          case 'CVAT_JOB_SIZE':
            return MOCK_CVAT_JOB_SIZE;
          case 'CVAT_MAX_TIME':
            return MOCK_CVAT_MAX_TIME;
          case 'CVAT_VAL_SIZE':
            return MOCK_CVAT_VAL_SIZE;
          case 'HCAPTCHA_REPUTATION_ORACLE_URI':
            return MOCK_HCAPTCHA_REPO_URI;
          case 'HCAPTCHA_RECORDING_ORACLE_URI':
            return MOCK_HCAPTCHA_RO_URI;
        }
      }),
    };

    const moduleRef = await Test.createTestingModule({
      providers: [
        JobService,
        {
          provide: Web3Service,
          useValue: {
            getSigner: jest.fn().mockReturnValue(signerMock),
            validateChainId: jest.fn().mockReturnValue(new Error()),
          },
        },
        { provide: JobRepository, useValue: createMock<JobRepository>() },
        {
          provide: PaymentRepository,
          useValue: createMock<PaymentRepository>(),
        },
        { provide: PaymentService, useValue: createMock<PaymentService>() },
        { provide: ConfigService, useValue: mockConfigService },
        { provide: HttpService, useValue: createMock<HttpService>() },
        { provide: StorageService, useValue: createMock<StorageService>() },
        { provide: WebhookService, useValue: createMock<WebhookService>() },
        {
          provide: RoutingProtocolService,
          useValue: createMock<RoutingProtocolService>(),
        },
      ],
    }).compile();

    jobService = moduleRef.get<JobService>(JobService);
    jobRepository = moduleRef.get(JobRepository);
    paymentRepository = moduleRef.get(PaymentRepository);
    paymentService = moduleRef.get(PaymentService);
    routingProtocolService = moduleRef.get(RoutingProtocolService);
    createPaymentMock = jest.spyOn(paymentRepository, 'create');
    web3Service = moduleRef.get<Web3Service>(Web3Service);
    storageService = moduleRef.get<StorageService>(StorageService);
    webhookService = moduleRef.get<WebhookService>(WebhookService);

    storageService.uploadFile = jest.fn().mockResolvedValue({
      url: MOCK_FILE_URL,
      hash: MOCK_FILE_HASH,
    });

    storageService.download = jest.fn();

    web3Service.calculateGasPrice = jest
      .fn()
      .mockReturnValue(BigNumber.from(1000));
  });

  describe('createJob', () => {
    const userId = 1;
    const jobId = 123;
    const fortuneJobDto: JobFortuneDto = {
      chainId: MOCK_CHAIN_ID,
      submissionsRequired: MOCK_SUBMISSION_REQUIRED,
      requesterTitle: MOCK_REQUESTER_TITLE,
      requesterDescription: MOCK_REQUESTER_DESCRIPTION,
      fundAmount: 10,
    };

    let getUserBalanceMock: any;

    beforeEach(() => {
      getUserBalanceMock = jest.spyOn(paymentService, 'getUserBalance');
      createPaymentMock.mockResolvedValue(true);
    });

    afterEach(() => {
      jest.restoreAllMocks();
    });

    it('should create a job successfully', async () => {
      const fundAmount = 10;
      const fee = (MOCK_JOB_LAUNCHER_FEE / 100) * fundAmount;

      const userBalance = 25;
      getUserBalanceMock.mockResolvedValue(userBalance);

      const mockJobEntity: Partial<JobEntity> = {
        id: jobId,
        userId: userId,
        chainId: ChainId.LOCALHOST,
        manifestUrl: MOCK_FILE_URL,
        manifestHash: MOCK_FILE_HASH,
        escrowAddress: MOCK_ADDRESS,
        fee,
        fundAmount,
        status: JobStatus.PENDING,
        save: jest.fn().mockResolvedValue(true),
      };

      (KVStoreClient.build as any).mockImplementation(() => ({
        get: jest.fn().mockResolvedValue(MOCK_ORACLE_FEE),
      }));

      jobRepository.create = jest.fn().mockResolvedValue(mockJobEntity);

      await jobService.createJob(userId, JobRequestType.FORTUNE, fortuneJobDto);

      expect(paymentService.getUserBalance).toHaveBeenCalledWith(userId);
      expect(paymentRepository.create).toHaveBeenCalledWith({
        userId,
        jobId,
        source: PaymentSource.BALANCE,
        type: PaymentType.WITHDRAWAL,
        currency: TokenId.HMT,
        amount: -mul(fundAmount + fee, rate),
        rate: div(1, rate),
        status: PaymentStatus.SUCCEEDED,
      });
      expect(jobRepository.create).toHaveBeenCalledWith({
        chainId: fortuneJobDto.chainId,
        userId,
        manifestUrl: expect.any(String),
        manifestHash: expect.any(String),
        fee: mul(fee, rate),
        fundAmount: mul(fundAmount, rate),
        status: JobStatus.PENDING,
        waitUntil: expect.any(Date),
      });
    });

    it('should create a fortune job successfully on network selected from round robin logic', async () => {
      const fundAmount = 10;
      const fee = (MOCK_JOB_LAUNCHER_FEE / 100) * fundAmount;

      const userBalance = 25;
      getUserBalanceMock.mockResolvedValue(userBalance);

      jest
        .spyOn(routingProtocolService, 'selectNetwork')
        .mockReturnValue(ChainId.MOONBEAM);

      await jobService.createJob(userId, JobRequestType.FORTUNE, {
        ...fortuneJobDto,
        chainId: undefined,
      });

      expect(paymentService.getUserBalance).toHaveBeenCalledWith(userId);
      expect(jobRepository.create).toHaveBeenCalledWith({
        chainId: ChainId.MOONBEAM,
        userId,
        manifestUrl: expect.any(String),
        manifestHash: expect.any(String),
        fee: mul(fee, rate),
        fundAmount: mul(fundAmount, rate),
        status: JobStatus.PENDING,
        waitUntil: expect.any(Date),
      });
    });

    it('should throw an exception for invalid chain id provided', async () => {
      web3Service.validateChainId = jest.fn(() => {
        throw new Error(ErrorWeb3.InvalidTestnetChainId);
      });

      await expect(
        jobService.createJob(userId, JobRequestType.FORTUNE, fortuneJobDto),
      ).rejects.toThrowError(ErrorWeb3.InvalidTestnetChainId);
    });

    it('should throw an exception for insufficient user balance', async () => {
      const userBalance = 1;
      jest
        .spyOn(paymentService, 'getUserBalance')
        .mockResolvedValue(userBalance);

      storageService.listObjectsInBucket = jest
        .fn()
        .mockResolvedValue(MOCK_BUCKET_FILES);
      getUserBalanceMock.mockResolvedValue(userBalance);

      await expect(
        jobService.createJob(userId, JobRequestType.FORTUNE, fortuneJobDto),
      ).rejects.toThrowError(ErrorJob.NotEnoughFunds);
    });

    it('should throw an exception if job entity creation fails', async () => {
      const userBalance = 25;

      getUserBalanceMock.mockResolvedValue(userBalance);

      jest.spyOn(jobRepository, 'create').mockResolvedValue(undefined!);

      await expect(
        jobService.createJob(userId, JobRequestType.FORTUNE, fortuneJobDto),
      ).rejects.toThrowError(ErrorJob.NotCreated);
    });
  });

  describe('createCvatManifest', () => {
    it('should create a valid CVAT manifest', async () => {
      const jobBounty = '50';
      jest
        .spyOn(jobService, 'calculateJobBounty')
        .mockResolvedValueOnce(jobBounty);

      const dto = {
        dataUrl: MOCK_FILE_URL,
        labels: ['label1', 'label2'],
        requesterDescription: MOCK_REQUESTER_DESCRIPTION,
        userGuide: MOCK_FILE_URL,
        minQuality: 0.8,
        gtUrl: MOCK_FILE_URL,
        type: JobRequestType.IMAGE_BOXES,
        fundAmount: 10,
      };

      const requestType = JobRequestType.IMAGE_BOXES;
      const tokenFundAmount = 100;

      const result = await jobService.createCvatManifest(
        dto,
        requestType,
        tokenFundAmount,
      );

      expect(result).toEqual({
        data: {
          data_url: MOCK_FILE_URL,
        },
        annotation: {
          labels: [{ name: 'label1' }, { name: 'label2' }],
          description: MOCK_REQUESTER_DESCRIPTION,
          user_guide: MOCK_FILE_URL,
          type: requestType,
          job_size: 1,
          max_time: 300,
        },
        validation: {
          min_quality: 0.8,
          val_size: 2,
          gt_url: MOCK_FILE_URL,
        },
        job_bounty: jobBounty,
      });
    });
  });

  describe('createHCaptchaManifest', () => {
    const listObjectsInBucket = ['example1.jpg', 'example2.jpg'];

    beforeEach(() => {
      jest
        .spyOn(storageService, 'listObjectsInBucket')
        .mockResolvedValueOnce(listObjectsInBucket);
      jest
        .spyOn(jobService, 'generateAndUploadTaskData')
        .mockResolvedValueOnce(MOCK_FILE_URL);
    });

    it('should create a valid HCaptcha manifest for COMPARISON job type', async () => {
      const fileContent = JSON.stringify({
        [MOCK_HCAPTCHA_IMAGE_URL]: [true, true, true],
      });
      jest.spyOn(storageService, 'download').mockResolvedValueOnce(fileContent);

      const jobType = JobCaptchaShapeType.COMPARISON;
      const jobDto = {
        dataUrl: MOCK_FILE_URL,
        accuracyTarget: 0.9,
        minRequests: 1,
        maxRequests: 10,
        annotations: {
          typeOfJob: jobType,
          labelingPrompt: MOCK_REQUESTER_DESCRIPTION,
          groundTruths: MOCK_FILE_URL,
          exampleImages: listObjectsInBucket,
          taskBidPrice: 0.5,
        },
        completionDate: new Date(),
        advanced: {},
      };

      const result = await jobService.createHCaptchaManifest(jobType, jobDto);

      expect(result).toEqual({
        job_mode: JobCaptchaMode.BATCH,
        requester_accuracy_target: 0.9,
        request_config: {},
        restricted_audience: {
          sitekey: [
            {
              [MOCK_HCAPTCHA_SITE_KEY]: {
                score: 1,
              },
            },
          ],
        },
        requester_max_repeats: 10,
        requester_min_repeats: 1,
        requester_question: { en: MOCK_REQUESTER_DESCRIPTION },
        job_total_tasks: 2,
        task_bid_price: 0.5,
        taskdata_uri: MOCK_FILE_URL,
        public_results: true,
        oracle_stake: 0.05,
        repo_uri: MOCK_HCAPTCHA_REPO_URI,
        ro_uri: MOCK_HCAPTCHA_RO_URI,
        request_type: JobCaptchaRequestType.IMAGE_LABEL_BINARY,
        groundtruth_uri: MOCK_FILE_URL,
        requester_restricted_answer_set: {},
        requester_question_example: listObjectsInBucket,
      });
    });

    it('should create a valid HCaptcha manifest for CATEGORIZATION job type', async () => {
      const fileContent = JSON.stringify({
        [MOCK_HCAPTCHA_IMAGE_URL]: [[MOCK_HCAPTCHA_IMAGE_LABEL]],
      });
      jest.spyOn(storageService, 'download').mockResolvedValueOnce(fileContent);

      const jobType = JobCaptchaShapeType.CATEGORIZATION;
      const jobDto = {
        dataUrl: MOCK_FILE_URL,
        accuracyTarget: 0.9,
        minRequests: 1,
        maxRequests: 10,
        annotations: {
          typeOfJob: jobType,
          labelingPrompt: MOCK_REQUESTER_DESCRIPTION,
          groundTruths: MOCK_FILE_URL,
          exampleImages: listObjectsInBucket,
          taskBidPrice: 0.5,
        },
        completionDate: new Date(),
        advanced: {},
      };

      const result = await jobService.createHCaptchaManifest(jobType, jobDto);

      expect(result).toEqual({
        job_mode: JobCaptchaMode.BATCH,
        requester_accuracy_target: 0.9,
        request_config: {},
        restricted_audience: {
          sitekey: [
            {
              [MOCK_HCAPTCHA_SITE_KEY]: {
                score: 1,
              },
            },
          ],
        },
        requester_max_repeats: 10,
        requester_min_repeats: 1,
        requester_question: { en: MOCK_REQUESTER_DESCRIPTION },
        job_total_tasks: 2, // Mocked length of objectsInBucket
        task_bid_price: 0.5,
        taskdata_uri: MOCK_FILE_URL,
        public_results: true,
        oracle_stake: 0.05,
        repo_uri: MOCK_HCAPTCHA_REPO_URI,
        ro_uri: MOCK_HCAPTCHA_RO_URI,
        request_type: JobCaptchaRequestType.IMAGE_LABEL_MULTIPLE_CHOICE,
        groundtruth_uri: MOCK_FILE_URL,
        requester_restricted_answer_set: {
          '0': {
            en: HCAPTCHA_NOT_PRESENTED_LABEL,
          },
          [MOCK_HCAPTCHA_IMAGE_LABEL]: {
            answer_example_uri: MOCK_HCAPTCHA_IMAGE_URL,
            en: MOCK_HCAPTCHA_IMAGE_LABEL,
          },
        },
      });
    });

    it('should create a valid HCaptcha manifest for POLYGON job type', async () => {
      const fileContent = JSON.stringify({
        [MOCK_HCAPTCHA_IMAGE_URL]: [
          [
            {
              entity_type: 'number',
              entity_coords: [
                97, 89, 105, 89, 105, 118, 112, 118, 112, 123, 89, 123, 89, 118,
                97, 118, 97, 95, 89, 100, 89, 94,
              ],
              entity_name: 0,
            },
          ],
        ],
      });
      jest.spyOn(storageService, 'download').mockResolvedValueOnce(fileContent);

      const jobType = JobCaptchaShapeType.POLYGON;
      const jobDto = {
        dataUrl: MOCK_FILE_URL,
        accuracyTarget: 0.9,
        minRequests: 1,
        maxRequests: 10,
        annotations: {
          typeOfJob: jobType,
          labelingPrompt: MOCK_REQUESTER_DESCRIPTION,
          groundTruths: MOCK_FILE_URL,
          exampleImages: listObjectsInBucket,
          taskBidPrice: 0.5,
          label: MOCK_HCAPTCHA_IMAGE_LABEL,
        },
        completionDate: new Date(),
        advanced: {},
      };

      const result = await jobService.createHCaptchaManifest(jobType, jobDto);

      expect(result).toEqual({
        job_mode: JobCaptchaMode.BATCH,
        requester_accuracy_target: 0.9,
        request_config: {
          shape_type: jobType,
          min_shapes_per_image: HCAPTCHA_MIN_SHAPES_PER_IMAGE,
          max_shapes_per_image: HCAPTCHA_MAX_SHAPES_PER_IMAGE,
          min_points: 4,
          max_points: 4,
          minimum_selection_area_per_shape:
            HCAPTCHA_MINIMUM_SELECTION_AREA_PER_SHAPE,
        },
        restricted_audience: {
          sitekey: [
            {
              [MOCK_HCAPTCHA_SITE_KEY]: {
                score: 1,
              },
            },
          ],
        },
        requester_max_repeats: 10,
        requester_min_repeats: 1,
        requester_question: { en: MOCK_REQUESTER_DESCRIPTION },
        job_total_tasks: 2, // Mocked length of objectsInBucket
        task_bid_price: 0.5,
        taskdata_uri: MOCK_FILE_URL,
        public_results: true,
        oracle_stake: 0.05,
        repo_uri: MOCK_HCAPTCHA_REPO_URI,
        ro_uri: MOCK_HCAPTCHA_RO_URI,
        request_type: JobCaptchaRequestType.IMAGE_LABEL_AREA_SELECT,
        groundtruth_uri: MOCK_FILE_URL,
        requester_restricted_answer_set: {
          [MOCK_HCAPTCHA_IMAGE_LABEL]: { en: MOCK_HCAPTCHA_IMAGE_LABEL },
        },
        requester_question_example: listObjectsInBucket,
      });
    });

    it('should create a valid HCaptcha manifest for POINT job type', async () => {
      const fileContent = JSON.stringify({
        [MOCK_HCAPTCHA_IMAGE_URL]: [
          [
            {
              entity_type: 'number',
              entity_coords: [124, 89],
              entity_name: 0,
            },
          ],
        ],
      });
      jest.spyOn(storageService, 'download').mockResolvedValueOnce(fileContent);

      const jobType = JobCaptchaShapeType.POINT;
      const jobDto = {
        dataUrl: MOCK_FILE_URL,
        accuracyTarget: 0.9,
        minRequests: 1,
        maxRequests: 10,
        annotations: {
          typeOfJob: jobType,
          labelingPrompt: MOCK_REQUESTER_DESCRIPTION,
          groundTruths: MOCK_FILE_URL,
          exampleImages: listObjectsInBucket,
          taskBidPrice: 0.5,
          label: MOCK_HCAPTCHA_IMAGE_LABEL,
        },
        completionDate: new Date(),
        advanced: {},
      };

      const result = await jobService.createHCaptchaManifest(jobType, jobDto);

      expect(result).toEqual({
        job_mode: JobCaptchaMode.BATCH,
        requester_accuracy_target: 0.9,
        request_config: {
          shape_type: JobCaptchaShapeType.POINT,
          min_shapes_per_image: HCAPTCHA_MIN_SHAPES_PER_IMAGE,
          max_shapes_per_image: HCAPTCHA_MAX_SHAPES_PER_IMAGE,
          min_points: 1,
          max_points: 8,
        },
        restricted_audience: {
          sitekey: [
            {
              [MOCK_HCAPTCHA_SITE_KEY]: {
                score: 1,
              },
            },
          ],
        },
        requester_max_repeats: 10,
        requester_min_repeats: 1,
        requester_question: { en: MOCK_REQUESTER_DESCRIPTION },
        job_total_tasks: 2, // Mocked length of objectsInBucket
        task_bid_price: 0.5,
        taskdata_uri: MOCK_FILE_URL,
        public_results: true,
        oracle_stake: 0.05,
        repo_uri: MOCK_HCAPTCHA_REPO_URI,
        ro_uri: MOCK_HCAPTCHA_RO_URI,
        request_type: JobCaptchaRequestType.IMAGE_LABEL_AREA_SELECT,
        groundtruth_uri: MOCK_FILE_URL,
        requester_restricted_answer_set: {
          [MOCK_HCAPTCHA_IMAGE_LABEL]: { en: MOCK_HCAPTCHA_IMAGE_LABEL },
        },
        requester_question_example: listObjectsInBucket,
      });
    });

    it('should create a valid HCaptcha manifest for BOUNDING_BOX job type', async () => {
      const fileContent = JSON.stringify({
        [MOCK_HCAPTCHA_IMAGE_URL]: [
          [
            {
              entity_type: 'number',
              entity_coords: [74, 88, 126, 88, 126, 123, 74, 123],
              entity_name: 0,
            },
          ],
        ],
      });
      jest.spyOn(storageService, 'download').mockResolvedValueOnce(fileContent);

      const jobType = JobCaptchaShapeType.BOUNDING_BOX;
      const jobDto = {
        dataUrl: MOCK_FILE_URL,
        accuracyTarget: 0.9,
        minRequests: 1,
        maxRequests: 10,
        annotations: {
          typeOfJob: jobType,
          labelingPrompt: MOCK_REQUESTER_DESCRIPTION,
          groundTruths: MOCK_FILE_URL,
          exampleImages: listObjectsInBucket,
          taskBidPrice: 0.5,
          label: MOCK_HCAPTCHA_IMAGE_LABEL,
        },
        completionDate: new Date(),
        advanced: {},
      };

      const result = await jobService.createHCaptchaManifest(jobType, jobDto);

      expect(result).toEqual({
        job_mode: JobCaptchaMode.BATCH,
        requester_accuracy_target: 0.9,
        request_config: {
          shape_type: JobCaptchaShapeType.BOUNDING_BOX,
          min_shapes_per_image: HCAPTCHA_MIN_SHAPES_PER_IMAGE,
          max_shapes_per_image: HCAPTCHA_MAX_SHAPES_PER_IMAGE,
          min_points: 4,
          max_points: 4,
        },
        restricted_audience: {
          sitekey: [
            {
              [MOCK_HCAPTCHA_SITE_KEY]: {
                score: 1,
              },
            },
          ],
        },
        requester_max_repeats: 10,
        requester_min_repeats: 1,
        requester_question: { en: MOCK_REQUESTER_DESCRIPTION },
        job_total_tasks: 2, // Mocked length of objectsInBucket
        task_bid_price: 0.5,
        taskdata_uri: MOCK_FILE_URL,
        public_results: true,
        oracle_stake: 0.05,
        repo_uri: MOCK_HCAPTCHA_REPO_URI,
        ro_uri: MOCK_HCAPTCHA_RO_URI,
        request_type: JobCaptchaRequestType.IMAGE_LABEL_AREA_SELECT,
        groundtruth_uri: MOCK_FILE_URL,
        requester_restricted_answer_set: {
          [MOCK_HCAPTCHA_IMAGE_LABEL]: { en: MOCK_HCAPTCHA_IMAGE_LABEL },
        },
        requester_question_example: listObjectsInBucket,
      });
    });

    it('should throw BadRequestException for invalid POLYGON job type without label', async () => {
      const fileContent = JSON.stringify({
        [MOCK_HCAPTCHA_IMAGE_URL]: [[MOCK_HCAPTCHA_IMAGE_LABEL]],
      });
      jest.spyOn(storageService, 'download').mockResolvedValueOnce(fileContent);

      const jobType = JobCaptchaShapeType.POLYGON;
      const jobDto = {
        dataUrl: MOCK_FILE_URL,
        accuracyTarget: 0.9,
        minRequests: 1,
        maxRequests: 10,
        annotations: {
          typeOfJob: jobType,
          labelingPrompt: MOCK_REQUESTER_DESCRIPTION,
          groundTruths: MOCK_FILE_URL,
          exampleImages: listObjectsInBucket,
          taskBidPrice: 0.5,
        },
        completionDate: new Date(),
        advanced: {},
      };

      await expect(
        jobService.createHCaptchaManifest(jobType, jobDto),
      ).rejects.toThrowError(BadRequestException);
    });
  });

  describe('calculateJobBounty', () => {
    it('should calculate the job bounty correctly', async () => {
      storageService.listObjectsInBucket = jest
        .fn()
        .mockResolvedValue(MOCK_BUCKET_FILES);
      const tokenFundAmount = 0.013997056833333334;
      const result = await jobService['calculateJobBounty'](
        MOCK_FILE_URL,
        tokenFundAmount,
      );

      expect(result).toEqual('0.002332842805555555');
    });
  });

  describe('createJob with image label binary type', () => {
    const userId = 1;
    const jobId = 123;

    const imageLabelBinaryJobDto: JobCvatDto = {
      chainId: MOCK_CHAIN_ID,
      data: MOCK_STORAGE_DATA,
      labels: ['cat', 'dog'],
      requesterDescription: MOCK_REQUESTER_DESCRIPTION,
      minQuality: 0.95,
      fundAmount: 10,
      groundTruth: MOCK_STORAGE_DATA,
      userGuide: MOCK_FILE_URL,
      type: JobRequestType.IMAGE_POINTS,
    };

    let getUserBalanceMock: any;

    beforeEach(() => {
      getUserBalanceMock = jest.spyOn(paymentService, 'getUserBalance');
      createPaymentMock.mockResolvedValue(true);
    });

    afterEach(() => {
      jest.restoreAllMocks();
    });

    it('should create a job successfully', async () => {
      const fundAmount = 10;
      const fee = (MOCK_JOB_LAUNCHER_FEE / 100) * fundAmount;

      const userBalance = 25;
      getUserBalanceMock.mockResolvedValue(userBalance);
      storageService.listObjectsInBucket = jest
        .fn()
        .mockResolvedValue(MOCK_BUCKET_FILES);

      const mockJobEntity: Partial<JobEntity> = {
        id: jobId,
        userId: userId,
        chainId: ChainId.LOCALHOST,
        manifestUrl: MOCK_FILE_URL,
        manifestHash: MOCK_FILE_HASH,
        escrowAddress: MOCK_ADDRESS,
        fee,
        fundAmount,
        status: JobStatus.PENDING,
        save: jest.fn().mockResolvedValue(true),
      };

      jobRepository.create = jest.fn().mockResolvedValue(mockJobEntity);

      await jobService.createJob(
        userId,
        JobRequestType.IMAGE_POINTS,
        imageLabelBinaryJobDto,
      );

      expect(paymentService.getUserBalance).toHaveBeenCalledWith(userId);
      expect(paymentRepository.create).toHaveBeenCalledWith({
        userId,
        jobId,
        source: PaymentSource.BALANCE,
        type: PaymentType.WITHDRAWAL,
        currency: TokenId.HMT,
        amount: -mul(fundAmount + fee, rate),
        rate: div(1, rate),
        status: PaymentStatus.SUCCEEDED,
      });
      expect(jobRepository.create).toHaveBeenCalledWith({
        chainId: imageLabelBinaryJobDto.chainId,
        userId,
        manifestUrl: expect.any(String),
        manifestHash: expect.any(String),
        fee: mul(fee, rate),
        fundAmount: mul(fundAmount, rate),
        status: JobStatus.PENDING,
        waitUntil: expect.any(Date),
      });
    });

<<<<<<< HEAD
    it('should throw an error for invalid storage provider', async () => {
      const userBalance = 25;
      getUserBalanceMock.mockResolvedValue(userBalance);

      const storageDataMock: StorageDataDto = {
        provider: StorageProviders.GCS,
        region: AWSRegions.EU_CENTRAL_1,
        bucketName: 'bucket',
        path: 'folder/test',
      };

      const imageLabelBinaryJobDto: JobCvatDto = {
        chainId: MOCK_CHAIN_ID,
        data: storageDataMock,
        labels: ['cat', 'dog'],
        requesterDescription: MOCK_REQUESTER_DESCRIPTION,
        minQuality: 0.95,
        fundAmount: 10,
        groundTruth: storageDataMock,
        userGuide: MOCK_FILE_URL,
        type: JobRequestType.IMAGE_POINTS,
      };

      await expect(
        jobService.createJob(
          userId,
          JobRequestType.IMAGE_POINTS,
          imageLabelBinaryJobDto,
        ),
      ).rejects.toThrowError(ErrorBucket.InvalidProvider);

      expect(paymentService.getUserBalance).toHaveBeenCalledWith(userId);
    });

    it('should throw an error for invalid region', async () => {
      const userBalance = 25;
      getUserBalanceMock.mockResolvedValue(userBalance);

      const storageDataMock: any = {
        provider: StorageProviders.AWS,
        region: 'test-region',
        bucketName: 'bucket',
        path: 'folder/test',
      };

      const imageLabelBinaryJobDto: JobCvatDto = {
        chainId: MOCK_CHAIN_ID,
        data: storageDataMock,
        labels: ['cat', 'dog'],
        requesterDescription: MOCK_REQUESTER_DESCRIPTION,
        minQuality: 0.95,
        fundAmount: 10,
        groundTruth: storageDataMock,
        userGuide: MOCK_FILE_URL,
        type: JobRequestType.IMAGE_POINTS,
      };

      await expect(
        jobService.createJob(
          userId,
          JobRequestType.IMAGE_POINTS,
          imageLabelBinaryJobDto,
        ),
      ).rejects.toThrowError(ErrorBucket.InvalidRegion);

      expect(paymentService.getUserBalance).toHaveBeenCalledWith(userId);
    });

    it('should throw an error for empty region', async () => {
      const userBalance = 25;
      getUserBalanceMock.mockResolvedValue(userBalance);

      const storageDataMock: any = {
        provider: StorageProviders.AWS,
        bucketName: 'bucket',
        path: 'folder/test',
      };

      const imageLabelBinaryJobDto: JobCvatDto = {
        chainId: MOCK_CHAIN_ID,
        data: storageDataMock,
        labels: ['cat', 'dog'],
        requesterDescription: MOCK_REQUESTER_DESCRIPTION,
        minQuality: 0.95,
        fundAmount: 10,
        groundTruth: storageDataMock,
        userGuide: MOCK_FILE_URL,
        type: JobRequestType.IMAGE_POINTS,
      };

      await expect(
        jobService.createJob(
          userId,
          JobRequestType.IMAGE_POINTS,
          imageLabelBinaryJobDto,
        ),
      ).rejects.toThrowError(ErrorBucket.EmptyRegion);

      expect(paymentService.getUserBalance).toHaveBeenCalledWith(userId);
    });

    it('should throw an error for empty bucket', async () => {
      const userBalance = 25;
      getUserBalanceMock.mockResolvedValue(userBalance);

      const storageDataMock: any = {
        provider: StorageProviders.AWS,
        region: AWSRegions.EU_CENTRAL_1,
        path: 'folder/test',
      };

      const imageLabelBinaryJobDto: JobCvatDto = {
        chainId: MOCK_CHAIN_ID,
        data: storageDataMock,
        labels: ['cat', 'dog'],
        requesterDescription: MOCK_REQUESTER_DESCRIPTION,
        minQuality: 0.95,
        fundAmount: 10,
        groundTruth: storageDataMock,
        userGuide: MOCK_FILE_URL,
        type: JobRequestType.IMAGE_POINTS,
      };

      await expect(
        jobService.createJob(
          userId,
          JobRequestType.IMAGE_POINTS,
          imageLabelBinaryJobDto,
        ),
      ).rejects.toThrowError(ErrorBucket.EmptyBucket);

      expect(paymentService.getUserBalance).toHaveBeenCalledWith(userId);
    });

    it('should create a fortune job successfully on network selected from round robin logic', async () => {
=======
    it('should create a job successfully on network selected from round robin logic', async () => {
>>>>>>> f311e3fd
      const fundAmount = imageLabelBinaryJobDto.fundAmount;
      const fee = (MOCK_JOB_LAUNCHER_FEE / 100) * fundAmount;

      const userBalance = 25;
      getUserBalanceMock.mockResolvedValue(userBalance);
      storageService.listObjectsInBucket = jest
        .fn()
        .mockResolvedValue(MOCK_BUCKET_FILES);

      jest
        .spyOn(routingProtocolService, 'selectNetwork')
        .mockReturnValue(ChainId.MOONBEAM);

      await jobService.createJob(userId, JobRequestType.IMAGE_POINTS, {
        ...imageLabelBinaryJobDto,
        chainId: undefined,
      });

      expect(paymentService.getUserBalance).toHaveBeenCalledWith(userId);
      expect(jobRepository.create).toHaveBeenCalledWith({
        chainId: ChainId.MOONBEAM,
        userId,
        manifestUrl: expect.any(String),
        manifestHash: expect.any(String),
        fee: mul(fee, rate),
        fundAmount: mul(fundAmount, rate),
        status: JobStatus.PENDING,
        waitUntil: expect.any(Date),
      });
    });

    it('should throw an exception for invalid chain id provided', async () => {
      web3Service.validateChainId = jest.fn(() => {
        throw new Error(ErrorWeb3.InvalidTestnetChainId);
      });

      await expect(
        jobService.createJob(
          userId,
          JobRequestType.IMAGE_POINTS,
          imageLabelBinaryJobDto,
        ),
      ).rejects.toThrowError(ErrorWeb3.InvalidTestnetChainId);
    });

    it('should throw an exception for insufficient user balance', async () => {
      const userBalance = 1;

      jest
        .spyOn(paymentService, 'getUserBalance')
        .mockResolvedValue(userBalance);

      getUserBalanceMock.mockResolvedValue(userBalance);

      await expect(
        jobService.createJob(
          userId,
          JobRequestType.IMAGE_POINTS,
          imageLabelBinaryJobDto,
        ),
      ).rejects.toThrowError(ErrorJob.NotEnoughFunds);
    });

    it('should throw an exception if job entity creation fails', async () => {
      const userBalance = 100;

      getUserBalanceMock.mockResolvedValue(userBalance);
      storageService.listObjectsInBucket = jest
        .fn()
        .mockResolvedValue(MOCK_BUCKET_FILES);

      jest.spyOn(jobRepository, 'create').mockResolvedValue(undefined!);

      await expect(
        jobService.createJob(
          userId,
          JobRequestType.IMAGE_POINTS,
          imageLabelBinaryJobDto,
        ),
      ).rejects.toThrowError(ErrorJob.NotCreated);
    });
  });

  describe('createJob with hCaptcha type', () => {
    const userId = 1;
    const jobId = 123;

    const hCaptchaJobDto: JobCaptchaDto = {
      dataUrl: MOCK_FILE_URL,
      accuracyTarget: 0.9,
      completionDate: new Date(),
      minRequests: 1,
      maxRequests: 4,
      advanced: {
        workerLanguage: WorkerLanguage.EN,
        workerLocation: WorkerLocation.FR,
        targetBrowser: WorkerBrowser.DESKTOP,
      },
      annotations: {
        typeOfJob: JobCaptchaShapeType.COMPARISON,
        taskBidPrice: 1,
        labelingPrompt: 'Test description',
        groundTruths: MOCK_FILE_URL,
        exampleImages: [MOCK_FILE_URL],
      },
    };

    let getUserBalanceMock: any;

    beforeEach(() => {
      getUserBalanceMock = jest.spyOn(paymentService, 'getUserBalance');
      createPaymentMock.mockResolvedValue(true);
    });

    afterEach(() => {
      jest.restoreAllMocks();
    });

    it('should create a job successfully', async () => {
      const fundAmount = div(
        hCaptchaJobDto.annotations.taskBidPrice * MOCK_BUCKET_FILES.length,
        rate,
      );
      const fee = (MOCK_JOB_LAUNCHER_FEE / 100) * fundAmount;
      const userBalance = 25;
      getUserBalanceMock.mockResolvedValue(userBalance);

      const mockJobEntity: Partial<JobEntity> = {
        id: jobId,
        userId: userId,
        chainId: ChainId.LOCALHOST,
        manifestUrl: MOCK_FILE_URL,
        manifestHash: MOCK_FILE_HASH,
        escrowAddress: MOCK_ADDRESS,
        fee,
        fundAmount,
        status: JobStatus.PENDING,
        save: jest.fn().mockResolvedValue(true),
      };

      jobRepository.create = jest.fn().mockResolvedValue(mockJobEntity);
      storageService.listObjectsInBucket = jest
        .fn()
        .mockResolvedValue(MOCK_BUCKET_FILES);

      await jobService.createJob(
        userId,
        JobRequestType.HCAPTCHA,
        hCaptchaJobDto,
      );

      expect(paymentService.getUserBalance).toHaveBeenCalledWith(userId);
      expect(paymentRepository.create).toHaveBeenCalledWith({
        userId,
        jobId,
        source: PaymentSource.BALANCE,
        type: PaymentType.WITHDRAWAL,
        currency: TokenId.HMT,
        amount: -mul(fundAmount + fee, rate),
        rate: div(1, rate),
        status: PaymentStatus.SUCCEEDED,
      });
      expect(jobRepository.create).toHaveBeenCalledWith({
        chainId: hCaptchaJobDto.chainId,
        userId,
        manifestUrl: expect.any(String),
        manifestHash: expect.any(String),
        fee: Number(mul(fee, rate).toFixed(3)),
        fundAmount: mul(fundAmount, rate),
        status: JobStatus.PENDING,
        waitUntil: expect.any(Date),
      });
    });

    it('should create a job successfully on network selected from round robin logic', async () => {
      const fundAmount = div(
        hCaptchaJobDto.annotations.taskBidPrice * MOCK_BUCKET_FILES.length,
        rate,
      );
      const fee = (MOCK_JOB_LAUNCHER_FEE / 100) * fundAmount;

      const userBalance = 25;
      getUserBalanceMock.mockResolvedValue(userBalance);
      storageService.listObjectsInBucket = jest
        .fn()
        .mockResolvedValue(MOCK_BUCKET_FILES);

      jest
        .spyOn(routingProtocolService, 'selectNetwork')
        .mockReturnValue(ChainId.MOONBEAM);

      await jobService.createJob(userId, JobRequestType.HCAPTCHA, {
        ...hCaptchaJobDto,
        chainId: undefined,
      });

      expect(paymentService.getUserBalance).toHaveBeenCalledWith(userId);
      expect(jobRepository.create).toHaveBeenCalledWith({
        chainId: ChainId.MOONBEAM,
        userId,
        manifestUrl: expect.any(String),
        manifestHash: expect.any(String),
        fee: mul(fee, rate),
        fundAmount: mul(fundAmount, rate),
        status: JobStatus.PENDING,
        waitUntil: expect.any(Date),
      });
    });

    it('should throw an exception for insufficient user balance', async () => {
      const userBalance = 1;

      jest
        .spyOn(paymentService, 'getUserBalance')
        .mockResolvedValue(userBalance);

      getUserBalanceMock.mockResolvedValue(userBalance);
      storageService.listObjectsInBucket = jest
        .fn()
        .mockResolvedValue(MOCK_BUCKET_FILES);

      await expect(
        jobService.createJob(userId, JobRequestType.HCAPTCHA, hCaptchaJobDto),
      ).rejects.toThrowError(ErrorJob.NotEnoughFunds);
    });

    it('should throw an exception if job entity creation fails', async () => {
      const userBalance = 100;

      getUserBalanceMock.mockResolvedValue(userBalance);
      storageService.listObjectsInBucket = jest
        .fn()
        .mockResolvedValue(MOCK_BUCKET_FILES);

      jest.spyOn(jobRepository, 'create').mockResolvedValue(undefined!);

      await expect(
        jobService.createJob(userId, JobRequestType.HCAPTCHA, hCaptchaJobDto),
      ).rejects.toThrowError(ErrorJob.NotCreated);
    });
  });

  describe('launchJob', () => {
    const chainId = ChainId.LOCALHOST;

    it('should launch a job successfully', async () => {
      const fundAmount = 10;
      const fee = (MOCK_JOB_LAUNCHER_FEE / 100) * fundAmount;

      const mockJobEntity: Partial<JobEntity> = {
        chainId,
        manifestUrl: MOCK_FILE_URL,
        manifestHash: MOCK_FILE_HASH,
        fee,
        fundAmount,
        status: JobStatus.PENDING,
        save: jest.fn().mockResolvedValue(true),
        userId: 1,
      };

      const manifest: FortuneManifestDto = {
        submissionsRequired: 10,
        requesterTitle: MOCK_REQUESTER_TITLE,
        requesterDescription: MOCK_REQUESTER_DESCRIPTION,
        fundAmount,
        requestType: JobRequestType.FORTUNE,
      };

      storageService.download = jest.fn().mockReturnValue(manifest);

      const jobEntityResult = await jobService.launchJob(
        mockJobEntity as JobEntity,
      );

      mockJobEntity.escrowAddress = MOCK_ADDRESS;
      expect(jobEntityResult).toMatchObject(mockJobEntity);
      expect(mockJobEntity.save).toHaveBeenCalled();
    });

    it('should handle error during job launch', async () => {
      (EscrowClient.build as any).mockImplementation(() => ({
        createAndSetupEscrow: jest.fn().mockRejectedValue(new Error()),
      }));

      const mockJobEntity: Partial<JobEntity> = {
        chainId: 1,
        manifestUrl: MOCK_FILE_URL,
        manifestHash: MOCK_FILE_HASH,
        status: JobStatus.PENDING,
        save: jest.fn().mockResolvedValue(true),
      };

      await expect(
        jobService.launchJob(mockJobEntity as JobEntity),
      ).rejects.toThrow();
    });
  });

  describe('fundJob', () => {
    const chainId = ChainId.LOCALHOST;

    it('should fund a job successfully', async () => {
      (EscrowClient.build as any).mockImplementation(() => ({
        fund: jest.fn(),
      }));

      const fundAmount = 10;
      const fee = (MOCK_JOB_LAUNCHER_FEE / 100) * fundAmount;

      const mockJobEntity: Partial<JobEntity> = {
        chainId,
        manifestUrl: MOCK_FILE_URL,
        manifestHash: MOCK_FILE_HASH,
        fee,
        fundAmount,
        status: JobStatus.PAID,
        save: jest.fn().mockResolvedValue(true),
      };

      const jobEntityResult = await jobService.fundJob(
        mockJobEntity as JobEntity,
      );

      mockJobEntity.escrowAddress = MOCK_ADDRESS;
      expect(jobEntityResult).toMatchObject(mockJobEntity);
      expect(jobEntityResult.status).toBe(JobStatus.LAUNCHED);
      expect(mockJobEntity.save).toHaveBeenCalled();
    });

    it('should handle error during job fund', async () => {
      (EscrowClient.build as any).mockImplementation(() => ({
        fund: jest.fn().mockRejectedValue(new Error()),
      }));

      const mockJobEntity: Partial<JobEntity> = {
        chainId: 1,
        manifestUrl: MOCK_FILE_URL,
        manifestHash: MOCK_FILE_HASH,
        status: JobStatus.PENDING,
        save: jest.fn().mockResolvedValue(true),
      };

      await expect(
        jobService.fundJob(mockJobEntity as JobEntity),
      ).rejects.toThrow();
    });
  });

  describe('requestToCancelJob', () => {
    const jobId = 1;
    const userId = 123;

    it('should cancel the job when status is Launched', async () => {
      const escrowAddress = MOCK_ADDRESS;
      const mockJobEntity: Partial<JobEntity> = {
        id: jobId,
        userId,
        status: JobStatus.LAUNCHED,
        escrowAddress,
        chainId: ChainId.LOCALHOST,
        save: jest.fn().mockResolvedValue(true),
      };

      jobRepository.findOne = jest.fn().mockResolvedValue(mockJobEntity);

      await jobService.requestToCancelJob(userId, jobId);

      expect(jobRepository.findOne).toHaveBeenCalledWith({ id: jobId, userId });
      expect(mockJobEntity.save).toHaveBeenCalled();
      expect(paymentService.createRefundPayment).not.toHaveBeenCalled();
    });

    it('should cancel the job when status is Pending', async () => {
      const fundAmount = 1000;
      const mockJobEntity: Partial<JobEntity> = {
        id: jobId,
        userId,
        status: JobStatus.PENDING,
        chainId: ChainId.LOCALHOST,
        fundAmount: fundAmount,
        save: jest.fn().mockResolvedValue(true),
      };

      jobRepository.findOne = jest.fn().mockResolvedValue(mockJobEntity);
      paymentService.createRefundPayment = jest
        .fn()
        .mockResolvedValue(mockJobEntity);

      await jobService.requestToCancelJob(userId, jobId);

      expect(jobRepository.findOne).toHaveBeenCalledWith({ id: jobId, userId });
      expect(paymentService.createRefundPayment).toHaveBeenCalledWith({
        jobId,
        userId,
        refundAmount: fundAmount,
      });
      expect(mockJobEntity.save).toHaveBeenCalled();
    });

    it('should throw not found exception if job not found', async () => {
      jobRepository.findOne = jest.fn().mockResolvedValue(undefined);

      await expect(
        jobService.requestToCancelJob(userId, jobId),
      ).rejects.toThrow(NotFoundException);
    });

    it('should throw an error if status is invalid', async () => {
      const mockJobEntity: Partial<JobEntity> = {
        id: jobId,
        userId,
        status: JobStatus.COMPLETED,
        chainId: ChainId.LOCALHOST,
        save: jest.fn().mockResolvedValue(true),
      };

      jobRepository.findOne = jest.fn().mockResolvedValue(mockJobEntity);

      await expect(
        jobService.requestToCancelJob(userId, jobId),
      ).rejects.toThrow(
        new ConflictException(ErrorJob.InvalidStatusCancellation),
      );
    });
  });

  describe('cancelCronJob', () => {
    let findOneJobMock: any,
      findOnePaymentMock: any,
      jobEntityMock: Partial<JobEntity>,
      paymentEntityMock: Partial<PaymentEntity>;

    beforeEach(() => {
      jobEntityMock = {
        status: JobStatus.TO_CANCEL,
        fundAmount: 100,
        userId: 1,
        id: 1,
        manifestUrl: MOCK_FILE_URL,
        escrowAddress: MOCK_ADDRESS,
        chainId: ChainId.LOCALHOST,
        save: jest.fn(),
      };

      paymentEntityMock = {
        chainId: 1,
        jobId: jobEntityMock.id,
        status: PaymentStatus.SUCCEEDED,
        save: jest.fn(),
      };
      findOneJobMock = jest.spyOn(jobRepository, 'findOne');
      findOnePaymentMock = jest.spyOn(paymentRepository, 'findOne');
      findOnePaymentMock.mockResolvedValueOnce(
        paymentEntityMock as PaymentEntity,
      );
    });

    afterEach(() => {
      jest.clearAllMocks();
    });

    it('should return undefined when no job entity is found', async () => {
      findOneJobMock.mockResolvedValue(null);

      const result = await jobService.cancelCronJob();

      expect(result).toBeUndefined();
    });

    it('should return true when the job is successfully canceled', async () => {
      findOneJobMock.mockResolvedValue(jobEntityMock as any);

      jest
        .spyOn(jobService, 'processEscrowCancellation')
        .mockResolvedValueOnce({
          txHash: MOCK_TRANSACTION_HASH,
          amountRefunded: BigNumber.from(1),
        });

      (EscrowClient.build as any).mockImplementation(() => ({
        getExchangeOracleAddress: jest
          .fn()
          .mockResolvedValue(MOCK_EXCHANGE_ORACLE_ADDRESS),
      }));

      (KVStoreClient.build as any).mockImplementation(() => ({
        get: jest.fn().mockResolvedValue(MOCK_EXCHANGE_ORACLE_WEBHOOK_URL),
      }));

      const manifestMock = {
        requestType: JobRequestType.FORTUNE,
      };
      storageService.download = jest.fn().mockResolvedValue(manifestMock);

      const result = await jobService.cancelCronJob();

      expect(result).toBeTruthy();
      expect(jobService.processEscrowCancellation).toHaveBeenCalledWith(
        jobEntityMock,
      );
      expect(jobEntityMock.save).toHaveBeenCalled();
      expect(webhookService.createWebhook).toHaveBeenCalled();
    });

    it('should not call process escrow cancellation when escrowAddress is not present', async () => {
      const jobEntityWithoutEscrow = {
        ...jobEntityMock,
        escrowAddress: undefined,
      };

      jest
        .spyOn(jobRepository, 'findOne')
        .mockResolvedValueOnce(jobEntityWithoutEscrow as any);
      jest
        .spyOn(jobService, 'processEscrowCancellation')
        .mockResolvedValueOnce(undefined as any);
      const manifestMock = {
        requestType: JobRequestType.FORTUNE,
      };
      storageService.download = jest.fn().mockResolvedValue(manifestMock);

      expect(await jobService.cancelCronJob()).toBe(true);
      expect(jobService.processEscrowCancellation).toHaveBeenCalledTimes(0);
    });

    it('should throw bad request exception if escrowStatus is Complete', async () => {
      (EscrowClient.build as any).mockImplementation(() => ({
        getStatus: jest.fn().mockResolvedValue(EscrowStatus.Complete),
      }));

      await expect(
        jobService.processEscrowCancellation(jobEntityMock as any),
      ).rejects.toThrow(BadRequestException);
    });

    it('should throw bad request exception if escrowStatus is Paid', async () => {
      (EscrowClient.build as any).mockImplementation(() => ({
        getStatus: jest.fn().mockResolvedValue(EscrowStatus.Paid),
      }));

      await expect(
        jobService.processEscrowCancellation(jobEntityMock as any),
      ).rejects.toThrow(BadRequestException);
    });

    it('should throw bad request exception if escrowStatus is Cancelled', async () => {
      (EscrowClient.build as any).mockImplementation(() => ({
        getStatus: jest.fn().mockResolvedValue(EscrowStatus.Cancelled),
      }));

      await expect(
        jobService.processEscrowCancellation(jobEntityMock as any),
      ).rejects.toThrow(BadRequestException);
    });

    it('should throw bad request exception if escrow balance is zero', async () => {
      (EscrowClient.build as any).mockImplementation(() => ({
        getStatus: jest.fn().mockResolvedValue(EscrowStatus.Launched),
        getBalance: jest.fn().mockResolvedValue({ eq: () => true }),
      }));

      await expect(
        jobService.processEscrowCancellation(jobEntityMock as any),
      ).rejects.toThrow(BadRequestException);
    });
  });

  describe('getResult', () => {
    let downloadFileFromUrlMock: any;
    const jobEntityMock = {
      status: JobStatus.COMPLETED,
      fundAmount: 100,
      userId: 1,
      id: 1,
      manifestUrl: MOCK_FILE_URL,
      manifestHash: MOCK_FILE_HASH,
      escrowAddress: MOCK_ADDRESS,
      chainId: ChainId.LOCALHOST,
      save: jest.fn(),
    };

    beforeEach(() => {
      downloadFileFromUrlMock = storageService.download;
      jobRepository.findOne = jest.fn().mockResolvedValue(jobEntityMock);
    });

    afterEach(() => {
      jest.restoreAllMocks();
    });

    it('should download and return the fortune result', async () => {
      const fortuneResult: FortuneFinalResultDto[] = [
        {
          workerAddress: MOCK_ADDRESS,
          solution: 'good',
        },
        {
          workerAddress: MOCK_ADDRESS,
          solution: 'bad',
          error: 'wrong answer',
        },
      ];

      (EscrowClient.build as any).mockImplementation(() => ({
        getResultsUrl: jest.fn().mockResolvedValue(MOCK_FILE_URL),
      }));
      downloadFileFromUrlMock.mockResolvedValueOnce(MOCK_MANIFEST);
      downloadFileFromUrlMock.mockResolvedValueOnce(fortuneResult);

      const result = await jobService.getResult(MOCK_USER_ID, MOCK_JOB_ID);

      expect(storageService.download).toHaveBeenCalledWith(MOCK_FILE_URL);
      expect(storageService.download).toHaveBeenCalledTimes(2);
      expect(result).toEqual(fortuneResult);
    });

    it('should download and return the image binary result', async () => {
      const manifestMock = {
        requestType: JobRequestType.IMAGE_BOXES,
      };

      (EscrowClient.build as any).mockImplementation(() => ({
        getResultsUrl: jest.fn().mockResolvedValue(MOCK_FILE_URL),
      }));

      downloadFileFromUrlMock.mockResolvedValue(manifestMock);

      const result = await jobService.getResult(MOCK_USER_ID, MOCK_JOB_ID);

      expect(storageService.download).toHaveBeenCalledWith(MOCK_FILE_URL);
      expect(result).toEqual(MOCK_FILE_URL);
    });

    it('should throw a NotFoundException if the result is not found', async () => {
      downloadFileFromUrlMock.mockResolvedValueOnce(MOCK_MANIFEST);
      downloadFileFromUrlMock.mockResolvedValueOnce(null);

      await expect(
        jobService.getResult(MOCK_USER_ID, MOCK_JOB_ID),
      ).rejects.toThrowError(new NotFoundException(ErrorJob.ResultNotFound));
      expect(storageService.download).toHaveBeenCalledWith(MOCK_FILE_URL);
      expect(storageService.download).toHaveBeenCalledTimes(2);
    });

    it('should throw a NotFoundException if the result is not valid', async () => {
      const fortuneResult: any[] = [
        {
          wrongAddress: MOCK_ADDRESS,
          solution: 1,
        },
        {
          wrongAddress: MOCK_ADDRESS,
          solution: 1,
          error: 1,
        },
      ];

      (EscrowClient.build as any).mockImplementation(() => ({
        getResultsUrl: jest.fn().mockResolvedValue(MOCK_FILE_URL),
      }));
      downloadFileFromUrlMock.mockResolvedValueOnce(MOCK_MANIFEST);
      downloadFileFromUrlMock.mockResolvedValueOnce(fortuneResult);

      await expect(
        jobService.getResult(MOCK_USER_ID, MOCK_JOB_ID),
      ).rejects.toThrowError(
        new NotFoundException(ErrorJob.ResultValidationFailed),
      );

      expect(storageService.download).toHaveBeenCalledWith(MOCK_FILE_URL);
      expect(storageService.download).toHaveBeenCalledTimes(2);
    });
  });

  describe('getJobsByStatus', () => {
    const userId = 1;
    const skip = 0;
    const limit = 5;

    it('should call the database with PENDING status', async () => {
      jobService.getJobsByStatus(
        [ChainId.LOCALHOST],
        userId,
        JobStatusFilter.PENDING,
        skip,
        limit,
      );
      expect(jobRepository.findJobsByStatusFilter).toHaveBeenCalledWith(
        [ChainId.LOCALHOST],
        userId,
        JobStatusFilter.PENDING,
        skip,
        limit,
      );
    });
    it('should call the database with FAILED status', async () => {
      jobService.getJobsByStatus(
        [ChainId.LOCALHOST],
        userId,
        JobStatusFilter.FAILED,
        skip,
        limit,
      );
      expect(jobRepository.findJobsByStatusFilter).toHaveBeenCalledWith(
        [ChainId.LOCALHOST],
        userId,
        JobStatusFilter.FAILED,
        skip,
        limit,
      );
    });
    it('should call subgraph and database with LAUNCHED status', async () => {
      const jobEntityMock = [
        {
          status: JobStatus.LAUNCHED,
          fundAmount: 100,
          userId: 1,
          id: 1,
          escrowAddress: MOCK_ADDRESS,
          chainId: ChainId.LOCALHOST,
        },
      ];
      const getEscrowsData = [
        {
          address: MOCK_ADDRESS,
          status: EscrowStatus[EscrowStatus.Launched],
        },
      ];
      jobRepository.findJobsByEscrowAddresses = jest
        .fn()
        .mockResolvedValue(jobEntityMock as any);
      EscrowUtils.getEscrows = jest.fn().mockResolvedValue(getEscrowsData);

      const results = await jobService.getJobsByStatus(
        [ChainId.LOCALHOST],
        userId,
        JobStatusFilter.LAUNCHED,
        skip,
        limit,
      );

      expect(results).toMatchObject([
        {
          status: JobStatus.LAUNCHED,
          fundAmount: 100,
          jobId: 1,
          escrowAddress: MOCK_ADDRESS,
          network: NETWORKS[ChainId.LOCALHOST]?.title,
        },
      ]);
      expect(jobRepository.findJobsByEscrowAddresses).toHaveBeenCalledWith(
        userId,
        [MOCK_ADDRESS, MOCK_ADDRESS, MOCK_ADDRESS, MOCK_ADDRESS],
      );
    });
    it('should call the database with CANCELLED status', async () => {
      jobService.getJobsByStatus(
        [ChainId.LOCALHOST],
        userId,
        JobStatusFilter.PENDING,
        skip,
        limit,
      );
      expect(jobRepository.findJobsByStatusFilter).toHaveBeenCalledWith(
        [ChainId.LOCALHOST],
        userId,
        JobStatusFilter.PENDING,
        skip,
        limit,
      );
    });
  });

  describe('escrowFailedWebhook', () => {
    it('should throw BadRequestException for invalid event type', async () => {
      const dto = {
        eventType: 'ANOTHER_EVENT' as EventType,
        chainId: 1,
        escrowAddress: 'address',
        reason: 'invalid manifest',
      };

      await expect(jobService.escrowFailedWebhook(dto)).rejects.toThrow(
        BadRequestException,
      );
    });

    it('should throw NotFoundException if jobEntity is not found', async () => {
      const dto = {
        eventType: EventType.TASK_CREATION_FAILED,
        chainId: 1,
        escrowAddress: 'address',
        reason: 'invalid manifest',
      };
      jobRepository.findOne = jest.fn().mockResolvedValue(null);

      await expect(jobService.escrowFailedWebhook(dto)).rejects.toThrow(
        NotFoundException,
      );
    });

    it('should throw ConflictException if jobEntity status is not LAUNCHED', async () => {
      const dto = {
        eventType: EventType.TASK_CREATION_FAILED,
        chainId: 1,
        escrowAddress: 'address',
        reason: 'invalid manifest',
      };
      const mockJobEntity = {
        status: 'ANOTHER_STATUS' as JobStatus,
        save: jest.fn(),
      };
      jobRepository.findOne = jest.fn().mockResolvedValue(mockJobEntity);

      await expect(jobService.escrowFailedWebhook(dto)).rejects.toThrow(
        ConflictException,
      );
    });

    it('should update jobEntity status to FAILED and return true if all checks pass', async () => {
      const dto = {
        eventType: EventType.TASK_CREATION_FAILED,
        chainId: 1,
        escrowAddress: 'address',
        reason: 'invalid manifest',
      };
      const mockJobEntity = {
        status: JobStatus.LAUNCHED,
        failedReason: dto.reason,
        save: jest.fn(),
      };
      jobRepository.findOne = jest.fn().mockResolvedValue(mockJobEntity);

      await jobService.escrowFailedWebhook(dto);

      expect(mockJobEntity.status).toBe(JobStatus.FAILED);
      expect(mockJobEntity.failedReason).toBe(dto.reason);
      expect(mockJobEntity.save).toHaveBeenCalled();
    });
  });

  describe('getDetails', () => {
    it('should return job details with escrow address successfully', async () => {
      const balance = '1';
      const allocationMock: IAllocation = {
        escrowAddress: ethers.constants.AddressZero,
        staker: ethers.constants.AddressZero,
        tokens: BigNumber.from('1'),
        createdAt: BigNumber.from('1'),
        closedAt: BigNumber.from('1'),
      };

      const manifestMock: FortuneManifestDto = {
        submissionsRequired: 10,
        requesterTitle: MOCK_REQUESTER_TITLE,
        requesterDescription: MOCK_REQUESTER_DESCRIPTION,
        fundAmount: 10,
        requestType: JobRequestType.FORTUNE,
      };

      const jobEntityMock = {
        status: JobStatus.TO_CANCEL,
        fundAmount: 100,
        userId: 1,
        id: 1,
        manifestUrl: MOCK_FILE_URL,
        manifestHash: MOCK_FILE_HASH,
        escrowAddress: MOCK_ADDRESS,
        chainId: ChainId.LOCALHOST,
        save: jest.fn(),
      };

      const expectedJobDetailsDto: JobDetailsDto = {
        details: {
          escrowAddress: MOCK_ADDRESS,
          manifestUrl: MOCK_FILE_URL,
          manifestHash: MOCK_FILE_HASH,
          balance: expect.any(Number),
          paidOut: expect.any(Number),
          status: JobStatus.TO_CANCEL,
        },
        manifest: {
          chainId: ChainId.LOCALHOST,
          title: MOCK_REQUESTER_TITLE,
          description: MOCK_REQUESTER_DESCRIPTION,
          submissionsRequired: expect.any(Number),
          tokenAddress: MOCK_ADDRESS,
          fundAmount: expect.any(Number),
          requesterAddress: MOCK_ADDRESS,
          requestType: JobRequestType.FORTUNE,
          exchangeOracleAddress: expect.any(String),
          recordingOracleAddress: expect.any(String),
          reputationOracleAddress: expect.any(String),
        },
        staking: {
          staker: expect.any(String),
          allocated: expect.any(Number),
          slashed: 0,
        },
      };

      const getEscrowData = {
        token: MOCK_ADDRESS,
        totalFundedAmount: '100',
        balance: Number(balance),
        amountPaid: '10',
        exchangeOracle: MOCK_ADDRESS,
        recordingOracle: MOCK_ADDRESS,
        reputationOracle: MOCK_ADDRESS,
      };

      jobRepository.findOne = jest.fn().mockResolvedValue(jobEntityMock as any);
      EscrowUtils.getEscrow = jest.fn().mockResolvedValue(getEscrowData);
      (StakingClient.build as any).mockImplementation(() => ({
        getAllocation: jest.fn().mockResolvedValue(allocationMock),
      }));
      storageService.download = jest.fn().mockResolvedValue(manifestMock);
      jobService.getPaidOutAmount = jest.fn().mockResolvedValue(10);

      const result = await jobService.getDetails(1, 123);
      expect(result).toMatchObject(expectedJobDetailsDto);
    });

    it('should return job details without escrow address successfully', async () => {
      const manifestMock: FortuneManifestDto = {
        submissionsRequired: 10,
        requesterTitle: MOCK_REQUESTER_TITLE,
        requesterDescription: MOCK_REQUESTER_DESCRIPTION,
        fundAmount: 10,
        requestType: JobRequestType.FORTUNE,
      };

      const jobEntityMock = {
        status: JobStatus.TO_CANCEL,
        fundAmount: 100,
        userId: 1,
        id: 1,
        manifestUrl: MOCK_FILE_URL,
        manifestHash: MOCK_FILE_HASH,
        escrowAddress: null,
        chainId: ChainId.LOCALHOST,
        save: jest.fn(),
      };

      const expectedJobDetailsDto: JobDetailsDto = {
        details: {
          escrowAddress: ethers.constants.AddressZero,
          manifestUrl: MOCK_FILE_URL,
          manifestHash: MOCK_FILE_HASH,
          balance: 0,
          paidOut: 0,
          status: JobStatus.TO_CANCEL,
        },
        manifest: {
          chainId: ChainId.LOCALHOST,
          title: MOCK_REQUESTER_TITLE,
          description: MOCK_REQUESTER_DESCRIPTION,
          submissionsRequired: expect.any(Number),
          tokenAddress: ethers.constants.AddressZero,
          fundAmount: expect.any(Number),
          requesterAddress: MOCK_ADDRESS,
          requestType: JobRequestType.FORTUNE,
          exchangeOracleAddress: ethers.constants.AddressZero,
          recordingOracleAddress: ethers.constants.AddressZero,
          reputationOracleAddress: ethers.constants.AddressZero,
        },
        staking: {
          staker: expect.any(String),
          allocated: 0,
          slashed: 0,
        },
      };

      jobRepository.findOne = jest.fn().mockResolvedValue(jobEntityMock as any);
      storageService.download = jest.fn().mockResolvedValue(manifestMock);
      jobService.getPaidOutAmount = jest.fn().mockResolvedValue(10);

      const result = await jobService.getDetails(1, 123);
      expect(result).toMatchObject(expectedJobDetailsDto);
    });

    it('should throw not found exception when job not found', async () => {
      jobService.jobRepository.findOne = jest.fn().mockResolvedValue(undefined);

      await expect(jobService.getDetails(1, 123)).rejects.toThrow(
        NotFoundException,
      );
    });
  });

  describe('getTransferLogs', () => {
    it('should retrieve logs', async () => {
      const chainId = ChainId.LOCALHOST;
      web3Service.getSigner = jest.fn().mockReturnValue({
        ...signerMock,
        provider: {
          getLogs: jest.fn().mockResolvedValue([{}]),
          getBlockNumber: jest.fn().mockResolvedValue(100),
        },
      });

      await jobService.getTransferLogs(chainId, MOCK_ADDRESS, 0, 'latest');
      expect(
        web3Service.getSigner(chainId).provider.getLogs,
      ).toHaveBeenCalled();
    });
  });

  describe('getPaidOutAmount', () => {
    it('should calculate the paid out amount', async () => {
      const chainId = ChainId.LOCALHOST;
      const amount = ethers.utils.parseEther('1.5');
      const mockLogs = [
        {
          data: 'mockData',
          topics: ['mockTopic'],
        },
      ];

      const mockParsedLog = {
        args: [MOCK_ADDRESS, MOCK_ADDRESS, amount],
      };

      web3Service.getSigner = jest.fn().mockReturnValue({
        ...signerMock,
        provider: {
          getLogs: jest.fn().mockResolvedValue(mockLogs),
        },
      });

      const mockHMTokenFactoryContract = {
        interface: {
          parseLog: jest.fn().mockReturnValue({
            args: [MOCK_ADDRESS, MOCK_ADDRESS, amount],
          }),
        },
      };

      jest
        .spyOn(HMToken__factory, 'connect')
        .mockReturnValue(mockHMTokenFactoryContract as any);

      (ethers as any).Contract.prototype.interface = {
        parseLog: jest.fn().mockReturnValue(mockParsedLog),
      };

      const result = await jobService.getPaidOutAmount(
        chainId,
        MOCK_ADDRESS,
        MOCK_ADDRESS,
      );
      expect(result).toBe(1.5);
    });
  });

  describe('getOracleFee', () => {
    it('should get the oracle fee', async () => {
      web3Service.getSigner = jest.fn().mockReturnValue({
        ...signerMock,
        provider: {
          getLogs: jest.fn().mockResolvedValue([{}]),
          getBlockNumber: jest.fn().mockResolvedValue(100),
        },
      });

      (KVStoreClient.build as any).mockImplementation(() => ({
        get: jest.fn().mockResolvedValue(MOCK_ORACLE_FEE),
      }));

      const result = await (jobService as any).getOracleFee(
        MOCK_EXCHANGE_ORACLE_ADDRESS,
        ChainId.LOCALHOST,
      );

      expect(result.toNumber()).toBe(MOCK_ORACLE_FEE);
      expect(result).toBeInstanceOf(BigNumber);
    });
  });
});<|MERGE_RESOLUTION|>--- conflicted
+++ resolved
@@ -18,7 +18,11 @@
 } from '@nestjs/common';
 import { ConfigService } from '@nestjs/config';
 import { Test } from '@nestjs/testing';
-import { ErrorJob, ErrorWeb3 } from '../../common/constants/errors';
+import {
+  ErrorBucket,
+  ErrorJob,
+  ErrorWeb3,
+} from '../../common/constants/errors';
 import {
   PaymentSource,
   PaymentStatus,
@@ -61,9 +65,7 @@
   MOCK_SUBMISSION_REQUIRED,
   MOCK_TRANSACTION_HASH,
   MOCK_USER_ID,
-<<<<<<< HEAD
   MOCK_STORAGE_DATA,
-=======
   MOCK_CVAT_JOB_SIZE,
   MOCK_CVAT_MAX_TIME,
   MOCK_CVAT_VAL_SIZE,
@@ -73,7 +75,7 @@
   MOCK_HCAPTCHA_REPO_URI,
   MOCK_HCAPTCHA_RO_URI,
   MOCK_FILE_KEY,
->>>>>>> f311e3fd
+  MOCK_BUCKET_FILE,
 } from '../../../test/constants';
 import { PaymentService } from '../payment/payment.service';
 import { Web3Service } from '../web3/web3.service';
@@ -83,11 +85,8 @@
   JobFortuneDto,
   JobCvatDto,
   JobDetailsDto,
-<<<<<<< HEAD
   StorageDataDto,
-=======
   JobCaptchaDto,
->>>>>>> f311e3fd
 } from './job.dto';
 import { JobEntity } from './job.entity';
 import { JobRepository } from './job.repository';
@@ -425,13 +424,13 @@
         .spyOn(jobService, 'calculateJobBounty')
         .mockResolvedValueOnce(jobBounty);
 
-      const dto = {
-        dataUrl: MOCK_FILE_URL,
+      const dto: JobCvatDto = {
+        data: MOCK_STORAGE_DATA,
         labels: ['label1', 'label2'],
         requesterDescription: MOCK_REQUESTER_DESCRIPTION,
         userGuide: MOCK_FILE_URL,
         minQuality: 0.8,
-        gtUrl: MOCK_FILE_URL,
+        groundTruth: MOCK_STORAGE_DATA,
         type: JobRequestType.IMAGE_BOXES,
         fundAmount: 10,
       };
@@ -447,7 +446,7 @@
 
       expect(result).toEqual({
         data: {
-          data_url: MOCK_FILE_URL,
+          data_url: MOCK_BUCKET_FILE,
         },
         annotation: {
           labels: [{ name: 'label1' }, { name: 'label2' }],
@@ -460,7 +459,7 @@
         validation: {
           min_quality: 0.8,
           val_size: 2,
-          gt_url: MOCK_FILE_URL,
+          gt_url: MOCK_BUCKET_FILE,
         },
         job_bounty: jobBounty,
       });
@@ -942,7 +941,6 @@
       });
     });
 
-<<<<<<< HEAD
     it('should throw an error for invalid storage provider', async () => {
       const userBalance = 25;
       getUserBalanceMock.mockResolvedValue(userBalance);
@@ -1078,9 +1076,6 @@
     });
 
     it('should create a fortune job successfully on network selected from round robin logic', async () => {
-=======
-    it('should create a job successfully on network selected from round robin logic', async () => {
->>>>>>> f311e3fd
       const fundAmount = imageLabelBinaryJobDto.fundAmount;
       const fee = (MOCK_JOB_LAUNCHER_FEE / 100) * fundAmount;
 
