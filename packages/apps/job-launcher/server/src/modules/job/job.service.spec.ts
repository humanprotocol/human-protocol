import { createMock } from '@golevelup/ts-jest';
import { ChainId, EscrowClient, StorageClient } from '@human-protocol/sdk';
import { HttpService } from '@nestjs/axios';
import { BadGatewayException, NotFoundException } from '@nestjs/common';
import { ConfigService } from '@nestjs/config';
import { Test } from '@nestjs/testing';
<<<<<<< HEAD
=======
import { ethers } from 'ethers';
import {
  ErrorBucket,
  ErrorJob,
  ErrorWeb3,
} from '../../common/constants/errors';
import {
  PaymentSource,
  PaymentStatus,
  PaymentType,
  TokenId,
} from '../../common/enums/payment';
import {
  JobRequestType,
  JobStatus,
  JobStatusFilter,
} from '../../common/enums/job';
>>>>>>> 4a133f2e
import {
  MOCK_ADDRESS,
  MOCK_BUCKET_NAME,
  MOCK_CHAIN_ID,
  MOCK_EXCHANGE_ORACLE_WEBHOOK_URL,
  MOCK_FILE_HASH,
  MOCK_FILE_KEY,
  MOCK_FILE_URL,
  MOCK_JOB_ID,
  MOCK_JOB_LAUNCHER_FEE,
  MOCK_PRIVATE_KEY,
  MOCK_RECORDING_ORACLE_ADDRESS,
  MOCK_RECORDING_ORACLE_FEE,
  MOCK_REPUTATION_ORACLE_ADDRESS,
  MOCK_REPUTATION_ORACLE_FEE,
  MOCK_REQUESTER_DESCRIPTION,
  MOCK_REQUESTER_TITLE,
  MOCK_SUBMISSION_REQUIRED,
  MOCK_USER_ID,
} from '../../../test/constants';
import {
  ErrorBucket,
  ErrorJob,
  ErrorWeb3,
} from '../../common/constants/errors';
import { JobRequestType, JobStatus } from '../../common/enums/job';
import {
  PaymentSource,
  PaymentStatus,
  PaymentType,
  TokenId,
} from '../../common/enums/payment';
import { PaymentService } from '../payment/payment.service';
import { Web3Service } from '../web3/web3.service';
import {
  FortuneFinalResultDto,
  FortuneManifestDto,
<<<<<<< HEAD
  ImageLabelBinaryFinalResultDto,
=======
  CvatManifestDto,
>>>>>>> 4a133f2e
  JobFortuneDto,
  JobCvatDto,
  CvatFinalResultDto,
} from './job.dto';
import { JobEntity } from './job.entity';
import { JobRepository } from './job.repository';
import { JobService } from './job.service';

import { div, mul } from '../../common/utils/decimal';
<<<<<<< HEAD
import { PaymentRepository } from '../payment/payment.repository';
import { RoutingProtocolService } from './routing-protocol.service';
=======
import { In } from 'typeorm';
>>>>>>> 4a133f2e

const rate = 1.5;
jest.mock('@human-protocol/sdk', () => ({
  ...jest.requireActual('@human-protocol/sdk'),
  EscrowClient: {
    build: jest.fn().mockImplementation(() => ({
      createAndSetupEscrow: jest.fn().mockResolvedValue(MOCK_ADDRESS),
    })),
  },
  StorageClient: jest.fn().mockImplementation(() => ({
    uploadFiles: jest
      .fn()
      .mockResolvedValue([
        { key: MOCK_FILE_KEY, url: MOCK_FILE_URL, hash: MOCK_FILE_HASH },
      ]),
  })),
}));

jest.mock('../../common/utils', () => ({
  getRate: jest.fn().mockImplementation(() => rate),
}));

describe('JobService', () => {
  let jobService: JobService,
    jobRepository: JobRepository,
    paymentRepository: PaymentRepository,
    paymentService: PaymentService,
    createPaymentMock: any,
    routingProtocolService: RoutingProtocolService,
    web3Service: Web3Service;

  const signerMock = {
    address: MOCK_ADDRESS,
    getNetwork: jest.fn().mockResolvedValue({ chainId: 1 }),
  };

  beforeEach(async () => {
    const mockConfigService: Partial<ConfigService> = {
      get: jest.fn((key: string) => {
        switch (key) {
          case 'JOB_LAUNCHER_FEE':
            return MOCK_JOB_LAUNCHER_FEE;
          case 'RECORDING_ORACLE_FEE':
            return MOCK_RECORDING_ORACLE_FEE;
          case 'REPUTATION_ORACLE_FEE':
            return MOCK_REPUTATION_ORACLE_FEE;
          case 'WEB3_JOB_LAUNCHER_PRIVATE_KEY':
            return MOCK_PRIVATE_KEY;
          case 'RECORDING_ORACLE_ADDRESS':
            return MOCK_RECORDING_ORACLE_ADDRESS;
          case 'REPUTATION_ORACLE_ADDRESS':
            return MOCK_REPUTATION_ORACLE_ADDRESS;
          case 'EXCHANGE_ORACLE_WEBHOOK_URL':
            return MOCK_EXCHANGE_ORACLE_WEBHOOK_URL;
          case 'HOST':
            return '127.0.0.1';
          case 'PORT':
            return 5000;
          case 'WEB3_PRIVATE_KEY':
            return MOCK_PRIVATE_KEY;
          case 'S3_BUCKET':
            return MOCK_BUCKET_NAME;
        }
      }),
    };

    const moduleRef = await Test.createTestingModule({
      providers: [
        JobService,
        {
          provide: Web3Service,
          useValue: {
            getSigner: jest.fn().mockReturnValue(signerMock),
            validateChainId: jest.fn().mockReturnValue(new Error()),
          },
        },
        { provide: JobRepository, useValue: createMock<JobRepository>() },
        {
          provide: PaymentRepository,
          useValue: createMock<PaymentRepository>(),
        },
        { provide: PaymentService, useValue: createMock<PaymentService>() },
        { provide: ConfigService, useValue: mockConfigService },
        { provide: HttpService, useValue: createMock<HttpService>() },
        {
          provide: RoutingProtocolService,
          useValue: createMock<RoutingProtocolService>(),
        },
      ],
    }).compile();

    jobService = moduleRef.get<JobService>(JobService);
    jobRepository = moduleRef.get(JobRepository);
    paymentRepository = moduleRef.get(PaymentRepository);
    paymentService = moduleRef.get(PaymentService);
    routingProtocolService = moduleRef.get(RoutingProtocolService);
    createPaymentMock = jest.spyOn(paymentRepository, 'create');
    web3Service = moduleRef.get<Web3Service>(Web3Service);
  });

  describe('createJob', () => {
    const userId = 1;
    const fortuneJobDto: JobFortuneDto = {
      chainId: MOCK_CHAIN_ID,
      submissionsRequired: MOCK_SUBMISSION_REQUIRED,
      requesterTitle: MOCK_REQUESTER_TITLE,
      requesterDescription: MOCK_REQUESTER_DESCRIPTION,
      fundAmount: 10,
    };

    let getUserBalanceMock: any;

    beforeEach(() => {
      getUserBalanceMock = jest.spyOn(paymentService, 'getUserBalance');
      createPaymentMock.mockResolvedValue(true);
    });

    afterEach(() => {
      jest.restoreAllMocks();
    });

    it('should create a job successfully', async () => {
      const fundAmount = 10;
      const fee = (MOCK_JOB_LAUNCHER_FEE / 100) * fundAmount;

      const userBalance = 25;
      getUserBalanceMock.mockResolvedValue(userBalance);

      await jobService.createJob(userId, JobRequestType.FORTUNE, fortuneJobDto);

      expect(paymentService.getUserBalance).toHaveBeenCalledWith(userId);
      expect(paymentRepository.create).toHaveBeenCalledWith({
        userId,
        source: PaymentSource.BALANCE,
        type: PaymentType.WITHDRAWAL,
        currency: TokenId.HMT,
        amount: -mul(fundAmount + fee, rate),
        rate: div(1, rate),
        status: PaymentStatus.SUCCEEDED,
      });
      expect(jobRepository.create).toHaveBeenCalledWith({
        chainId: fortuneJobDto.chainId,
        userId,
        manifestUrl: expect.any(String),
        manifestHash: expect.any(String),
        fee: mul(fee, rate),
        fundAmount: mul(fundAmount, rate),
        status: JobStatus.PENDING,
        waitUntil: expect.any(Date),
      });
    });

    it('should create a fortune job successfully on network selected from round robin logic', async () => {
      const fundAmount = 10;
      const fee = (MOCK_JOB_LAUNCHER_FEE / 100) * fundAmount;

      const userBalance = 25;
      getUserBalanceMock.mockResolvedValue(userBalance);

      jest
        .spyOn(routingProtocolService, 'selectNetwork')
        .mockReturnValue(ChainId.MOONBEAM);

      await jobService.createJob(userId, JobRequestType.FORTUNE, {
        ...fortuneJobDto,
        chainId: undefined,
      });

      expect(paymentService.getUserBalance).toHaveBeenCalledWith(userId);
      expect(jobRepository.create).toHaveBeenCalledWith({
        chainId: ChainId.MOONBEAM,
        userId,
        manifestUrl: expect.any(String),
        manifestHash: expect.any(String),
        fee: mul(fee, rate),
        fundAmount: mul(fundAmount, rate),
        status: JobStatus.PENDING,
        waitUntil: expect.any(Date),
      });
    });

    it('should throw an exception for invalid chain id provided', async () => {
      web3Service.validateChainId = jest.fn(() => {
        throw new Error(ErrorWeb3.InvalidTestnetChainId);
      });

      await expect(
        jobService.createJob(userId, JobRequestType.FORTUNE, fortuneJobDto),
      ).rejects.toThrowError(ErrorWeb3.InvalidTestnetChainId);
    });

    it('should throw an exception for insufficient user balance', async () => {
      const userBalance = 1;
      jest
        .spyOn(paymentService, 'getUserBalance')
        .mockResolvedValue(userBalance);

      getUserBalanceMock.mockResolvedValue(userBalance);

      await expect(
        jobService.createJob(userId, JobRequestType.FORTUNE, fortuneJobDto),
      ).rejects.toThrowError(ErrorJob.NotEnoughFunds);
    });

    it('should throw an exception if job entity creation fails', async () => {
      const userBalance = 25;

      getUserBalanceMock.mockResolvedValue(userBalance);

      jest.spyOn(jobRepository, 'create').mockResolvedValue(undefined!);

      await expect(
        jobService.createJob(userId, JobRequestType.FORTUNE, fortuneJobDto),
      ).rejects.toThrowError(ErrorJob.NotCreated);
    });
  });

  describe('createJob with image label binary type', () => {
    const userId = 1;

    const imageLabelBinaryJobDto: JobCvatDto = {
      chainId: MOCK_CHAIN_ID,
      dataUrl: MOCK_FILE_URL,
      labels: ['cat', 'dog'],
      requesterDescription: MOCK_REQUESTER_DESCRIPTION,
      minQuality: 0.95,
      fundAmount: 10,
      gtUrl: '',
      jobBounty: '1',
      type: JobRequestType.IMAGE_LABEL_BINARY,
    };

    let getUserBalanceMock: any;

    beforeEach(() => {
      getUserBalanceMock = jest.spyOn(paymentService, 'getUserBalance');
      createPaymentMock.mockResolvedValue(true);
    });

    afterEach(() => {
      jest.restoreAllMocks();
    });

    it('should create a job successfully', async () => {
      const fundAmount = 10;
      const fee = (MOCK_JOB_LAUNCHER_FEE / 100) * fundAmount;

      const userBalance = 25;
      getUserBalanceMock.mockResolvedValue(userBalance);

      await jobService.createJob(
        userId,
        JobRequestType.IMAGE_LABEL_BINARY,
        imageLabelBinaryJobDto,
      );

      expect(paymentService.getUserBalance).toHaveBeenCalledWith(userId);
      expect(paymentRepository.create).toHaveBeenCalledWith({
        userId,
        source: PaymentSource.BALANCE,
        type: PaymentType.WITHDRAWAL,
        currency: TokenId.HMT,
        amount: -mul(fundAmount + fee, rate),
        rate: div(1, rate),
        status: PaymentStatus.SUCCEEDED,
      });
      expect(jobRepository.create).toHaveBeenCalledWith({
        chainId: imageLabelBinaryJobDto.chainId,
        userId,
        manifestUrl: expect.any(String),
        manifestHash: expect.any(String),
        fee: mul(fee, rate),
        fundAmount: mul(fundAmount, rate),
        status: JobStatus.PENDING,
        waitUntil: expect.any(Date),
      });
    });

    it('should create a fortune job successfully on network selected from round robin logic', async () => {
      const fundAmount = imageLabelBinaryJobDto.fundAmount;
      const fee = (MOCK_JOB_LAUNCHER_FEE / 100) * fundAmount;

      const userBalance = 25;
      getUserBalanceMock.mockResolvedValue(userBalance);

      jest
        .spyOn(routingProtocolService, 'selectNetwork')
        .mockReturnValue(ChainId.MOONBEAM);

      await jobService.createJob(userId, JobRequestType.IMAGE_LABEL_BINARY, {
        ...imageLabelBinaryJobDto,
        chainId: undefined,
      });

      expect(paymentService.getUserBalance).toHaveBeenCalledWith(userId);
      expect(jobRepository.create).toHaveBeenCalledWith({
        chainId: ChainId.MOONBEAM,
        userId,
        manifestUrl: expect.any(String),
        manifestHash: expect.any(String),
        fee: mul(fee, rate),
        fundAmount: mul(fundAmount, rate),
        status: JobStatus.PENDING,
        waitUntil: expect.any(Date),
      });
    });

    it('should throw an exception for invalid chain id provided', async () => {
      web3Service.validateChainId = jest.fn(() => {
        throw new Error(ErrorWeb3.InvalidTestnetChainId);
      });

      await expect(
        jobService.createJob(
          userId,
          JobRequestType.IMAGE_LABEL_BINARY,
          imageLabelBinaryJobDto,
        ),
      ).rejects.toThrowError(ErrorWeb3.InvalidTestnetChainId);
    });

    it('should throw an exception for insufficient user balance', async () => {
      const userBalance = 1;

      jest
        .spyOn(paymentService, 'getUserBalance')
        .mockResolvedValue(userBalance);

      getUserBalanceMock.mockResolvedValue(userBalance);

      await expect(
        jobService.createJob(
          userId,
          JobRequestType.IMAGE_LABEL_BINARY,
          imageLabelBinaryJobDto,
        ),
      ).rejects.toThrowError(ErrorJob.NotEnoughFunds);
    });

    it('should throw an exception if job entity creation fails', async () => {
      const userBalance = 100;

      getUserBalanceMock.mockResolvedValue(userBalance);

      jest.spyOn(jobRepository, 'create').mockResolvedValue(undefined!);

      await expect(
        jobService.createJob(
          userId,
          JobRequestType.IMAGE_LABEL_BINARY,
          imageLabelBinaryJobDto,
        ),
      ).rejects.toThrowError(ErrorJob.NotCreated);
    });
  });

  describe('launchJob', () => {
    const chainId = ChainId.LOCALHOST;

    it('should launch a job successfully', async () => {
      const fundAmount = 10;
      const fee = (MOCK_JOB_LAUNCHER_FEE / 100) * fundAmount;

      const mockJobEntity: Partial<JobEntity> = {
        chainId,
        manifestUrl: MOCK_FILE_URL,
        manifestHash: MOCK_FILE_HASH,
        fee,
        fundAmount,
        status: JobStatus.PENDING,
        save: jest.fn().mockResolvedValue(true),
      };

      const jobEntityResult = await jobService.launchJob(
        mockJobEntity as JobEntity,
      );

<<<<<<< HEAD
      mockJobEntity.escrowAddress = MOCK_ADDRESS;
      expect(jobEntityResult).toMatchObject(mockJobEntity);
      expect(mockJobEntity.save).toHaveBeenCalled();
=======
      await expect(
        jobService.launchJob(mockJobEntity as JobEntity),
      ).rejects.toThrow(
        new Error(ethers.utils.Logger.errors.UNPREDICTABLE_GAS_LIMIT),
      );
    });

    it('should throw an error if the manifest does not exist', async () => {
      getManifestMock.mockResolvedValue(null);

      const mockJobEntity: Partial<JobEntity> = {
        chainId,
        manifestUrl: MOCK_FILE_URL,
        manifestHash: MOCK_FILE_HASH,
        escrowAddress: MOCK_ADDRESS,
        status: JobStatus.PENDING,
        save: jest.fn().mockResolvedValue(true),
      };

      await expect(
        jobService.launchJob(mockJobEntity as JobEntity),
      ).rejects.toThrow();
    });

    it('should throw an error if the manifest validation failed', async () => {
      const invalidManifest: Partial<FortuneManifestDto> = {
        submissionsRequired: 10,
        requesterTitle: MOCK_REQUESTER_TITLE,
        requesterDescription: MOCK_REQUESTER_DESCRIPTION,
        requestType: JobRequestType.FORTUNE,
      };

      getManifestMock.mockResolvedValue(invalidManifest as FortuneManifestDto);

      const mockJobEntity: Partial<JobEntity> = {
        chainId,
        manifestUrl: MOCK_FILE_URL,
        manifestHash: MOCK_FILE_HASH,
        escrowAddress: MOCK_ADDRESS,
        status: JobStatus.PENDING,
        save: jest.fn().mockResolvedValue(true),
      };

      await expect(
        jobService.launchJob(mockJobEntity as JobEntity),
      ).rejects.toThrow();
>>>>>>> 4a133f2e
    });

    it('should handle error during job launch', async () => {
      (EscrowClient.build as any).mockImplementation(() => ({
        createAndSetupEscrow: jest.fn().mockRejectedValue(new Error()),
      }));

      const mockJobEntity: Partial<JobEntity> = {
        chainId: 1,
        manifestUrl: MOCK_FILE_URL,
        manifestHash: MOCK_FILE_HASH,
        status: JobStatus.PENDING,
        save: jest.fn().mockResolvedValue(true),
      };

      await expect(
        jobService.launchJob(mockJobEntity as JobEntity),
      ).rejects.toThrow();
    });
  });

<<<<<<< HEAD
  describe('fundJob', () => {
    const chainId = ChainId.LOCALHOST;

    it('should fund a job successfully', async () => {
=======
  describe('launchJob with image label binary request type', () => {
    let getManifestMock: any;

    const mockTokenContract: any = {
      transfer: jest.fn(),
    };

    beforeEach(() => {
      jest
        .spyOn(HMToken__factory, 'connect')
        .mockReturnValue(mockTokenContract);
      getManifestMock = jest.spyOn(jobService, 'getManifest');
    });

    afterEach(() => {
      jest.restoreAllMocks();
    });

    it('should launch a job successfully', async () => {
>>>>>>> 4a133f2e
      (EscrowClient.build as any).mockImplementation(() => ({
        fund: jest.fn(),
      }));

<<<<<<< HEAD
      const fundAmount = 10;
      const fee = (MOCK_JOB_LAUNCHER_FEE / 100) * fundAmount;
=======
      jobService.sendWebhook = jest.fn().mockResolvedValue(true);

      const manifest: CvatManifestDto = {
        data: {
          data_url: MOCK_FILE_URL,
        },
        annotation: {
          labels: [{ name: 'label1' }],
          description: MOCK_REQUESTER_DESCRIPTION,
          type: JobRequestType.IMAGE_LABEL_BINARY,
          job_size: 10,
          max_time: 300,
        },
        validation: {
          min_quality: 1,
          val_size: 2,
          gt_url: '',
        },
        job_bounty: '1',
      };

      getManifestMock.mockResolvedValue(manifest as CvatManifestDto);
>>>>>>> 4a133f2e

      const mockJobEntity: Partial<JobEntity> = {
        chainId,
        manifestUrl: MOCK_FILE_URL,
        manifestHash: MOCK_FILE_HASH,
        fee,
        fundAmount,
        status: JobStatus.PAID,
        save: jest.fn().mockResolvedValue(true),
      };

      const jobEntityResult = await jobService.fundJob(
        mockJobEntity as JobEntity,
      );

      mockJobEntity.escrowAddress = MOCK_ADDRESS;
      expect(jobEntityResult).toMatchObject(mockJobEntity);
      expect(jobEntityResult.status).toBe(JobStatus.LAUNCHED);
      expect(mockJobEntity.save).toHaveBeenCalled();
    });

<<<<<<< HEAD
    it('should handle error during job fund', async () => {
      (EscrowClient.build as any).mockImplementation(() => ({
        fund: jest.fn().mockRejectedValue(new Error()),
      }));
=======
    it('should throw an error if the manifest validation failed', async () => {
      const invalidManifest: Partial<CvatManifestDto> = {
        data: {
          data_url: MOCK_FILE_URL,
        },
        annotation: {
          labels: [{ name: 'label1' }],
          description: MOCK_REQUESTER_DESCRIPTION,
          type: JobRequestType.IMAGE_LABEL_BINARY,
          job_size: 10,
          max_time: 300,
        },
      };

      getManifestMock.mockResolvedValue(invalidManifest as CvatManifestDto);
>>>>>>> 4a133f2e

      const mockJobEntity: Partial<JobEntity> = {
        chainId: 1,
        manifestUrl: MOCK_FILE_URL,
        manifestHash: MOCK_FILE_HASH,
        status: JobStatus.PENDING,
        save: jest.fn().mockResolvedValue(true),
      };

      await expect(
        jobService.fundJob(mockJobEntity as JobEntity),
      ).rejects.toThrow();
    });
  });

  describe('saveManifest with fortune request type', () => {
    const fortuneManifestParams = {
      requestType: JobRequestType.FORTUNE,
      submissionsRequired: MOCK_SUBMISSION_REQUIRED,
      requesterDescription: MOCK_REQUESTER_DESCRIPTION,
      fundAmount: 10,
      requesterTitle: MOCK_REQUESTER_TITLE,
    };

    let uploadFilesMock: any;

    beforeEach(() => {
      uploadFilesMock = jest.spyOn(jobService.storageClient, 'uploadFiles');
    });

    afterEach(() => {
      jest.restoreAllMocks();
    });

    it('should save the manifest and return the manifest URL and hash', async () => {
      uploadFilesMock.mockResolvedValue([
        {
          url: MOCK_FILE_URL,
          hash: MOCK_FILE_HASH,
        },
      ]);

      const result = await jobService.saveManifest(fortuneManifestParams);

      expect(result).toEqual({
        manifestUrl: MOCK_FILE_URL,
        manifestHash: MOCK_FILE_HASH,
      });
      expect(jobService.storageClient.uploadFiles).toHaveBeenCalledWith(
        [fortuneManifestParams],
        MOCK_BUCKET_NAME,
      );
    });

    it('should throw an error if the manifest file fails to upload', async () => {
      const uploadError = new Error(ErrorBucket.UnableSaveFile);

      uploadFilesMock.mockRejectedValue(uploadError);

      await expect(
        jobService.saveManifest(fortuneManifestParams),
      ).rejects.toThrowError(
        new BadGatewayException(ErrorBucket.UnableSaveFile),
      );
      expect(jobService.storageClient.uploadFiles).toHaveBeenCalledWith(
        [fortuneManifestParams],
        MOCK_BUCKET_NAME,
      );
    });

    it('should rethrow any other errors encountered', async () => {
      const errorMessage = 'Something went wrong';
      const uploadError = new Error(errorMessage);

      uploadFilesMock.mockRejectedValue(uploadError);

      await expect(
        jobService.saveManifest(fortuneManifestParams),
      ).rejects.toThrowError(new Error(errorMessage));
      expect(jobService.storageClient.uploadFiles).toHaveBeenCalledWith(
        [fortuneManifestParams],
        MOCK_BUCKET_NAME,
      );
    });
  });

  describe('saveManifest with image label binary request type', () => {
    const manifest: CvatManifestDto = {
      data: {
        data_url: MOCK_FILE_URL,
      },
      annotation: {
        labels: [{ name: 'label1' }],
        description: MOCK_REQUESTER_DESCRIPTION,
        type: JobRequestType.IMAGE_LABEL_BINARY,
        job_size: 10,
        max_time: 300,
      },
      validation: {
        min_quality: 1,
        val_size: 2,
        gt_url: '',
      },
      job_bounty: '1',
    };

    let uploadFilesMock: any;

    beforeEach(() => {
      uploadFilesMock = jest.spyOn(jobService.storageClient, 'uploadFiles');
    });

    afterEach(() => {
      jest.restoreAllMocks();
    });

    it('should save the manifest and return the manifest URL and hash', async () => {
      uploadFilesMock.mockResolvedValue([
        {
          url: MOCK_FILE_URL,
          hash: MOCK_FILE_HASH,
        },
      ]);

      const result = await jobService.saveManifest(manifest);

      expect(result).toEqual({
        manifestUrl: MOCK_FILE_URL,
        manifestHash: MOCK_FILE_HASH,
      });
      expect(jobService.storageClient.uploadFiles).toHaveBeenCalledWith(
        [manifest],
        MOCK_BUCKET_NAME,
      );
    });

    it('should throw an error if the manifest file fails to upload', async () => {
      const uploadError = new Error(ErrorBucket.UnableSaveFile);

      uploadFilesMock.mockRejectedValue(uploadError);

      await expect(jobService.saveManifest(manifest)).rejects.toThrowError(
        new BadGatewayException(ErrorBucket.UnableSaveFile),
      );
      expect(jobService.storageClient.uploadFiles).toHaveBeenCalledWith(
        [manifest],
        MOCK_BUCKET_NAME,
      );
    });

    it('should rethrow any other errors encountered', async () => {
      const errorMessage = 'Something went wrong';
      const uploadError = new Error(errorMessage);

      uploadFilesMock.mockRejectedValue(uploadError);

      await expect(jobService.saveManifest(manifest)).rejects.toThrowError(
        new Error(errorMessage),
      );
      expect(jobService.storageClient.uploadFiles).toHaveBeenCalledWith(
        [manifest],
        MOCK_BUCKET_NAME,
      );
    });
  });

  describe('getManifest', () => {
    it('should download and return the manifest', async () => {
      const fundAmount = 10;

      const manifest: FortuneManifestDto = {
        submissionsRequired: 10,
        requesterTitle: MOCK_REQUESTER_TITLE,
        requesterDescription: MOCK_REQUESTER_DESCRIPTION,
        fundAmount,
        requestType: JobRequestType.FORTUNE,
      };

      StorageClient.downloadFileFromUrl = jest.fn().mockReturnValue(manifest);

      const result = await jobService.getManifest(MOCK_FILE_URL);

      expect(StorageClient.downloadFileFromUrl).toHaveBeenCalledWith(
        MOCK_FILE_URL,
      );
      expect(result).toEqual(manifest);
    });

    it('should throw a NotFoundException if the manifest is not found', async () => {
      StorageClient.downloadFileFromUrl = jest.fn().mockResolvedValue(null);

      await expect(jobService.getManifest(MOCK_FILE_URL)).rejects.toThrowError(
        new NotFoundException(ErrorJob.ManifestNotFound),
      );
    });
  });

  describe('getManifest', () => {
    let downloadFileFromUrlMock: any;

    beforeEach(() => {
      downloadFileFromUrlMock = jest.spyOn(
        StorageClient,
        'downloadFileFromUrl',
      );
    });

    afterEach(() => {
      jest.restoreAllMocks();
    });

    it('should download and return the manifest', async () => {
      const fundAmount = 10;

      const manifest: FortuneManifestDto = {
        submissionsRequired: 10,
        requesterTitle: MOCK_REQUESTER_TITLE,
        requesterDescription: MOCK_REQUESTER_DESCRIPTION,
        fundAmount,
        requestType: JobRequestType.FORTUNE,
      };

      downloadFileFromUrlMock.mockReturnValue(manifest);

      const result = await jobService.getManifest(MOCK_FILE_URL);

      expect(StorageClient.downloadFileFromUrl).toHaveBeenCalledWith(
        MOCK_FILE_URL,
      );
      expect(result).toEqual(manifest);
    });

    it('should throw a NotFoundException if the manifest is not found', async () => {
      downloadFileFromUrlMock.mockResolvedValue(null);

      await expect(jobService.getManifest(MOCK_FILE_URL)).rejects.toThrowError(
        new NotFoundException(ErrorJob.ManifestNotFound),
      );
      expect(StorageClient.downloadFileFromUrl).toHaveBeenCalledWith(
        MOCK_FILE_URL,
      );
    });
  });

  describe('getResult', () => {
    let downloadFileFromUrlMock: any;

    beforeEach(() => {
      downloadFileFromUrlMock = jest.spyOn(
        StorageClient,
        'downloadFileFromUrl',
      );
    });

    afterEach(() => {
      jest.restoreAllMocks();
    });

    it('should download and return the fortune result', async () => {
      const fortuneResult: FortuneFinalResultDto = {
        exchangeAddress: MOCK_ADDRESS,
        workerAddress: MOCK_ADDRESS,
        solution: 'good',
      };

      (EscrowClient.build as any).mockImplementation(() => ({
        getResultsUrl: jest.fn().mockResolvedValue(MOCK_FILE_URL),
      }));
      downloadFileFromUrlMock.mockResolvedValue(fortuneResult);

      const result = await jobService.getResult(MOCK_USER_ID, MOCK_JOB_ID);

      expect(StorageClient.downloadFileFromUrl).toHaveBeenCalledWith(
        MOCK_FILE_URL,
      );
      expect(result).toEqual(fortuneResult);
    });

    it('should download and return the image binary result', async () => {
      const imageBinaryResult: CvatFinalResultDto = {
        url: 'https://example.com',
        final_answer: 'good',
        correct: ['good', 'good', 'good'],
        wrong: [''],
      };

      downloadFileFromUrlMock.mockResolvedValue(imageBinaryResult);

      const result = await jobService.getResult(MOCK_USER_ID, MOCK_JOB_ID);

      expect(StorageClient.downloadFileFromUrl).toHaveBeenCalledWith(
        MOCK_FILE_URL,
      );
      expect(result).toEqual(imageBinaryResult);
    });

    it('should throw a NotFoundException if the result is not found', async () => {
      downloadFileFromUrlMock.mockResolvedValue(null);

      await expect(
        jobService.getResult(MOCK_USER_ID, MOCK_JOB_ID),
      ).rejects.toThrowError(new NotFoundException(ErrorJob.ResultNotFound));
      expect(StorageClient.downloadFileFromUrl).toHaveBeenCalledWith(
        MOCK_FILE_URL,
      );
    });

    it('should throw a NotFoundException if the result is not valid', async () => {
      downloadFileFromUrlMock.mockResolvedValue({
        exchangeAddress: MOCK_ADDRESS,
        workerAddress: MOCK_ADDRESS,
        solutionNotFortune: 'good',
      });

      await expect(
        jobService.getResult(MOCK_USER_ID, MOCK_JOB_ID),
      ).rejects.toThrowError(
        new NotFoundException(ErrorJob.ResultValidationFailed),
      );
      expect(StorageClient.downloadFileFromUrl).toHaveBeenCalledWith(
        MOCK_FILE_URL,
      );
    });
  });

  describe('getJobsByStatus', () => {
    const userId = 1;
    const skip = 0;
    const limit = 5;

    it('should call the database with PENDING status', async () => {
      jobService.getJobsByStatus(userId, JobStatusFilter.PENDING, skip, limit);
      expect(jobRepository.find).toHaveBeenCalledWith(
        {
          status: In([JobStatus.PENDING, JobStatus.PAID]),
          userId: userId,
        },
        {
          skip: skip,
          take: limit,
        },
      );
    });
    it('should call the database with LAUNCHED status', async () => {
      jobService.getJobsByStatus(userId, JobStatusFilter.LAUNCHED, skip, limit);
      expect(jobRepository.find).toHaveBeenCalledWith(
        {
          status: In([JobStatus.LAUNCHED]),
          userId: userId,
        },
        {
          skip: skip,
          take: limit,
        },
      );
    });
    it('should call the database with COMPLETED status', async () => {
      jobService.getJobsByStatus(
        userId,
        JobStatusFilter.COMPLETED,
        skip,
        limit,
      );
      expect(jobRepository.find).toHaveBeenCalledWith(
        {
          status: In([JobStatus.COMPLETED]),
          userId: userId,
        },
        {
          skip: skip,
          take: limit,
        },
      );
    });
    it('should call the database with FAILED status', async () => {
      jobService.getJobsByStatus(userId, JobStatusFilter.FAILED, skip, limit);
      expect(jobRepository.find).toHaveBeenCalledWith(
        {
          status: In([JobStatus.FAILED]),
          userId: userId,
        },
        {
          skip: skip,
          take: limit,
        },
      );
    });
    it('should call the database with no status', async () => {
      jobService.getJobsByStatus(userId, undefined, skip, limit);
      expect(jobRepository.find).toHaveBeenCalledWith(
        {
          userId: userId,
        },
        {
          skip: skip,
          take: limit,
        },
      );
    });
  });
});<|MERGE_RESOLUTION|>--- conflicted
+++ resolved
@@ -4,9 +4,6 @@
 import { BadGatewayException, NotFoundException } from '@nestjs/common';
 import { ConfigService } from '@nestjs/config';
 import { Test } from '@nestjs/testing';
-<<<<<<< HEAD
-=======
-import { ethers } from 'ethers';
 import {
   ErrorBucket,
   ErrorJob,
@@ -23,7 +20,6 @@
   JobStatus,
   JobStatusFilter,
 } from '../../common/enums/job';
->>>>>>> 4a133f2e
 import {
   MOCK_ADDRESS,
   MOCK_BUCKET_NAME,
@@ -44,28 +40,12 @@
   MOCK_SUBMISSION_REQUIRED,
   MOCK_USER_ID,
 } from '../../../test/constants';
-import {
-  ErrorBucket,
-  ErrorJob,
-  ErrorWeb3,
-} from '../../common/constants/errors';
-import { JobRequestType, JobStatus } from '../../common/enums/job';
-import {
-  PaymentSource,
-  PaymentStatus,
-  PaymentType,
-  TokenId,
-} from '../../common/enums/payment';
 import { PaymentService } from '../payment/payment.service';
 import { Web3Service } from '../web3/web3.service';
 import {
   FortuneFinalResultDto,
   FortuneManifestDto,
-<<<<<<< HEAD
-  ImageLabelBinaryFinalResultDto,
-=======
   CvatManifestDto,
->>>>>>> 4a133f2e
   JobFortuneDto,
   JobCvatDto,
   CvatFinalResultDto,
@@ -75,12 +55,9 @@
 import { JobService } from './job.service';
 
 import { div, mul } from '../../common/utils/decimal';
-<<<<<<< HEAD
 import { PaymentRepository } from '../payment/payment.repository';
 import { RoutingProtocolService } from './routing-protocol.service';
-=======
 import { In } from 'typeorm';
->>>>>>> 4a133f2e
 
 const rate = 1.5;
 jest.mock('@human-protocol/sdk', () => ({
@@ -458,58 +435,9 @@
         mockJobEntity as JobEntity,
       );
 
-<<<<<<< HEAD
       mockJobEntity.escrowAddress = MOCK_ADDRESS;
       expect(jobEntityResult).toMatchObject(mockJobEntity);
       expect(mockJobEntity.save).toHaveBeenCalled();
-=======
-      await expect(
-        jobService.launchJob(mockJobEntity as JobEntity),
-      ).rejects.toThrow(
-        new Error(ethers.utils.Logger.errors.UNPREDICTABLE_GAS_LIMIT),
-      );
-    });
-
-    it('should throw an error if the manifest does not exist', async () => {
-      getManifestMock.mockResolvedValue(null);
-
-      const mockJobEntity: Partial<JobEntity> = {
-        chainId,
-        manifestUrl: MOCK_FILE_URL,
-        manifestHash: MOCK_FILE_HASH,
-        escrowAddress: MOCK_ADDRESS,
-        status: JobStatus.PENDING,
-        save: jest.fn().mockResolvedValue(true),
-      };
-
-      await expect(
-        jobService.launchJob(mockJobEntity as JobEntity),
-      ).rejects.toThrow();
-    });
-
-    it('should throw an error if the manifest validation failed', async () => {
-      const invalidManifest: Partial<FortuneManifestDto> = {
-        submissionsRequired: 10,
-        requesterTitle: MOCK_REQUESTER_TITLE,
-        requesterDescription: MOCK_REQUESTER_DESCRIPTION,
-        requestType: JobRequestType.FORTUNE,
-      };
-
-      getManifestMock.mockResolvedValue(invalidManifest as FortuneManifestDto);
-
-      const mockJobEntity: Partial<JobEntity> = {
-        chainId,
-        manifestUrl: MOCK_FILE_URL,
-        manifestHash: MOCK_FILE_HASH,
-        escrowAddress: MOCK_ADDRESS,
-        status: JobStatus.PENDING,
-        save: jest.fn().mockResolvedValue(true),
-      };
-
-      await expect(
-        jobService.launchJob(mockJobEntity as JobEntity),
-      ).rejects.toThrow();
->>>>>>> 4a133f2e
     });
 
     it('should handle error during job launch', async () => {
@@ -531,63 +459,16 @@
     });
   });
 
-<<<<<<< HEAD
   describe('fundJob', () => {
     const chainId = ChainId.LOCALHOST;
 
     it('should fund a job successfully', async () => {
-=======
-  describe('launchJob with image label binary request type', () => {
-    let getManifestMock: any;
-
-    const mockTokenContract: any = {
-      transfer: jest.fn(),
-    };
-
-    beforeEach(() => {
-      jest
-        .spyOn(HMToken__factory, 'connect')
-        .mockReturnValue(mockTokenContract);
-      getManifestMock = jest.spyOn(jobService, 'getManifest');
-    });
-
-    afterEach(() => {
-      jest.restoreAllMocks();
-    });
-
-    it('should launch a job successfully', async () => {
->>>>>>> 4a133f2e
       (EscrowClient.build as any).mockImplementation(() => ({
         fund: jest.fn(),
       }));
 
-<<<<<<< HEAD
       const fundAmount = 10;
       const fee = (MOCK_JOB_LAUNCHER_FEE / 100) * fundAmount;
-=======
-      jobService.sendWebhook = jest.fn().mockResolvedValue(true);
-
-      const manifest: CvatManifestDto = {
-        data: {
-          data_url: MOCK_FILE_URL,
-        },
-        annotation: {
-          labels: [{ name: 'label1' }],
-          description: MOCK_REQUESTER_DESCRIPTION,
-          type: JobRequestType.IMAGE_LABEL_BINARY,
-          job_size: 10,
-          max_time: 300,
-        },
-        validation: {
-          min_quality: 1,
-          val_size: 2,
-          gt_url: '',
-        },
-        job_bounty: '1',
-      };
-
-      getManifestMock.mockResolvedValue(manifest as CvatManifestDto);
->>>>>>> 4a133f2e
 
       const mockJobEntity: Partial<JobEntity> = {
         chainId,
@@ -609,28 +490,10 @@
       expect(mockJobEntity.save).toHaveBeenCalled();
     });
 
-<<<<<<< HEAD
     it('should handle error during job fund', async () => {
       (EscrowClient.build as any).mockImplementation(() => ({
         fund: jest.fn().mockRejectedValue(new Error()),
       }));
-=======
-    it('should throw an error if the manifest validation failed', async () => {
-      const invalidManifest: Partial<CvatManifestDto> = {
-        data: {
-          data_url: MOCK_FILE_URL,
-        },
-        annotation: {
-          labels: [{ name: 'label1' }],
-          description: MOCK_REQUESTER_DESCRIPTION,
-          type: JobRequestType.IMAGE_LABEL_BINARY,
-          job_size: 10,
-          max_time: 300,
-        },
-      };
-
-      getManifestMock.mockResolvedValue(invalidManifest as CvatManifestDto);
->>>>>>> 4a133f2e
 
       const mockJobEntity: Partial<JobEntity> = {
         chainId: 1,
