--- conflicted
+++ resolved
@@ -168,10 +168,7 @@
         TokenId.HMT,
         PaymentType.WITHDRAWAL,
         BigNumber.from(totalAmount),
-<<<<<<< HEAD
         rate
-=======
->>>>>>> 540e2eff
       );
       expect(jobRepository.create).toHaveBeenCalledWith({
         chainId: dto.chainId,
