import { createMock } from '@golevelup/ts-jest';
import { ChainId, EscrowClient, EscrowStatus, StorageClient } from '@human-protocol/sdk';
import { HttpService } from '@nestjs/axios';
import { BadGatewayException, NotFoundException } from '@nestjs/common';
import { ConfigService } from '@nestjs/config';
import { Test } from '@nestjs/testing';
import {
  ErrorBucket,
  ErrorEscrow,
  ErrorJob,
  ErrorWeb3,
} from '../../common/constants/errors';
import {
  PaymentSource,
  PaymentStatus,
  PaymentType,
  TokenId,
} from '../../common/enums/payment';
import {
  JobRequestType,
  JobStatus,
  JobStatusFilter,
} from '../../common/enums/job';
import {
  MOCK_ADDRESS,
  MOCK_BUCKET_NAME,
  MOCK_CHAIN_ID,
  MOCK_EXCHANGE_ORACLE_WEBHOOK_URL,
  MOCK_FILE_HASH,
  MOCK_FILE_KEY,
  MOCK_FILE_URL,
  MOCK_JOB_ID,
  MOCK_JOB_LAUNCHER_FEE,
  MOCK_PRIVATE_KEY,
  MOCK_RECORDING_ORACLE_ADDRESS,
  MOCK_RECORDING_ORACLE_FEE,
  MOCK_REPUTATION_ORACLE_ADDRESS,
  MOCK_REPUTATION_ORACLE_FEE,
  MOCK_REQUESTER_DESCRIPTION,
  MOCK_REQUESTER_TITLE,
  MOCK_SUBMISSION_REQUIRED,
  MOCK_USER_ID,
} from '../../../test/constants';
import { PaymentService } from '../payment/payment.service';
import { Web3Service } from '../web3/web3.service';
import {
  FortuneFinalResultDto,
  FortuneManifestDto,
  CvatManifestDto,
  JobFortuneDto,
  JobCvatDto,
  CvatFinalResultDto,
} from './job.dto';
import { JobEntity } from './job.entity';
import { JobRepository } from './job.repository';
import { JobService } from './job.service';

import { div, mul } from '../../common/utils/decimal';
import { PaymentRepository } from '../payment/payment.repository';
import { RoutingProtocolService } from './routing-protocol.service';
import { In } from 'typeorm';
import { EventType } from '../../common/enums/webhook';
import { PaymentEntity } from '../payment/payment.entity';
<<<<<<< HEAD
import Decimal from 'decimal.js';
=======
import { HMToken__factory } from '@human-protocol/core/typechain-types';
>>>>>>> 115e88f3

const rate = 1.5;
jest.mock('@human-protocol/sdk', () => ({
  ...jest.requireActual('@human-protocol/sdk'),
  EscrowClient: {
    build: jest.fn().mockImplementation(() => ({
      createAndSetupEscrow: jest.fn().mockResolvedValue(MOCK_ADDRESS),
    })),
  },
  StorageClient: jest.fn().mockImplementation(() => ({
    uploadFiles: jest
      .fn()
      .mockResolvedValue([
        { key: MOCK_FILE_KEY, url: MOCK_FILE_URL, hash: MOCK_FILE_HASH },
      ]),
  })),
}));

jest.mock('../../common/utils', () => ({
  getRate: jest.fn().mockImplementation(() => rate),
}));

describe('JobService', () => {
  let jobService: JobService,
    jobRepository: JobRepository,
    paymentRepository: PaymentRepository,
    paymentService: PaymentService,
    createPaymentMock: any,
    routingProtocolService: RoutingProtocolService,
    web3Service: Web3Service;

  const signerMock = {
    address: MOCK_ADDRESS,
    getNetwork: jest.fn().mockResolvedValue({ chainId: 1 }),
  };

  beforeEach(async () => {
    const mockConfigService: Partial<ConfigService> = {
      get: jest.fn((key: string) => {
        switch (key) {
          case 'JOB_LAUNCHER_FEE':
            return MOCK_JOB_LAUNCHER_FEE;
          case 'RECORDING_ORACLE_FEE':
            return MOCK_RECORDING_ORACLE_FEE;
          case 'REPUTATION_ORACLE_FEE':
            return MOCK_REPUTATION_ORACLE_FEE;
          case 'WEB3_JOB_LAUNCHER_PRIVATE_KEY':
            return MOCK_PRIVATE_KEY;
          case 'RECORDING_ORACLE_ADDRESS':
            return MOCK_RECORDING_ORACLE_ADDRESS;
          case 'REPUTATION_ORACLE_ADDRESS':
            return MOCK_REPUTATION_ORACLE_ADDRESS;
          case 'FORTUNE_EXCHANGE_ORACLE_WEBHOOK_URL':
            return MOCK_EXCHANGE_ORACLE_WEBHOOK_URL;
          case 'CVAT_EXCHANGE_ORACLE_WEBHOOK_URL':
            return MOCK_EXCHANGE_ORACLE_WEBHOOK_URL;
          case 'HOST':
            return '127.0.0.1';
          case 'PORT':
            return 5000;
          case 'WEB3_PRIVATE_KEY':
            return MOCK_PRIVATE_KEY;
          case 'S3_BUCKET':
            return MOCK_BUCKET_NAME;
        }
      }),
    };

    const moduleRef = await Test.createTestingModule({
      providers: [
        JobService,
        {
          provide: Web3Service,
          useValue: {
            getSigner: jest.fn().mockReturnValue(signerMock),
            validateChainId: jest.fn().mockReturnValue(new Error()),
          },
        },
        { provide: JobRepository, useValue: createMock<JobRepository>() },
        {
          provide: PaymentRepository,
          useValue: createMock<PaymentRepository>(),
        },
        { provide: PaymentService, useValue: createMock<PaymentService>() },
        { provide: ConfigService, useValue: mockConfigService },
        { provide: HttpService, useValue: createMock<HttpService>() },
        {
          provide: RoutingProtocolService,
          useValue: createMock<RoutingProtocolService>(),
        },
      ],
    }).compile();

    jobService = moduleRef.get<JobService>(JobService);
    jobRepository = moduleRef.get(JobRepository);
    paymentRepository = moduleRef.get(PaymentRepository);
    paymentService = moduleRef.get(PaymentService);
    routingProtocolService = moduleRef.get(RoutingProtocolService);
    createPaymentMock = jest.spyOn(paymentRepository, 'create');
    web3Service = moduleRef.get<Web3Service>(Web3Service);
  });

  describe('createJob', () => {
    const userId = 1;
    const jobId = 123;
    const fortuneJobDto: JobFortuneDto = {
      chainId: MOCK_CHAIN_ID,
      submissionsRequired: MOCK_SUBMISSION_REQUIRED,
      requesterTitle: MOCK_REQUESTER_TITLE,
      requesterDescription: MOCK_REQUESTER_DESCRIPTION,
      fundAmount: 10,
    };

    let getUserBalanceMock: any;

    beforeEach(() => {
      getUserBalanceMock = jest.spyOn(paymentService, 'getUserBalance');
      createPaymentMock.mockResolvedValue(true);
    });

    afterEach(() => {
      jest.restoreAllMocks();
    });

    it('should create a job successfully', async () => {
      const fundAmount = 10;
      const fee = (MOCK_JOB_LAUNCHER_FEE / 100) * fundAmount;

      const userBalance = 25;
      getUserBalanceMock.mockResolvedValue(userBalance);

      const mockJobEntity: Partial<JobEntity> = {
        id: jobId,
        userId: userId,
        chainId: ChainId.LOCALHOST,
        manifestUrl: MOCK_FILE_URL,
        manifestHash: MOCK_FILE_HASH,
        escrowAddress: MOCK_ADDRESS,
        fee,
        fundAmount,
        status: JobStatus.PENDING,
        save: jest.fn().mockResolvedValue(true),
      };

      jobRepository.create = jest.fn().mockResolvedValue(mockJobEntity);

      await jobService.createJob(userId, JobRequestType.FORTUNE, fortuneJobDto);

      expect(paymentService.getUserBalance).toHaveBeenCalledWith(userId);
      expect(paymentRepository.create).toHaveBeenCalledWith({
        userId,
        jobId,
        source: PaymentSource.BALANCE,
        type: PaymentType.WITHDRAWAL,
        currency: TokenId.HMT,
        amount: -mul(fundAmount + fee, rate),
        rate: div(1, rate),
        status: PaymentStatus.SUCCEEDED,
      });
      expect(jobRepository.create).toHaveBeenCalledWith({
        chainId: fortuneJobDto.chainId,
        userId,
        manifestUrl: expect.any(String),
        manifestHash: expect.any(String),
        fee: mul(fee, rate),
        fundAmount: mul(fundAmount, rate),
        status: JobStatus.PENDING,
        waitUntil: expect.any(Date),
      });
    });

    it('should create a fortune job successfully on network selected from round robin logic', async () => {
      const fundAmount = 10;
      const fee = (MOCK_JOB_LAUNCHER_FEE / 100) * fundAmount;

      const userBalance = 25;
      getUserBalanceMock.mockResolvedValue(userBalance);

      jest
        .spyOn(routingProtocolService, 'selectNetwork')
        .mockReturnValue(ChainId.MOONBEAM);

      await jobService.createJob(userId, JobRequestType.FORTUNE, {
        ...fortuneJobDto,
        chainId: undefined,
      });

      expect(paymentService.getUserBalance).toHaveBeenCalledWith(userId);
      expect(jobRepository.create).toHaveBeenCalledWith({
        chainId: ChainId.MOONBEAM,
        userId,
        manifestUrl: expect.any(String),
        manifestHash: expect.any(String),
        fee: mul(fee, rate),
        fundAmount: mul(fundAmount, rate),
        status: JobStatus.PENDING,
        waitUntil: expect.any(Date),
      });
    });

    it('should throw an exception for invalid chain id provided', async () => {
      web3Service.validateChainId = jest.fn(() => {
        throw new Error(ErrorWeb3.InvalidTestnetChainId);
      });

      await expect(
        jobService.createJob(userId, JobRequestType.FORTUNE, fortuneJobDto),
      ).rejects.toThrowError(ErrorWeb3.InvalidTestnetChainId);
    });

    it('should throw an exception for insufficient user balance', async () => {
      const userBalance = 1;
      jest
        .spyOn(paymentService, 'getUserBalance')
        .mockResolvedValue(userBalance);

      getUserBalanceMock.mockResolvedValue(userBalance);

      await expect(
        jobService.createJob(userId, JobRequestType.FORTUNE, fortuneJobDto),
      ).rejects.toThrowError(ErrorJob.NotEnoughFunds);
    });

    it('should throw an exception if job entity creation fails', async () => {
      const userBalance = 25;

      getUserBalanceMock.mockResolvedValue(userBalance);

      jest.spyOn(jobRepository, 'create').mockResolvedValue(undefined!);

      await expect(
        jobService.createJob(userId, JobRequestType.FORTUNE, fortuneJobDto),
      ).rejects.toThrowError(ErrorJob.NotCreated);
    });
  });

  describe('createJob with image label binary type', () => {
    const userId = 1;
    const jobId = 123;

    const imageLabelBinaryJobDto: JobCvatDto = {
      chainId: MOCK_CHAIN_ID,
      dataUrl: MOCK_FILE_URL,
      labels: ['cat', 'dog'],
      requesterDescription: MOCK_REQUESTER_DESCRIPTION,
      minQuality: 0.95,
      fundAmount: 10,
      gtUrl: '',
      jobBounty: '1',
      type: JobRequestType.IMAGE_LABEL_BINARY,
    };

    let getUserBalanceMock: any;

    beforeEach(() => {
      getUserBalanceMock = jest.spyOn(paymentService, 'getUserBalance');
      createPaymentMock.mockResolvedValue(true);
    });

    afterEach(() => {
      jest.restoreAllMocks();
    });

    it('should create a job successfully', async () => {
      const fundAmount = 10;
      const fee = (MOCK_JOB_LAUNCHER_FEE / 100) * fundAmount;

      const userBalance = 25;
      getUserBalanceMock.mockResolvedValue(userBalance);

      const mockJobEntity: Partial<JobEntity> = {
        id: jobId,
        userId: userId,
        chainId: ChainId.LOCALHOST,
        manifestUrl: MOCK_FILE_URL,
        manifestHash: MOCK_FILE_HASH,
        escrowAddress: MOCK_ADDRESS,
        fee,
        fundAmount,
        status: JobStatus.PENDING,
        save: jest.fn().mockResolvedValue(true),
      };

      jobRepository.create = jest.fn().mockResolvedValue(mockJobEntity);

      await jobService.createJob(
        userId,
        JobRequestType.IMAGE_LABEL_BINARY,
        imageLabelBinaryJobDto,
      );

      expect(paymentService.getUserBalance).toHaveBeenCalledWith(userId);
      expect(paymentRepository.create).toHaveBeenCalledWith({
        userId,
        jobId,
        source: PaymentSource.BALANCE,
        type: PaymentType.WITHDRAWAL,
        currency: TokenId.HMT,
        amount: -mul(fundAmount + fee, rate),
        rate: div(1, rate),
        status: PaymentStatus.SUCCEEDED,
      });
      expect(jobRepository.create).toHaveBeenCalledWith({
        chainId: imageLabelBinaryJobDto.chainId,
        userId,
        manifestUrl: expect.any(String),
        manifestHash: expect.any(String),
        fee: mul(fee, rate),
        fundAmount: mul(fundAmount, rate),
        status: JobStatus.PENDING,
        waitUntil: expect.any(Date),
      });
    });

    it('should create a fortune job successfully on network selected from round robin logic', async () => {
      const fundAmount = imageLabelBinaryJobDto.fundAmount;
      const fee = (MOCK_JOB_LAUNCHER_FEE / 100) * fundAmount;

      const userBalance = 25;
      getUserBalanceMock.mockResolvedValue(userBalance);

      jest
        .spyOn(routingProtocolService, 'selectNetwork')
        .mockReturnValue(ChainId.MOONBEAM);

      await jobService.createJob(userId, JobRequestType.IMAGE_LABEL_BINARY, {
        ...imageLabelBinaryJobDto,
        chainId: undefined,
      });

      expect(paymentService.getUserBalance).toHaveBeenCalledWith(userId);
      expect(jobRepository.create).toHaveBeenCalledWith({
        chainId: ChainId.MOONBEAM,
        userId,
        manifestUrl: expect.any(String),
        manifestHash: expect.any(String),
        fee: mul(fee, rate),
        fundAmount: mul(fundAmount, rate),
        status: JobStatus.PENDING,
        waitUntil: expect.any(Date),
      });
    });

    it('should throw an exception for invalid chain id provided', async () => {
      web3Service.validateChainId = jest.fn(() => {
        throw new Error(ErrorWeb3.InvalidTestnetChainId);
      });

      await expect(
        jobService.createJob(
          userId,
          JobRequestType.IMAGE_LABEL_BINARY,
          imageLabelBinaryJobDto,
        ),
      ).rejects.toThrowError(ErrorWeb3.InvalidTestnetChainId);
    });

    it('should throw an exception for insufficient user balance', async () => {
      const userBalance = 1;

      jest
        .spyOn(paymentService, 'getUserBalance')
        .mockResolvedValue(userBalance);

      getUserBalanceMock.mockResolvedValue(userBalance);

      await expect(
        jobService.createJob(
          userId,
          JobRequestType.IMAGE_LABEL_BINARY,
          imageLabelBinaryJobDto,
        ),
      ).rejects.toThrowError(ErrorJob.NotEnoughFunds);
    });

    it('should throw an exception if job entity creation fails', async () => {
      const userBalance = 100;

      getUserBalanceMock.mockResolvedValue(userBalance);

      jest.spyOn(jobRepository, 'create').mockResolvedValue(undefined!);

      await expect(
        jobService.createJob(
          userId,
          JobRequestType.IMAGE_LABEL_BINARY,
          imageLabelBinaryJobDto,
        ),
      ).rejects.toThrowError(ErrorJob.NotCreated);
    });
  });

  describe('requestToCancelJob', () => {
    const jobId = 1;
    const userId = 123;

    it('should cancel the job', async () => {
      const escrowAddress = MOCK_ADDRESS;
      const mockJobEntity: Partial<JobEntity> = {
        id: jobId,
        userId,
        status: JobStatus.LAUNCHED,
        chainId: ChainId.LOCALHOST,
        save: jest.fn().mockResolvedValue(true),
      };

      jobRepository.findOne = jest.fn().mockResolvedValue(mockJobEntity);

      const result = await jobService.requestToCancelJob(userId, jobId);

      expect(result).toEqual(true);
      expect(jobRepository.findOne).toHaveBeenCalledWith({ id: jobId, userId });
      expect(mockJobEntity.save).toHaveBeenCalled();
    });

    it('should throw not found exception if job not found', async () => {
      jobRepository.findOne = jest.fn().mockResolvedValue(undefined);

      await expect(jobService.requestToCancelJob(userId, jobId)).rejects.toThrow(NotFoundException);
    });
  });

  describe('launchJob', () => {
    const chainId = ChainId.LOCALHOST;

    it('should launch a job successfully', async () => {
      const fundAmount = 10;
      const fee = (MOCK_JOB_LAUNCHER_FEE / 100) * fundAmount;

      const mockJobEntity: Partial<JobEntity> = {
        chainId,
        manifestUrl: MOCK_FILE_URL,
        manifestHash: MOCK_FILE_HASH,
        fee,
        fundAmount,
        status: JobStatus.PENDING,
        save: jest.fn().mockResolvedValue(true),
      };

      const jobEntityResult = await jobService.launchJob(
        mockJobEntity as JobEntity,
      );

      mockJobEntity.escrowAddress = MOCK_ADDRESS;
      expect(jobEntityResult).toMatchObject(mockJobEntity);
      expect(mockJobEntity.save).toHaveBeenCalled();
    });

    it('should handle error during job launch', async () => {
      (EscrowClient.build as any).mockImplementation(() => ({
        createAndSetupEscrow: jest.fn().mockRejectedValue(new Error()),
      }));

      const mockJobEntity: Partial<JobEntity> = {
        chainId: 1,
        manifestUrl: MOCK_FILE_URL,
        manifestHash: MOCK_FILE_HASH,
        status: JobStatus.PENDING,
        save: jest.fn().mockResolvedValue(true),
      };

      await expect(
        jobService.launchJob(mockJobEntity as JobEntity),
      ).rejects.toThrow();
    });
  });

  describe('fundJob', () => {
    const chainId = ChainId.LOCALHOST;

    it('should fund a job successfully', async () => {
      (EscrowClient.build as any).mockImplementation(() => ({
        fund: jest.fn(),
      }));

      const fundAmount = 10;
      const fee = (MOCK_JOB_LAUNCHER_FEE / 100) * fundAmount;

      const mockJobEntity: Partial<JobEntity> = {
        chainId,
        manifestUrl: MOCK_FILE_URL,
        manifestHash: MOCK_FILE_HASH,
        fee,
        fundAmount,
        status: JobStatus.PAID,
        save: jest.fn().mockResolvedValue(true),
      };

      const jobEntityResult = await jobService.fundJob(
        mockJobEntity as JobEntity,
      );

      mockJobEntity.escrowAddress = MOCK_ADDRESS;
      expect(jobEntityResult).toMatchObject(mockJobEntity);
      expect(jobEntityResult.status).toBe(JobStatus.LAUNCHED);
      expect(mockJobEntity.save).toHaveBeenCalled();
    });

    it('should handle error during job fund', async () => {
      (EscrowClient.build as any).mockImplementation(() => ({
        fund: jest.fn().mockRejectedValue(new Error()),
      }));

      const mockJobEntity: Partial<JobEntity> = {
        chainId: 1,
        manifestUrl: MOCK_FILE_URL,
        manifestHash: MOCK_FILE_HASH,
        status: JobStatus.PENDING,
        save: jest.fn().mockResolvedValue(true),
      };

      await expect(
        jobService.fundJob(mockJobEntity as JobEntity),
      ).rejects.toThrow();
    });
  });

  describe('requestToCancelJob', () => {
    const jobId = 1;
    const userId = 123;

    it('should cancel the job', async () => {
      const escrowAddress = MOCK_ADDRESS;
      const mockJobEntity: Partial<JobEntity> = {
        id: jobId,
        userId,
        status: JobStatus.LAUNCHED,
        escrowAddress,
        chainId: ChainId.LOCALHOST,
        save: jest.fn().mockResolvedValue(true),
      };

      jobRepository.findOne = jest.fn().mockResolvedValue(mockJobEntity);

      const result = await jobService.requestToCancelJob(userId, jobId);

      expect(result).toEqual(true);
      expect(jobRepository.findOne).toHaveBeenCalledWith({ id: jobId, userId });
      expect(mockJobEntity.save).toHaveBeenCalled();
    });

    it('should throw not found exception if job not found', async () => {
      jobRepository.findOne = jest.fn().mockResolvedValue(undefined);

      await expect(jobService.requestToCancelJob(userId, jobId)).rejects.toThrow(NotFoundException);
    });
  });

  describe('cancelCronJob', () => {
    let escrowClientMock: any,
        getManifestMock: any,
        jobSaveMock: any,
        findOneJobMock: any,
        findOnePaymentMock: any,
        buildMock: any,
        sendWebhookMock: any,
        jobEntityMock: Partial<JobEntity>,
        paymentEntityMock: Partial<PaymentEntity>

    beforeEach(() => {
      escrowClientMock = {
        cancel: jest.fn().mockResolvedValue(undefined),
        getStatus: jest.fn().mockResolvedValue(EscrowStatus.Launched),
        getBalance: jest.fn().mockResolvedValue(new Decimal(10))
      };

      jobEntityMock = {
        id: 1,
        escrowAddress: MOCK_ADDRESS,
        chainId: 1,
        manifestUrl: MOCK_FILE_URL,
        status: JobStatus.TO_CANCEL,
        save: jest.fn(),
      };

      paymentEntityMock = {
        chainId: 1,
        jobId: jobEntityMock.id,
        status: PaymentStatus.SUCCEEDED,
        save: jest.fn(),
      };

      getManifestMock = jest.spyOn(jobService, 'getManifest');
      jobSaveMock = jest.spyOn(jobEntityMock, 'save');
      findOneJobMock = jest.spyOn(jobRepository, 'findOne');
      findOnePaymentMock = jest.spyOn(paymentRepository, 'findOne');
      buildMock = jest.spyOn(EscrowClient, 'build');
      sendWebhookMock = jest.spyOn(jobService, 'sendWebhook');
      findOneJobMock.mockResolvedValueOnce(jobEntityMock as JobCvatDto);
      findOnePaymentMock.mockResolvedValueOnce(paymentEntityMock as PaymentEntity);
    });

    afterEach(() => {
      jest.clearAllMocks();
    });

    it('cancels a job successfully', async () => {
      jobEntityMock.escrowAddress = undefined;
      jobSaveMock.mockResolvedValue(jobEntityMock as JobEntity);
      
      const result = await jobService.cancelCronJob();

      expect(result).toBe(true);
      expect(escrowClientMock.cancel).toBeCalledTimes(0);
      expect(paymentEntityMock.status).toBe(PaymentStatus.FAILED);
      expect(jobSaveMock).toHaveBeenCalledWith();
    });

    it('should throw an error if the escrow has invalid status', async () => {
      escrowClientMock.getStatus = jest.fn().mockResolvedValue(EscrowStatus.Complete);
      jobSaveMock.mockResolvedValue(jobEntityMock as JobEntity);
      buildMock.mockResolvedValue(escrowClientMock as any); 

      await expect(
        jobService.cancelCronJob()
      ).rejects.toThrowError(
        new BadGatewayException(ErrorEscrow.InvalidStatusCancellation),
      );
    });

    it('should throw an error if the escrow has invalid balance', async () => {
      escrowClientMock.getStatus = jest.fn().mockResolvedValue(EscrowStatus.Launched);
      escrowClientMock.getBalance = jest.fn().mockResolvedValue(new Decimal(0));
      jobSaveMock.mockResolvedValue(jobEntityMock as JobEntity);
      buildMock.mockResolvedValue(escrowClientMock as any); 

      await expect(
        jobService.cancelCronJob()
      ).rejects.toThrowError(
        new BadGatewayException(ErrorEscrow.InvalidBalanceCancellation),
      );
    });

    it('cancels a job successfully with Fortune job type and send webhook', async () => {
      const manifest: FortuneManifestDto = {
        submissionsRequired: 10,
        requesterTitle: MOCK_REQUESTER_TITLE,
        requesterDescription: MOCK_REQUESTER_DESCRIPTION,
        fundAmount: 10,
        requestType: JobRequestType.FORTUNE
      };
      
      jobSaveMock.mockResolvedValue(jobEntityMock as JobEntity);
      getManifestMock.mockResolvedValue(manifest);
      buildMock.mockResolvedValue(escrowClientMock as any);
      sendWebhookMock.mockResolvedValue(true);
      
      const result = await jobService.cancelCronJob();

      expect(result).toBe(true);
      expect(escrowClientMock.cancel).toHaveBeenCalledWith(jobEntityMock.escrowAddress);
      expect(jobSaveMock).toHaveBeenCalledWith();
      expect(sendWebhookMock).toHaveBeenCalledWith(
        expect.any(String),
        {
          escrowAddress: jobEntityMock.escrowAddress,
          chainId: jobEntityMock.chainId,
          eventType: EventType.ESCROW_CANCELED
        }
      );
    });

    it('cancels a job successfully with image binary lavel job type and send webhook', async () => {
      const manifest: CvatManifestDto = {
        data: {
          data_url: MOCK_FILE_URL,
        },
        annotation: {
          labels: [{ name: 'label1' }],
          description: MOCK_REQUESTER_DESCRIPTION,
          type: JobRequestType.IMAGE_LABEL_BINARY,
          job_size: 10,
          max_time: 300,
        },
        validation: {
          min_quality: 1,
          val_size: 2,
          gt_url: '',
        },
        job_bounty: '1',
      };
      
      jobSaveMock.mockResolvedValue(jobEntityMock as JobEntity);
      getManifestMock.mockResolvedValue(manifest);
      buildMock.mockResolvedValue(escrowClientMock as any);
      sendWebhookMock.mockResolvedValue(true);
      
      const result = await jobService.cancelCronJob();

      expect(result).toBe(true);
      expect(escrowClientMock.cancel).toHaveBeenCalledWith(jobEntityMock.escrowAddress);
      expect(jobSaveMock).toHaveBeenCalledWith();
      expect(sendWebhookMock).toHaveBeenCalledWith(
        expect.any(String),
        {
          escrowAddress: jobEntityMock.escrowAddress,
          chainId: jobEntityMock.chainId,
          eventType: EventType.ESCROW_CANCELED
        }
      );
    });
  });

  describe('saveManifest with fortune request type', () => {
    const fortuneManifestParams = {
      requestType: JobRequestType.FORTUNE,
      submissionsRequired: MOCK_SUBMISSION_REQUIRED,
      requesterDescription: MOCK_REQUESTER_DESCRIPTION,
      fundAmount: 10,
      requesterTitle: MOCK_REQUESTER_TITLE,
    };

    let uploadFilesMock: any;

    beforeEach(() => {
      uploadFilesMock = jest.spyOn(jobService.storageClient, 'uploadFiles');
    });

    afterEach(() => {
      jest.restoreAllMocks();
    });

    it('should save the manifest and return the manifest URL and hash', async () => {
      uploadFilesMock.mockResolvedValue([
        {
          url: MOCK_FILE_URL,
          hash: MOCK_FILE_HASH,
        },
      ]);

      const result = await jobService.saveManifest(fortuneManifestParams);

      expect(result).toEqual({
        manifestUrl: MOCK_FILE_URL,
        manifestHash: MOCK_FILE_HASH,
      });
      expect(jobService.storageClient.uploadFiles).toHaveBeenCalledWith(
        [fortuneManifestParams],
        MOCK_BUCKET_NAME,
      );
    });

    it('should throw an error if the manifest file fails to upload', async () => {
      const uploadError = new Error(ErrorBucket.UnableSaveFile);

      uploadFilesMock.mockRejectedValue(uploadError);

      await expect(
        jobService.saveManifest(fortuneManifestParams),
      ).rejects.toThrowError(
        new BadGatewayException(ErrorBucket.UnableSaveFile),
      );
      expect(jobService.storageClient.uploadFiles).toHaveBeenCalledWith(
        [fortuneManifestParams],
        MOCK_BUCKET_NAME,
      );
    });

    it('should rethrow any other errors encountered', async () => {
      const errorMessage = 'Something went wrong';
      const uploadError = new Error(errorMessage);

      uploadFilesMock.mockRejectedValue(uploadError);

      await expect(
        jobService.saveManifest(fortuneManifestParams),
      ).rejects.toThrowError(new Error(errorMessage));
      expect(jobService.storageClient.uploadFiles).toHaveBeenCalledWith(
        [fortuneManifestParams],
        MOCK_BUCKET_NAME,
      );
    });
  });

  describe('saveManifest with image label binary request type', () => {
    const manifest: CvatManifestDto = {
      data: {
        data_url: MOCK_FILE_URL,
      },
      annotation: {
        labels: [{ name: 'label1' }],
        description: MOCK_REQUESTER_DESCRIPTION,
        type: JobRequestType.IMAGE_LABEL_BINARY,
        job_size: 10,
        max_time: 300,
      },
      validation: {
        min_quality: 1,
        val_size: 2,
        gt_url: '',
      },
      job_bounty: '1',
    };

    let uploadFilesMock: any;

    beforeEach(() => {
      uploadFilesMock = jest.spyOn(jobService.storageClient, 'uploadFiles');
    });

    afterEach(() => {
      jest.restoreAllMocks();
    });

    it('should save the manifest and return the manifest URL and hash', async () => {
      uploadFilesMock.mockResolvedValue([
        {
          url: MOCK_FILE_URL,
          hash: MOCK_FILE_HASH,
        },
      ]);

      const result = await jobService.saveManifest(manifest);

      expect(result).toEqual({
        manifestUrl: MOCK_FILE_URL,
        manifestHash: MOCK_FILE_HASH,
      });
      expect(jobService.storageClient.uploadFiles).toHaveBeenCalledWith(
        [manifest],
        MOCK_BUCKET_NAME,
      );
    });

    it('should throw an error if the manifest file fails to upload', async () => {
      const uploadError = new Error(ErrorBucket.UnableSaveFile);

      uploadFilesMock.mockRejectedValue(uploadError);

      await expect(jobService.saveManifest(manifest)).rejects.toThrowError(
        new BadGatewayException(ErrorBucket.UnableSaveFile),
      );
      expect(jobService.storageClient.uploadFiles).toHaveBeenCalledWith(
        [manifest],
        MOCK_BUCKET_NAME,
      );
    });

    it('should rethrow any other errors encountered', async () => {
      const errorMessage = 'Something went wrong';
      const uploadError = new Error(errorMessage);

      uploadFilesMock.mockRejectedValue(uploadError);

      await expect(jobService.saveManifest(manifest)).rejects.toThrowError(
        new Error(errorMessage),
      );
      expect(jobService.storageClient.uploadFiles).toHaveBeenCalledWith(
        [manifest],
        MOCK_BUCKET_NAME,
      );
    });
  });

  describe('getManifest', () => {
    it('should download and return the manifest', async () => {
      const fundAmount = 10;

      const manifest: FortuneManifestDto = {
        submissionsRequired: 10,
        requesterTitle: MOCK_REQUESTER_TITLE,
        requesterDescription: MOCK_REQUESTER_DESCRIPTION,
        fundAmount,
        requestType: JobRequestType.FORTUNE,
      };

      StorageClient.downloadFileFromUrl = jest.fn().mockReturnValue(manifest);

      const result = await jobService.getManifest(MOCK_FILE_URL);

      expect(StorageClient.downloadFileFromUrl).toHaveBeenCalledWith(
        MOCK_FILE_URL,
      );
      expect(result).toEqual(manifest);
    });

    it('should throw a NotFoundException if the manifest is not found', async () => {
      StorageClient.downloadFileFromUrl = jest.fn().mockResolvedValue(null);

      await expect(jobService.getManifest(MOCK_FILE_URL)).rejects.toThrowError(
        new NotFoundException(ErrorJob.ManifestNotFound),
      );
    });
  });

  describe('getManifest', () => {
    let downloadFileFromUrlMock: any;

    beforeEach(() => {
      downloadFileFromUrlMock = jest.spyOn(
        StorageClient,
        'downloadFileFromUrl',
      );
    });

    afterEach(() => {
      jest.restoreAllMocks();
    });

    it('should download and return the manifest', async () => {
      const fundAmount = 10;

      const manifest: FortuneManifestDto = {
        submissionsRequired: 10,
        requesterTitle: MOCK_REQUESTER_TITLE,
        requesterDescription: MOCK_REQUESTER_DESCRIPTION,
        fundAmount,
        requestType: JobRequestType.FORTUNE,
      };

      downloadFileFromUrlMock.mockReturnValue(manifest);

      const result = await jobService.getManifest(MOCK_FILE_URL);

      expect(StorageClient.downloadFileFromUrl).toHaveBeenCalledWith(
        MOCK_FILE_URL,
      );
      expect(result).toEqual(manifest);
    });

    it('should throw a NotFoundException if the manifest is not found', async () => {
      downloadFileFromUrlMock.mockResolvedValue(null);

      await expect(jobService.getManifest(MOCK_FILE_URL)).rejects.toThrowError(
        new NotFoundException(ErrorJob.ManifestNotFound),
      );
      expect(StorageClient.downloadFileFromUrl).toHaveBeenCalledWith(
        MOCK_FILE_URL,
      );
    });
  });

  describe('getResult', () => {
    let downloadFileFromUrlMock: any;

    beforeEach(() => {
      downloadFileFromUrlMock = jest.spyOn(
        StorageClient,
        'downloadFileFromUrl',
      );
    });

    afterEach(() => {
      jest.restoreAllMocks();
    });

    it('should download and return the fortune result', async () => {
      const fortuneResult: FortuneFinalResultDto = {
        exchangeAddress: MOCK_ADDRESS,
        workerAddress: MOCK_ADDRESS,
        solution: 'good',
      };

      (EscrowClient.build as any).mockImplementation(() => ({
        getResultsUrl: jest.fn().mockResolvedValue(MOCK_FILE_URL),
      }));
      downloadFileFromUrlMock.mockResolvedValue(fortuneResult);

      const result = await jobService.getResult(MOCK_USER_ID, MOCK_JOB_ID);

      expect(StorageClient.downloadFileFromUrl).toHaveBeenCalledWith(
        MOCK_FILE_URL,
      );
      expect(result).toEqual(fortuneResult);
    });

    it('should download and return the image binary result', async () => {
      const imageBinaryResult: CvatFinalResultDto = {
        url: 'https://example.com',
        final_answer: 'good',
        correct: ['good', 'good', 'good'],
        wrong: [''],
      };

      downloadFileFromUrlMock.mockResolvedValue(imageBinaryResult);

      const result = await jobService.getResult(MOCK_USER_ID, MOCK_JOB_ID);

      expect(StorageClient.downloadFileFromUrl).toHaveBeenCalledWith(
        MOCK_FILE_URL,
      );
      expect(result).toEqual(imageBinaryResult);
    });

    it('should throw a NotFoundException if the result is not found', async () => {
      downloadFileFromUrlMock.mockResolvedValue(null);

      await expect(
        jobService.getResult(MOCK_USER_ID, MOCK_JOB_ID),
      ).rejects.toThrowError(new NotFoundException(ErrorJob.ResultNotFound));
      expect(StorageClient.downloadFileFromUrl).toHaveBeenCalledWith(
        MOCK_FILE_URL,
      );
    });

    it('should throw a NotFoundException if the result is not valid', async () => {
      downloadFileFromUrlMock.mockResolvedValue({
        exchangeAddress: MOCK_ADDRESS,
        workerAddress: MOCK_ADDRESS,
        solutionNotFortune: 'good',
      });

      await expect(
        jobService.getResult(MOCK_USER_ID, MOCK_JOB_ID),
      ).rejects.toThrowError(
        new NotFoundException(ErrorJob.ResultValidationFailed),
      );
      expect(StorageClient.downloadFileFromUrl).toHaveBeenCalledWith(
        MOCK_FILE_URL,
      );
    });
  });

  describe('getJobsByStatus', () => {
    const userId = 1;
    const skip = 0;
    const limit = 5;

    it('should call the database with PENDING status', async () => {
      jobService.getJobsByStatus(userId, JobStatusFilter.PENDING, skip, limit);
      expect(jobRepository.find).toHaveBeenCalledWith(
        {
          status: In([JobStatus.PENDING, JobStatus.PAID]),
          userId: userId,
        },
        {
          skip: skip,
          take: limit,
        },
      );
    });
    it('should call the database with LAUNCHED status', async () => {
      jobService.getJobsByStatus(userId, JobStatusFilter.LAUNCHED, skip, limit);
      expect(jobRepository.find).toHaveBeenCalledWith(
        {
          status: In([JobStatus.LAUNCHED]),
          userId: userId,
        },
        {
          skip: skip,
          take: limit,
        },
      );
    });
    it('should call the database with FAILED status', async () => {
      jobService.getJobsByStatus(userId, JobStatusFilter.FAILED, skip, limit);
      expect(jobRepository.find).toHaveBeenCalledWith(
        {
          status: In([JobStatus.FAILED]),
          userId: userId,
        },
        {
          skip: skip,
          take: limit,
        },
      );
    });
    it('should call the database with no status', async () => {
      jobService.getJobsByStatus(userId, undefined, skip, limit);
      expect(jobRepository.find).toHaveBeenCalledWith(
        {
          userId: userId,
        },
        {
          skip: skip,
          take: limit,
        },
      );
    });
  });
});<|MERGE_RESOLUTION|>--- conflicted
+++ resolved
@@ -1,4 +1,5 @@
 import { createMock } from '@golevelup/ts-jest';
+import { ChainId, EscrowClient, EscrowStatus, StorageClient } from '@human-protocol/sdk';
 import { ChainId, EscrowClient, EscrowStatus, StorageClient } from '@human-protocol/sdk';
 import { HttpService } from '@nestjs/axios';
 import { BadGatewayException, NotFoundException } from '@nestjs/common';
@@ -6,6 +7,7 @@
 import { Test } from '@nestjs/testing';
 import {
   ErrorBucket,
+  ErrorEscrow,
   ErrorEscrow,
   ErrorJob,
   ErrorWeb3,
@@ -61,11 +63,7 @@
 import { In } from 'typeorm';
 import { EventType } from '../../common/enums/webhook';
 import { PaymentEntity } from '../payment/payment.entity';
-<<<<<<< HEAD
-import Decimal from 'decimal.js';
-=======
 import { HMToken__factory } from '@human-protocol/core/typechain-types';
->>>>>>> 115e88f3
 
 const rate = 1.5;
 jest.mock('@human-protocol/sdk', () => ({
@@ -121,6 +119,9 @@
           case 'FORTUNE_EXCHANGE_ORACLE_WEBHOOK_URL':
             return MOCK_EXCHANGE_ORACLE_WEBHOOK_URL;
           case 'CVAT_EXCHANGE_ORACLE_WEBHOOK_URL':
+          case 'FORTUNE_EXCHANGE_ORACLE_WEBHOOK_URL':
+            return MOCK_EXCHANGE_ORACLE_WEBHOOK_URL;
+          case 'CVAT_EXCHANGE_ORACLE_WEBHOOK_URL':
             return MOCK_EXCHANGE_ORACLE_WEBHOOK_URL;
           case 'HOST':
             return '127.0.0.1';
@@ -171,6 +172,7 @@
   describe('createJob', () => {
     const userId = 1;
     const jobId = 123;
+    const jobId = 123;
     const fortuneJobDto: JobFortuneDto = {
       chainId: MOCK_CHAIN_ID,
       submissionsRequired: MOCK_SUBMISSION_REQUIRED,
@@ -212,11 +214,27 @@
 
       jobRepository.create = jest.fn().mockResolvedValue(mockJobEntity);
 
+      const mockJobEntity: Partial<JobEntity> = {
+        id: jobId,
+        userId: userId,
+        chainId: ChainId.LOCALHOST,
+        manifestUrl: MOCK_FILE_URL,
+        manifestHash: MOCK_FILE_HASH,
+        escrowAddress: MOCK_ADDRESS,
+        fee,
+        fundAmount,
+        status: JobStatus.PENDING,
+        save: jest.fn().mockResolvedValue(true),
+      };
+
+      jobRepository.create = jest.fn().mockResolvedValue(mockJobEntity);
+
       await jobService.createJob(userId, JobRequestType.FORTUNE, fortuneJobDto);
 
       expect(paymentService.getUserBalance).toHaveBeenCalledWith(userId);
       expect(paymentRepository.create).toHaveBeenCalledWith({
         userId,
+        jobId,
         jobId,
         source: PaymentSource.BALANCE,
         type: PaymentType.WITHDRAWAL,
@@ -305,6 +323,7 @@
   describe('createJob with image label binary type', () => {
     const userId = 1;
     const jobId = 123;
+    const jobId = 123;
 
     const imageLabelBinaryJobDto: JobCvatDto = {
       chainId: MOCK_CHAIN_ID,
@@ -351,6 +370,21 @@
 
       jobRepository.create = jest.fn().mockResolvedValue(mockJobEntity);
 
+      const mockJobEntity: Partial<JobEntity> = {
+        id: jobId,
+        userId: userId,
+        chainId: ChainId.LOCALHOST,
+        manifestUrl: MOCK_FILE_URL,
+        manifestHash: MOCK_FILE_HASH,
+        escrowAddress: MOCK_ADDRESS,
+        fee,
+        fundAmount,
+        status: JobStatus.PENDING,
+        save: jest.fn().mockResolvedValue(true),
+      };
+
+      jobRepository.create = jest.fn().mockResolvedValue(mockJobEntity);
+
       await jobService.createJob(
         userId,
         JobRequestType.IMAGE_LABEL_BINARY,
@@ -360,6 +394,7 @@
       expect(paymentService.getUserBalance).toHaveBeenCalledWith(userId);
       expect(paymentRepository.create).toHaveBeenCalledWith({
         userId,
+        jobId,
         jobId,
         source: PaymentSource.BALANCE,
         type: PaymentType.WITHDRAWAL,
@@ -455,6 +490,36 @@
           imageLabelBinaryJobDto,
         ),
       ).rejects.toThrowError(ErrorJob.NotCreated);
+    });
+  });
+
+  describe('requestToCancelJob', () => {
+    const jobId = 1;
+    const userId = 123;
+
+    it('should cancel the job', async () => {
+      const escrowAddress = MOCK_ADDRESS;
+      const mockJobEntity: Partial<JobEntity> = {
+        id: jobId,
+        userId,
+        status: JobStatus.LAUNCHED,
+        chainId: ChainId.LOCALHOST,
+        save: jest.fn().mockResolvedValue(true),
+      };
+
+      jobRepository.findOne = jest.fn().mockResolvedValue(mockJobEntity);
+
+      const result = await jobService.requestToCancelJob(userId, jobId);
+
+      expect(result).toEqual(true);
+      expect(jobRepository.findOne).toHaveBeenCalledWith({ id: jobId, userId });
+      expect(mockJobEntity.save).toHaveBeenCalled();
+    });
+
+    it('should throw not found exception if job not found', async () => {
+      jobRepository.findOne = jest.fn().mockResolvedValue(undefined);
+
+      await expect(jobService.requestToCancelJob(userId, jobId)).rejects.toThrow(NotFoundException);
     });
   });
 
