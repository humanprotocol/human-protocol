--- conflicted
+++ resolved
@@ -4,10 +4,6 @@
 import { BadGatewayException, NotFoundException } from '@nestjs/common';
 import { ConfigService } from '@nestjs/config';
 import { Test } from '@nestjs/testing';
-<<<<<<< HEAD
-import { BigNumber, ethers } from 'ethers';
-=======
->>>>>>> 8615c142
 import {
   ErrorBucket,
   ErrorEscrow,
@@ -65,6 +61,7 @@
 import { In } from 'typeorm';
 import { EventType } from '../../common/enums/webhook';
 import { PaymentEntity } from '../payment/payment.entity';
+import { HMToken__factory } from '@human-protocol/core/typechain-types';
 
 const rate = 1.5;
 jest.mock('@human-protocol/sdk', () => ({
@@ -457,6 +454,36 @@
     });
   });
 
+  describe('requestToCancelJob', () => {
+    const jobId = 1;
+    const userId = 123;
+
+    it('should cancel the job', async () => {
+      const escrowAddress = MOCK_ADDRESS;
+      const mockJobEntity: Partial<JobEntity> = {
+        id: jobId,
+        userId,
+        status: JobStatus.LAUNCHED,
+        chainId: ChainId.LOCALHOST,
+        save: jest.fn().mockResolvedValue(true),
+      };
+
+      jobRepository.findOne = jest.fn().mockResolvedValue(mockJobEntity);
+
+      const result = await jobService.requestToCancelJob(userId, jobId);
+
+      expect(result).toEqual(true);
+      expect(jobRepository.findOne).toHaveBeenCalledWith({ id: jobId, userId });
+      expect(mockJobEntity.save).toHaveBeenCalled();
+    });
+
+    it('should throw not found exception if job not found', async () => {
+      jobRepository.findOne = jest.fn().mockResolvedValue(undefined);
+
+      await expect(jobService.requestToCancelJob(userId, jobId)).rejects.toThrow(NotFoundException);
+    });
+  });
+
   describe('launchJob', () => {
     const chainId = ChainId.LOCALHOST;
 
@@ -549,189 +576,6 @@
       await expect(
         jobService.fundJob(mockJobEntity as JobEntity),
       ).rejects.toThrow();
-    });
-  });
-
-  describe('requestToCancelJob', () => {
-    const jobId = 1;
-    const userId = 123;
-
-    it('should cancel the job', async () => {
-      const escrowAddress = MOCK_ADDRESS;
-      const mockJobEntity: Partial<JobEntity> = {
-        id: jobId,
-        userId,
-        status: JobStatus.LAUNCHED,
-        escrowAddress,
-        chainId: ChainId.LOCALHOST,
-        save: jest.fn().mockResolvedValue(true),
-      };
-
-      jobRepository.findOne = jest.fn().mockResolvedValue(mockJobEntity);
-
-      const result = await jobService.requestToCancelJob(userId, jobId);
-
-      expect(result).toEqual(true);
-      expect(jobRepository.findOne).toHaveBeenCalledWith({ id: jobId, userId });
-      expect(mockJobEntity.save).toHaveBeenCalled();
-    });
-
-    it('should throw not found exception if job not found', async () => {
-      jobRepository.findOne = jest.fn().mockResolvedValue(undefined);
-
-      await expect(jobService.requestToCancelJob(userId, jobId)).rejects.toThrow(NotFoundException);
-    });
-  });
-
-  describe('cancelJob', () => {
-    let escrowClientMock: any,
-        getManifestMock: any,
-        jobSaveMock: any,
-        findOnePaymentMock: any,
-        buildMock: any,
-        sendWebhookMock: any,
-        jobEntityMock: Partial<JobEntity>,
-        paymentEntityMock: Partial<PaymentEntity>
-
-    beforeEach(() => {
-      escrowClientMock = {
-        cancel: jest.fn().mockResolvedValue(undefined),
-        getStatus: jest.fn().mockResolvedValue(EscrowStatus.Launched),
-        getBalance: jest.fn().mockResolvedValue(BigNumber.from(10))
-      };
-
-      jobEntityMock = {
-        id: 1,
-        escrowAddress: MOCK_ADDRESS,
-        chainId: 1,
-        manifestUrl: MOCK_FILE_URL,
-        status: JobStatus.TO_CANCEL,
-        save: jest.fn(),
-      };
-
-      paymentEntityMock = {
-        chainId: 1,
-        jobId: jobEntityMock.id,
-        status: PaymentStatus.SUCCEEDED,
-        save: jest.fn(),
-      };
-
-      getManifestMock = jest.spyOn(jobService, 'getManifest');
-      jobSaveMock = jest.spyOn(jobEntityMock, 'save');
-      findOnePaymentMock = jest.spyOn(paymentRepository, 'findOne');
-      buildMock = jest.spyOn(EscrowClient, 'build');
-      sendWebhookMock = jest.spyOn(jobService, 'sendWebhook');
-      findOnePaymentMock.mockResolvedValueOnce(paymentEntityMock as PaymentEntity);
-    });
-
-    afterEach(() => {
-      jest.clearAllMocks();
-    });
-
-    it('cancels a job successfully', async () => {
-      jobEntityMock.escrowAddress = undefined;
-      jobSaveMock.mockResolvedValue(jobEntityMock as JobEntity);
-      
-      const result = await jobService.cancelJob(jobEntityMock as any);
-
-      expect(result).toBe(true);
-      expect(escrowClientMock.cancel).toBeCalledTimes(0);
-      expect(paymentEntityMock.status).toBe(PaymentStatus.FAILED);
-      expect(jobSaveMock).toHaveBeenCalledWith();
-    });
-
-    it('should throw an error if the escrow has invalid status', async () => {
-      escrowClientMock.getStatus = jest.fn().mockResolvedValue(EscrowStatus.Complete);
-      jobSaveMock.mockResolvedValue(jobEntityMock as JobEntity);
-      buildMock.mockResolvedValue(escrowClientMock as any); 
-
-      await expect(
-        jobService.cancelJob(jobEntityMock as any)
-      ).rejects.toThrowError(
-        new BadGatewayException(ErrorEscrow.InvalidStatusCancellation),
-      );
-    });
-
-    it('should throw an error if the escrow has invalid balance', async () => {
-      escrowClientMock.getStatus = jest.fn().mockResolvedValue(EscrowStatus.Launched);
-      escrowClientMock.getBalance = jest.fn().mockResolvedValue(BigNumber.from(0));
-      jobSaveMock.mockResolvedValue(jobEntityMock as JobEntity);
-      buildMock.mockResolvedValue(escrowClientMock as any); 
-
-      await expect(
-        jobService.cancelJob(jobEntityMock as any)
-      ).rejects.toThrowError(
-        new BadGatewayException(ErrorEscrow.InvalidBalanceCancellation),
-      );
-    });
-
-    it('cancels a job successfully with Fortune job type and send webhook', async () => {
-      const manifest: FortuneManifestDto = {
-        submissionsRequired: 10,
-        requesterTitle: MOCK_REQUESTER_TITLE,
-        requesterDescription: MOCK_REQUESTER_DESCRIPTION,
-        fundAmount: 10,
-        requestType: JobRequestType.FORTUNE
-      };
-      
-      jobSaveMock.mockResolvedValue(jobEntityMock as JobEntity);
-      getManifestMock.mockResolvedValue(manifest);
-      buildMock.mockResolvedValue(escrowClientMock as any);
-      sendWebhookMock.mockResolvedValue(true);
-      
-      const result = await jobService.cancelJob(jobEntityMock as any);
-
-      expect(result).toBe(true);
-      expect(escrowClientMock.cancel).toHaveBeenCalledWith(jobEntityMock.escrowAddress);
-      expect(jobSaveMock).toHaveBeenCalledWith();
-      expect(sendWebhookMock).toHaveBeenCalledWith(
-        expect.any(String),
-        {
-          escrowAddress: jobEntityMock.escrowAddress,
-          chainId: jobEntityMock.chainId,
-          eventType: EventType.ESCROW_CANCELED
-        }
-      );
-    });
-
-    it('cancels a job successfully with image binary lavel job type and send webhook', async () => {
-      const manifest: CvatManifestDto = {
-        data: {
-          data_url: MOCK_FILE_URL,
-        },
-        annotation: {
-          labels: [{ name: 'label1' }],
-          description: MOCK_REQUESTER_DESCRIPTION,
-          type: JobRequestType.IMAGE_LABEL_BINARY,
-          job_size: 10,
-          max_time: 300,
-        },
-        validation: {
-          min_quality: 1,
-          val_size: 2,
-          gt_url: '',
-        },
-        job_bounty: '1',
-      };
-      
-      jobSaveMock.mockResolvedValue(jobEntityMock as JobEntity);
-      getManifestMock.mockResolvedValue(manifest);
-      buildMock.mockResolvedValue(escrowClientMock as any);
-      sendWebhookMock.mockResolvedValue(true);
-      
-      const result = await jobService.cancelJob(jobEntityMock as any);
-
-      expect(result).toBe(true);
-      expect(escrowClientMock.cancel).toHaveBeenCalledWith(jobEntityMock.escrowAddress);
-      expect(jobSaveMock).toHaveBeenCalledWith();
-      expect(sendWebhookMock).toHaveBeenCalledWith(
-        expect.any(String),
-        {
-          escrowAddress: jobEntityMock.escrowAddress,
-          chainId: jobEntityMock.chainId,
-          eventType: EventType.ESCROW_CANCELED
-        }
-      );
     });
   });
 
