--- conflicted
+++ resolved
@@ -61,7 +61,7 @@
 import { In } from 'typeorm';
 import { EventType } from '../../common/enums/webhook';
 import { PaymentEntity } from '../payment/payment.entity';
-import { HMToken__factory } from '@human-protocol/core/typechain-types';
+import Decimal from 'decimal.js';
 
 const rate = 1.5;
 jest.mock('@human-protocol/sdk', () => ({
@@ -579,7 +579,6 @@
     });
   });
 
-<<<<<<< HEAD
   describe('requestToCancelJob', () => {
     const jobId = 1;
     const userId = 123;
@@ -611,7 +610,7 @@
     });
   });
 
-  describe('cancelJob', () => {
+  describe('cancelCronJob', () => {
     let escrowClientMock: any,
         getManifestMock: any,
         jobSaveMock: any,
@@ -626,7 +625,7 @@
       escrowClientMock = {
         cancel: jest.fn().mockResolvedValue(undefined),
         getStatus: jest.fn().mockResolvedValue(EscrowStatus.Launched),
-        getBalance: jest.fn().mockResolvedValue(BigNumber.from(10))
+        getBalance: jest.fn().mockResolvedValue(new Decimal(10))
       };
 
       jobEntityMock = {
@@ -685,7 +684,7 @@
 
     it('should throw an error if the escrow has invalid balance', async () => {
       escrowClientMock.getStatus = jest.fn().mockResolvedValue(EscrowStatus.Launched);
-      escrowClientMock.getBalance = jest.fn().mockResolvedValue(BigNumber.from(0));
+      escrowClientMock.getBalance = jest.fn().mockResolvedValue(new Decimal(0));
       jobSaveMock.mockResolvedValue(jobEntityMock as JobEntity);
       buildMock.mockResolvedValue(escrowClientMock as any); 
 
@@ -766,8 +765,6 @@
     });
   });
 
-=======
->>>>>>> f369209d
   describe('saveManifest with fortune request type', () => {
     const fortuneManifestParams = {
       requestType: JobRequestType.FORTUNE,
