--- conflicted
+++ resolved
@@ -15,13 +15,8 @@
   ErrorEscrow,
   ErrorJob,
 } from '../../common/constants/errors';
-<<<<<<< HEAD
-import { JobMode, JobRequestType, JobStatus } from '../../common/enums/job';
-import { Currency, PaymentSource, PaymentType, TokenId } from '../../common/enums/payment';
-=======
 import { Currency, PaymentSource, PaymentType, TokenId } from '../../common/enums/payment';
 import { JobRequestType, JobStatus } from '../../common/enums/job';
->>>>>>> c957bc04
 import {
   MOCK_ADDRESS,
   MOCK_BUCKET_NAME,
@@ -335,12 +330,7 @@
         fee: totalFee.toString(),
         fundAmount: totalAmount.toString(),
         requestType: JobRequestType.FORTUNE,
-<<<<<<< HEAD
-        mode: JobMode.DESCRIPTIVE,
-      };
-=======
       }
->>>>>>> c957bc04
 
       jest.spyOn(jobService, 'getManifest').mockResolvedValue(manifest);
 
