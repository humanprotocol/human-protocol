--- conflicted
+++ resolved
@@ -200,7 +200,6 @@
       });
     });
 
-<<<<<<< HEAD
     it('should create a fortune job successfully on network selected from round robin logic', async () => {
       const userBalance = ethers.utils.parseUnits('15', 'ether');
       getUserBalanceMock.mockResolvedValue(userBalance);
@@ -249,8 +248,6 @@
       });
     });
 
-=======
->>>>>>> f11d94a5
     it('should throw an exception for insufficient user balance', async () => {
       const fundAmount = 10; // ETH
       const userBalance = ethers.utils.parseUnits('1', 'ether'); // 1 ETH
@@ -663,8 +660,6 @@
     });
   });
 
-<<<<<<< HEAD
-=======
   describe('getResult', () => {
     let downloadFileFromUrlMock: any;
 
@@ -740,5 +735,4 @@
       );
     });
   });
->>>>>>> f11d94a5
 });