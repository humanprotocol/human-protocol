--- conflicted
+++ resolved
@@ -1220,16 +1220,12 @@
 
   describe('escrowFailedWebhook', () => {
     it('should throw BadRequestException for invalid event type', async () => {
-<<<<<<< HEAD
-      const dto = { eventType: 'ANOTHER_EVENT' as EventType, chainId: 1, escrowAddress: 'address', reason: 'invalid manifest' };
-=======
       const dto = {
         event_type: 'ANOTHER_EVENT' as EventType,
         chain_id: 1,
         escrow_address: 'address',
         reason: 'invalid manifest',
       };
->>>>>>> 13127169
 
       await expect(jobService.escrowFailedWebhook(dto)).rejects.toThrow(
         BadRequestException,
@@ -1237,16 +1233,12 @@
     });
 
     it('should throw NotFoundException if jobEntity is not found', async () => {
-<<<<<<< HEAD
-      const dto = { eventType: EventType.TASK_CREATION_FAILED, chainId: 1, escrowAddress: 'address', reason: 'invalid manifest' };
-=======
       const dto = {
         event_type: EventType.TASK_CREATION_FAILED,
         chain_id: 1,
         escrow_address: 'address',
         reason: 'invalid manifest',
       };
->>>>>>> 13127169
       jobRepository.findOne = jest.fn().mockResolvedValue(null);
 
       await expect(jobService.escrowFailedWebhook(dto)).rejects.toThrow(
@@ -1255,10 +1247,6 @@
     });
 
     it('should throw ConflictException if jobEntity status is not LAUNCHED', async () => {
-<<<<<<< HEAD
-      const dto = { eventType: EventType.TASK_CREATION_FAILED, chainId: 1, escrowAddress: 'address', reason: 'invalid manifest' };
-      const mockJobEntity = { status: 'ANOTHER_STATUS' as JobStatus, save: jest.fn() };
-=======
       const dto = {
         event_type: EventType.TASK_CREATION_FAILED,
         chain_id: 1,
@@ -1269,7 +1257,6 @@
         status: 'ANOTHER_STATUS' as JobStatus,
         save: jest.fn(),
       };
->>>>>>> 13127169
       jobRepository.findOne = jest.fn().mockResolvedValue(mockJobEntity);
 
       await expect(jobService.escrowFailedWebhook(dto)).rejects.toThrow(
@@ -1278,16 +1265,12 @@
     });
 
     it('should update jobEntity status to FAILED and return true if all checks pass', async () => {
-<<<<<<< HEAD
-      const dto = { eventType: EventType.TASK_CREATION_FAILED, chainId: 1, escrowAddress: 'address', reason: 'invalid manifest' };
-=======
       const dto = {
         event_type: EventType.TASK_CREATION_FAILED,
         chain_id: 1,
         escrow_address: 'address',
         reason: 'invalid manifest',
       };
->>>>>>> 13127169
       const mockJobEntity = { status: JobStatus.LAUNCHED, save: jest.fn() };
       jobRepository.findOne = jest.fn().mockResolvedValue(mockJobEntity);
 
