--- conflicted
+++ resolved
@@ -71,13 +71,8 @@
 import { EventType } from '../../common/enums/webhook';
 import { PaymentEntity } from '../payment/payment.entity';
 import Decimal from 'decimal.js';
-<<<<<<< HEAD
 import { EscrowFactory__factory, HMToken__factory } from '@human-protocol/core/typechain-types';
-import { BigNumber } from 'ethers';
-=======
 import { BigNumber, ethers } from 'ethers';
-import { HMToken__factory } from '@human-protocol/core/typechain-types';
->>>>>>> 0fbb1e18
 
 const rate = 1.5;
 jest.mock('@human-protocol/sdk', () => ({
