--- conflicted
+++ resolved
@@ -108,14 +108,11 @@
   HCAPTCHA_NOT_PRESENTED_LABEL,
 } from '../../common/constants';
 import { WebhookService } from '../webhook/webhook.service';
-<<<<<<< HEAD
 import { CronJobService } from '../cron-job/cron-job.service';
 import { CronJobEntity } from '../cron-job/cron-job.entity';
 import { CronJobType } from '../../common/enums/cron-job';
 import { DeepPartial } from 'typeorm';
-=======
 import { AWSRegions, StorageProviders } from '../../common/enums/storage';
->>>>>>> 2b9372ec
 
 const rate = 1.5;
 jest.mock('@human-protocol/sdk', () => ({
