/* eslint-disable @typescript-eslint/no-non-null-assertion */
import {
  ChainId,
  EscrowClient,
  EscrowStatus,
  EscrowUtils,
  NETWORKS,
  StakingClient,
  StorageClient,
  StorageCredentials,
  StorageParams,
  UploadFile,
} from '@human-protocol/sdk';
import { TransactionReceipt } from "@ethersproject/abstract-provider";
import { HttpService } from '@nestjs/axios';
import {
  BadGatewayException,
  BadRequestException,
  ConflictException,
  Inject,
  Injectable,
  Logger,
  NotFoundException,
  ValidationError,
} from '@nestjs/common';
import { ConfigService } from '@nestjs/config';
import { validate } from 'class-validator';
import { BigNumber, ethers } from 'ethers';
import { firstValueFrom } from 'rxjs';
import { LessThanOrEqual, QueryFailedError } from 'typeorm';
import { ConfigNames } from '../../common/config';
import {
  ErrorBucket,
  ErrorEscrow,
  ErrorJob,
  ErrorPayment,
  ErrorPostgres,
} from '../../common/constants/errors';
import {
  JobRequestType,
  JobStatus,
  JobStatusFilter,
} from '../../common/enums/job';
import {
  Currency,
  PaymentSource,
  PaymentStatus,
  PaymentType,
  TokenId,
} from '../../common/enums/payment';
import { getRate, parseUrl } from '../../common/utils';
import { add, div, lt, mul } from '../../common/utils/decimal';
import { PaymentRepository } from '../payment/payment.repository';
import { PaymentService } from '../payment/payment.service';
import { Web3Service } from '../web3/web3.service';
import {
  CvatFinalResultDto,
  CvatManifestDto,
  EscrowCancelDto,
  EscrowFailedWebhookDto,
  FortuneFinalResultDto,
  FortuneManifestDto,
  JobCvatDto,
  JobDetailsDto,
  JobFortuneDto,
  JobListDto,
  SaveManifestDto,
  SendWebhookDto,
} from './job.dto';
import { JobEntity } from './job.entity';
import { JobRepository } from './job.repository';
import { RoutingProtocolService } from './routing-protocol.service';
import {
  CANCEL_JOB_STATUSES,
  HEADER_SIGNATURE_KEY,
  JOB_RETRIES_COUNT_THRESHOLD,
} from '../../common/constants';
import { SortDirection } from '../../common/enums/collection';
import { EventType } from '../../common/enums/webhook';
import {
  HMToken,
  HMToken__factory,
} from '@human-protocol/core/typechain-types';
import Decimal from 'decimal.js';
import { EscrowData } from '@human-protocol/sdk/dist/graphql';
import { filterToEscrowStatus } from '../../common/utils/status';
import { signMessage } from '../../common/utils/signature';

@Injectable()
export class JobService {
  public readonly logger = new Logger(JobService.name);
  public readonly storageClient: StorageClient;
  public readonly storageParams: StorageParams;
  public readonly bucket: string;

  constructor(
    @Inject(Web3Service)
    private readonly web3Service: Web3Service,
    public readonly jobRepository: JobRepository,
    private readonly paymentRepository: PaymentRepository,
    private readonly paymentService: PaymentService,
    public readonly httpService: HttpService,
    public readonly configService: ConfigService,
    private readonly routingProtocolService: RoutingProtocolService,
  ) {
    const storageCredentials: StorageCredentials = {
      accessKey: this.configService.get<string>(ConfigNames.S3_ACCESS_KEY)!,
      secretKey: this.configService.get<string>(ConfigNames.S3_SECRET_KEY)!,
    };

    const useSSL =
      this.configService.get<string>(ConfigNames.S3_USE_SSL) === 'true';
    this.storageParams = {
      endPoint: this.configService.get<string>(ConfigNames.S3_ENDPOINT)!,
      port: Number(this.configService.get<number>(ConfigNames.S3_PORT)!),
      useSSL,
    };

    this.bucket = this.configService.get<string>(ConfigNames.S3_BUCKET)!;

    this.storageClient = new StorageClient(
      this.storageParams,
      storageCredentials,
    );
  }

  public async createJob(
    userId: number,
    requestType: JobRequestType,
    dto: JobFortuneDto | JobCvatDto,
  ): Promise<number> {
    let manifestUrl, manifestHash;
    const { chainId, fundAmount } = dto;

    if (chainId) {
      this.web3Service.validateChainId(chainId);
    }

    const userBalance = await this.paymentService.getUserBalance(userId);

    const rate = await getRate(Currency.USD, TokenId.HMT);

    const feePercentage = this.configService.get<number>(
      ConfigNames.JOB_LAUNCHER_FEE,
    )!;
    const fee = mul(div(feePercentage, 100), fundAmount);
    const usdTotalAmount = add(fundAmount, fee);

    if (lt(userBalance, usdTotalAmount)) {
      this.logger.log(ErrorJob.NotEnoughFunds, JobService.name);
      throw new BadRequestException(ErrorJob.NotEnoughFunds);
    }

    const tokenFundAmount = mul(fundAmount, rate);
    const tokenFee = mul(fee, rate);
    const tokenTotalAmount = add(tokenFundAmount, tokenFee);

    if (requestType == JobRequestType.FORTUNE) {
      ({ manifestUrl, manifestHash } = await this.saveManifest({
        ...(dto as JobFortuneDto),
        requestType,
        fundAmount: tokenFundAmount,
      }));
    } else {
      dto = dto as JobCvatDto;
      ({ manifestUrl, manifestHash } = await this.saveManifest({
        data: {
          data_url: dto.dataUrl,
        },
        annotation: {
          labels: dto.labels.map((item) => ({ name: item })),
          description: dto.requesterDescription,
          user_guide: dto.userGuide,
          type: requestType,
          job_size: Number(
            this.configService.get<number>(ConfigNames.CVAT_JOB_SIZE)!,
          ),
          max_time: Number(
            this.configService.get<number>(ConfigNames.CVAT_MAX_TIME)!,
          ),
        },
        validation: {
          min_quality: dto.minQuality,
          val_size: Number(
            this.configService.get<number>(ConfigNames.CVAT_VAL_SIZE)!,
          ),
          gt_url: dto.gtUrl,
        },
        job_bounty: await this.calculateJobBounty(dto.dataUrl, fundAmount),
      }));
    }

    const jobEntity = await this.jobRepository.create({
      chainId: chainId ?? this.routingProtocolService.selectNetwork(),
      userId,
      manifestUrl,
      manifestHash,
      fee: tokenFee,
      fundAmount: tokenFundAmount,
      status: JobStatus.PENDING,
      waitUntil: new Date(),
    });

    if (!jobEntity) {
      this.logger.log(ErrorJob.NotCreated, JobService.name);
      throw new NotFoundException(ErrorJob.NotCreated);
    }

    try {
      await this.paymentRepository.create({
        userId,
        jobId: jobEntity.id,
        source: PaymentSource.BALANCE,
        type: PaymentType.WITHDRAWAL,
        amount: -tokenTotalAmount,
        currency: TokenId.HMT,
        rate: div(1, rate),
        status: PaymentStatus.SUCCEEDED,
      });
    } catch (error) {
      if (
        error instanceof QueryFailedError &&
        error.message.includes(ErrorPostgres.NumericFieldOverflow.toLowerCase())
      ) {
        this.logger.log(ErrorPostgres.NumericFieldOverflow, JobService.name);
        throw new ConflictException(ErrorPayment.IncorrectAmount);
      } else {
        this.logger.log(error, JobService.name);
        throw new ConflictException(ErrorPayment.NotSuccess);
      }
    }

    jobEntity.status = JobStatus.PAID;
    await jobEntity.save();

    return jobEntity.id;
  }

  private async calculateJobBounty(
    endpointUrl: string,
    fundAmount: number,
  ): Promise<string> {
    const storageData = parseUrl(endpointUrl);
    const storageClient = new StorageClient({
      endPoint: storageData.endPoint,
      port: storageData.port,
      useSSL: false,
    });

    const totalImages = (await storageClient.listObjects(storageData.bucket))
      .length;

    const totalJobs = Math.ceil(
      div(
        totalImages,
        Number(this.configService.get<number>(ConfigNames.CVAT_JOB_SIZE)!),
      ),
    );

    return ethers.utils.formatEther(
      ethers.utils.parseUnits(fundAmount.toString(), 'ether').div(totalJobs),
    );
  }

  public async launchJob(jobEntity: JobEntity): Promise<JobEntity> {
    const signer = this.web3Service.getSigner(jobEntity.chainId);

    const escrowClient = await EscrowClient.build(signer);

    const manifest = await this.getManifest(jobEntity.manifestUrl);

    const recordingOracleConfigKey =
      (manifest as FortuneManifestDto).requestType === JobRequestType.FORTUNE
        ? ConfigNames.FORTUNE_RECORDING_ORACLE_ADDRESS
        : ConfigNames.CVAT_RECORDING_ORACLE_ADDRESS;

    const exchangeOracleConfigKey =
      (manifest as FortuneManifestDto).requestType === JobRequestType.FORTUNE
        ? ConfigNames.FORTUNE_EXCHANGE_ORACLE_ADDRESS
        : ConfigNames.CVAT_EXCHANGE_ORACLE_ADDRESS;

    const escrowConfig = {
      recordingOracle: this.configService.get<string>(
        recordingOracleConfigKey,
      )!,
      reputationOracle: this.configService.get<string>(
        ConfigNames.REPUTATION_ORACLE_ADDRESS,
      )!,
      exchangeOracle: this.configService.get<string>(exchangeOracleConfigKey)!,
      recordingOracleFee: BigNumber.from(
        this.configService.get<number>(ConfigNames.RECORDING_ORACLE_FEE)!,
      ),
      reputationOracleFee: BigNumber.from(
        this.configService.get<number>(ConfigNames.REPUTATION_ORACLE_FEE)!,
      ),
      exchangeOracleFee: BigNumber.from(
        this.configService.get<number>(ConfigNames.EXCHANGE_ORACLE_FEE)!,
      ),
      manifestUrl: jobEntity.manifestUrl,
      manifestHash: jobEntity.manifestHash,
    };

    const escrowAddress = await escrowClient.createAndSetupEscrow(
      NETWORKS[jobEntity.chainId as ChainId]!.hmtAddress,
      [],
      jobEntity.userId.toString(),
      escrowConfig,
    );

    if (!escrowAddress) {
      this.logger.log(ErrorEscrow.NotCreated, JobService.name);
      throw new NotFoundException(ErrorEscrow.NotCreated);
    }

    jobEntity.escrowAddress = escrowAddress;
    await jobEntity.save();

    return jobEntity;
  }

  public async fundJob(jobEntity: JobEntity): Promise<JobEntity> {
    const signer = this.web3Service.getSigner(jobEntity.chainId);

    const escrowClient = await EscrowClient.build(signer);

    const weiAmount = ethers.utils.parseUnits(
      jobEntity.fundAmount.toString(),
      'ether',
    );
    await escrowClient.fund(jobEntity.escrowAddress, weiAmount);

    jobEntity.status = JobStatus.LAUNCHED;
    await jobEntity.save();

    return jobEntity;
  }

  public async requestToCancelJob(
    userId: number,
    id: number,
  ): Promise<boolean> {
    const jobEntity = await this.jobRepository.findOne({ id, userId });

    if (!jobEntity) {
      this.logger.log(ErrorJob.NotFound, JobService.name);
      throw new NotFoundException(ErrorJob.NotFound);
    }

    if (!CANCEL_JOB_STATUSES.includes(jobEntity.status)) {
      this.logger.log(ErrorJob.InvalidStatusCancellation, JobService.name);
      throw new ConflictException(ErrorJob.InvalidStatusCancellation);
    }

    jobEntity.status = JobStatus.TO_CANCEL;
    jobEntity.retriesCount = 0;
    await jobEntity.save();

    return true;
  }

  public async saveManifest(
    manifest: FortuneManifestDto | CvatManifestDto,
  ): Promise<SaveManifestDto> {
    const uploadedFiles: UploadFile[] = await this.storageClient.uploadFiles(
      [manifest],
      this.bucket,
    );

    if (!uploadedFiles[0]) {
      this.logger.log(ErrorBucket.UnableSaveFile, JobService.name);
      throw new BadGatewayException(ErrorBucket.UnableSaveFile);
    }

    const { url, hash } = uploadedFiles[0];
    const manifestUrl = url;

    return { manifestUrl, manifestHash: hash };
  }

  private async validateManifest(
    manifest: FortuneManifestDto | CvatManifestDto,
  ): Promise<boolean> {
    const dtoCheck =
      (manifest as FortuneManifestDto).requestType == JobRequestType.FORTUNE
        ? new FortuneManifestDto()
        : new CvatManifestDto();

    Object.assign(dtoCheck, manifest);

    const validationErrors: ValidationError[] = await validate(dtoCheck);
    if (validationErrors.length > 0) {
      this.logger.log(
        ErrorJob.ManifestValidationFailed,
        JobService.name,
        validationErrors,
      );
      throw new NotFoundException(ErrorJob.ManifestValidationFailed);
    }

    return true;
  }

  public async getManifest(
    manifestUrl: string,
  ): Promise<FortuneManifestDto | CvatManifestDto> {
    const manifest = await StorageClient.downloadFileFromUrl(manifestUrl);

    if (!manifest) {
      throw new NotFoundException(ErrorJob.ManifestNotFound);
    }

    return manifest;
  }

  public async sendWebhook(
    webhookUrl: string,
    webhookData: SendWebhookDto,
  ): Promise<boolean> {
    const signedBody = await signMessage(
      webhookData,
      this.configService.get(ConfigNames.WEB3_PRIVATE_KEY)!,
    );
    const { data } = await firstValueFrom(
      await this.httpService.post(webhookUrl, webhookData, {
        headers: { [HEADER_SIGNATURE_KEY]: signedBody },
      }),
    );

    if (!data) {
      this.logger.log(ErrorJob.WebhookWasNotSent, JobService.name);
      throw new NotFoundException(ErrorJob.WebhookWasNotSent);
    }

    return true;
  }

  public async getJobsByStatus(
    networks: ChainId[],
    userId: number,
    status?: JobStatusFilter,
    skip = 0,
    limit = 10,
  ): Promise<JobListDto[] | BadRequestException> {
    try {
      let jobs: JobEntity[] = [];
      let escrows: EscrowData[] | undefined;

      networks.forEach((chainId) =>
        this.web3Service.validateChainId(Number(chainId)),
      );

      switch (status) {
        case JobStatusFilter.FAILED:
        case JobStatusFilter.PENDING:
          jobs = await this.jobRepository.findJobsByStatusFilter(
            networks,
            userId,
            status,
            skip,
            limit,
          );
          break;
        case JobStatusFilter.CANCELED:
        case JobStatusFilter.LAUNCHED:
        case JobStatusFilter.COMPLETED:
          const escrows = await this.findEscrowsByStatus(
            networks,
            userId,
            status,
            skip,
            limit,
          );
          const escrowAddresses = escrows.map((escrow) =>
            ethers.utils.getAddress(escrow.address),
          );

          jobs = await this.jobRepository.findJobsByEscrowAddresses(
            userId,
            escrowAddresses,
          );
          break;
      }

      return this.transformJobs(jobs, escrows);
    } catch (error) {
      console.error(error);
      throw new BadRequestException(error.message);
    }
  }

  private async findEscrowsByStatus(
    networks: ChainId[],
    userId: number,
    status: JobStatusFilter,
    skip: number,
    limit: number,
  ): Promise<EscrowData[]> {
    const escrows: EscrowData[] = [];
    const statuses = filterToEscrowStatus(status);

    for (const escrowStatus in statuses) {
      escrows.push(
        ...(await EscrowUtils.getEscrows({
          networks,
          jobRequesterId: userId.toString(),
          status: Number(escrowStatus) as EscrowStatus,
          launcher: this.web3Service.signerAddress,
        })),
      );
    }

    if (statuses.length > 1) {
      escrows.sort((a, b) => Number(b.createdAt) - Number(a.createdAt));
    }

    return escrows.slice(skip, limit);
  }

  private transformJobs(
    jobs: JobEntity[],
    escrows: EscrowData[] | undefined,
  ): JobListDto[] {
    return jobs.map((job) => ({
      jobId: job.id,
      escrowAddress: job.escrowAddress,
      network: NETWORKS[job.chainId as ChainId]!.title,
      fundAmount: job.fundAmount,
      status: this.mapJobStatus(job, escrows),
    }));
  }

  private mapJobStatus(job: JobEntity, escrows?: EscrowData[]) {
    if (job.status === JobStatus.PAID) {
      return JobStatus.PENDING;
    }

    if (escrows) {
      const escrow = escrows.find(
        (escrow) => escrow.address === job.escrowAddress,
      );
      if (escrow) {
        return (<any>JobStatus)[escrow.status.toUpperCase()];
      }
    }

    return job.status;
  }

  public async getResult(
    userId: number,
    jobId: number,
  ): Promise<FortuneFinalResultDto | CvatFinalResultDto> {
    const jobEntity = await this.jobRepository.findOne({
      id: jobId,
      userId,
      status: JobStatus.LAUNCHED,
    });
    if (!jobEntity) {
      this.logger.log(ErrorJob.NotFound, JobService.name);
      throw new NotFoundException(ErrorJob.NotFound);
    }

    const signer = this.web3Service.getSigner(jobEntity.chainId);
    const escrowClient = await EscrowClient.build(signer);

    const finalResultUrl = await escrowClient.getResultsUrl(
      jobEntity.escrowAddress,
    );

    if (!finalResultUrl) {
      this.logger.log(ErrorJob.ResultNotFound, JobService.name);
      throw new NotFoundException(ErrorJob.ResultNotFound);
    }

    const result = await StorageClient.downloadFileFromUrl(finalResultUrl);

    if (!result) {
      throw new NotFoundException(ErrorJob.ResultNotFound);
    }

    const fortuneDtoCheck = new FortuneFinalResultDto();
    const imageLabelBinaryDtoCheck = new CvatFinalResultDto();

    Object.assign(fortuneDtoCheck, result);
    Object.assign(imageLabelBinaryDtoCheck, result);

    const fortuneValidationErrors: ValidationError[] = await validate(
      fortuneDtoCheck,
    );
    const imageLabelBinaryValidationErrors: ValidationError[] = await validate(
      imageLabelBinaryDtoCheck,
    );
    if (
      fortuneValidationErrors.length > 0 &&
      imageLabelBinaryValidationErrors.length > 0
    ) {
      this.logger.log(
        ErrorJob.ResultValidationFailed,
        JobService.name,
        fortuneValidationErrors,
        imageLabelBinaryValidationErrors,
      );
      throw new NotFoundException(ErrorJob.ResultValidationFailed);
    }

    return result;
  }

  public async launchCronJob() {
    try {
      // TODO: Add retry policy and process failure requests https://github.com/humanprotocol/human-protocol/issues/334
      let jobEntity = await this.jobRepository.findOne(
        {
          status: JobStatus.PAID,
          retriesCount: LessThanOrEqual(JOB_RETRIES_COUNT_THRESHOLD),
          waitUntil: LessThanOrEqual(new Date()),
        },
        {
          order: {
            waitUntil: SortDirection.ASC,
          },
        },
      );

      if (!jobEntity) return;

      const manifest = await this.getManifest(jobEntity.manifestUrl);
      await this.validateManifest(manifest);

      if (!jobEntity.escrowAddress) {
        jobEntity = await this.launchJob(jobEntity);
      }
      if (jobEntity.escrowAddress && jobEntity.status === JobStatus.PAID) {
        jobEntity = await this.fundJob(jobEntity);
      }
      if (jobEntity.escrowAddress && jobEntity.status === JobStatus.LAUNCHED) {
        if ((manifest as CvatManifestDto)?.annotation?.type) {
          await this.sendWebhook(
            this.configService.get<string>(
              ConfigNames.CVAT_EXCHANGE_ORACLE_WEBHOOK_URL,
            )!,
            {
              escrowAddress: jobEntity.escrowAddress,
              chainId: jobEntity.chainId,
              eventType: EventType.ESCROW_CREATED,
            },
          );
        }
      }
    } catch (e) {
      console.log(e);
      this.logger.error(e);
      return;
    }
  }

  public async cancelCronJob() {
    const jobEntity = await this.jobRepository.findOne(
      {
        status: JobStatus.TO_CANCEL,
        retriesCount: LessThanOrEqual(JOB_RETRIES_COUNT_THRESHOLD),
        waitUntil: LessThanOrEqual(new Date()),
      },
      {
        order: {
            waitUntil: SortDirection.ASC,
        },
      }
    );
    if (!jobEntity) return;

    if (jobEntity.escrowAddress) {
<<<<<<< HEAD
      const { amountRefunded } = await this.processEscrowCancellation(jobEntity);
      await this.paymentService.createRefundPayment({ refundAmount: Number(ethers.utils.formatEther(amountRefunded)), userId: jobEntity.userId, jobId: jobEntity.id });
    } else {
      await this.paymentService.createRefundPayment({ refundAmount: jobEntity.fundAmount, userId: jobEntity.userId, jobId: jobEntity.id });
    }

    jobEntity.status = JobStatus.CANCELED;
    await jobEntity.save();

    const manifest = await this.getManifest(jobEntity.manifestUrl);
    const configKey = (manifest as FortuneManifestDto).requestType === JobRequestType.FORTUNE 
                      ? ConfigNames.FORTUNE_EXCHANGE_ORACLE_WEBHOOK_URL 
                      : ConfigNames.CVAT_EXCHANGE_ORACLE_WEBHOOK_URL;

    await this.sendWebhook(
        this.configService.get<string>(configKey)!,
        {
            escrowAddress: jobEntity.escrowAddress,
            chainId: jobEntity.chainId,
            eventType: EventType.ESCROW_CANCELED,
        }
    );

    return true;
  }

  public async processEscrowCancellation(jobEntity: JobEntity): Promise<EscrowCancelDto> {
      const { chainId, escrowAddress } = jobEntity;

      const signer = this.web3Service.getSigner(chainId);
      const escrowClient = await EscrowClient.build(signer);

      const escrowStatus = await escrowClient.getStatus(escrowAddress);
      if (escrowStatus === EscrowStatus.Complete || escrowStatus === EscrowStatus.Paid || escrowStatus === EscrowStatus.Cancelled) {
          this.logger.log(ErrorEscrow.InvalidStatusCancellation, JobService.name);
          throw new BadRequestException(ErrorEscrow.InvalidStatusCancellation);
      }

      const balance = await escrowClient.getBalance(escrowAddress);
      if (balance.eq(0)) {
          this.logger.log(ErrorEscrow.InvalidBalanceCancellation, JobService.name);
          throw new BadRequestException(ErrorEscrow.InvalidBalanceCancellation);
      }

      return escrowClient.cancel(escrowAddress);
=======
      const { amountRefunded } = await this.processEscrowCancellation(
        jobEntity,
      );
      await this.paymentService.createRefundPayment({
        refundAmount: Number(ethers.utils.formatEther(amountRefunded)),
        userId: jobEntity.userId,
        jobId: jobEntity.id,
      });
    } else {
      await this.paymentService.createRefundPayment({
        refundAmount: jobEntity.fundAmount,
        userId: jobEntity.userId,
        jobId: jobEntity.id,
      });
    }

    jobEntity.status = JobStatus.CANCELED;
    await jobEntity.save();

    const manifest = await this.getManifest(jobEntity.manifestUrl);
    const configKey =
      (manifest as FortuneManifestDto).requestType === JobRequestType.FORTUNE
        ? ConfigNames.FORTUNE_EXCHANGE_ORACLE_WEBHOOK_URL
        : ConfigNames.CVAT_EXCHANGE_ORACLE_WEBHOOK_URL;

    await this.sendWebhook(this.configService.get<string>(configKey)!, {
      escrowAddress: jobEntity.escrowAddress,
      chainId: jobEntity.chainId,
      eventType: EventType.ESCROW_CANCELED,
    });

    return true;
  }

  public async processEscrowCancellation(
    jobEntity: JobEntity,
  ): Promise<EscrowCancelDto> {
    const { chainId, escrowAddress } = jobEntity;

    const signer = this.web3Service.getSigner(chainId);
    const escrowClient = await EscrowClient.build(signer);

    const escrowStatus = await escrowClient.getStatus(escrowAddress);
    if (
      escrowStatus === EscrowStatus.Complete ||
      escrowStatus === EscrowStatus.Paid ||
      escrowStatus === EscrowStatus.Cancelled
    ) {
      this.logger.log(ErrorEscrow.InvalidStatusCancellation, JobService.name);
      throw new BadRequestException(ErrorEscrow.InvalidStatusCancellation);
    }

    const balance = await escrowClient.getBalance(escrowAddress);
    if (balance.eq(0)) {
      this.logger.log(ErrorEscrow.InvalidBalanceCancellation, JobService.name);
      throw new BadRequestException(ErrorEscrow.InvalidBalanceCancellation);
    }

    return escrowClient.cancel(escrowAddress);
>>>>>>> 3a5c6d71
  }

  public async escrowFailedWebhook(
    dto: EscrowFailedWebhookDto,
  ): Promise<boolean> {
    if (dto.eventType !== EventType.TASK_CREATION_FAILED) {
      this.logger.log(ErrorJob.InvalidEventType, JobService.name);
      throw new BadRequestException(ErrorJob.InvalidEventType);
    }

    const jobEntity = await this.jobRepository.findOne({
      chainId: dto.chainId,
      escrowAddress: dto.escrowAddress,
    });

    if (!jobEntity) {
      this.logger.log(ErrorJob.NotFound, JobService.name);
      throw new NotFoundException(ErrorJob.NotFound);
    }

    if (jobEntity.status !== JobStatus.LAUNCHED) {
      this.logger.log(ErrorJob.NotLaunched, JobService.name);
      throw new ConflictException(ErrorJob.NotLaunched);
    }

    jobEntity.status = JobStatus.FAILED;
    jobEntity.failedReason = dto.reason;
    await jobEntity.save();

    return true;
  }

  public async getDetails(
    userId: number,
    jobId: number,
  ): Promise<JobDetailsDto> {
    const jobEntity = await this.jobRepository.findOne({ id: jobId, userId });

    if (!jobEntity) {
      this.logger.log(ErrorJob.NotFound, JobService.name);
      throw new NotFoundException(ErrorJob.NotFound);
    }

    const { chainId, escrowAddress, manifestUrl, manifestHash } = jobEntity;
    const signer = this.web3Service.getSigner(chainId);

    let escrow, allocation;

    if (escrowAddress) {
      const stakingClient = await StakingClient.build(signer);

      escrow = await EscrowUtils.getEscrow(chainId, escrowAddress);
      allocation = await stakingClient.getAllocation(escrowAddress);
    }

    const manifestData = await this.getManifest(manifestUrl);
    if (!manifestData) {
      throw new NotFoundException(ErrorJob.ManifestNotFound);
    }

    const manifest =
      (manifestData as FortuneManifestDto).requestType ===
      JobRequestType.FORTUNE
        ? (manifestData as FortuneManifestDto)
        : (manifestData as CvatManifestDto);

    const baseManifestDetails = {
      chainId,
      tokenAddress: escrow ? escrow.token : ethers.constants.AddressZero,
      fundAmount: escrow ? Number(escrow.totalFundedAmount) : 0,
      requesterAddress: signer.address,
      exchangeOracleAddress: escrow?.exchangeOracle,
      recordingOracleAddress: escrow?.recordingOracle,
      reputationOracleAddress: escrow?.reputationOracle,
    };

    const specificManifestDetails =
      (manifest as FortuneManifestDto).requestType === JobRequestType.FORTUNE
        ? {
            title: (manifest as FortuneManifestDto).requesterTitle,
            description: (manifest as FortuneManifestDto).requesterDescription,
            requestType: JobRequestType.FORTUNE,
            submissionsRequired: (manifest as FortuneManifestDto)
              .submissionsRequired,
          }
        : {
            requestType: (manifest as CvatManifestDto).annotation.type,
            submissionsRequired: (manifest as CvatManifestDto).annotation
              .job_size,
          };

    const manifestDetails = {
      ...baseManifestDetails,
      ...specificManifestDetails,
    };

    if (!escrowAddress) {
      return {
        details: {
          escrowAddress: ethers.constants.AddressZero,
          manifestUrl,
          manifestHash,
          balance: 0,
          paidOut: 0,
        },
        manifest: manifestDetails,
        staking: {
          staker: ethers.constants.AddressZero,
          allocated: 0,
          slashed: 0,
        },
      };
    }

    return {
      details: {
        escrowAddress,
        manifestUrl,
        manifestHash,
        balance: Number(ethers.utils.formatEther(escrow?.balance || 0)),
        paidOut: Number(escrow?.amountPaid || 0),
      },
      manifest: manifestDetails,
      staking: {
        staker: allocation?.staker as string,
        allocated: allocation?.tokens.toNumber() as number,
        slashed: 0, // TODO: Retrieve slash tokens
      },
    };
  }

  public async getTransferLogs(
    chainId: ChainId,
    tokenAddress: string,
    fromBlock: number,
    toBlock: string | number,
  ) {
    const signer = this.web3Service.getSigner(chainId);
    const filter = {
      address: tokenAddress,
      topics: [ethers.utils.id('Transfer(address,address,uint256)')],
      fromBlock: fromBlock,
      toBlock: toBlock,
    };

    return signer.provider.getLogs(filter);
  }

  public async getPaidOutAmount(
    chainId: ChainId,
    tokenAddress: string,
    escrowAddress: string,
  ): Promise<number> {
    const signer = this.web3Service.getSigner(chainId);
    const tokenContract: HMToken = HMToken__factory.connect(
      tokenAddress,
      signer,
    );

    const logs = await this.getTransferLogs(chainId, tokenAddress, 0, 'latest');
    let paidOutAmount = new Decimal(0);

    logs.forEach((log) => {
      const parsedLog = tokenContract.interface.parseLog(log);
      const from = parsedLog.args[0];
      const amount = parsedLog.args[2];

      if (from === escrowAddress) {
        paidOutAmount = paidOutAmount.add(ethers.utils.formatEther(amount));
      }
    });

    return Number(paidOutAmount);
  }
}<|MERGE_RESOLUTION|>--- conflicted
+++ resolved
@@ -670,53 +670,6 @@
     if (!jobEntity) return;
 
     if (jobEntity.escrowAddress) {
-<<<<<<< HEAD
-      const { amountRefunded } = await this.processEscrowCancellation(jobEntity);
-      await this.paymentService.createRefundPayment({ refundAmount: Number(ethers.utils.formatEther(amountRefunded)), userId: jobEntity.userId, jobId: jobEntity.id });
-    } else {
-      await this.paymentService.createRefundPayment({ refundAmount: jobEntity.fundAmount, userId: jobEntity.userId, jobId: jobEntity.id });
-    }
-
-    jobEntity.status = JobStatus.CANCELED;
-    await jobEntity.save();
-
-    const manifest = await this.getManifest(jobEntity.manifestUrl);
-    const configKey = (manifest as FortuneManifestDto).requestType === JobRequestType.FORTUNE 
-                      ? ConfigNames.FORTUNE_EXCHANGE_ORACLE_WEBHOOK_URL 
-                      : ConfigNames.CVAT_EXCHANGE_ORACLE_WEBHOOK_URL;
-
-    await this.sendWebhook(
-        this.configService.get<string>(configKey)!,
-        {
-            escrowAddress: jobEntity.escrowAddress,
-            chainId: jobEntity.chainId,
-            eventType: EventType.ESCROW_CANCELED,
-        }
-    );
-
-    return true;
-  }
-
-  public async processEscrowCancellation(jobEntity: JobEntity): Promise<EscrowCancelDto> {
-      const { chainId, escrowAddress } = jobEntity;
-
-      const signer = this.web3Service.getSigner(chainId);
-      const escrowClient = await EscrowClient.build(signer);
-
-      const escrowStatus = await escrowClient.getStatus(escrowAddress);
-      if (escrowStatus === EscrowStatus.Complete || escrowStatus === EscrowStatus.Paid || escrowStatus === EscrowStatus.Cancelled) {
-          this.logger.log(ErrorEscrow.InvalidStatusCancellation, JobService.name);
-          throw new BadRequestException(ErrorEscrow.InvalidStatusCancellation);
-      }
-
-      const balance = await escrowClient.getBalance(escrowAddress);
-      if (balance.eq(0)) {
-          this.logger.log(ErrorEscrow.InvalidBalanceCancellation, JobService.name);
-          throw new BadRequestException(ErrorEscrow.InvalidBalanceCancellation);
-      }
-
-      return escrowClient.cancel(escrowAddress);
-=======
       const { amountRefunded } = await this.processEscrowCancellation(
         jobEntity,
       );
@@ -776,7 +729,6 @@
     }
 
     return escrowClient.cancel(escrowAddress);
->>>>>>> 3a5c6d71
   }
 
   public async escrowFailedWebhook(
