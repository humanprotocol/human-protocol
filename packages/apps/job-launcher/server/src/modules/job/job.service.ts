/* eslint-disable @typescript-eslint/no-non-null-assertion */
import {
  HMToken,
  HMToken__factory,
} from '@human-protocol/core/typechain-types';
import {
  ChainId,
  EscrowClient,
  EscrowStatus,
  EscrowUtils,
  KVStoreKeys,
  KVStoreUtils,
  NETWORKS,
  StorageParams,
} from '@human-protocol/sdk';
import {
  HttpStatus,
  Inject,
  Injectable,
  Logger,
  ValidationError,
} from '@nestjs/common';
import { ModuleRef } from '@nestjs/core';
import { validate } from 'class-validator';
import Decimal from 'decimal.js';
import { ethers } from 'ethers';
import { ServerConfigService } from '../../common/config/server-config.service';
import { CANCEL_JOB_STATUSES } from '../../common/constants';
import {
  ErrorEscrow,
  ErrorJob,
  ErrorQualification,
} from '../../common/constants/errors';
import { TOKEN_ADDRESSES } from '../../common/constants/tokens';
import { CronJobType } from '../../common/enums/cron-job';
import {
  AudinoJobType,
  CvatJobType,
  EscrowFundToken,
  FortuneJobType,
  HCaptchaJobType,
  JobRequestType,
  JobStatus,
} from '../../common/enums/job';
import { FiatCurrency } from '../../common/enums/payment';
import { EventType, OracleType } from '../../common/enums/webhook';
import { ControlledError } from '../../common/errors/controlled';
import { PageDto } from '../../common/pagination/pagination.dto';
import { parseUrl } from '../../common/utils';
import { add, div, max, mul } from '../../common/utils/decimal';
import { getTokenDecimals } from '../../common/utils/tokens';
import { CronJobRepository } from '../cron-job/cron-job.repository';
import {
  CvatManifestDto,
  FortuneManifestDto,
  HCaptchaManifestDto,
} from '../manifest/manifest.dto';
import { ManifestService } from '../manifest/manifest.service';
import { PaymentService } from '../payment/payment.service';
import { QualificationService } from '../qualification/qualification.service';
import { RateService } from '../rate/rate.service';
import { RoutingProtocolService } from '../routing-protocol/routing-protocol.service';
import { StorageService } from '../storage/storage.service';
import { UserEntity } from '../user/user.entity';
import { Web3Service } from '../web3/web3.service';
import { WebhookDataDto } from '../webhook/webhook.dto';
import { WebhookEntity } from '../webhook/webhook.entity';
import { WebhookRepository } from '../webhook/webhook.repository';
import { WhitelistService } from '../whitelist/whitelist.service';
import {
  CreateJob,
  EscrowCancelDto,
  FortuneFinalResultDto,
  GetJobsDto,
  JobDetailsDto,
  JobListDto,
  JobQuickLaunchDto,
} from './job.dto';
import { JobEntity } from './job.entity';
import { EscrowAction } from './job.interface';
import { JobRepository } from './job.repository';
<<<<<<< HEAD
=======
import {
  CANCEL_JOB_STATUSES,
  HCAPTCHA_BOUNDING_BOX_MAX_POINTS,
  HCAPTCHA_BOUNDING_BOX_MIN_POINTS,
  HCAPTCHA_IMMO_MAX_LENGTH,
  HCAPTCHA_IMMO_MIN_LENGTH,
  HCAPTCHA_LANDMARK_MAX_POINTS,
  HCAPTCHA_LANDMARK_MIN_POINTS,
  HCAPTCHA_MAX_SHAPES_PER_IMAGE,
  HCAPTCHA_MINIMUM_SELECTION_AREA_PER_SHAPE,
  HCAPTCHA_MIN_SHAPES_PER_IMAGE,
  HCAPTCHA_NOT_PRESENTED_LABEL,
  HCAPTCHA_ORACLE_STAKE,
  HCAPTCHA_POLYGON_MAX_POINTS,
  HCAPTCHA_POLYGON_MIN_POINTS,
} from '../../common/constants';
import { EventType, OracleType } from '../../common/enums/webhook';
import { StorageService } from '../storage/storage.service';
import {
  generateBucketUrl,
  listObjectsInBucket,
} from '../../common/utils/storage';
import { WebhookDataDto } from '../webhook/webhook.dto';
import {
  ManifestAction,
  EscrowAction,
  OracleAction,
  OracleAddresses,
  RequestAction,
  CvatCalculateJobBounty,
  CvatImageData,
  CvatAnnotationData,
  GenerateUrls,
} from './job.interface';
import { WebhookEntity } from '../webhook/webhook.entity';
import { WebhookRepository } from '../webhook/webhook.repository';
import { ControlledError } from '../../common/errors/controlled';
import { RateService } from '../rate/rate.service';
import { PageDto } from '../../common/pagination/pagination.dto';
import { CronJobType } from '../../common/enums/cron-job';
import { CronJobRepository } from '../cron-job/cron-job.repository';
import { ModuleRef } from '@nestjs/core';
import { QualificationService } from '../qualification/qualification.service';
import { WhitelistService } from '../whitelist/whitelist.service';
import { UserEntity } from '../user/user.entity';
import { RoutingProtocolService } from '../routing-protocol/routing-protocol.service';
import { TOKEN_ADDRESSES } from '../../common/constants/tokens';
import { getTokenDecimals } from '../../common/utils/tokens';

>>>>>>> 83bc2dc8
@Injectable()
export class JobService {
  public readonly logger = new Logger(JobService.name);
  public readonly storageParams: StorageParams;
  public readonly bucket: string;
  private cronJobRepository: CronJobRepository;
  constructor(
    @Inject(Web3Service)
    private readonly web3Service: Web3Service,
    private readonly jobRepository: JobRepository,
    private readonly webhookRepository: WebhookRepository,
    private readonly paymentService: PaymentService,
    private readonly serverConfigService: ServerConfigService,
    private readonly routingProtocolService: RoutingProtocolService,
    private readonly storageService: StorageService,
    private readonly rateService: RateService,
    private readonly whitelistService: WhitelistService,
    private moduleRef: ModuleRef,
    private readonly qualificationService: QualificationService,
    private readonly manifestService: ManifestService,
  ) {}

  onModuleInit() {
    this.cronJobRepository = this.moduleRef.get(CronJobRepository, {
      strict: false,
    });
  }

<<<<<<< HEAD
=======
  public async createCvatManifest(
    dto: JobCvatDto,
    requestType: JobRequestType,
    tokenFundAmount: number,
    decimals: number,
  ): Promise<CvatManifestDto> {
    const { generateUrls } = this.createManifestActions[requestType];

    const urls = generateUrls(dto.data, dto.groundTruth);

    const jobBounty = await this.calculateJobBounty({
      requestType,
      fundAmount: tokenFundAmount,
      decimals,
      urls,
      nodesTotal: dto.labels[0]?.nodes?.length,
    });

    return {
      data: {
        data_url: urls.dataUrl.href,
        ...(urls.pointsUrl && {
          points_url: urls.pointsUrl?.href,
        }),
        ...(urls.boxesUrl && {
          boxes_url: urls.boxesUrl?.href,
        }),
      },
      annotation: {
        labels: dto.labels,
        description: dto.requesterDescription,
        user_guide: dto.userGuide,
        type: requestType,
        job_size: this.cvatConfigService.jobSize,
        ...(dto.qualifications && {
          qualifications: dto.qualifications,
        }),
      },
      validation: {
        min_quality: dto.minQuality,
        val_size: this.cvatConfigService.valSize,
        gt_url: urls.gtUrl.href,
      },
      job_bounty: jobBounty,
    };
  }

  public async createHCaptchaManifest(
    jobDto: JobCaptchaDto,
  ): Promise<HCaptchaManifestDto> {
    const jobType = jobDto.annotations.typeOfJob;
    const dataUrl = generateBucketUrl(jobDto.data, JobRequestType.HCAPTCHA);
    const objectsInBucket = await listObjectsInBucket(dataUrl);

    const commonManifestProperties = {
      job_mode: JobCaptchaMode.BATCH,
      requester_accuracy_target: jobDto.accuracyTarget,
      request_config: {},
      restricted_audience: this.buildHCaptchaRestrictedAudience(
        jobDto.advanced,
      ),
      requester_max_repeats: jobDto.maxRequests,
      requester_min_repeats: jobDto.minRequests,
      requester_question: { en: jobDto.annotations.labelingPrompt },
      job_total_tasks: objectsInBucket.length,
      task_bid_price: jobDto.annotations.taskBidPrice,
      taskdata_uri: await this.generateAndUploadTaskData(
        dataUrl.href,
        objectsInBucket,
      ),
      public_results: true,
      oracle_stake: HCAPTCHA_ORACLE_STAKE,
      repo_uri: this.web3ConfigService.hCaptchaReputationOracleURI,
      ro_uri: this.web3ConfigService.hCaptchaRecordingOracleURI,
      ...(jobDto.qualifications && {
        qualifications: jobDto.qualifications,
      }),
    };

    let groundTruthsData;
    if (jobDto.annotations.groundTruths) {
      groundTruthsData = await this.storageService.downloadJsonLikeData(
        jobDto.annotations.groundTruths,
      );
    }

    switch (jobType) {
      case JobCaptchaShapeType.COMPARISON:
        return {
          ...commonManifestProperties,
          request_type: JobCaptchaRequestType.IMAGE_LABEL_BINARY,
          groundtruth_uri: jobDto.annotations.groundTruths,
          requester_restricted_answer_set: {},
          requester_question_example: jobDto.annotations.exampleImages || [],
        };

      case JobCaptchaShapeType.CATEGORIZATION:
        return {
          ...commonManifestProperties,
          request_type: JobCaptchaRequestType.IMAGE_LABEL_MULTIPLE_CHOICE,
          groundtruth_uri: jobDto.annotations.groundTruths,
          requester_restricted_answer_set:
            this.buildHCaptchaRestrictedAnswerSet(groundTruthsData),
        };

      case JobCaptchaShapeType.POLYGON:
        if (!jobDto.annotations.label) {
          throw new ControlledError(
            ErrorJob.JobParamsValidationFailed,
            HttpStatus.BAD_REQUEST,
          );
        }

        const polygonManifest = {
          ...commonManifestProperties,
          request_type: JobCaptchaRequestType.IMAGE_LABEL_AREA_SELECT,
          request_config: {
            shape_type: JobCaptchaShapeType.POLYGON,
            min_shapes_per_image: HCAPTCHA_MIN_SHAPES_PER_IMAGE,
            max_shapes_per_image: HCAPTCHA_MAX_SHAPES_PER_IMAGE,
            min_points: HCAPTCHA_POLYGON_MIN_POINTS,
            max_points: HCAPTCHA_POLYGON_MAX_POINTS,
            minimum_selection_area_per_shape:
              HCAPTCHA_MINIMUM_SELECTION_AREA_PER_SHAPE,
          },
          groundtruth_uri: jobDto.annotations.groundTruths,
          requester_restricted_answer_set: {
            [jobDto.annotations.label!]: { en: jobDto.annotations.label },
          },
          requester_question_example: jobDto.annotations.exampleImages || [],
        };

        return polygonManifest;

      case JobCaptchaShapeType.POINT:
        if (!jobDto.annotations.label) {
          throw new ControlledError(
            ErrorJob.JobParamsValidationFailed,
            HttpStatus.BAD_REQUEST,
          );
        }

        const pointManifest = {
          ...commonManifestProperties,
          request_type: JobCaptchaRequestType.IMAGE_LABEL_AREA_SELECT,
          request_config: {
            shape_type: jobType,
            min_shapes_per_image: HCAPTCHA_MIN_SHAPES_PER_IMAGE,
            max_shapes_per_image: HCAPTCHA_MAX_SHAPES_PER_IMAGE,
            min_points: HCAPTCHA_LANDMARK_MIN_POINTS,
            max_points: HCAPTCHA_LANDMARK_MAX_POINTS,
          },
          groundtruth_uri: jobDto.annotations.groundTruths,
          requester_restricted_answer_set: {
            [jobDto.annotations.label!]: { en: jobDto.annotations.label },
          },
          requester_question_example: jobDto.annotations.exampleImages || [],
        };

        return pointManifest;
      case JobCaptchaShapeType.BOUNDING_BOX:
        if (!jobDto.annotations.label) {
          throw new ControlledError(
            ErrorJob.JobParamsValidationFailed,
            HttpStatus.BAD_REQUEST,
          );
        }

        const boundingBoxManifest = {
          ...commonManifestProperties,
          request_type: JobCaptchaRequestType.IMAGE_LABEL_AREA_SELECT,
          request_config: {
            shape_type: jobType,
            min_shapes_per_image: HCAPTCHA_MIN_SHAPES_PER_IMAGE,
            max_shapes_per_image: HCAPTCHA_MAX_SHAPES_PER_IMAGE,
            min_points: HCAPTCHA_BOUNDING_BOX_MIN_POINTS,
            max_points: HCAPTCHA_BOUNDING_BOX_MAX_POINTS,
          },
          groundtruth_uri: jobDto.annotations.groundTruths,
          requester_restricted_answer_set: {
            [jobDto.annotations.label!]: { en: jobDto.annotations.label },
          },
          requester_question_example: jobDto.annotations.exampleImages || [],
        };

        return boundingBoxManifest;
      case JobCaptchaShapeType.IMMO:
        if (!jobDto.annotations.label) {
          throw new ControlledError(
            ErrorJob.JobParamsValidationFailed,
            HttpStatus.BAD_REQUEST,
          );
        }

        const immoManifest = {
          ...commonManifestProperties,
          request_type: JobCaptchaRequestType.TEXT_FREEE_NTRY,
          request_config: {
            multiple_choice_max_choices: 1,
            multiple_choice_min_choices: 1,
            overlap_threshold: null,
            answer_type: 'str',
            max_length: HCAPTCHA_IMMO_MAX_LENGTH,
            min_length: HCAPTCHA_IMMO_MIN_LENGTH,
          },
          requester_restricted_answer_set: {
            [jobDto.annotations.label!]: { en: jobDto.annotations.label },
          },
          taskdata: [],
        };

        return immoManifest;

      default:
        throw new ControlledError(
          ErrorJob.HCaptchaInvalidJobType,
          HttpStatus.CONFLICT,
        );
    }
  }

  public async createAudinoManifest(
    dto: JobAudinoDto,
    requestType: JobRequestType,
    tokenFundAmount: number,
    decimals: number,
  ): Promise<any> {
    const { generateUrls } = this.createManifestActions[requestType];
    const urls = generateUrls(dto.data, dto.groundTruth);
    const totalSegments = Math.ceil(
      (dto.audioDuration * 1000) / dto.segmentDuration,
    );

    const jobBounty =
      ethers.parseUnits(tokenFundAmount.toString(), decimals) /
      BigInt(totalSegments);

    return {
      annotation: {
        description: dto.requesterDescription,
        labels: dto.labels,
        qualifications: dto.qualifications || [],
        type: requestType,
        user_guide: dto.userGuide,
        segment_duration: dto.segmentDuration,
      },
      data: {
        data_url: urls.dataUrl.href,
      },
      job_bounty: ethers.formatUnits(jobBounty, decimals),
      validation: {
        gt_url: urls.gtUrl.href,
        min_quality: dto.minQuality,
      },
    };
  }

  private buildHCaptchaRestrictedAudience(advanced: JobCaptchaAdvancedDto) {
    const restrictedAudience: RestrictedAudience = {};

    restrictedAudience.sitekey = [
      {
        [this.authConfigService.hCaptchaSiteKey]: {
          score: 1,
        },
      },
    ];

    if (advanced.workerLanguage) {
      restrictedAudience.lang = [{ [advanced.workerLanguage]: { score: 1 } }];
    }

    if (advanced.workerLocation) {
      restrictedAudience.country = [
        { [advanced.workerLocation]: { score: 1 } },
      ];
    }

    if (advanced.targetBrowser) {
      restrictedAudience.browser = [{ [advanced.targetBrowser]: { score: 1 } }];
    }

    return restrictedAudience;
  }

  private buildHCaptchaRestrictedAnswerSet(groundTruthsData: any) {
    const maxElements = 3;
    const outputObject: any = {};

    let elementCount = 0;

    for (const key of Object.keys(groundTruthsData)) {
      if (elementCount >= maxElements) {
        break;
      }

      const value = groundTruthsData[key][0][0];
      outputObject[value] = { en: value, answer_example_uri: key };
      elementCount++;
    }

    // Default case
    outputObject['0'] = { en: HCAPTCHA_NOT_PRESENTED_LABEL };

    return outputObject;
  }

  public async generateAndUploadTaskData(
    dataUrl: string,
    objectNames: string[],
  ) {
    const data = objectNames.map((objectName) => {
      return {
        datapoint_uri: `${dataUrl}/${objectName}`,
        datapoint_hash: 'undefined-hash',
        task_key: uuidv4(),
      };
    });

    const { url } = await this.storageService.uploadJsonLikeData(data);
    return url;
  }

  private createJobSpecificActions: Record<JobRequestType, RequestAction> = {
    [JobRequestType.HCAPTCHA]: {
      createManifest: (dto: JobCaptchaDto) => this.createHCaptchaManifest(dto),
    },
    [JobRequestType.FORTUNE]: {
      createManifest: async (
        dto: JobFortuneDto,
        requestType: JobRequestType,
        fundAmount: number,
      ) => ({
        ...dto,
        requestType,
        fundAmount,
      }),
    },
    [JobRequestType.IMAGE_POLYGONS]: {
      createManifest: (
        dto: JobCvatDto,
        requestType: JobRequestType,
        fundAmount: number,
        decimals: number,
      ) => this.createCvatManifest(dto, requestType, fundAmount, decimals),
    },
    [JobRequestType.IMAGE_BOXES]: {
      createManifest: (
        dto: JobCvatDto,
        requestType: JobRequestType,
        fundAmount: number,
        decimals: number,
      ) => this.createCvatManifest(dto, requestType, fundAmount, decimals),
    },
    [JobRequestType.IMAGE_POINTS]: {
      createManifest: (
        dto: JobCvatDto,
        requestType: JobRequestType,
        fundAmount: number,
        decimals: number,
      ) => this.createCvatManifest(dto, requestType, fundAmount, decimals),
    },
    [JobRequestType.IMAGE_BOXES_FROM_POINTS]: {
      createManifest: (
        dto: JobCvatDto,
        requestType: JobRequestType,
        fundAmount: number,
        decimals: number,
      ) => this.createCvatManifest(dto, requestType, fundAmount, decimals),
    },
    [JobRequestType.IMAGE_SKELETONS_FROM_BOXES]: {
      createManifest: (
        dto: JobCvatDto,
        requestType: JobRequestType,
        fundAmount: number,
        decimals: number,
      ) => this.createCvatManifest(dto, requestType, fundAmount, decimals),
    },
    [JobRequestType.AUDIO_TRANSCRIPTION]: {
      createManifest: (
        dto: JobAudinoDto,
        requestType: JobRequestType,
        fundAmount: number,
        decimals: number,
      ) => this.createAudinoManifest(dto, requestType, fundAmount, decimals),
    },
  };

>>>>>>> 83bc2dc8
  private createEscrowSpecificActions: Record<JobRequestType, EscrowAction> = {
    [HCaptchaJobType.HCAPTCHA]: {
      getTrustedHandlers: () => [],
    },
    [FortuneJobType.FORTUNE]: {
      getTrustedHandlers: () => [],
    },
    [CvatJobType.IMAGE_POLYGONS]: {
      getTrustedHandlers: () => [],
    },
    [CvatJobType.IMAGE_BOXES]: {
      getTrustedHandlers: () => [],
    },
    [CvatJobType.IMAGE_POINTS]: {
      getTrustedHandlers: () => [],
    },
    [CvatJobType.IMAGE_BOXES_FROM_POINTS]: {
      getTrustedHandlers: () => [],
    },
    [CvatJobType.IMAGE_SKELETONS_FROM_BOXES]: {
      getTrustedHandlers: () => [],
    },
    [AudinoJobType.AUDIO_TRANSCRIPTION]: {
      getTrustedHandlers: () => [],
    },
  };

  public async createJob(
    user: UserEntity,
    requestType: JobRequestType,
    dto: CreateJob,
  ): Promise<number> {
    let { chainId, reputationOracle, exchangeOracle, recordingOracle } = dto;

    // Select network
    chainId = chainId || this.routingProtocolService.selectNetwork();
    this.web3Service.validateChainId(chainId);

    // Check if not whitelisted user has an active payment method
    const whitelisted = await this.whitelistService.isUserWhitelisted(user.id);
    if (!whitelisted) {
      if (
        !(await this.paymentService.getDefaultPaymentMethod(
          user.stripeCustomerId,
        ))
      )
        throw new ControlledError(
          ErrorJob.NotActiveCard,
          HttpStatus.BAD_REQUEST,
        );
    }

    const feePercentage = Number(
      await this.getOracleFee(this.web3Service.getOperatorAddress(), chainId),
    );

    const paymentCurrencyRate = await this.rateService.getRate(
      dto.paymentCurrency,
      FiatCurrency.USD,
    );
    const fundTokenRate = await this.rateService.getRate(
      FiatCurrency.USD,
      dto.escrowFundToken,
    );

    const paymentTokenDecimals = getTokenDecimals(
      chainId,
      dto.paymentCurrency as EscrowFundToken,
    );

    const fundTokenDecimals = getTokenDecimals(
      chainId,
      dto.escrowFundToken as EscrowFundToken,
    );

    const paymentCurrencyFee = Number(
      max(
        div(this.serverConfigService.minimumFeeUsd, paymentCurrencyRate),
        mul(div(feePercentage, 100), dto.paymentAmount),
      ).toFixed(paymentTokenDecimals),
    );
    const totalPaymentAmount = Number(
      add(dto.paymentAmount, paymentCurrencyFee).toFixed(paymentTokenDecimals),
    );

    const fundTokenFee =
      dto.paymentCurrency === dto.escrowFundToken
        ? paymentCurrencyFee
        : Number(
            mul(
              mul(paymentCurrencyFee, paymentCurrencyRate),
              fundTokenRate,
            ).toFixed(fundTokenDecimals),
          );
    const fundTokenAmount =
      dto.paymentCurrency === dto.escrowFundToken
        ? dto.paymentAmount
        : Number(
            mul(
              mul(dto.paymentAmount, paymentCurrencyRate),
              fundTokenRate,
            ).toFixed(fundTokenDecimals),
          );

    // Select oracles
    if (!reputationOracle || !exchangeOracle || !recordingOracle) {
      const selectedOracles = await this.routingProtocolService.selectOracles(
        chainId,
        requestType,
      );

      exchangeOracle = exchangeOracle || selectedOracles.exchangeOracle;
      recordingOracle = recordingOracle || selectedOracles.recordingOracle;
      reputationOracle = reputationOracle || selectedOracles.reputationOracle;
    } else {
      // Validate if all oracles are provided
      await this.routingProtocolService.validateOracles(
        chainId,
        requestType,
        reputationOracle,
        exchangeOracle,
        recordingOracle,
      );
    }

    if (dto.qualifications) {
      const validQualifications =
        await this.qualificationService.getQualifications(chainId);

      const validQualificationReferences = validQualifications.map(
        (q) => q.reference,
      );

      dto.qualifications.forEach((qualification) => {
        if (!validQualificationReferences.includes(qualification)) {
          throw new ControlledError(
            ErrorQualification.InvalidQualification,
            HttpStatus.BAD_REQUEST,
          );
        }
      });
    }

    let jobEntity = new JobEntity();

    if (dto instanceof JobQuickLaunchDto) {
      if (!dto.manifestHash) {
        const { filename } = parseUrl(dto.manifestUrl);

        if (!filename) {
          throw new ControlledError(
            ErrorJob.ManifestHashNotExist,
            HttpStatus.CONFLICT,
          );
        }

        jobEntity.manifestHash = filename;
      } else {
        jobEntity.manifestHash = dto.manifestHash;
      }

      jobEntity.manifestUrl = dto.manifestUrl;
    } else {
      const manifestOrigin = await this.manifestService.createManifest(
        dto,
        requestType,
        fundTokenAmount,
        fundTokenDecimals,
      );

      const { url, hash } = await this.manifestService.uploadManifest(
        chainId,
        manifestOrigin,
        [exchangeOracle, reputationOracle, recordingOracle],
      );

      jobEntity.manifestUrl = url;
      jobEntity.manifestHash = hash;
    }

    const paymentEntity = await this.paymentService.createWithdrawalPayment(
      user.id,
      totalPaymentAmount,
      dto.paymentCurrency,
      paymentCurrencyRate,
    );

    jobEntity.chainId = chainId;
    jobEntity.reputationOracle = reputationOracle;
    jobEntity.exchangeOracle = exchangeOracle;
    jobEntity.recordingOracle = recordingOracle;
    jobEntity.userId = user.id;
    jobEntity.requestType = requestType;
    jobEntity.fee = fundTokenFee; // Fee in the token used to funding the escrow
    jobEntity.fundAmount = fundTokenAmount; // Amount in the token used to funding the escrow
    jobEntity.payments = [paymentEntity];
    jobEntity.token = dto.escrowFundToken;
    jobEntity.waitUntil = new Date();

    if (
      user.whitelist ||
      (
        [
          AudinoJobType.AUDIO_TRANSCRIPTION,
          FortuneJobType.FORTUNE,
          HCaptchaJobType.HCAPTCHA,
        ] as JobRequestType[]
      ).includes(requestType)
    ) {
      jobEntity.status = JobStatus.MODERATION_PASSED;
    } else {
      jobEntity.status = JobStatus.PAID;
    }

    jobEntity = await this.jobRepository.updateOne(jobEntity);

    return jobEntity.id;
  }

<<<<<<< HEAD
=======
  public async getCvatElementsCount(gtUrl: URL, dataUrl: URL): Promise<number> {
    const data = (await this.storageService.downloadJsonLikeData(
      dataUrl.href,
    )) as any;
    const gt = (await this.storageService.downloadJsonLikeData(
      gtUrl.href,
    )) as any;

    if (!gt || !gt.images || gt.images.length === 0) {
      throw new ControlledError(
        ErrorJob.GroundThuthValidationFailed,
        HttpStatus.BAD_REQUEST,
      );
    }

    let gtEntries = 0;

    gt.images.forEach((gtImage: CvatImageData) => {
      const { id } = data.images.find(
        (dataImage: CvatImageData) => dataImage.file_name === gtImage.file_name,
      );

      if (id) {
        const matchingAnnotations = data.annotations.filter(
          (dataAnnotation: CvatAnnotationData) =>
            dataAnnotation.image_id === id,
        );
        gtEntries += matchingAnnotations.length;
      }
    });

    return data.annotations.length - gtEntries;
  }

  public async calculateJobBounty(
    params: CvatCalculateJobBounty,
  ): Promise<string> {
    const { requestType, fundAmount, urls, nodesTotal } = params;

    const { getElementsCount } = this.createManifestActions[requestType];
    const elementsCount = await getElementsCount(urls);

    let jobSize = Number(this.cvatConfigService.jobSize);

    if (requestType === JobRequestType.IMAGE_SKELETONS_FROM_BOXES) {
      const jobSizeMultiplier = Number(
        this.cvatConfigService.skeletonsJobSizeMultiplier,
      );
      jobSize *= jobSizeMultiplier;
    }

    let totalJobs: number;

    // For each skeleton node CVAT creates a separate project thus increasing the number of jobs
    if (
      requestType === JobRequestType.IMAGE_SKELETONS_FROM_BOXES &&
      nodesTotal
    ) {
      totalJobs = Math.ceil(elementsCount / jobSize) * nodesTotal;
    } else {
      totalJobs = Math.ceil(elementsCount / jobSize);
    }

    const jobBounty =
      ethers.parseUnits(fundAmount.toString(), params.decimals) /
      BigInt(totalJobs);

    return ethers.formatUnits(jobBounty, params.decimals);
  }

>>>>>>> 83bc2dc8
  public async createEscrow(jobEntity: JobEntity): Promise<JobEntity> {
    const { getTrustedHandlers } =
      this.createEscrowSpecificActions[jobEntity.requestType];

    const signer = this.web3Service.getSigner(jobEntity.chainId);

    const escrowClient = await EscrowClient.build(signer);

    const escrowAddress = await escrowClient.createEscrow(
      (TOKEN_ADDRESSES[jobEntity.chainId as ChainId] ?? {})[
        jobEntity.token as EscrowFundToken
      ]!.address,
      getTrustedHandlers(),
      jobEntity.userId.toString(),
      {
        gasPrice: await this.web3Service.calculateGasPrice(jobEntity.chainId),
      },
    );

    if (!escrowAddress) {
      throw new ControlledError(ErrorEscrow.NotCreated, HttpStatus.NOT_FOUND);
    }

    jobEntity.status = JobStatus.CREATED;
    jobEntity.escrowAddress = escrowAddress;
    await this.jobRepository.updateOne(jobEntity);

    return jobEntity;
  }

  public async setupEscrow(jobEntity: JobEntity): Promise<JobEntity> {
    const signer = this.web3Service.getSigner(jobEntity.chainId);

    const escrowClient = await EscrowClient.build(signer);

    const escrowConfig = {
      recordingOracle: jobEntity.recordingOracle,
      recordingOracleFee: await this.getOracleFee(
        jobEntity.recordingOracle,
        jobEntity.chainId,
      ),
      reputationOracle: jobEntity.reputationOracle,
      reputationOracleFee: await this.getOracleFee(
        jobEntity.reputationOracle,
        jobEntity.chainId,
      ),
      exchangeOracle: jobEntity.exchangeOracle,
      exchangeOracleFee: await this.getOracleFee(
        jobEntity.exchangeOracle,
        jobEntity.chainId,
      ),
      manifestUrl: jobEntity.manifestUrl,
      manifestHash: jobEntity.manifestHash,
    };

    await escrowClient.setup(jobEntity.escrowAddress, escrowConfig, {
      gasPrice: await this.web3Service.calculateGasPrice(jobEntity.chainId),
    });

    jobEntity.status = JobStatus.LAUNCHED;
    await this.jobRepository.updateOne(jobEntity);

    return jobEntity;
  }

  public async fundEscrow(jobEntity: JobEntity): Promise<JobEntity> {
    const signer = this.web3Service.getSigner(jobEntity.chainId);

    const escrowClient = await EscrowClient.build(signer);

    const token = (TOKEN_ADDRESSES[jobEntity.chainId as ChainId] ?? {})[
      jobEntity.token as EscrowFundToken
    ]!;

    const weiAmount = ethers.parseUnits(
      jobEntity.fundAmount.toString(),
      token.decimals,
    );
    await escrowClient.fund(jobEntity.escrowAddress, weiAmount, {
      gasPrice: await this.web3Service.calculateGasPrice(jobEntity.chainId),
    });

    jobEntity.status = JobStatus.FUNDED;
    await this.jobRepository.updateOne(jobEntity);

    const oracleType = this.getOracleType(jobEntity.requestType);
    const webhookEntity = new WebhookEntity();
    Object.assign(webhookEntity, {
      escrowAddress: jobEntity.escrowAddress,
      chainId: jobEntity.chainId,
      eventType: EventType.ESCROW_CREATED,
      oracleType: oracleType,
      hasSignature: oracleType !== OracleType.HCAPTCHA ? true : false,
    });
    await this.webhookRepository.createUnique(webhookEntity);

    return jobEntity;
  }

  public async requestToCancelJobById(
    userId: number,
    jobId: number,
  ): Promise<void> {
    const jobEntity = await this.jobRepository.findOneByIdAndUserId(
      jobId,
      userId,
    );

    if (!jobEntity) {
      throw new ControlledError(ErrorJob.NotFound, HttpStatus.NOT_FOUND);
    }

    await this.requestToCancelJob(jobEntity);
  }

  public async requestToCancelJobByAddress(
    userId: number,
    chainId: number,
    escrowAddress: string,
  ): Promise<void> {
    await this.web3Service.validateChainId(chainId);

    const jobEntity = await this.jobRepository.findOneByChainIdAndEscrowAddress(
      chainId,
      escrowAddress,
    );

    if (!jobEntity || (jobEntity && jobEntity.userId !== userId)) {
      throw new ControlledError(ErrorJob.NotFound, HttpStatus.NOT_FOUND);
    }

    await this.requestToCancelJob(jobEntity);
  }

  /// This is a duplicate from CronJobService.isCronJobRunning to avoid circular dependency
  private async isCronJobRunning(cronJobType: CronJobType): Promise<boolean> {
    const lastCronJob = await this.cronJobRepository.findOneByType(cronJobType);

    if (!lastCronJob || lastCronJob.completedAt) {
      return false;
    }
    return true;
  }

  private async requestToCancelJob(jobEntity: JobEntity): Promise<void> {
    if (!CANCEL_JOB_STATUSES.includes(jobEntity.status)) {
      throw new ControlledError(
        ErrorJob.InvalidStatusCancellation,
        HttpStatus.CONFLICT,
      );
    }

    let status = JobStatus.CANCELED;
    switch (jobEntity.status) {
      case JobStatus.PAID:
        if (await this.isCronJobRunning(CronJobType.CreateEscrow)) {
          status = JobStatus.FAILED;
        }
        break;
      case JobStatus.CREATED:
        if (await this.isCronJobRunning(CronJobType.SetupEscrow)) {
          status = JobStatus.FAILED;
        }
        break;
      case JobStatus.FUNDED:
        if (await this.isCronJobRunning(CronJobType.FundEscrow)) {
          status = JobStatus.FAILED;
        }
        break;
      default:
        status = JobStatus.TO_CANCEL;
        break;
    }

    if (status === JobStatus.FAILED) {
      throw new ControlledError(
        ErrorJob.CancelWhileProcessing,
        HttpStatus.CONFLICT,
      );
    }

    if (status === JobStatus.CANCELED) {
      await this.paymentService.createRefundPayment({
        refundAmount: jobEntity.fundAmount,
        refundCurrency: jobEntity.token,
        userId: jobEntity.userId,
        jobId: jobEntity.id,
      });
    }

    jobEntity.status = status;

    jobEntity.retriesCount = 0;
    await this.jobRepository.updateOne(jobEntity);
  }

  public async getJobsByStatus(
    data: GetJobsDto,
    userId: number,
  ): Promise<PageDto<JobListDto>> {
    try {
      if (data.chainId && data.chainId.length > 0)
        data.chainId.forEach((chainId) =>
          this.web3Service.validateChainId(Number(chainId)),
        );

      const { entities, itemCount } = await this.jobRepository.fetchFiltered(
        data,
        userId,
      );

      const jobs = entities.map((job) => {
        return {
          jobId: job.id,
          escrowAddress: job.escrowAddress,
          network: NETWORKS[job.chainId as ChainId]!.title,
          fundAmount: job.fundAmount,
          currency: job.token as EscrowFundToken,
          status: job.status,
        };
      });

      return new PageDto(data.page!, data.pageSize!, itemCount, jobs);
    } catch (error) {
      throw new ControlledError(
        error.message,
        HttpStatus.BAD_REQUEST,
        error.stack,
      );
    }
  }

  public async getResult(
    userId: number,
    jobId: number,
  ): Promise<FortuneFinalResultDto[] | string> {
    const jobEntity = await this.jobRepository.findOneByIdAndUserId(
      jobId,
      userId,
    );

    if (!jobEntity) {
      throw new ControlledError(ErrorJob.NotFound, HttpStatus.NOT_FOUND);
    }

    if (!jobEntity.escrowAddress) {
      throw new ControlledError(ErrorJob.ResultNotFound, HttpStatus.NOT_FOUND);
    }

    const signer = this.web3Service.getSigner(jobEntity.chainId);
    const escrowClient = await EscrowClient.build(signer);

    const finalResultUrl = await escrowClient.getResultsUrl(
      jobEntity.escrowAddress,
    );

    if (!finalResultUrl) {
      throw new ControlledError(ErrorJob.ResultNotFound, HttpStatus.NOT_FOUND);
    }

    if (jobEntity.requestType === FortuneJobType.FORTUNE) {
      const data = (await this.storageService.downloadJsonLikeData(
        finalResultUrl,
      )) as Array<FortuneFinalResultDto>;

      if (!data.length) {
        throw new ControlledError(
          ErrorJob.ResultNotFound,
          HttpStatus.NOT_FOUND,
        );
      }

      const allFortuneValidationErrors: ValidationError[] = [];

      for (const fortune of data) {
        const fortuneDtoCheck = new FortuneFinalResultDto();
        Object.assign(fortuneDtoCheck, fortune);
        const fortuneValidationErrors: ValidationError[] =
          await validate(fortuneDtoCheck);
        allFortuneValidationErrors.push(...fortuneValidationErrors);
      }

      if (allFortuneValidationErrors.length > 0) {
        this.logger.log(
          ErrorJob.ResultValidationFailed,
          JobService.name,
          allFortuneValidationErrors,
        );
        throw new ControlledError(
          ErrorJob.ResultValidationFailed,
          HttpStatus.NOT_FOUND,
        );
      }
      return data;
    }
    return finalResultUrl;
  }

  public async downloadJobResults(
    userId: number,
    jobId: number,
  ): Promise<{
    filename: string;
    contents: Buffer;
  }> {
    const jobEntity = await this.jobRepository.findOneByIdAndUserId(
      jobId,
      userId,
    );

    if (!jobEntity) {
      throw new ControlledError(ErrorJob.NotFound, HttpStatus.NOT_FOUND);
    }

    if (!jobEntity.escrowAddress) {
      throw new ControlledError(ErrorJob.ResultNotFound, HttpStatus.NOT_FOUND);
    }

    if (jobEntity.requestType === FortuneJobType.FORTUNE) {
      throw new ControlledError(
        ErrorJob.InvalidRequestType,
        HttpStatus.BAD_REQUEST,
      );
    }

    const signer = this.web3Service.getSigner(jobEntity.chainId);
    const escrowClient = await EscrowClient.build(signer);

    const finalResultUrl = await escrowClient.getResultsUrl(
      jobEntity.escrowAddress,
    );

    if (!finalResultUrl) {
      throw new ControlledError(ErrorJob.ResultNotFound, HttpStatus.NOT_FOUND);
    }

    const contents = await this.storageService.downloadFile(finalResultUrl);
    const filename = finalResultUrl.split('/').at(-1) as string;

    return {
      filename,
      contents,
    };
  }

  public handleProcessJobFailure = async (
    jobEntity: JobEntity,
    failedReason: string,
  ) => {
    if (jobEntity.retriesCount < this.serverConfigService.maxRetryCount) {
      jobEntity.retriesCount += 1;
    } else {
      jobEntity.failedReason = failedReason;
      jobEntity.status = JobStatus.FAILED;
    }
    await this.jobRepository.updateOne(jobEntity);
  };

  public getOracleType(requestType: JobRequestType): OracleType {
    if (requestType === FortuneJobType.FORTUNE) {
      return OracleType.FORTUNE;
    } else if (requestType === HCaptchaJobType.HCAPTCHA) {
      return OracleType.HCAPTCHA;
    } else if (requestType === AudinoJobType.AUDIO_TRANSCRIPTION) {
      return OracleType.AUDINO;
    } else {
      return OracleType.CVAT;
    }
  }

  public async processEscrowCancellation(
    jobEntity: JobEntity,
  ): Promise<EscrowCancelDto> {
    const { chainId, escrowAddress } = jobEntity;

    const signer = this.web3Service.getSigner(chainId);
    const escrowClient = await EscrowClient.build(signer);

    const escrowStatus = await escrowClient.getStatus(escrowAddress);
    if (
      escrowStatus === EscrowStatus.Complete ||
      escrowStatus === EscrowStatus.Paid ||
      escrowStatus === EscrowStatus.Cancelled
    ) {
      throw new ControlledError(
        ErrorEscrow.InvalidStatusCancellation,
        HttpStatus.BAD_REQUEST,
      );
    }

    const balance = await escrowClient.getBalance(escrowAddress);
    if (balance === 0n) {
      throw new ControlledError(
        ErrorEscrow.InvalidBalanceCancellation,
        HttpStatus.BAD_REQUEST,
      );
    }

    return escrowClient.cancel(escrowAddress, {
      gasPrice: await this.web3Service.calculateGasPrice(chainId),
    });
  }

  public async escrowFailedWebhook(dto: WebhookDataDto): Promise<void> {
    if (dto.eventType !== EventType.ESCROW_FAILED) {
      throw new ControlledError(
        ErrorJob.InvalidEventType,
        HttpStatus.BAD_REQUEST,
      );
    }
    const jobEntity = await this.jobRepository.findOneByChainIdAndEscrowAddress(
      dto.chainId,
      dto.escrowAddress,
    );

    if (!jobEntity) {
      throw new ControlledError(ErrorJob.NotFound, HttpStatus.NOT_FOUND);
    }

    if (jobEntity.status !== JobStatus.LAUNCHED) {
      throw new ControlledError(ErrorJob.NotLaunched, HttpStatus.CONFLICT);
    }

    if (!dto.eventData) {
      throw new ControlledError(
        'Event data is required but was not provided.',
        HttpStatus.BAD_REQUEST,
      );
    }

    const reason = dto.eventData.reason;

    if (!reason) {
      throw new ControlledError(
        'Reason is undefined in event data.',
        HttpStatus.BAD_REQUEST,
      );
    }

    jobEntity.status = JobStatus.FAILED;
    jobEntity.failedReason = reason!;
    await this.jobRepository.updateOne(jobEntity);
  }

  public async getDetails(
    userId: number,
    jobId: number,
  ): Promise<JobDetailsDto> {
    const jobEntity = await this.jobRepository.findOneByIdAndUserId(
      jobId,
      userId,
    );

    if (!jobEntity) {
      throw new ControlledError(ErrorJob.NotFound, HttpStatus.NOT_FOUND);
    }

    const { chainId, escrowAddress, manifestUrl, manifestHash } = jobEntity;
    const signer = this.web3Service.getSigner(chainId);

    let escrow;

    if (escrowAddress) {
      escrow = await EscrowUtils.getEscrow(chainId, escrowAddress);
    }

    const manifestData = await this.manifestService.downloadManifest(
      manifestUrl,
      jobEntity.requestType,
    );

    const fundTokenDecimals = getTokenDecimals(
      chainId,
      jobEntity.token as EscrowFundToken,
    );

    const baseManifestDetails = {
      chainId,
      tokenAddress: escrow ? escrow.token : ethers.ZeroAddress,
      requesterAddress: signer.address,
      fundAmount: escrow
        ? Number(
            ethers.formatUnits(escrow.totalFundedAmount, fundTokenDecimals),
          )
        : 0,
      exchangeOracleAddress: escrow?.exchangeOracle || ethers.ZeroAddress,
      recordingOracleAddress: escrow?.recordingOracle || ethers.ZeroAddress,
      reputationOracleAddress: escrow?.reputationOracle || ethers.ZeroAddress,
    };

    let specificManifestDetails;
    if (jobEntity.requestType === FortuneJobType.FORTUNE) {
      const manifest = manifestData as FortuneManifestDto;
      specificManifestDetails = {
        title: manifest.requesterTitle,
        description: manifest.requesterDescription,
        requestType: FortuneJobType.FORTUNE,
        submissionsRequired: manifest.submissionsRequired,
        ...(manifest.qualifications &&
          manifest.qualifications?.length > 0 && {
            qualifications: manifest.qualifications,
          }),
      };
    } else if (jobEntity.requestType === HCaptchaJobType.HCAPTCHA) {
      const manifest = manifestData as HCaptchaManifestDto;
      specificManifestDetails = {
        requestType: HCaptchaJobType.HCAPTCHA,
        submissionsRequired: manifest.job_total_tasks,
        ...(manifest.qualifications &&
          manifest.qualifications?.length > 0 && {
            qualifications: manifest.qualifications,
          }),
      };
    } else {
      const manifest = manifestData as CvatManifestDto;
      specificManifestDetails = {
        requestType: manifest.annotation?.type,
        submissionsRequired: manifest.annotation?.job_size,
        description: manifest.annotation?.description,
        ...(manifest.annotation?.qualifications &&
          manifest.annotation?.qualifications?.length > 0 && {
            qualifications: manifest.annotation?.qualifications,
          }),
      };
    }

    const manifestDetails = {
      ...baseManifestDetails,
      ...specificManifestDetails,
    };

    if (!escrowAddress) {
      return {
        details: {
          escrowAddress: ethers.ZeroAddress,
          manifestUrl,
          manifestHash,
          balance: 0,
          paidOut: 0,
          status: jobEntity.status,
          failedReason: jobEntity.failedReason,
        },
        manifest: manifestDetails,
      };
    }

    return {
      details: {
        escrowAddress,
        manifestUrl,
        manifestHash,
        balance: Number(
          ethers.formatUnits(escrow?.balance || 0, fundTokenDecimals),
        ),
        paidOut: Number(
          ethers.formatUnits(escrow?.amountPaid || 0, fundTokenDecimals),
        ),
        currency: jobEntity.token as EscrowFundToken,
        status: jobEntity.status,
        failedReason: jobEntity.failedReason,
      },
      manifest: manifestDetails,
    };
  }

  private async getOracleFee(
    oracleAddress: string,
    chainId: ChainId,
  ): Promise<bigint> {
    let feeValue: string | undefined;

    try {
      feeValue = await KVStoreUtils.get(
        chainId,
        oracleAddress,
        KVStoreKeys.fee,
      );
    } catch {}

    return BigInt(feeValue ? feeValue : 1);
  }

  public async completeJob(dto: WebhookDataDto): Promise<void> {
    const jobEntity = await this.jobRepository.findOneByChainIdAndEscrowAddress(
      dto.chainId,
      dto.escrowAddress,
    );

    if (!jobEntity) {
      throw new ControlledError(ErrorJob.NotFound, HttpStatus.NOT_FOUND);
    }

    // If job status already completed by getDetails do nothing
    if (jobEntity.status === JobStatus.COMPLETED) {
      return;
    }
    if (
      jobEntity.status !== JobStatus.LAUNCHED &&
      jobEntity.status !== JobStatus.PARTIAL
    ) {
      throw new ControlledError(
        ErrorJob.InvalidStatusCompletion,
        HttpStatus.CONFLICT,
      );
    }

    jobEntity.status = JobStatus.COMPLETED;
    await this.jobRepository.updateOne(jobEntity);
  }

  public async isEscrowFunded(
    chainId: ChainId,
    escrowAddress: string,
  ): Promise<boolean> {
    if (escrowAddress) {
      const signer = this.web3Service.getSigner(chainId);
      const escrowClient = await EscrowClient.build(signer);
      const balance = await escrowClient.getBalance(escrowAddress);

      return balance !== 0n;
    }

    return false;
  }
}<|MERGE_RESOLUTION|>--- conflicted
+++ resolved
@@ -1,8 +1,4 @@
 /* eslint-disable @typescript-eslint/no-non-null-assertion */
-import {
-  HMToken,
-  HMToken__factory,
-} from '@human-protocol/core/typechain-types';
 import {
   ChainId,
   EscrowClient,
@@ -22,7 +18,6 @@
 } from '@nestjs/common';
 import { ModuleRef } from '@nestjs/core';
 import { validate } from 'class-validator';
-import Decimal from 'decimal.js';
 import { ethers } from 'ethers';
 import { ServerConfigService } from '../../common/config/server-config.service';
 import { CANCEL_JOB_STATUSES } from '../../common/constants';
@@ -79,58 +74,6 @@
 import { JobEntity } from './job.entity';
 import { EscrowAction } from './job.interface';
 import { JobRepository } from './job.repository';
-<<<<<<< HEAD
-=======
-import {
-  CANCEL_JOB_STATUSES,
-  HCAPTCHA_BOUNDING_BOX_MAX_POINTS,
-  HCAPTCHA_BOUNDING_BOX_MIN_POINTS,
-  HCAPTCHA_IMMO_MAX_LENGTH,
-  HCAPTCHA_IMMO_MIN_LENGTH,
-  HCAPTCHA_LANDMARK_MAX_POINTS,
-  HCAPTCHA_LANDMARK_MIN_POINTS,
-  HCAPTCHA_MAX_SHAPES_PER_IMAGE,
-  HCAPTCHA_MINIMUM_SELECTION_AREA_PER_SHAPE,
-  HCAPTCHA_MIN_SHAPES_PER_IMAGE,
-  HCAPTCHA_NOT_PRESENTED_LABEL,
-  HCAPTCHA_ORACLE_STAKE,
-  HCAPTCHA_POLYGON_MAX_POINTS,
-  HCAPTCHA_POLYGON_MIN_POINTS,
-} from '../../common/constants';
-import { EventType, OracleType } from '../../common/enums/webhook';
-import { StorageService } from '../storage/storage.service';
-import {
-  generateBucketUrl,
-  listObjectsInBucket,
-} from '../../common/utils/storage';
-import { WebhookDataDto } from '../webhook/webhook.dto';
-import {
-  ManifestAction,
-  EscrowAction,
-  OracleAction,
-  OracleAddresses,
-  RequestAction,
-  CvatCalculateJobBounty,
-  CvatImageData,
-  CvatAnnotationData,
-  GenerateUrls,
-} from './job.interface';
-import { WebhookEntity } from '../webhook/webhook.entity';
-import { WebhookRepository } from '../webhook/webhook.repository';
-import { ControlledError } from '../../common/errors/controlled';
-import { RateService } from '../rate/rate.service';
-import { PageDto } from '../../common/pagination/pagination.dto';
-import { CronJobType } from '../../common/enums/cron-job';
-import { CronJobRepository } from '../cron-job/cron-job.repository';
-import { ModuleRef } from '@nestjs/core';
-import { QualificationService } from '../qualification/qualification.service';
-import { WhitelistService } from '../whitelist/whitelist.service';
-import { UserEntity } from '../user/user.entity';
-import { RoutingProtocolService } from '../routing-protocol/routing-protocol.service';
-import { TOKEN_ADDRESSES } from '../../common/constants/tokens';
-import { getTokenDecimals } from '../../common/utils/tokens';
-
->>>>>>> 83bc2dc8
 @Injectable()
 export class JobService {
   public readonly logger = new Logger(JobService.name);
@@ -159,397 +102,6 @@
     });
   }
 
-<<<<<<< HEAD
-=======
-  public async createCvatManifest(
-    dto: JobCvatDto,
-    requestType: JobRequestType,
-    tokenFundAmount: number,
-    decimals: number,
-  ): Promise<CvatManifestDto> {
-    const { generateUrls } = this.createManifestActions[requestType];
-
-    const urls = generateUrls(dto.data, dto.groundTruth);
-
-    const jobBounty = await this.calculateJobBounty({
-      requestType,
-      fundAmount: tokenFundAmount,
-      decimals,
-      urls,
-      nodesTotal: dto.labels[0]?.nodes?.length,
-    });
-
-    return {
-      data: {
-        data_url: urls.dataUrl.href,
-        ...(urls.pointsUrl && {
-          points_url: urls.pointsUrl?.href,
-        }),
-        ...(urls.boxesUrl && {
-          boxes_url: urls.boxesUrl?.href,
-        }),
-      },
-      annotation: {
-        labels: dto.labels,
-        description: dto.requesterDescription,
-        user_guide: dto.userGuide,
-        type: requestType,
-        job_size: this.cvatConfigService.jobSize,
-        ...(dto.qualifications && {
-          qualifications: dto.qualifications,
-        }),
-      },
-      validation: {
-        min_quality: dto.minQuality,
-        val_size: this.cvatConfigService.valSize,
-        gt_url: urls.gtUrl.href,
-      },
-      job_bounty: jobBounty,
-    };
-  }
-
-  public async createHCaptchaManifest(
-    jobDto: JobCaptchaDto,
-  ): Promise<HCaptchaManifestDto> {
-    const jobType = jobDto.annotations.typeOfJob;
-    const dataUrl = generateBucketUrl(jobDto.data, JobRequestType.HCAPTCHA);
-    const objectsInBucket = await listObjectsInBucket(dataUrl);
-
-    const commonManifestProperties = {
-      job_mode: JobCaptchaMode.BATCH,
-      requester_accuracy_target: jobDto.accuracyTarget,
-      request_config: {},
-      restricted_audience: this.buildHCaptchaRestrictedAudience(
-        jobDto.advanced,
-      ),
-      requester_max_repeats: jobDto.maxRequests,
-      requester_min_repeats: jobDto.minRequests,
-      requester_question: { en: jobDto.annotations.labelingPrompt },
-      job_total_tasks: objectsInBucket.length,
-      task_bid_price: jobDto.annotations.taskBidPrice,
-      taskdata_uri: await this.generateAndUploadTaskData(
-        dataUrl.href,
-        objectsInBucket,
-      ),
-      public_results: true,
-      oracle_stake: HCAPTCHA_ORACLE_STAKE,
-      repo_uri: this.web3ConfigService.hCaptchaReputationOracleURI,
-      ro_uri: this.web3ConfigService.hCaptchaRecordingOracleURI,
-      ...(jobDto.qualifications && {
-        qualifications: jobDto.qualifications,
-      }),
-    };
-
-    let groundTruthsData;
-    if (jobDto.annotations.groundTruths) {
-      groundTruthsData = await this.storageService.downloadJsonLikeData(
-        jobDto.annotations.groundTruths,
-      );
-    }
-
-    switch (jobType) {
-      case JobCaptchaShapeType.COMPARISON:
-        return {
-          ...commonManifestProperties,
-          request_type: JobCaptchaRequestType.IMAGE_LABEL_BINARY,
-          groundtruth_uri: jobDto.annotations.groundTruths,
-          requester_restricted_answer_set: {},
-          requester_question_example: jobDto.annotations.exampleImages || [],
-        };
-
-      case JobCaptchaShapeType.CATEGORIZATION:
-        return {
-          ...commonManifestProperties,
-          request_type: JobCaptchaRequestType.IMAGE_LABEL_MULTIPLE_CHOICE,
-          groundtruth_uri: jobDto.annotations.groundTruths,
-          requester_restricted_answer_set:
-            this.buildHCaptchaRestrictedAnswerSet(groundTruthsData),
-        };
-
-      case JobCaptchaShapeType.POLYGON:
-        if (!jobDto.annotations.label) {
-          throw new ControlledError(
-            ErrorJob.JobParamsValidationFailed,
-            HttpStatus.BAD_REQUEST,
-          );
-        }
-
-        const polygonManifest = {
-          ...commonManifestProperties,
-          request_type: JobCaptchaRequestType.IMAGE_LABEL_AREA_SELECT,
-          request_config: {
-            shape_type: JobCaptchaShapeType.POLYGON,
-            min_shapes_per_image: HCAPTCHA_MIN_SHAPES_PER_IMAGE,
-            max_shapes_per_image: HCAPTCHA_MAX_SHAPES_PER_IMAGE,
-            min_points: HCAPTCHA_POLYGON_MIN_POINTS,
-            max_points: HCAPTCHA_POLYGON_MAX_POINTS,
-            minimum_selection_area_per_shape:
-              HCAPTCHA_MINIMUM_SELECTION_AREA_PER_SHAPE,
-          },
-          groundtruth_uri: jobDto.annotations.groundTruths,
-          requester_restricted_answer_set: {
-            [jobDto.annotations.label!]: { en: jobDto.annotations.label },
-          },
-          requester_question_example: jobDto.annotations.exampleImages || [],
-        };
-
-        return polygonManifest;
-
-      case JobCaptchaShapeType.POINT:
-        if (!jobDto.annotations.label) {
-          throw new ControlledError(
-            ErrorJob.JobParamsValidationFailed,
-            HttpStatus.BAD_REQUEST,
-          );
-        }
-
-        const pointManifest = {
-          ...commonManifestProperties,
-          request_type: JobCaptchaRequestType.IMAGE_LABEL_AREA_SELECT,
-          request_config: {
-            shape_type: jobType,
-            min_shapes_per_image: HCAPTCHA_MIN_SHAPES_PER_IMAGE,
-            max_shapes_per_image: HCAPTCHA_MAX_SHAPES_PER_IMAGE,
-            min_points: HCAPTCHA_LANDMARK_MIN_POINTS,
-            max_points: HCAPTCHA_LANDMARK_MAX_POINTS,
-          },
-          groundtruth_uri: jobDto.annotations.groundTruths,
-          requester_restricted_answer_set: {
-            [jobDto.annotations.label!]: { en: jobDto.annotations.label },
-          },
-          requester_question_example: jobDto.annotations.exampleImages || [],
-        };
-
-        return pointManifest;
-      case JobCaptchaShapeType.BOUNDING_BOX:
-        if (!jobDto.annotations.label) {
-          throw new ControlledError(
-            ErrorJob.JobParamsValidationFailed,
-            HttpStatus.BAD_REQUEST,
-          );
-        }
-
-        const boundingBoxManifest = {
-          ...commonManifestProperties,
-          request_type: JobCaptchaRequestType.IMAGE_LABEL_AREA_SELECT,
-          request_config: {
-            shape_type: jobType,
-            min_shapes_per_image: HCAPTCHA_MIN_SHAPES_PER_IMAGE,
-            max_shapes_per_image: HCAPTCHA_MAX_SHAPES_PER_IMAGE,
-            min_points: HCAPTCHA_BOUNDING_BOX_MIN_POINTS,
-            max_points: HCAPTCHA_BOUNDING_BOX_MAX_POINTS,
-          },
-          groundtruth_uri: jobDto.annotations.groundTruths,
-          requester_restricted_answer_set: {
-            [jobDto.annotations.label!]: { en: jobDto.annotations.label },
-          },
-          requester_question_example: jobDto.annotations.exampleImages || [],
-        };
-
-        return boundingBoxManifest;
-      case JobCaptchaShapeType.IMMO:
-        if (!jobDto.annotations.label) {
-          throw new ControlledError(
-            ErrorJob.JobParamsValidationFailed,
-            HttpStatus.BAD_REQUEST,
-          );
-        }
-
-        const immoManifest = {
-          ...commonManifestProperties,
-          request_type: JobCaptchaRequestType.TEXT_FREEE_NTRY,
-          request_config: {
-            multiple_choice_max_choices: 1,
-            multiple_choice_min_choices: 1,
-            overlap_threshold: null,
-            answer_type: 'str',
-            max_length: HCAPTCHA_IMMO_MAX_LENGTH,
-            min_length: HCAPTCHA_IMMO_MIN_LENGTH,
-          },
-          requester_restricted_answer_set: {
-            [jobDto.annotations.label!]: { en: jobDto.annotations.label },
-          },
-          taskdata: [],
-        };
-
-        return immoManifest;
-
-      default:
-        throw new ControlledError(
-          ErrorJob.HCaptchaInvalidJobType,
-          HttpStatus.CONFLICT,
-        );
-    }
-  }
-
-  public async createAudinoManifest(
-    dto: JobAudinoDto,
-    requestType: JobRequestType,
-    tokenFundAmount: number,
-    decimals: number,
-  ): Promise<any> {
-    const { generateUrls } = this.createManifestActions[requestType];
-    const urls = generateUrls(dto.data, dto.groundTruth);
-    const totalSegments = Math.ceil(
-      (dto.audioDuration * 1000) / dto.segmentDuration,
-    );
-
-    const jobBounty =
-      ethers.parseUnits(tokenFundAmount.toString(), decimals) /
-      BigInt(totalSegments);
-
-    return {
-      annotation: {
-        description: dto.requesterDescription,
-        labels: dto.labels,
-        qualifications: dto.qualifications || [],
-        type: requestType,
-        user_guide: dto.userGuide,
-        segment_duration: dto.segmentDuration,
-      },
-      data: {
-        data_url: urls.dataUrl.href,
-      },
-      job_bounty: ethers.formatUnits(jobBounty, decimals),
-      validation: {
-        gt_url: urls.gtUrl.href,
-        min_quality: dto.minQuality,
-      },
-    };
-  }
-
-  private buildHCaptchaRestrictedAudience(advanced: JobCaptchaAdvancedDto) {
-    const restrictedAudience: RestrictedAudience = {};
-
-    restrictedAudience.sitekey = [
-      {
-        [this.authConfigService.hCaptchaSiteKey]: {
-          score: 1,
-        },
-      },
-    ];
-
-    if (advanced.workerLanguage) {
-      restrictedAudience.lang = [{ [advanced.workerLanguage]: { score: 1 } }];
-    }
-
-    if (advanced.workerLocation) {
-      restrictedAudience.country = [
-        { [advanced.workerLocation]: { score: 1 } },
-      ];
-    }
-
-    if (advanced.targetBrowser) {
-      restrictedAudience.browser = [{ [advanced.targetBrowser]: { score: 1 } }];
-    }
-
-    return restrictedAudience;
-  }
-
-  private buildHCaptchaRestrictedAnswerSet(groundTruthsData: any) {
-    const maxElements = 3;
-    const outputObject: any = {};
-
-    let elementCount = 0;
-
-    for (const key of Object.keys(groundTruthsData)) {
-      if (elementCount >= maxElements) {
-        break;
-      }
-
-      const value = groundTruthsData[key][0][0];
-      outputObject[value] = { en: value, answer_example_uri: key };
-      elementCount++;
-    }
-
-    // Default case
-    outputObject['0'] = { en: HCAPTCHA_NOT_PRESENTED_LABEL };
-
-    return outputObject;
-  }
-
-  public async generateAndUploadTaskData(
-    dataUrl: string,
-    objectNames: string[],
-  ) {
-    const data = objectNames.map((objectName) => {
-      return {
-        datapoint_uri: `${dataUrl}/${objectName}`,
-        datapoint_hash: 'undefined-hash',
-        task_key: uuidv4(),
-      };
-    });
-
-    const { url } = await this.storageService.uploadJsonLikeData(data);
-    return url;
-  }
-
-  private createJobSpecificActions: Record<JobRequestType, RequestAction> = {
-    [JobRequestType.HCAPTCHA]: {
-      createManifest: (dto: JobCaptchaDto) => this.createHCaptchaManifest(dto),
-    },
-    [JobRequestType.FORTUNE]: {
-      createManifest: async (
-        dto: JobFortuneDto,
-        requestType: JobRequestType,
-        fundAmount: number,
-      ) => ({
-        ...dto,
-        requestType,
-        fundAmount,
-      }),
-    },
-    [JobRequestType.IMAGE_POLYGONS]: {
-      createManifest: (
-        dto: JobCvatDto,
-        requestType: JobRequestType,
-        fundAmount: number,
-        decimals: number,
-      ) => this.createCvatManifest(dto, requestType, fundAmount, decimals),
-    },
-    [JobRequestType.IMAGE_BOXES]: {
-      createManifest: (
-        dto: JobCvatDto,
-        requestType: JobRequestType,
-        fundAmount: number,
-        decimals: number,
-      ) => this.createCvatManifest(dto, requestType, fundAmount, decimals),
-    },
-    [JobRequestType.IMAGE_POINTS]: {
-      createManifest: (
-        dto: JobCvatDto,
-        requestType: JobRequestType,
-        fundAmount: number,
-        decimals: number,
-      ) => this.createCvatManifest(dto, requestType, fundAmount, decimals),
-    },
-    [JobRequestType.IMAGE_BOXES_FROM_POINTS]: {
-      createManifest: (
-        dto: JobCvatDto,
-        requestType: JobRequestType,
-        fundAmount: number,
-        decimals: number,
-      ) => this.createCvatManifest(dto, requestType, fundAmount, decimals),
-    },
-    [JobRequestType.IMAGE_SKELETONS_FROM_BOXES]: {
-      createManifest: (
-        dto: JobCvatDto,
-        requestType: JobRequestType,
-        fundAmount: number,
-        decimals: number,
-      ) => this.createCvatManifest(dto, requestType, fundAmount, decimals),
-    },
-    [JobRequestType.AUDIO_TRANSCRIPTION]: {
-      createManifest: (
-        dto: JobAudinoDto,
-        requestType: JobRequestType,
-        fundAmount: number,
-        decimals: number,
-      ) => this.createAudinoManifest(dto, requestType, fundAmount, decimals),
-    },
-  };
-
->>>>>>> 83bc2dc8
   private createEscrowSpecificActions: Record<JobRequestType, EscrowAction> = {
     [HCaptchaJobType.HCAPTCHA]: {
       getTrustedHandlers: () => [],
@@ -769,79 +321,6 @@
     return jobEntity.id;
   }
 
-<<<<<<< HEAD
-=======
-  public async getCvatElementsCount(gtUrl: URL, dataUrl: URL): Promise<number> {
-    const data = (await this.storageService.downloadJsonLikeData(
-      dataUrl.href,
-    )) as any;
-    const gt = (await this.storageService.downloadJsonLikeData(
-      gtUrl.href,
-    )) as any;
-
-    if (!gt || !gt.images || gt.images.length === 0) {
-      throw new ControlledError(
-        ErrorJob.GroundThuthValidationFailed,
-        HttpStatus.BAD_REQUEST,
-      );
-    }
-
-    let gtEntries = 0;
-
-    gt.images.forEach((gtImage: CvatImageData) => {
-      const { id } = data.images.find(
-        (dataImage: CvatImageData) => dataImage.file_name === gtImage.file_name,
-      );
-
-      if (id) {
-        const matchingAnnotations = data.annotations.filter(
-          (dataAnnotation: CvatAnnotationData) =>
-            dataAnnotation.image_id === id,
-        );
-        gtEntries += matchingAnnotations.length;
-      }
-    });
-
-    return data.annotations.length - gtEntries;
-  }
-
-  public async calculateJobBounty(
-    params: CvatCalculateJobBounty,
-  ): Promise<string> {
-    const { requestType, fundAmount, urls, nodesTotal } = params;
-
-    const { getElementsCount } = this.createManifestActions[requestType];
-    const elementsCount = await getElementsCount(urls);
-
-    let jobSize = Number(this.cvatConfigService.jobSize);
-
-    if (requestType === JobRequestType.IMAGE_SKELETONS_FROM_BOXES) {
-      const jobSizeMultiplier = Number(
-        this.cvatConfigService.skeletonsJobSizeMultiplier,
-      );
-      jobSize *= jobSizeMultiplier;
-    }
-
-    let totalJobs: number;
-
-    // For each skeleton node CVAT creates a separate project thus increasing the number of jobs
-    if (
-      requestType === JobRequestType.IMAGE_SKELETONS_FROM_BOXES &&
-      nodesTotal
-    ) {
-      totalJobs = Math.ceil(elementsCount / jobSize) * nodesTotal;
-    } else {
-      totalJobs = Math.ceil(elementsCount / jobSize);
-    }
-
-    const jobBounty =
-      ethers.parseUnits(fundAmount.toString(), params.decimals) /
-      BigInt(totalJobs);
-
-    return ethers.formatUnits(jobBounty, params.decimals);
-  }
-
->>>>>>> 83bc2dc8
   public async createEscrow(jobEntity: JobEntity): Promise<JobEntity> {
     const { getTrustedHandlers } =
       this.createEscrowSpecificActions[jobEntity.requestType];
