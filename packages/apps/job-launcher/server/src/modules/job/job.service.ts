/* eslint-disable @typescript-eslint/no-non-null-assertion */
import {
  ChainId,
  EscrowClient,
  EscrowStatus,
  KVStoreClient,
  EscrowUtils,
  NETWORKS,
  StakingClient,
  StorageClient,
  KVStoreKeys,
  Encryption,
  EncryptionUtils,
} from '@human-protocol/sdk';
import { v4 as uuidv4 } from 'uuid';
import {
  BadGatewayException,
  BadRequestException,
  ConflictException,
  Inject,
  Injectable,
  Logger,
  NotFoundException,
  ValidationError,
} from '@nestjs/common';
import { ConfigService } from '@nestjs/config';
import { validate } from 'class-validator';
import { BigNumber, ethers } from 'ethers';
import { IsNull, LessThanOrEqual, Not, QueryFailedError } from 'typeorm';
import { ConfigNames } from '../../common/config';
import {
  ErrorBucket,
  ErrorEscrow,
  ErrorJob,
  ErrorPayment,
  ErrorPostgres,
} from '../../common/constants/errors';
import {
  JobRequestType,
  JobStatus,
  JobStatusFilter,
  JobCaptchaMode,
  JobCaptchaRequestType,
  JobCaptchaShapeType,
} from '../../common/enums/job';
import {
  Currency,
  PaymentSource,
  PaymentStatus,
  PaymentType,
  TokenId,
} from '../../common/enums/payment';
import {
  isPGPMessage,
  getRate,
  hashString,
  isValidJSON,
} from '../../common/utils';
import { add, div, lt, mul } from '../../common/utils/decimal';
import { PaymentRepository } from '../payment/payment.repository';
import { PaymentService } from '../payment/payment.service';
import { Web3Service } from '../web3/web3.service';
import {
  CvatManifestDto,
  EscrowCancelDto,
  EscrowFailedWebhookDto,
  FortuneFinalResultDto,
  FortuneManifestDto,
  JobCvatDto,
  JobDetailsDto,
  JobFortuneDto,
  JobListDto,
  HCaptchaManifestDto,
  JobCaptchaAdvancedDto,
  JobCaptchaDto,
  RestrictedAudience,
} from './job.dto';
import { JobEntity } from './job.entity';
import { JobRepository } from './job.repository';
import { RoutingProtocolService } from './routing-protocol.service';
import {
  CANCEL_JOB_STATUSES,
  JOB_RETRIES_COUNT_THRESHOLD,
  HCAPTCHA_BOUNDING_BOX_MAX_POINTS,
  HCAPTCHA_BOUNDING_BOX_MIN_POINTS,
  HCAPTCHA_IMMO_MAX_LENGTH,
  HCAPTCHA_IMMO_MIN_LENGTH,
  HCAPTCHA_LANDMARK_MAX_POINTS,
  HCAPTCHA_LANDMARK_MIN_POINTS,
  HCAPTCHA_MAX_SHAPES_PER_IMAGE,
  HCAPTCHA_MINIMUM_SELECTION_AREA_PER_SHAPE,
  HCAPTCHA_MIN_SHAPES_PER_IMAGE,
  HCAPTCHA_NOT_PRESENTED_LABEL,
  HCAPTCHA_ORACLE_STAKE,
  HCAPTCHA_POLYGON_MAX_POINTS,
  HCAPTCHA_POLYGON_MIN_POINTS,
} from '../../common/constants';
import { SortDirection } from '../../common/enums/collection';
import { EventType, OracleType } from '../../common/enums/webhook';
import {
  HMToken,
  HMToken__factory,
} from '@human-protocol/core/typechain-types';
import Decimal from 'decimal.js';
import { EscrowData } from '@human-protocol/sdk/dist/graphql';
import { filterToEscrowStatus } from '../../common/utils/status';
import { StorageService } from '../storage/storage.service';
import { WebhookService } from '../webhook/webhook.service';
import stringify from 'json-stable-stringify';
import { Cron, CronExpression } from '@nestjs/schedule';
import { generateBucketUrl } from '../../common/utils/storage';

@Injectable()
export class JobService {
  public readonly logger = new Logger(JobService.name);

  constructor(
    @Inject(Web3Service)
    private readonly web3Service: Web3Service,
    public readonly jobRepository: JobRepository,
    private readonly paymentRepository: PaymentRepository,
    private readonly paymentService: PaymentService,
    public readonly configService: ConfigService,
    private readonly routingProtocolService: RoutingProtocolService,
    private readonly storageService: StorageService,
    private readonly webhookService: WebhookService,
  ) {}

  public async createCvatManifest(
    dto: JobCvatDto,
    requestType: JobRequestType,
    tokenFundAmount: number,
  ): Promise<CvatManifestDto> {
    return {
      data: {
        data_url: dto.dataUrl,
      },
      annotation: {
        labels: dto.labels.map((item) => ({ name: item })),
        description: dto.requesterDescription,
        user_guide: dto.userGuide,
        type: requestType,
        job_size: Number(
          this.configService.get<number>(ConfigNames.CVAT_JOB_SIZE)!,
        ),
        max_time: Number(
          this.configService.get<number>(ConfigNames.CVAT_MAX_TIME)!,
        ),
      },
      validation: {
        min_quality: dto.minQuality,
        val_size: Number(
          this.configService.get<number>(ConfigNames.CVAT_VAL_SIZE)!,
        ),
        gt_url: dto.gtUrl,
      },
      job_bounty: await this.calculateJobBounty(dto.dataUrl, tokenFundAmount),
    };
  }

  public async createHCaptchaManifest(
    jobType: JobCaptchaShapeType,
    jobDto: JobCaptchaDto,
  ): Promise<HCaptchaManifestDto> {
    const objectsInBucket = await this.storageService.listObjectsInBucket(
      jobDto.dataUrl,
    );

    const commonManifestProperties = {
      job_mode: JobCaptchaMode.BATCH,
      requester_accuracy_target: jobDto.accuracyTarget,
      request_config: {},
      restricted_audience: this.buildHCaptchaRestrictedAudience(
        jobDto.advanced,
      ),
      requester_max_repeats: jobDto.maxRequests,
      requester_min_repeats: jobDto.minRequests,
      requester_question: { en: jobDto.annotations.labelingPrompt },
      job_total_tasks: objectsInBucket.length,
      task_bid_price: jobDto.annotations.taskBidPrice,
      taskdata_uri: await this.generateAndUploadTaskData(
        jobDto.dataUrl,
        objectsInBucket,
      ),
      public_results: true,
      oracle_stake: HCAPTCHA_ORACLE_STAKE,
      repo_uri: this.configService.get<string>(
        ConfigNames.HCAPTCHA_REPUTATION_ORACLE_URI,
      )!,
      ro_uri: this.configService.get<string>(
        ConfigNames.HCAPTCHA_RECORDING_ORACLE_URI,
      )!,
    };

    let groundTruthsData;
    if (jobDto.annotations.groundTruths) {
      groundTruthsData = await this.storageService.download(
        jobDto.annotations.groundTruths,
      );

      if (isValidJSON(groundTruthsData)) {
        groundTruthsData = JSON.parse(groundTruthsData);
      }
    }

    switch (jobType) {
      case JobCaptchaShapeType.COMPARISON:
        return {
          ...commonManifestProperties,
          request_type: JobCaptchaRequestType.IMAGE_LABEL_BINARY,
          groundtruth_uri: jobDto.annotations.groundTruths,
          requester_restricted_answer_set: {},
          requester_question_example: jobDto.annotations.exampleImages || [],
        };

      case JobCaptchaShapeType.CATEGORIZATION:
        return {
          ...commonManifestProperties,
          request_type: JobCaptchaRequestType.IMAGE_LABEL_MULTIPLE_CHOICE,
          groundtruth_uri: jobDto.annotations.groundTruths,
          requester_restricted_answer_set:
            this.buildHCaptchaRestrictedAnswerSet(groundTruthsData),
        };

      case JobCaptchaShapeType.POLYGON:
        if (!jobDto.annotations.label) {
          this.logger.log(ErrorJob.JobParamsValidationFailed, JobService.name);
          throw new BadRequestException(ErrorJob.JobParamsValidationFailed);
        }

        const polygonManifest = {
          ...commonManifestProperties,
          request_type: JobCaptchaRequestType.IMAGE_LABEL_AREA_SELECT,
          request_config: {
            shape_type: JobCaptchaShapeType.POLYGON,
            min_shapes_per_image: HCAPTCHA_MIN_SHAPES_PER_IMAGE,
            max_shapes_per_image: HCAPTCHA_MAX_SHAPES_PER_IMAGE,
            min_points: HCAPTCHA_POLYGON_MIN_POINTS,
            max_points: HCAPTCHA_POLYGON_MAX_POINTS,
            minimum_selection_area_per_shape:
              HCAPTCHA_MINIMUM_SELECTION_AREA_PER_SHAPE,
          },
          groundtruth_uri: jobDto.annotations.groundTruths,
          requester_restricted_answer_set: {
            [jobDto.annotations.label!]: { en: jobDto.annotations.label },
          },
          requester_question_example: jobDto.annotations.exampleImages || [],
        };

        return polygonManifest;

      case JobCaptchaShapeType.POINT:
        if (!jobDto.annotations.label) {
          this.logger.log(ErrorJob.JobParamsValidationFailed, JobService.name);
          throw new BadRequestException(ErrorJob.JobParamsValidationFailed);
        }

        const pointManifest = {
          ...commonManifestProperties,
          request_type: JobCaptchaRequestType.IMAGE_LABEL_AREA_SELECT,
          request_config: {
            shape_type: jobType,
            min_shapes_per_image: HCAPTCHA_MIN_SHAPES_PER_IMAGE,
            max_shapes_per_image: HCAPTCHA_MAX_SHAPES_PER_IMAGE,
            min_points: HCAPTCHA_LANDMARK_MIN_POINTS,
            max_points: HCAPTCHA_LANDMARK_MAX_POINTS,
          },
          groundtruth_uri: jobDto.annotations.groundTruths,
          requester_restricted_answer_set: {
            [jobDto.annotations.label!]: { en: jobDto.annotations.label },
          },
          requester_question_example: jobDto.annotations.exampleImages || [],
        };

        return pointManifest;
      case JobCaptchaShapeType.BOUNDING_BOX:
        if (!jobDto.annotations.label) {
          this.logger.log(ErrorJob.JobParamsValidationFailed, JobService.name);
          throw new BadRequestException(ErrorJob.JobParamsValidationFailed);
        }

        const boundingBoxManifest = {
          ...commonManifestProperties,
          request_type: JobCaptchaRequestType.IMAGE_LABEL_AREA_SELECT,
          request_config: {
            shape_type: jobType,
            min_shapes_per_image: HCAPTCHA_MIN_SHAPES_PER_IMAGE,
            max_shapes_per_image: HCAPTCHA_MAX_SHAPES_PER_IMAGE,
            min_points: HCAPTCHA_BOUNDING_BOX_MIN_POINTS,
            max_points: HCAPTCHA_BOUNDING_BOX_MAX_POINTS,
          },
          groundtruth_uri: jobDto.annotations.groundTruths,
          requester_restricted_answer_set: {
            [jobDto.annotations.label!]: { en: jobDto.annotations.label },
          },
          requester_question_example: jobDto.annotations.exampleImages || [],
        };

        return boundingBoxManifest;
      case JobCaptchaShapeType.IMMO:
        if (!jobDto.annotations.label) {
          this.logger.log(ErrorJob.JobParamsValidationFailed, JobService.name);
          throw new BadRequestException(ErrorJob.JobParamsValidationFailed);
        }

        const immoManifest = {
          ...commonManifestProperties,
          request_type: JobCaptchaRequestType.TEXT_FREEE_NTRY,
          request_config: {
            multiple_choice_max_choices: 1,
            multiple_choice_min_choices: 1,
            overlap_threshold: null,
            answer_type: 'str',
            max_length: HCAPTCHA_IMMO_MAX_LENGTH,
            min_length: HCAPTCHA_IMMO_MIN_LENGTH,
          },
          requester_restricted_answer_set: {
            [jobDto.annotations.label!]: { en: jobDto.annotations.label },
          },
          taskdata: [],
        };

        return immoManifest;

      default:
        this.logger.log(ErrorJob.HCaptchaInvalidJobType, JobService.name);
        throw new ConflictException(ErrorJob.HCaptchaInvalidJobType);
    }
  }

  private buildHCaptchaRestrictedAudience(advanced: JobCaptchaAdvancedDto) {
    const restrictedAudience: RestrictedAudience = {};

    restrictedAudience.sitekey = [
      {
        [this.configService.get<number>(ConfigNames.HCAPTCHA_SITE_KEY)!]: {
          score: 1,
        },
      },
    ];

    if (advanced.workerLanguage) {
      restrictedAudience.lang = [{ [advanced.workerLanguage]: { score: 1 } }];
    }

    if (advanced.workerLocation) {
      restrictedAudience.country = [
        { [advanced.workerLocation]: { score: 1 } },
      ];
    }

    if (advanced.targetBrowser) {
      restrictedAudience.browser = [{ [advanced.targetBrowser]: { score: 1 } }];
    }

    return restrictedAudience;
  }

  private buildHCaptchaRestrictedAnswerSet(groundTruthsData: any) {
    const maxElements = 3;
    const outputObject: any = {};

    let elementCount = 0;

    for (const key of Object.keys(groundTruthsData)) {
      if (elementCount >= maxElements) {
        break;
      }

      const value = groundTruthsData[key][0][0];
      outputObject[value] = { en: value, answer_example_uri: key };
      elementCount++;
    }

    // Default case
    outputObject['0'] = { en: HCAPTCHA_NOT_PRESENTED_LABEL };

    return outputObject;
  }

  public async generateAndUploadTaskData(
    dataUrl: string,
    objectNames: string[],
  ) {
    const data = objectNames.map((objectName) => {
      return {
        datapoint_uri: `${dataUrl}/${objectName}`,
        datapoint_hash: 'undefined-hash',
        task_key: uuidv4(),
      };
    });

    const hash = hashString(stringify(data));
    const { url } = await this.storageService.uploadFile(data, hash);
    return url;
  }

  public async createJob(
    userId: number,
    requestType: JobRequestType,
    dto: JobFortuneDto | JobCvatDto | JobCaptchaDto,
  ): Promise<number> {
    const { chainId } = dto;

    if (chainId) {
      this.web3Service.validateChainId(chainId);
    }

    let manifestOrigin, manifestEncrypted, fundAmount;
    const rate = await getRate(Currency.USD, TokenId.HMT);

    if (requestType === JobRequestType.HCAPTCHA) {
      // hCaptcha
      dto = dto as JobCaptchaDto;
      const objectsInBucket = await this.storageService.listObjectsInBucket(
        dto.dataUrl,
      );
      fundAmount = div(
        dto.annotations.taskBidPrice * objectsInBucket.length,
        rate,
      );
    } else if (requestType === JobRequestType.FORTUNE) {
      // Fortune
      dto = dto as JobFortuneDto;
      fundAmount = dto.fundAmount;
    } else {
      // CVAT
      dto = dto as JobCvatDto;
      fundAmount = dto.fundAmount;
    }
    const userBalance = await this.paymentService.getUserBalance(userId);
    const feePercentage = this.configService.get<number>(
      ConfigNames.JOB_LAUNCHER_FEE,
    )!;
    const fee = mul(div(feePercentage, 100), fundAmount);
    const usdTotalAmount = add(fundAmount, fee);

    if (lt(userBalance, usdTotalAmount)) {
      this.logger.log(ErrorJob.NotEnoughFunds, JobService.name);
      throw new BadRequestException(ErrorJob.NotEnoughFunds);
    }

    const tokenFundAmount = mul(fundAmount, rate);
    const tokenFee = mul(fee, rate);
    const tokenTotalAmount = add(tokenFundAmount, tokenFee);

    if (requestType === JobRequestType.HCAPTCHA) {
      // hCaptcha
      dto = dto as JobCaptchaDto;
      dto.dataUrl = dto.dataUrl.replace(/\/$/, '');
      manifestOrigin = await this.createHCaptchaManifest(
        dto.annotations.typeOfJob,
        dto,
      );

      manifestEncrypted = await EncryptionUtils.encrypt(
        stringify(manifestOrigin),
        [
          this.configService.get<string>(ConfigNames.PGP_PUBLIC_KEY)!,
          this.configService.get<string>(ConfigNames.HCAPTCHA_PGP_PUBLIC_KEY)!,
        ],
      );
    } else if (requestType == JobRequestType.FORTUNE) {
      // Fortune
      dto = dto as JobFortuneDto;
      manifestOrigin = { ...dto, requestType, fundAmount: tokenTotalAmount };
    } else {
      // CVAT
      dto = dto as JobCvatDto;
<<<<<<< HEAD
      const data_url = generateBucketUrl(dto.data);
      ({ manifestUrl, manifestHash } = await this.saveManifest({
        data: {
          data_url,
        },
        annotation: {
          labels: dto.labels.map((item) => ({ name: item })),
          description: dto.requesterDescription,
          user_guide: dto.userGuide,
          type: requestType,
          job_size: Number(
            this.configService.get<number>(ConfigNames.CVAT_JOB_SIZE)!,
          ),
          max_time: Number(
            this.configService.get<number>(ConfigNames.CVAT_MAX_TIME)!,
          ),
        },
        validation: {
          min_quality: dto.minQuality,
          val_size: Number(
            this.configService.get<number>(ConfigNames.CVAT_VAL_SIZE)!,
          ),
          gt_url: generateBucketUrl(dto.groundTruth),
        },
        job_bounty: await this.calculateJobBounty(data_url, tokenFundAmount),
      }));
=======
      dto.dataUrl = dto.dataUrl.replace(/\/$/, '');
      manifestOrigin = await this.createCvatManifest(
        dto,
        requestType,
        tokenFundAmount,
      );
>>>>>>> f311e3fd
    }
    const hash = hashString(stringify(manifestOrigin));
    const { url } = await this.storageService.uploadFile(
      manifestEncrypted || manifestOrigin,
      hash,
    );

    const jobEntity = await this.jobRepository.create({
      chainId: chainId ?? this.routingProtocolService.selectNetwork(),
      userId,
      manifestUrl: url,
      manifestHash: hash,
      fee: tokenFee,
      fundAmount: tokenFundAmount,
      status: JobStatus.PENDING,
      waitUntil: new Date(),
    });

    if (!jobEntity) {
      this.logger.log(ErrorJob.NotCreated, JobService.name);
      throw new NotFoundException(ErrorJob.NotCreated);
    }

    try {
      await this.paymentRepository.create({
        userId,
        jobId: jobEntity.id,
        source: PaymentSource.BALANCE,
        type: PaymentType.WITHDRAWAL,
        amount: -tokenTotalAmount,
        currency: TokenId.HMT,
        rate: div(1, rate),
        status: PaymentStatus.SUCCEEDED,
      });
    } catch (error) {
      if (
        error instanceof QueryFailedError &&
        error.message.includes(ErrorPostgres.NumericFieldOverflow.toLowerCase())
      ) {
        this.logger.log(ErrorPostgres.NumericFieldOverflow, JobService.name);
        throw new ConflictException(ErrorPayment.IncorrectAmount);
      } else {
        this.logger.log(error, JobService.name);
        throw new ConflictException(ErrorPayment.NotSuccess);
      }
    }

    jobEntity.status = JobStatus.PAID;
    await jobEntity.save();

    return jobEntity.id;
  }

  public async calculateJobBounty(
    endpointUrl: string,
    fundAmount: number,
  ): Promise<string> {
    const totalImages = (
      await this.storageService.listObjectsInBucket(endpointUrl)
    ).length;

    const totalJobs = Math.ceil(
      div(
        totalImages,
        Number(this.configService.get<number>(ConfigNames.CVAT_JOB_SIZE)!),
      ),
    );

    return ethers.utils.formatEther(
      ethers.utils.parseUnits(fundAmount.toString(), 'ether').div(totalJobs),
    );
  }

  public async launchJob(jobEntity: JobEntity): Promise<JobEntity> {
    const signer = this.web3Service.getSigner(jobEntity.chainId);

    const escrowClient = await EscrowClient.build(signer);

    let manifest = await this.storageService.download(jobEntity.manifestUrl);
    if (typeof manifest === 'string' && isPGPMessage(manifest)) {
      const encription = await Encryption.build(
        this.configService.get<string>(ConfigNames.PGP_PRIVATE_KEY)!,
      );
      manifest = await encription.decrypt(manifest as any);
    }

    if (isValidJSON(manifest)) {
      manifest = JSON.parse(manifest);
    }

    await this.validateManifest(manifest);

    let recordingOracleConfigKey;
    let exchangeOracleConfigKey;
    let trustedHandlers;

    if (
      (manifest as FortuneManifestDto).requestType === JobRequestType.FORTUNE
    ) {
      recordingOracleConfigKey = ConfigNames.FORTUNE_RECORDING_ORACLE_ADDRESS;
      exchangeOracleConfigKey = ConfigNames.FORTUNE_EXCHANGE_ORACLE_ADDRESS;
    } else if (
      (manifest as HCaptchaManifestDto).job_mode === JobCaptchaMode.BATCH
    ) {
      recordingOracleConfigKey = ConfigNames.HCAPTCHA_ORACLE_ADDRESS;
      exchangeOracleConfigKey = ConfigNames.HCAPTCHA_ORACLE_ADDRESS;
    } else {
      recordingOracleConfigKey = ConfigNames.CVAT_RECORDING_ORACLE_ADDRESS;
      exchangeOracleConfigKey = ConfigNames.CVAT_EXCHANGE_ORACLE_ADDRESS;
    }

    const recordingOracleAddress = this.configService.get<string>(
      recordingOracleConfigKey,
    )!;

    const reputationOracleAddress = this.configService.get<string>(
      ConfigNames.REPUTATION_ORACLE_ADDRESS,
    )!;

    const exchangeOracleAddress = this.configService.get<string>(
      exchangeOracleConfigKey,
    )!;
    const escrowConfig = {
      recordingOracle: recordingOracleAddress,
      reputationOracle: recordingOracleAddress,
      exchangeOracle: exchangeOracleAddress,
      recordingOracleFee: await this.getOracleFee(
        recordingOracleAddress,
        jobEntity.chainId,
      ),
      reputationOracleFee: await this.getOracleFee(
        reputationOracleAddress,
        jobEntity.chainId,
      ),
      exchangeOracleFee: await this.getOracleFee(
        exchangeOracleAddress,
        jobEntity.chainId,
      ),
      manifestUrl: jobEntity.manifestUrl,
      manifestHash: jobEntity.manifestHash,
    };

    jobEntity.status = JobStatus.LAUNCHING;
    await jobEntity.save();

    const escrowAddress = await escrowClient.createEscrow(
      NETWORKS[jobEntity.chainId as ChainId]!.hmtAddress,
      [],
      jobEntity.userId.toString(),
      {
        gasPrice: await this.web3Service.calculateGasPrice(jobEntity.chainId),
      },
    );

    await escrowClient.setup(escrowAddress, escrowConfig, {
      gasPrice: await this.web3Service.calculateGasPrice(jobEntity.chainId),
    });

    if (!escrowAddress) {
      this.logger.log(ErrorEscrow.NotCreated, JobService.name);
      throw new NotFoundException(ErrorEscrow.NotCreated);
    }

    jobEntity.escrowAddress = escrowAddress;
    await jobEntity.save();

    return jobEntity;
  }

  public async fundJob(jobEntity: JobEntity): Promise<JobEntity> {
    jobEntity.status = JobStatus.FUNDING;
    await jobEntity.save();

    const signer = this.web3Service.getSigner(jobEntity.chainId);

    const escrowClient = await EscrowClient.build(signer);

    const weiAmount = ethers.utils.parseUnits(
      jobEntity.fundAmount.toString(),
      'ether',
    );
    await escrowClient.fund(jobEntity.escrowAddress, weiAmount, {
      gasPrice: await this.web3Service.calculateGasPrice(jobEntity.chainId),
    });

    jobEntity.status = JobStatus.LAUNCHED;
    await jobEntity.save();

    return jobEntity;
  }

  public async requestToCancelJob(userId: number, id: number): Promise<void> {
    const jobEntity = await this.jobRepository.findOne({ id, userId });

    if (!jobEntity) {
      this.logger.log(ErrorJob.NotFound, JobService.name);
      throw new NotFoundException(ErrorJob.NotFound);
    }

    if (!CANCEL_JOB_STATUSES.includes(jobEntity.status)) {
      this.logger.log(ErrorJob.InvalidStatusCancellation, JobService.name);
      throw new ConflictException(ErrorJob.InvalidStatusCancellation);
    }

    if (
      jobEntity.status === JobStatus.PENDING ||
      jobEntity.status === JobStatus.PAID
    ) {
      await this.paymentService.createRefundPayment({
        refundAmount: jobEntity.fundAmount,
        userId: jobEntity.userId,
        jobId: jobEntity.id,
      });
      jobEntity.status = JobStatus.CANCELED;
    } else {
      jobEntity.status = JobStatus.TO_CANCEL;
    }
    jobEntity.retriesCount = 0;
    await jobEntity.save();
  }

  private async validateManifest(
    manifest: FortuneManifestDto | CvatManifestDto | HCaptchaManifestDto,
  ): Promise<boolean> {
    let dtoCheck;

    if (
      (manifest as FortuneManifestDto).requestType === JobRequestType.FORTUNE
    ) {
      dtoCheck = new FortuneManifestDto();
    } else if (
      (manifest as HCaptchaManifestDto).job_mode === JobCaptchaMode.BATCH
    ) {
      dtoCheck = new HCaptchaManifestDto();
    } else {
      dtoCheck = new CvatManifestDto();
    }

    Object.assign(dtoCheck, manifest);

    const validationErrors: ValidationError[] = await validate(dtoCheck);
    if (validationErrors.length > 0) {
      this.logger.log(
        ErrorJob.ManifestValidationFailed,
        JobService.name,
        validationErrors,
      );
      throw new NotFoundException(ErrorJob.ManifestValidationFailed);
    }

    return true;
  }

  public async getJobsByStatus(
    networks: ChainId[],
    userId: number,
    status?: JobStatusFilter,
    skip = 0,
    limit = 10,
  ): Promise<JobListDto[] | BadRequestException> {
    try {
      let jobs: JobEntity[] = [];
      let escrows: EscrowData[] | undefined;

      networks.forEach((chainId) =>
        this.web3Service.validateChainId(Number(chainId)),
      );

      switch (status) {
        case JobStatusFilter.FAILED:
        case JobStatusFilter.PENDING:
        case JobStatusFilter.CANCELED:
          jobs = await this.jobRepository.findJobsByStatusFilter(
            networks,
            userId,
            status,
            skip,
            limit,
          );
          break;
        case JobStatusFilter.LAUNCHED:
        case JobStatusFilter.COMPLETED:
          escrows = await this.findEscrowsByStatus(
            networks,
            userId,
            status,
            skip,
            limit,
          );
          const escrowAddresses = escrows.map((escrow) =>
            ethers.utils.getAddress(escrow.address),
          );

          jobs = await this.jobRepository.findJobsByEscrowAddresses(
            userId,
            escrowAddresses,
          );
          break;
      }

      return this.transformJobs(jobs, escrows);
    } catch (error) {
      throw new BadRequestException(error.message);
    }
  }

  private async findEscrowsByStatus(
    networks: ChainId[],
    userId: number,
    status: JobStatusFilter,
    skip: number,
    limit: number,
  ): Promise<EscrowData[]> {
    const escrows: EscrowData[] = [];
    const statuses = filterToEscrowStatus(status);

    for (const escrowStatus of statuses) {
      escrows.push(
        ...(await EscrowUtils.getEscrows({
          networks,
          jobRequesterId: userId.toString(),
          status: escrowStatus,
          launcher: this.web3Service.signerAddress,
        })),
      );
    }

    if (statuses.length > 1) {
      escrows.sort((a, b) => Number(b.createdAt) - Number(a.createdAt));
    }

    return escrows.slice(skip, limit);
  }

  private async transformJobs(
    jobs: JobEntity[],
    escrows: EscrowData[] | undefined,
  ): Promise<JobListDto[]> {
    const jobPromises = jobs.map(async (job) => {
      return {
        jobId: job.id,
        escrowAddress: job.escrowAddress,
        network: NETWORKS[job.chainId as ChainId]!.title,
        fundAmount: job.fundAmount,
        status: await this.mapJobStatus(job, escrows),
      };
    });

    return Promise.all(jobPromises);
  }

  private async mapJobStatus(job: JobEntity, escrows?: EscrowData[]) {
    if (job.status === JobStatus.PAID) {
      return JobStatus.PENDING;
    }

    if (escrows) {
      const escrow = escrows.find(
        (escrow) =>
          escrow.address.toLowerCase() === job.escrowAddress.toLowerCase(),
      );
      if (escrow) {
        const newJob = await this.updateCompletedStatus(job, escrow);
        return newJob.status;
      }
    }

    return job.status;
  }

  public async getResult(
    userId: number,
    jobId: number,
  ): Promise<FortuneFinalResultDto[] | string> {
    const jobEntity = await this.jobRepository.findOne({
      id: jobId,
      userId,
    });
    if (!jobEntity) {
      this.logger.log(ErrorJob.NotFound, JobService.name);
      throw new NotFoundException(ErrorJob.NotFound);
    }

    const signer = this.web3Service.getSigner(jobEntity.chainId);
    const escrowClient = await EscrowClient.build(signer);

    const finalResultUrl = await escrowClient.getResultsUrl(
      jobEntity.escrowAddress,
    );

    if (!finalResultUrl) {
      this.logger.log(ErrorJob.ResultNotFound, JobService.name);
      throw new NotFoundException(ErrorJob.ResultNotFound);
    }

    const manifest = await this.storageService.download(jobEntity.manifestUrl);
    if (
      (manifest as FortuneManifestDto).requestType === JobRequestType.FORTUNE
    ) {
      const result = await this.storageService.download(finalResultUrl);

      if (!result) {
        throw new NotFoundException(ErrorJob.ResultNotFound);
      }

      const allFortuneValidationErrors: ValidationError[] = [];

      for (const fortune of result) {
        const fortuneDtoCheck = new FortuneFinalResultDto();
        Object.assign(fortuneDtoCheck, fortune);
        const fortuneValidationErrors: ValidationError[] =
          await validate(fortuneDtoCheck);
        allFortuneValidationErrors.push(...fortuneValidationErrors);
      }

      if (allFortuneValidationErrors.length > 0) {
        this.logger.log(
          ErrorJob.ResultValidationFailed,
          JobService.name,
          allFortuneValidationErrors,
        );
        throw new NotFoundException(ErrorJob.ResultValidationFailed);
      }
      return result;
    }
    return finalResultUrl;
  }

  @Cron(CronExpression.EVERY_10_MINUTES)
  public async launchCronJob() {
    this.logger.log('Launch jobs START');
    try {
      // TODO: Add retry policy and process failure requests https://github.com/humanprotocol/human-protocol/issues/334
      let jobEntity;

      jobEntity = await this.jobRepository.findOne(
        {
          status: JobStatus.LAUNCHING,
          retriesCount: LessThanOrEqual(JOB_RETRIES_COUNT_THRESHOLD),
          waitUntil: LessThanOrEqual(new Date()),
          escrowAddress: Not(IsNull()),
        },
        {
          order: {
            waitUntil: SortDirection.ASC,
          },
        },
      );

      if (!jobEntity) {
        jobEntity = await this.jobRepository.findOne(
          {
            status: JobStatus.PAID,
            retriesCount: LessThanOrEqual(JOB_RETRIES_COUNT_THRESHOLD),
            waitUntil: LessThanOrEqual(new Date()),
          },
          {
            order: {
              waitUntil: SortDirection.ASC,
            },
          },
        );
      }

      if (!jobEntity) return;

      const manifest = await this.storageService.download(
        jobEntity.manifestUrl,
      );

      if (!jobEntity.escrowAddress && jobEntity.status === JobStatus.PAID) {
        jobEntity = await this.launchJob(jobEntity);
      }
      if (jobEntity.escrowAddress && jobEntity.status === JobStatus.LAUNCHING) {
        jobEntity = await this.fundJob(jobEntity);
      }
      if (jobEntity.escrowAddress && jobEntity.status === JobStatus.LAUNCHED) {
        if ((manifest as CvatManifestDto)?.annotation?.type) {
          await this.webhookService.createWebhook({
            escrowAddress: jobEntity.escrowAddress,
            chainId: jobEntity.chainId,
            eventType: EventType.ESCROW_CREATED,
            oracleType: OracleType.CVAT,
            hasSignature: false,
          });
        }
      }
    } catch (e) {
      this.logger.error(e);
      return;
    }
    this.logger.log('Launch jobs STOP');
  }

  @Cron(CronExpression.EVERY_10_MINUTES)
  public async cancelCronJob() {
    this.logger.log('Cancel jobs START');
    const jobEntity = await this.jobRepository.findOne(
      {
        status: JobStatus.TO_CANCEL,
        retriesCount: LessThanOrEqual(JOB_RETRIES_COUNT_THRESHOLD),
        waitUntil: LessThanOrEqual(new Date()),
      },
      {
        order: {
          waitUntil: SortDirection.ASC,
        },
      },
    );
    if (!jobEntity) return;

    if (jobEntity.escrowAddress) {
      const { amountRefunded } =
        await this.processEscrowCancellation(jobEntity);
      await this.paymentService.createRefundPayment({
        refundAmount: Number(ethers.utils.formatEther(amountRefunded)),
        userId: jobEntity.userId,
        jobId: jobEntity.id,
      });
    } else {
      await this.paymentService.createRefundPayment({
        refundAmount: jobEntity.fundAmount,
        userId: jobEntity.userId,
        jobId: jobEntity.id,
      });
    }
    jobEntity.status = JobStatus.CANCELED;
    await jobEntity.save();

    const manifest = await this.storageService.download(jobEntity.manifestUrl);

    const oracleType = this.getOracleType(manifest);
    if (oracleType !== OracleType.HCAPTCHA) {
      await this.webhookService.createWebhook({
        escrowAddress: jobEntity.escrowAddress,
        chainId: jobEntity.chainId,
        eventType: EventType.ESCROW_CANCELED,
        oracleType: this.getOracleType(manifest),
        hasSignature:
          (manifest as FortuneManifestDto).requestType ===
          JobRequestType.FORTUNE,
      });
    }

    this.logger.log('Cancel jobs STOP');
    return true;
  }

  private getOracleType(manifest: any): OracleType {
    if (
      (manifest as FortuneManifestDto).requestType === JobRequestType.FORTUNE
    ) {
      return OracleType.FORTUNE;
    } else if (
      (manifest as CvatManifestDto)?.annotation?.type ===
        JobRequestType.IMAGE_BOXES ||
      (manifest as CvatManifestDto)?.annotation?.type ===
        JobRequestType.IMAGE_POINTS
    ) {
      return OracleType.CVAT;
    }
    return OracleType.HCAPTCHA;
  }

  public async processEscrowCancellation(
    jobEntity: JobEntity,
  ): Promise<EscrowCancelDto> {
    const { chainId, escrowAddress } = jobEntity;

    const signer = this.web3Service.getSigner(chainId);
    const escrowClient = await EscrowClient.build(signer);

    const escrowStatus = await escrowClient.getStatus(escrowAddress);
    if (
      escrowStatus === EscrowStatus.Complete ||
      escrowStatus === EscrowStatus.Paid ||
      escrowStatus === EscrowStatus.Cancelled
    ) {
      this.logger.log(ErrorEscrow.InvalidStatusCancellation, JobService.name);
      throw new BadRequestException(ErrorEscrow.InvalidStatusCancellation);
    }

    const balance = await escrowClient.getBalance(escrowAddress);
    if (balance.eq(0)) {
      this.logger.log(ErrorEscrow.InvalidBalanceCancellation, JobService.name);
      throw new BadRequestException(ErrorEscrow.InvalidBalanceCancellation);
    }

    return escrowClient.cancel(escrowAddress, {
      gasPrice: await this.web3Service.calculateGasPrice(chainId),
    });
  }

  public async escrowFailedWebhook(dto: EscrowFailedWebhookDto): Promise<void> {
    if (dto.eventType !== EventType.TASK_CREATION_FAILED) {
      this.logger.log(ErrorJob.InvalidEventType, JobService.name);
      throw new BadRequestException(ErrorJob.InvalidEventType);
    }

    const jobEntity = await this.jobRepository.findOne({
      chainId: dto.chainId,
      escrowAddress: dto.escrowAddress,
    });

    if (!jobEntity) {
      this.logger.log(ErrorJob.NotFound, JobService.name);
      throw new NotFoundException(ErrorJob.NotFound);
    }

    if (jobEntity.status !== JobStatus.LAUNCHED) {
      this.logger.log(ErrorJob.NotLaunched, JobService.name);
      throw new ConflictException(ErrorJob.NotLaunched);
    }

    jobEntity.status = JobStatus.FAILED;
    jobEntity.failedReason = dto.reason;
    await jobEntity.save();
  }

  public async getDetails(
    userId: number,
    jobId: number,
  ): Promise<JobDetailsDto> {
    let jobEntity = await this.jobRepository.findOne({ id: jobId, userId });

    if (!jobEntity) {
      this.logger.log(ErrorJob.NotFound, JobService.name);
      throw new NotFoundException(ErrorJob.NotFound);
    }

    const { chainId, escrowAddress, manifestUrl, manifestHash } = jobEntity;
    const signer = this.web3Service.getSigner(chainId);

    let escrow, allocation;

    if (escrowAddress) {
      const stakingClient = await StakingClient.build(signer);

      escrow = await EscrowUtils.getEscrow(chainId, escrowAddress);
      allocation = await stakingClient.getAllocation(escrowAddress);
      jobEntity = await this.updateCompletedStatus(jobEntity, escrow);
    }

    let manifestData = await this.storageService.download(manifestUrl);

    if (!manifestData) {
      throw new NotFoundException(ErrorJob.ManifestNotFound);
    }

    let manifest;
    if (typeof manifestData === 'string' && isPGPMessage(manifestData)) {
      const encription = await Encryption.build(
        this.configService.get<string>(ConfigNames.PGP_PRIVATE_KEY)!,
      );
      manifestData = await encription.decrypt(manifestData as any);
    }

    if (isValidJSON(manifestData)) {
      manifestData = JSON.parse(manifestData);
    }

    if (
      (manifestData as FortuneManifestDto).requestType ===
      JobRequestType.FORTUNE
    ) {
      manifest = manifestData as FortuneManifestDto;
    } else if (
      (manifestData as HCaptchaManifestDto)?.job_mode === JobCaptchaMode.BATCH
    ) {
      manifest = manifestData as HCaptchaManifestDto;
    } else {
      manifest = manifestData as CvatManifestDto;
    }

    const baseManifestDetails = {
      chainId,
      tokenAddress: escrow ? escrow.token : ethers.constants.AddressZero,
      requesterAddress: signer.address,
      fundAmount: escrow ? Number(escrow.totalFundedAmount) : 0,
      exchangeOracleAddress:
        escrow?.exchangeOracle || ethers.constants.AddressZero,
      recordingOracleAddress:
        escrow?.recordingOracle || ethers.constants.AddressZero,
      reputationOracleAddress:
        escrow?.reputationOracle || ethers.constants.AddressZero,
    };

    let specificManifestDetails;
    if (
      (manifest as FortuneManifestDto).requestType === JobRequestType.FORTUNE
    ) {
      manifest = manifest as FortuneManifestDto;
      specificManifestDetails = {
        title: manifest.requesterTitle,
        description: manifest.requesterDescription,
        requestType: JobRequestType.FORTUNE,
        submissionsRequired: manifest.submissionsRequired,
      };
    } else if (
      (manifest as HCaptchaManifestDto).job_mode === JobCaptchaMode.BATCH
    ) {
      manifest = manifest as HCaptchaManifestDto;
      specificManifestDetails = {
        requestType: JobRequestType.HCAPTCHA,
        submissionsRequired: manifest.job_total_tasks,
      };
    } else {
      manifest = manifest as CvatManifestDto;
      specificManifestDetails = {
        requestType: manifest.annotation.type,
        submissionsRequired: manifest.annotation.job_size,
      };
    }

    const manifestDetails = {
      ...baseManifestDetails,
      ...specificManifestDetails,
    };

    if (!escrowAddress) {
      return {
        details: {
          escrowAddress: ethers.constants.AddressZero,
          manifestUrl,
          manifestHash,
          balance: 0,
          paidOut: 0,
          status: jobEntity.status,
        },
        manifest: manifestDetails,
        staking: {
          staker: ethers.constants.AddressZero,
          allocated: 0,
          slashed: 0,
        },
      };
    }

    return {
      details: {
        escrowAddress,
        manifestUrl,
        manifestHash,
        balance: Number(ethers.utils.formatEther(escrow?.balance || 0)),
        paidOut: Number(escrow?.amountPaid || 0),
        status: jobEntity.status,
      },
      manifest: manifestDetails,
      staking: {
        staker: allocation?.staker as string,
        allocated: allocation?.tokens.toNumber() as number,
        slashed: 0, // TODO: Retrieve slash tokens
      },
    };
  }

  public async getTransferLogs(
    chainId: ChainId,
    tokenAddress: string,
    fromBlock: number,
    toBlock: string | number,
  ) {
    const signer = this.web3Service.getSigner(chainId);
    const filter = {
      address: tokenAddress,
      topics: [ethers.utils.id('Transfer(address,address,uint256)')],
      fromBlock: fromBlock,
      toBlock: toBlock,
    };

    return signer.provider.getLogs(filter);
  }

  public async getPaidOutAmount(
    chainId: ChainId,
    tokenAddress: string,
    escrowAddress: string,
  ): Promise<number> {
    const signer = this.web3Service.getSigner(chainId);
    const tokenContract: HMToken = HMToken__factory.connect(
      tokenAddress,
      signer,
    );

    const logs = await this.getTransferLogs(chainId, tokenAddress, 0, 'latest');
    let paidOutAmount = new Decimal(0);

    logs.forEach((log) => {
      const parsedLog = tokenContract.interface.parseLog(log);
      const from = parsedLog.args[0];
      const amount = parsedLog.args[2];

      if (from === escrowAddress) {
        paidOutAmount = paidOutAmount.add(ethers.utils.formatEther(amount));
      }
    });

    return Number(paidOutAmount);
  }

  private async getOracleFee(
    oracleAddress: string,
    chainId: ChainId,
  ): Promise<BigNumber> {
    const signer = this.web3Service.getSigner(chainId);

    const kvStoreClient = await KVStoreClient.build(signer);

    const feeValue = await kvStoreClient.get(oracleAddress, KVStoreKeys.fee);

    return BigNumber.from(feeValue ? feeValue : 1);
  }

  private async updateCompletedStatus(
    job: JobEntity,
    escrow: EscrowData,
  ): Promise<JobEntity> {
    let updatedJob = job;
    if (
      escrow.status === EscrowStatus[EscrowStatus.Complete] &&
      job.status !== JobStatus.COMPLETED
    )
      updatedJob = await this.jobRepository.updateOne(
        { id: job.id },
        { status: JobStatus.COMPLETED },
      );
    return updatedJob;
  }
}<|MERGE_RESOLUTION|>--- conflicted
+++ resolved
@@ -131,9 +131,10 @@
     requestType: JobRequestType,
     tokenFundAmount: number,
   ): Promise<CvatManifestDto> {
+    const data_url = generateBucketUrl(dto.data);
     return {
       data: {
-        data_url: dto.dataUrl,
+        data_url,
       },
       annotation: {
         labels: dto.labels.map((item) => ({ name: item })),
@@ -152,9 +153,9 @@
         val_size: Number(
           this.configService.get<number>(ConfigNames.CVAT_VAL_SIZE)!,
         ),
-        gt_url: dto.gtUrl,
+        gt_url: generateBucketUrl(dto.groundTruth),
       },
-      job_bounty: await this.calculateJobBounty(dto.dataUrl, tokenFundAmount),
+      job_bounty: await this.calculateJobBounty(data_url, tokenFundAmount),
     };
   }
 
@@ -467,41 +468,11 @@
     } else {
       // CVAT
       dto = dto as JobCvatDto;
-<<<<<<< HEAD
-      const data_url = generateBucketUrl(dto.data);
-      ({ manifestUrl, manifestHash } = await this.saveManifest({
-        data: {
-          data_url,
-        },
-        annotation: {
-          labels: dto.labels.map((item) => ({ name: item })),
-          description: dto.requesterDescription,
-          user_guide: dto.userGuide,
-          type: requestType,
-          job_size: Number(
-            this.configService.get<number>(ConfigNames.CVAT_JOB_SIZE)!,
-          ),
-          max_time: Number(
-            this.configService.get<number>(ConfigNames.CVAT_MAX_TIME)!,
-          ),
-        },
-        validation: {
-          min_quality: dto.minQuality,
-          val_size: Number(
-            this.configService.get<number>(ConfigNames.CVAT_VAL_SIZE)!,
-          ),
-          gt_url: generateBucketUrl(dto.groundTruth),
-        },
-        job_bounty: await this.calculateJobBounty(data_url, tokenFundAmount),
-      }));
-=======
-      dto.dataUrl = dto.dataUrl.replace(/\/$/, '');
       manifestOrigin = await this.createCvatManifest(
         dto,
         requestType,
         tokenFundAmount,
       );
->>>>>>> f311e3fd
     }
     const hash = hashString(stringify(manifestOrigin));
     const { url } = await this.storageService.uploadFile(
