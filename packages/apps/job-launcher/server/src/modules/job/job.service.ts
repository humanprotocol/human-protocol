--- conflicted
+++ resolved
@@ -78,13 +78,9 @@
 import { EscrowData } from '@human-protocol/sdk/dist/graphql';
 import { filterToEscrowStatus } from '../../common/utils/status';
 import { StorageService } from '../storage/storage.service';
-<<<<<<< HEAD
 import { UploadedFile } from 'src/common/interfaces/s3';
 import { WebhookService } from '../webhook/webhook.service';
-=======
-import { UploadedFile } from '../../common/interfaces/s3';
 import { Cron, CronExpression } from '@nestjs/schedule';
->>>>>>> 24032815
 
 @Injectable()
 export class JobService {
