/* eslint-disable @typescript-eslint/no-non-null-assertion */
import {
  ChainId,
  EscrowClient,
  EscrowStatus,
  EscrowUtils,
  NETWORKS,
  StakingClient,
  StorageClient,
} from '@human-protocol/sdk';
import { HttpService } from '@nestjs/axios';
import {
  BadGatewayException,
  BadRequestException,
  ConflictException,
  Inject,
  Injectable,
  Logger,
  NotFoundException,
  ValidationError,
} from '@nestjs/common';
import { ConfigService } from '@nestjs/config';
import { validate } from 'class-validator';
import { BigNumber, ethers } from 'ethers';
import { firstValueFrom } from 'rxjs';
import { IsNull, LessThanOrEqual, Not, QueryFailedError } from 'typeorm';
import { ConfigNames } from '../../common/config';
import {
  ErrorBucket,
  ErrorEscrow,
  ErrorJob,
  ErrorPayment,
  ErrorPostgres,
} from '../../common/constants/errors';
import {
  JobRequestType,
  JobStatus,
  JobStatusFilter,
} from '../../common/enums/job';
import {
  Currency,
  PaymentSource,
  PaymentStatus,
  PaymentType,
  TokenId,
} from '../../common/enums/payment';
import { getRate, parseUrl } from '../../common/utils';
import { add, div, lt, mul } from '../../common/utils/decimal';
import { PaymentRepository } from '../payment/payment.repository';
import { PaymentService } from '../payment/payment.service';
import { Web3Service } from '../web3/web3.service';
import {
  CvatManifestDto,
  EscrowCancelDto,
  EscrowFailedWebhookDto,
  FortuneFinalResultDto,
  FortuneManifestDto,
  JobCvatDto,
  JobDetailsDto,
  JobFortuneDto,
  JobListDto,
  SaveManifestDto,
  CVATWebhookDto,
  FortuneWebhookDto,
} from './job.dto';
import { JobEntity } from './job.entity';
import { JobRepository } from './job.repository';
import { RoutingProtocolService } from './routing-protocol.service';
import {
  CANCEL_JOB_STATUSES,
  HEADER_SIGNATURE_KEY,
  JOB_RETRIES_COUNT_THRESHOLD,
} from '../../common/constants';
import { SortDirection } from '../../common/enums/collection';
import { EventType } from '../../common/enums/webhook';
import {
  HMToken,
  HMToken__factory,
} from '@human-protocol/core/typechain-types';
import Decimal from 'decimal.js';
import { EscrowData } from '@human-protocol/sdk/dist/graphql';
import { filterToEscrowStatus } from '../../common/utils/status';
import { signMessage } from '../../common/utils/signature';
import { StorageService } from '../storage/storage.service';
import { UploadedFile } from 'src/common/interfaces/s3';
import { Cron, CronExpression } from '@nestjs/schedule';

@Injectable()
export class JobService {
  public readonly logger = new Logger(JobService.name);

  constructor(
    @Inject(Web3Service)
    private readonly web3Service: Web3Service,
    public readonly jobRepository: JobRepository,
    private readonly paymentRepository: PaymentRepository,
    private readonly paymentService: PaymentService,
    public readonly httpService: HttpService,
    public readonly configService: ConfigService,
    private readonly routingProtocolService: RoutingProtocolService,
    private readonly storageService: StorageService,
  ) {}

  public async createJob(
    userId: number,
    requestType: JobRequestType,
    dto: JobFortuneDto | JobCvatDto,
  ): Promise<number> {
    let manifestUrl, manifestHash;
    const { chainId, fundAmount } = dto;

    if (chainId) {
      this.web3Service.validateChainId(chainId);
    }

    const userBalance = await this.paymentService.getUserBalance(userId);

    const rate = await getRate(Currency.USD, TokenId.HMT);

    const feePercentage = this.configService.get<number>(
      ConfigNames.JOB_LAUNCHER_FEE,
    )!;
    const fee = mul(div(feePercentage, 100), fundAmount);
    const usdTotalAmount = add(fundAmount, fee);

    if (lt(userBalance, usdTotalAmount)) {
      this.logger.log(ErrorJob.NotEnoughFunds, JobService.name);
      throw new BadRequestException(ErrorJob.NotEnoughFunds);
    }

    const tokenFundAmount = mul(fundAmount, rate);
    const tokenFee = mul(fee, rate);
    const tokenTotalAmount = add(tokenFundAmount, tokenFee);

    if (requestType == JobRequestType.FORTUNE) {
      ({ manifestUrl, manifestHash } = await this.saveManifest({
        ...(dto as JobFortuneDto),
        requestType,
        fundAmount: tokenFundAmount,
      }));
    } else {
      dto = dto as JobCvatDto;
      ({ manifestUrl, manifestHash } = await this.saveManifest({
        data: {
          data_url: dto.dataUrl,
        },
        annotation: {
          labels: dto.labels.map((item) => ({ name: item })),
          description: dto.requesterDescription,
          user_guide: dto.userGuide,
          type: requestType,
          job_size: Number(
            this.configService.get<number>(ConfigNames.CVAT_JOB_SIZE)!,
          ),
          max_time: Number(
            this.configService.get<number>(ConfigNames.CVAT_MAX_TIME)!,
          ),
        },
        validation: {
          min_quality: dto.minQuality,
          val_size: Number(
            this.configService.get<number>(ConfigNames.CVAT_VAL_SIZE)!,
          ),
          gt_url: dto.gtUrl,
        },
        job_bounty: await this.calculateJobBounty(dto.dataUrl, tokenFundAmount),
      }));
    }

    const jobEntity = await this.jobRepository.create({
      chainId: chainId ?? this.routingProtocolService.selectNetwork(),
      userId,
      manifestUrl,
      manifestHash,
      fee: tokenFee,
      fundAmount: tokenFundAmount,
      status: JobStatus.PENDING,
      waitUntil: new Date(),
    });

    if (!jobEntity) {
      this.logger.log(ErrorJob.NotCreated, JobService.name);
      throw new NotFoundException(ErrorJob.NotCreated);
    }

    try {
      await this.paymentRepository.create({
        userId,
        jobId: jobEntity.id,
        source: PaymentSource.BALANCE,
        type: PaymentType.WITHDRAWAL,
        amount: -tokenTotalAmount,
        currency: TokenId.HMT,
        rate: div(1, rate),
        status: PaymentStatus.SUCCEEDED,
      });
    } catch (error) {
      if (
        error instanceof QueryFailedError &&
        error.message.includes(ErrorPostgres.NumericFieldOverflow.toLowerCase())
      ) {
        this.logger.log(ErrorPostgres.NumericFieldOverflow, JobService.name);
        throw new ConflictException(ErrorPayment.IncorrectAmount);
      } else {
        this.logger.log(error, JobService.name);
        throw new ConflictException(ErrorPayment.NotSuccess);
      }
    }

    jobEntity.status = JobStatus.PAID;
    await jobEntity.save();

    return jobEntity.id;
  }

  private async calculateJobBounty(
    endpointUrl: string,
    fundAmount: number,
  ): Promise<string> {
    const storageData = parseUrl(endpointUrl);

    if (!storageData.bucket) {
      throw new BadRequestException(ErrorBucket.NotExist);
    }

    const storageClient = new StorageClient({
      endPoint: storageData.endPoint,
      port: storageData.port,
      useSSL: storageData.useSSL,
      region: storageData.region,
    });

    const totalImages = (await storageClient.listObjects(storageData.bucket))
      .length;

    const totalJobs = Math.ceil(
      div(
        totalImages,
        Number(this.configService.get<number>(ConfigNames.CVAT_JOB_SIZE)!),
      ),
    );

    return ethers.utils.formatEther(
      ethers.utils.parseUnits(fundAmount.toString(), 'ether').div(totalJobs),
    );
  }

  public async launchJob(jobEntity: JobEntity): Promise<JobEntity> {
    const signer = this.web3Service.getSigner(jobEntity.chainId);

    const escrowClient = await EscrowClient.build(
      signer,
      this.configService.get<number>(ConfigNames.GAS_PRICE_MULTIPLIER),
    );

    const manifest = await this.storageService.download(jobEntity.manifestUrl);

    const recordingOracleConfigKey =
      (manifest as FortuneManifestDto).requestType === JobRequestType.FORTUNE
        ? ConfigNames.FORTUNE_RECORDING_ORACLE_ADDRESS
        : ConfigNames.CVAT_RECORDING_ORACLE_ADDRESS;

    const exchangeOracleConfigKey =
      (manifest as FortuneManifestDto).requestType === JobRequestType.FORTUNE
        ? ConfigNames.FORTUNE_EXCHANGE_ORACLE_ADDRESS
        : ConfigNames.CVAT_EXCHANGE_ORACLE_ADDRESS;

    const escrowConfig = {
      recordingOracle: this.configService.get<string>(
        recordingOracleConfigKey,
      )!,
      reputationOracle: this.configService.get<string>(
        ConfigNames.REPUTATION_ORACLE_ADDRESS,
      )!,
      exchangeOracle: this.configService.get<string>(exchangeOracleConfigKey)!,
      recordingOracleFee: BigNumber.from(
        this.configService.get<number>(ConfigNames.RECORDING_ORACLE_FEE)!,
      ),
      reputationOracleFee: BigNumber.from(
        this.configService.get<number>(ConfigNames.REPUTATION_ORACLE_FEE)!,
      ),
      exchangeOracleFee: BigNumber.from(
        this.configService.get<number>(ConfigNames.EXCHANGE_ORACLE_FEE)!,
      ),
      manifestUrl: jobEntity.manifestUrl,
      manifestHash: jobEntity.manifestHash,
    };

    jobEntity.status = JobStatus.LAUNCHING;
    await jobEntity.save();

    const escrowAddress = await escrowClient.createAndSetupEscrow(
      NETWORKS[jobEntity.chainId as ChainId]!.hmtAddress,
      [],
      jobEntity.userId.toString(),
      escrowConfig,
    );

    if (!escrowAddress) {
      this.logger.log(ErrorEscrow.NotCreated, JobService.name);
      throw new NotFoundException(ErrorEscrow.NotCreated);
    }

    jobEntity.escrowAddress = escrowAddress;
    await jobEntity.save();

    return jobEntity;
  }

  public async fundJob(jobEntity: JobEntity): Promise<JobEntity> {
    jobEntity.status = JobStatus.FUNDING;
    await jobEntity.save();

    const signer = this.web3Service.getSigner(jobEntity.chainId);

    const escrowClient = await EscrowClient.build(
      signer,
      this.configService.get<number>(ConfigNames.GAS_PRICE_MULTIPLIER),
    );

    const weiAmount = ethers.utils.parseUnits(
      jobEntity.fundAmount.toString(),
      'ether',
    );
    await escrowClient.fund(jobEntity.escrowAddress, weiAmount);

    jobEntity.status = JobStatus.LAUNCHED;
    await jobEntity.save();

    return jobEntity;
  }

  public async requestToCancelJob(userId: number, id: number): Promise<void> {
    const jobEntity = await this.jobRepository.findOne({ id, userId });

    if (!jobEntity) {
      this.logger.log(ErrorJob.NotFound, JobService.name);
      throw new NotFoundException(ErrorJob.NotFound);
    }

    if (!CANCEL_JOB_STATUSES.includes(jobEntity.status)) {
      this.logger.log(ErrorJob.InvalidStatusCancellation, JobService.name);
      throw new ConflictException(ErrorJob.InvalidStatusCancellation);
    }

    if (
      jobEntity.status === JobStatus.PENDING ||
      jobEntity.status === JobStatus.PAID
    ) {
      await this.paymentService.createRefundPayment({
        refundAmount: jobEntity.fundAmount,
        userId: jobEntity.userId,
        jobId: jobEntity.id,
      });
      jobEntity.status = JobStatus.CANCELED;
    } else {
      jobEntity.status = JobStatus.TO_CANCEL;
    }
    jobEntity.retriesCount = 0;
    await jobEntity.save();
  }

  public async saveManifest(
    manifest: FortuneManifestDto | CvatManifestDto,
  ): Promise<SaveManifestDto> {
    const uploadedManifest: UploadedFile =
      await this.storageService.uploadManifest(manifest);

    if (!uploadedManifest) {
      this.logger.log(ErrorBucket.UnableSaveFile, JobService.name);
      throw new BadGatewayException(ErrorBucket.UnableSaveFile);
    }

    const manifestUrl = uploadedManifest.url;

    return { manifestUrl, manifestHash: uploadedManifest.hash };
  }

  private async validateManifest(
    manifest: FortuneManifestDto | CvatManifestDto,
  ): Promise<boolean> {
    const dtoCheck =
      (manifest as FortuneManifestDto).requestType == JobRequestType.FORTUNE
        ? new FortuneManifestDto()
        : new CvatManifestDto();

    Object.assign(dtoCheck, manifest);

    const validationErrors: ValidationError[] = await validate(dtoCheck);
    if (validationErrors.length > 0) {
      this.logger.log(
        ErrorJob.ManifestValidationFailed,
        JobService.name,
        validationErrors,
      );
      throw new NotFoundException(ErrorJob.ManifestValidationFailed);
    }

    return true;
  }

  public async sendWebhook(
    webhookUrl: string,
    webhookData: FortuneWebhookDto | CVATWebhookDto,
    hasSignature: boolean,
  ): Promise<boolean> {
    let config = {};

    if (hasSignature) {
      const signedBody = await signMessage(
        webhookData,
        this.configService.get(ConfigNames.WEB3_PRIVATE_KEY)!,
      );

      config = {
        headers: { [HEADER_SIGNATURE_KEY]: signedBody },
      };
    }

    const { data } = await firstValueFrom(
      await this.httpService.post(webhookUrl, webhookData, config),
    );

    if (!data) {
      this.logger.log(ErrorJob.WebhookWasNotSent, JobService.name);
      throw new NotFoundException(ErrorJob.WebhookWasNotSent);
    }

    return true;
  }

  public async getJobsByStatus(
    networks: ChainId[],
    userId: number,
    status?: JobStatusFilter,
    skip = 0,
    limit = 10,
  ): Promise<JobListDto[] | BadRequestException> {
    try {
      let jobs: JobEntity[] = [];
      let escrows: EscrowData[] | undefined;

      networks.forEach((chainId) =>
        this.web3Service.validateChainId(Number(chainId)),
      );

      switch (status) {
        case JobStatusFilter.FAILED:
        case JobStatusFilter.PENDING:
        case JobStatusFilter.CANCELED:
          jobs = await this.jobRepository.findJobsByStatusFilter(
            networks,
            userId,
            status,
            skip,
            limit,
          );
          break;
        case JobStatusFilter.LAUNCHED:
        case JobStatusFilter.COMPLETED:
          escrows = await this.findEscrowsByStatus(
            networks,
            userId,
            status,
            skip,
            limit,
          );
          const escrowAddresses = escrows.map((escrow) =>
            ethers.utils.getAddress(escrow.address),
          );

          jobs = await this.jobRepository.findJobsByEscrowAddresses(
            userId,
            escrowAddresses,
          );
          break;
      }

      return this.transformJobs(jobs, escrows);
    } catch (error) {
      throw new BadRequestException(error.message);
    }
  }

  private async findEscrowsByStatus(
    networks: ChainId[],
    userId: number,
    status: JobStatusFilter,
    skip: number,
    limit: number,
  ): Promise<EscrowData[]> {
    const escrows: EscrowData[] = [];
    const statuses = filterToEscrowStatus(status);

    for (const escrowStatus of statuses) {
      escrows.push(
        ...(await EscrowUtils.getEscrows({
          networks,
          jobRequesterId: userId.toString(),
          status: escrowStatus,
          launcher: this.web3Service.signerAddress,
        })),
      );
    }

    if (statuses.length > 1) {
      escrows.sort((a, b) => Number(b.createdAt) - Number(a.createdAt));
    }

    return escrows.slice(skip, limit);
  }

  private async transformJobs(
    jobs: JobEntity[],
    escrows: EscrowData[] | undefined,
  ): Promise<JobListDto[]> {
    const jobPromises = jobs.map(async (job) => {
      return {
        jobId: job.id,
        escrowAddress: job.escrowAddress,
        network: NETWORKS[job.chainId as ChainId]!.title,
        fundAmount: job.fundAmount,
        status: await this.mapJobStatus(job, escrows),
      };
    });

    return Promise.all(jobPromises);
  }

  private async mapJobStatus(job: JobEntity, escrows?: EscrowData[]) {
    if (job.status === JobStatus.PAID) {
      return JobStatus.PENDING;
    }

    if (escrows) {
      const escrow = escrows.find(
        (escrow) =>
          escrow.address.toLowerCase() === job.escrowAddress.toLowerCase(),
      );
      if (escrow) {
        const newJob = await this.updateCompletedStatus(job, escrow);
        return newJob.status;
      }
    }

    return job.status;
  }

  public async getResult(
    userId: number,
    jobId: number,
  ): Promise<FortuneFinalResultDto[] | string> {
    const jobEntity = await this.jobRepository.findOne({
      id: jobId,
      userId,
    });
    if (!jobEntity) {
      this.logger.log(ErrorJob.NotFound, JobService.name);
      throw new NotFoundException(ErrorJob.NotFound);
    }

    const signer = this.web3Service.getSigner(jobEntity.chainId);
    const escrowClient = await EscrowClient.build(
      signer,
      this.configService.get<number>(ConfigNames.GAS_PRICE_MULTIPLIER),
    );

    const finalResultUrl = await escrowClient.getResultsUrl(
      jobEntity.escrowAddress,
    );

    if (!finalResultUrl) {
      this.logger.log(ErrorJob.ResultNotFound, JobService.name);
      throw new NotFoundException(ErrorJob.ResultNotFound);
    }

    const manifest = await this.storageService.download(jobEntity.manifestUrl);
    if (
      (manifest as FortuneManifestDto).requestType === JobRequestType.FORTUNE
    ) {
      const result = await this.storageService.download(finalResultUrl);

      if (!result) {
        throw new NotFoundException(ErrorJob.ResultNotFound);
      }

      const allFortuneValidationErrors: ValidationError[] = [];

      for (const fortune of result) {
        const fortuneDtoCheck = new FortuneFinalResultDto();
        Object.assign(fortuneDtoCheck, fortune);
        const fortuneValidationErrors: ValidationError[] = await validate(
          fortuneDtoCheck,
        );
        allFortuneValidationErrors.push(...fortuneValidationErrors);
      }

      if (allFortuneValidationErrors.length > 0) {
        this.logger.log(
          ErrorJob.ResultValidationFailed,
          JobService.name,
          allFortuneValidationErrors,
        );
        throw new NotFoundException(ErrorJob.ResultValidationFailed);
      }
      return result;
    }
    return finalResultUrl;
  }

  @Cron(CronExpression.EVERY_10_MINUTES)
  public async launchCronJob() {
    this.logger.log('Launch jobs START');
    try {
      // TODO: Add retry policy and process failure requests https://github.com/humanprotocol/human-protocol/issues/334
      let jobEntity;

      jobEntity = await this.jobRepository.findOne(
        {
          status: JobStatus.LAUNCHING,
          retriesCount: LessThanOrEqual(JOB_RETRIES_COUNT_THRESHOLD),
          waitUntil: LessThanOrEqual(new Date()),
          escrowAddress: Not(IsNull()),
        },
        {
          order: {
            waitUntil: SortDirection.ASC,
          },
        },
      );
<<<<<<< HEAD
=======

      if (!jobEntity) {
        jobEntity = await this.jobRepository.findOne(
          {
            status: JobStatus.PAID,
            retriesCount: LessThanOrEqual(JOB_RETRIES_COUNT_THRESHOLD),
            waitUntil: LessThanOrEqual(new Date()),
          },
          {
            order: {
              waitUntil: SortDirection.ASC,
            },
          },
        );
      }
>>>>>>> 406eef01

      if (!jobEntity) return;

      const manifest = await this.storageService.download(
        jobEntity.manifestUrl,
      );
      await this.validateManifest(manifest);

      if (!jobEntity.escrowAddress && jobEntity.status === JobStatus.PAID) {
        jobEntity = await this.launchJob(jobEntity);
      }
      if (jobEntity.escrowAddress && jobEntity.status === JobStatus.LAUNCHING) {
        jobEntity = await this.fundJob(jobEntity);
      }
      if (jobEntity.escrowAddress && jobEntity.status === JobStatus.LAUNCHED) {
        if ((manifest as CvatManifestDto)?.annotation?.type) {
          await this.sendWebhook(
            this.configService.get<string>(
              ConfigNames.CVAT_EXCHANGE_ORACLE_WEBHOOK_URL,
            )!,
            {
              escrow_address: jobEntity.escrowAddress,
              chain_id: jobEntity.chainId,
              event_type: EventType.ESCROW_CREATED,
            },
            false,
          );
        }
      }
    } catch (e) {
      this.logger.error(e);
      return;
    }
    this.logger.log('Launch jobs STOP');
  }

  @Cron(CronExpression.EVERY_10_MINUTES)
  public async cancelCronJob() {
    this.logger.log('Cancel jobs START');
    const jobEntity = await this.jobRepository.findOne(
      {
        status: JobStatus.TO_CANCEL,
        retriesCount: LessThanOrEqual(JOB_RETRIES_COUNT_THRESHOLD),
        waitUntil: LessThanOrEqual(new Date()),
      },
      {
        order: {
          waitUntil: SortDirection.ASC,
        },
      },
    );
    if (!jobEntity) return;

    if (jobEntity.escrowAddress) {
      const { amountRefunded } = await this.processEscrowCancellation(
        jobEntity,
      );
      await this.paymentService.createRefundPayment({
        refundAmount: Number(ethers.utils.formatEther(amountRefunded)),
        userId: jobEntity.userId,
        jobId: jobEntity.id,
      });
    } else {
      await this.paymentService.createRefundPayment({
        refundAmount: jobEntity.fundAmount,
        userId: jobEntity.userId,
        jobId: jobEntity.id,
      });
    }
    jobEntity.status = JobStatus.CANCELED;
    await jobEntity.save();

    const manifest = await this.storageService.download(jobEntity.manifestUrl);

    if (
      (manifest as FortuneManifestDto).requestType === JobRequestType.FORTUNE
    ) {
      await this.sendWebhook(
        this.configService.get<string>(
          ConfigNames.FORTUNE_EXCHANGE_ORACLE_WEBHOOK_URL,
        )!,
        {
          escrowAddress: jobEntity.escrowAddress,
          chainId: jobEntity.chainId,
          eventType: EventType.ESCROW_CANCELED,
        },
        true,
      );
    } else {
      await this.sendWebhook(
        this.configService.get<string>(
          ConfigNames.CVAT_EXCHANGE_ORACLE_WEBHOOK_URL,
        )!,
        {
          escrow_address: jobEntity.escrowAddress,
          chain_id: jobEntity.chainId,
          event_type: EventType.ESCROW_CANCELED,
        },
        false,
      );
    }

    this.logger.log('Cancel jobs STOP');
    return true;
  }

  public async processEscrowCancellation(
    jobEntity: JobEntity,
  ): Promise<EscrowCancelDto> {
    const { chainId, escrowAddress } = jobEntity;

    const signer = this.web3Service.getSigner(chainId);
    const escrowClient = await EscrowClient.build(
      signer,
      this.configService.get<number>(ConfigNames.GAS_PRICE_MULTIPLIER),
    );

    const escrowStatus = await escrowClient.getStatus(escrowAddress);
    if (
      escrowStatus === EscrowStatus.Complete ||
      escrowStatus === EscrowStatus.Paid ||
      escrowStatus === EscrowStatus.Cancelled
    ) {
      this.logger.log(ErrorEscrow.InvalidStatusCancellation, JobService.name);
      throw new BadRequestException(ErrorEscrow.InvalidStatusCancellation);
    }

    const balance = await escrowClient.getBalance(escrowAddress);
    if (balance.eq(0)) {
      this.logger.log(ErrorEscrow.InvalidBalanceCancellation, JobService.name);
      throw new BadRequestException(ErrorEscrow.InvalidBalanceCancellation);
    }

    return escrowClient.cancel(escrowAddress);
  }

  public async escrowFailedWebhook(dto: EscrowFailedWebhookDto): Promise<void> {
    if (dto.eventType !== EventType.TASK_CREATION_FAILED) {
      this.logger.log(ErrorJob.InvalidEventType, JobService.name);
      throw new BadRequestException(ErrorJob.InvalidEventType);
    }

    const jobEntity = await this.jobRepository.findOne({
      chainId: dto.chainId,
      escrowAddress: dto.escrowAddress,
    });

    if (!jobEntity) {
      this.logger.log(ErrorJob.NotFound, JobService.name);
      throw new NotFoundException(ErrorJob.NotFound);
    }

    if (jobEntity.status !== JobStatus.LAUNCHED) {
      this.logger.log(ErrorJob.NotLaunched, JobService.name);
      throw new ConflictException(ErrorJob.NotLaunched);
    }

    jobEntity.status = JobStatus.FAILED;
    jobEntity.failedReason = dto.reason;
    await jobEntity.save();
  }

  public async getDetails(
    userId: number,
    jobId: number,
  ): Promise<JobDetailsDto> {
    let jobEntity = await this.jobRepository.findOne({ id: jobId, userId });

    if (!jobEntity) {
      this.logger.log(ErrorJob.NotFound, JobService.name);
      throw new NotFoundException(ErrorJob.NotFound);
    }

    const { chainId, escrowAddress, manifestUrl, manifestHash } = jobEntity;
    const signer = this.web3Service.getSigner(chainId);

    let escrow, allocation;

    if (escrowAddress) {
      const stakingClient = await StakingClient.build(signer);

      escrow = await EscrowUtils.getEscrow(chainId, escrowAddress);
      allocation = await stakingClient.getAllocation(escrowAddress);
      jobEntity = await this.updateCompletedStatus(jobEntity, escrow);
    }

    const manifestData = await this.storageService.download(manifestUrl);

    if (!manifestData) {
      throw new NotFoundException(ErrorJob.ManifestNotFound);
    }

    const manifest =
      (manifestData as FortuneManifestDto).requestType ===
      JobRequestType.FORTUNE
        ? (manifestData as FortuneManifestDto)
        : (manifestData as CvatManifestDto);

    const baseManifestDetails = {
      chainId,
      tokenAddress: escrow ? escrow.token : ethers.constants.AddressZero,
      fundAmount: escrow ? Number(escrow.totalFundedAmount) : 0,
      requesterAddress: signer.address,
      exchangeOracleAddress: escrow?.exchangeOracle,
      recordingOracleAddress: escrow?.recordingOracle,
      reputationOracleAddress: escrow?.reputationOracle,
    };

    const specificManifestDetails =
      (manifest as FortuneManifestDto).requestType === JobRequestType.FORTUNE
        ? {
            title: (manifest as FortuneManifestDto).requesterTitle,
            description: (manifest as FortuneManifestDto).requesterDescription,
            requestType: JobRequestType.FORTUNE,
            submissionsRequired: (manifest as FortuneManifestDto)
              .submissionsRequired,
          }
        : {
            requestType: (manifest as CvatManifestDto).annotation.type,
            submissionsRequired: (manifest as CvatManifestDto).annotation
              .job_size,
          };

    const manifestDetails = {
      ...baseManifestDetails,
      ...specificManifestDetails,
    };

    if (!escrowAddress) {
      return {
        details: {
          escrowAddress: ethers.constants.AddressZero,
          manifestUrl,
          manifestHash,
          balance: 0,
          paidOut: 0,
          status: jobEntity.status,
        },
        manifest: manifestDetails,
        staking: {
          staker: ethers.constants.AddressZero,
          allocated: 0,
          slashed: 0,
        },
      };
    }

    return {
      details: {
        escrowAddress,
        manifestUrl,
        manifestHash,
        balance: Number(ethers.utils.formatEther(escrow?.balance || 0)),
        paidOut: Number(escrow?.amountPaid || 0),
        status: jobEntity.status,
      },
      manifest: manifestDetails,
      staking: {
        staker: allocation?.staker as string,
        allocated: allocation?.tokens.toNumber() as number,
        slashed: 0, // TODO: Retrieve slash tokens
      },
    };
  }

  public async getTransferLogs(
    chainId: ChainId,
    tokenAddress: string,
    fromBlock: number,
    toBlock: string | number,
  ) {
    const signer = this.web3Service.getSigner(chainId);
    const filter = {
      address: tokenAddress,
      topics: [ethers.utils.id('Transfer(address,address,uint256)')],
      fromBlock: fromBlock,
      toBlock: toBlock,
    };

    return signer.provider.getLogs(filter);
  }

  public async getPaidOutAmount(
    chainId: ChainId,
    tokenAddress: string,
    escrowAddress: string,
  ): Promise<number> {
    const signer = this.web3Service.getSigner(chainId);
    const tokenContract: HMToken = HMToken__factory.connect(
      tokenAddress,
      signer,
    );

    const logs = await this.getTransferLogs(chainId, tokenAddress, 0, 'latest');
    let paidOutAmount = new Decimal(0);

    logs.forEach((log) => {
      const parsedLog = tokenContract.interface.parseLog(log);
      const from = parsedLog.args[0];
      const amount = parsedLog.args[2];

      if (from === escrowAddress) {
        paidOutAmount = paidOutAmount.add(ethers.utils.formatEther(amount));
      }
    });

    return Number(paidOutAmount);
  }

  private async updateCompletedStatus(
    job: JobEntity,
    escrow: EscrowData,
  ): Promise<JobEntity> {
    let updatedJob = job;
    if (
      escrow.status === EscrowStatus[EscrowStatus.Complete] &&
      job.status !== JobStatus.COMPLETED
    )
      updatedJob = await this.jobRepository.updateOne(
        { id: job.id },
        { status: JobStatus.COMPLETED },
      );
    return updatedJob;
  }
}<|MERGE_RESOLUTION|>--- conflicted
+++ resolved
@@ -628,8 +628,6 @@
           },
         },
       );
-<<<<<<< HEAD
-=======
 
       if (!jobEntity) {
         jobEntity = await this.jobRepository.findOne(
@@ -645,7 +643,6 @@
           },
         );
       }
->>>>>>> 406eef01
 
       if (!jobEntity) return;
 
