/* eslint-disable @typescript-eslint/no-non-null-assertion */
import { FixedNumber, ethers } from 'ethers';
import { validate } from 'class-validator';
import {
  BadGatewayException,
  BadRequestException,
  Inject,
  Injectable,
  Logger,
  NotFoundException,
  ValidationError,
} from '@nestjs/common';
import { ConfigService } from '@nestjs/config';
import { BigNumber } from 'ethers';
import { JobRequestType, JobStatus } from '../../common/enums/job';
import { PaymentService } from '../payment/payment.service';
import { JobEntity } from './job.entity';
import { JobRepository } from './job.repository';
import {
  ErrorBucket,
  ErrorEscrow,
  ErrorJob,
} from '../../common/constants/errors';
import {
  ChainId,
  EscrowClient,
  NETWORKS,
  StakingClient,
  StorageClient,
  StorageCredentials,
  StorageParams,
  UploadFile,
} from '@human-protocol/sdk';
import {
  FortuneManifestDto,
  ImageLabelBinaryManifestDto,
  JobCvatDto,
  JobFortuneDto,
  SaveManifestDto,
  SendWebhookDto,
} from './job.dto';
<<<<<<< HEAD
import {
  Currency,
  PaymentSource,
  PaymentType,
  TokenId,
} from '../../common/enums/payment';
=======
import { Currency, PaymentSource, PaymentType, TokenId } from '../../common/enums/payment';
>>>>>>> c957bc04
import { firstValueFrom } from 'rxjs';
import { HttpService } from '@nestjs/axios';
import { Web3Service } from '../web3/web3.service';
import { ConfigNames } from '../../common/config';
<<<<<<< HEAD
import {
  HMToken,
  HMToken__factory,
} from '@human-protocol/core/typechain-types';
=======
import { HMToken, HMToken__factory } from '@human-protocol/core/typechain-types';
>>>>>>> c957bc04
import { CurrencyService } from '../payment/currency.service';
import { CoingeckoTokenId } from '../../common/constants/payment';

@Injectable()
export class JobService {
  public readonly logger = new Logger(JobService.name);
  public readonly storageClient: StorageClient;
  public readonly storageParams: StorageParams;
  public readonly bucket: string;

  constructor(
    @Inject(Web3Service)
    private readonly web3Service: Web3Service,
    public readonly jobRepository: JobRepository,
    public readonly paymentService: PaymentService,
    private readonly currencyService: CurrencyService,
    public readonly httpService: HttpService,
    public readonly configService: ConfigService,
  ) {
    const storageCredentials: StorageCredentials = {
      accessKey: this.configService.get<string>(ConfigNames.S3_ACCESS_KEY)!,
      secretKey: this.configService.get<string>(ConfigNames.S3_SECRET_KEY)!,
    };

    const useSSL =
      this.configService.get<string>(ConfigNames.S3_USE_SSL) === 'true';
    this.storageParams = {
      endPoint: this.configService.get<string>(ConfigNames.S3_ENDPOINT)!,
      port: 9000,
      useSSL,
    };

    this.bucket = this.configService.get<string>(ConfigNames.S3_BACKET)!;

    this.storageClient = new StorageClient(
      storageCredentials,
      this.storageParams,
    );
  }

  public async createFortuneJob(
    userId: number,
    dto: JobFortuneDto,
  ): Promise<number> {
    const {
      chainId,
      fortunesRequired,
      requesterTitle,
      requesterDescription,
      fundAmount,
    } = dto;

    const userBalance = await this.paymentService.getUserBalance(userId);

    const fundAmountInWei = ethers.utils.parseUnits(
      fundAmount.toString(),
      'ether',
    );

    const rate = await this.currencyService.getRate(
      CoingeckoTokenId[TokenId.HMT],
      Currency.USD,
    );

    const totalFeePercentage = BigNumber.from(
      this.configService.get<number>(ConfigNames.JOB_LAUNCHER_FEE)!,
    )
      .add(this.configService.get<number>(ConfigNames.RECORDING_ORACLE_FEE)!)
      .add(this.configService.get<number>(ConfigNames.REPUTATION_ORACLE_FEE)!);
    const totalFee = BigNumber.from(fundAmountInWei)
      .mul(totalFeePercentage)
      .div(100);
    const totalAmount = BigNumber.from(fundAmountInWei).add(totalFee);

    const fixedAmount = FixedNumber.from(
      ethers.utils.formatUnits(totalAmount, 18),
    );
    const fixedRate = FixedNumber.from(rate.toString());

    if (userBalance.lte(BigNumber.from(fixedAmount.mulUnsafe(fixedRate)))) {
      this.logger.log(ErrorJob.NotEnoughFunds, JobService.name);
      throw new BadRequestException(ErrorJob.NotEnoughFunds);
    }

    const manifestData: FortuneManifestDto | ImageLabelBinaryManifestDto = {
      submissionsRequired: fortunesRequired,
      requesterTitle,
      requesterDescription,
      fee: totalFee.toString(),
      fundAmount: totalAmount.toString(),
      requestType: JobRequestType.FORTUNE,
    };

    const { manifestUrl, manifestHash } = await this.saveManifest(
      manifestData,
      this.bucket,
    );

    const jobEntity = await this.jobRepository.create({
      chainId,
      userId,
      manifestUrl,
      manifestHash,
      fee: totalFee.toString(),
      fundAmount: totalAmount.toString(),
      status: JobStatus.PENDING,
      waitUntil: new Date(),
    });

    if (!jobEntity) {
      this.logger.log(ErrorJob.NotCreated, JobService.name);
      throw new NotFoundException(ErrorJob.NotCreated);
    }

    await this.paymentService.savePayment(
      userId,
      PaymentSource.BALANCE,
      Currency.USD,
      TokenId.HMT,
      PaymentType.WITHDRAWAL,
      totalAmount,
    );

    jobEntity.status = JobStatus.PAID;
    await jobEntity.save();

    return jobEntity.id;
  }

  public async createCvatJob(userId: number, dto: JobCvatDto): Promise<number> {
    const {
      chainId,
      dataUrl,
      annotationsPerImage,
      labels,
      requesterDescription,
      requesterAccuracyTarget,
      fundAmount,
    } = dto;

    const userBalance = await this.paymentService.getUserBalance(userId);

    const fundAmountInWei = ethers.utils.parseUnits(
      fundAmount.toString(),
      'ether',
    );

    const jobLauncherFee = BigNumber.from(
      this.configService.get<number>(ConfigNames.JOB_LAUNCHER_FEE)!,
    );
    const recordingOracleFee = BigNumber.from(
      this.configService.get<number>(ConfigNames.RECORDING_ORACLE_FEE)!,
    );
    const reputationOracleFee = BigNumber.from(
      this.configService.get<number>(ConfigNames.REPUTATION_ORACLE_FEE)!,
    );

    const rate = await this.currencyService.getRate(
      CoingeckoTokenId[TokenId.HMT],
      Currency.USD,
    );

    const totalFeePercentage = BigNumber.from(jobLauncherFee)
      .add(recordingOracleFee)
      .add(reputationOracleFee);
    const totalFee = BigNumber.from(fundAmountInWei)
      .mul(totalFeePercentage)
      .div(100);
    const totalAmount = BigNumber.from(fundAmountInWei).add(totalFee);

    const fixedAmount = FixedNumber.from(
      ethers.utils.formatUnits(totalAmount, 18),
    );
    const fixedRate = FixedNumber.from(rate.toString());

    if (userBalance.lte(BigNumber.from(fixedAmount.mulUnsafe(fixedRate)))) {
      this.logger.log(ErrorJob.NotEnoughFunds, JobService.name);
      throw new BadRequestException(ErrorJob.NotEnoughFunds);
    }

    const manifestData: FortuneManifestDto | ImageLabelBinaryManifestDto = {
      dataUrl,
      submissionsRequired: annotationsPerImage,
      labels,
      requesterDescription,
      requesterAccuracyTarget,
      fee: totalFee.toString(),
      fundAmount: totalAmount.toString(),
      requestType: JobRequestType.IMAGE_LABEL_BINARY,
    };

    const { manifestUrl, manifestHash } = await this.saveManifest(
      manifestData,
      this.bucket,
    );

    const jobEntity = await this.jobRepository.create({
      chainId,
      userId,
      manifestUrl,
      manifestHash,
      fee: totalFee.toString(),
      fundAmount: totalAmount.toString(),
      status: JobStatus.PENDING,
      waitUntil: new Date(),
    });

    if (!jobEntity) {
      this.logger.log(ErrorJob.NotCreated, JobService.name);
      throw new NotFoundException(ErrorJob.NotCreated);
    }

    await this.paymentService.savePayment(
      userId,
      PaymentSource.BALANCE,
      Currency.USD,
      TokenId.HMT,
      PaymentType.WITHDRAWAL,
      totalAmount,
    );
    
    jobEntity.status = JobStatus.PAID;
    await jobEntity.save();

    return jobEntity.id;
  }

  public async launchJob(jobEntity: JobEntity): Promise<JobEntity> {
    const signer = this.web3Service.getSigner(jobEntity.chainId);

    const escrowClient = await EscrowClient.build(signer);

    const escrowConfig = {
      recordingOracle: this.configService.get<string>(
        ConfigNames.RECORDING_ORACLE_ADDRESS,
      )!,
      reputationOracle: this.configService.get<string>(
        ConfigNames.REPUTATION_ORACLE_ADDRESS,
      )!,
      recordingOracleFee: BigNumber.from(
        this.configService.get<number>(ConfigNames.RECORDING_ORACLE_FEE)!,
      ),
      reputationOracleFee: BigNumber.from(
        this.configService.get<number>(ConfigNames.REPUTATION_ORACLE_FEE)!,
      ),
      manifestUrl: jobEntity.manifestUrl,
      manifestHash: jobEntity.manifestHash,
    };

    const escrowAddress = await escrowClient.createAndSetupEscrow(
      NETWORKS[jobEntity.chainId as ChainId]!.hmtAddress,
      [],
      escrowConfig,
    );

    if (!escrowAddress) {
      this.logger.log(ErrorEscrow.NotCreated, JobService.name);
      throw new NotFoundException(ErrorEscrow.NotCreated);
    }

    const manifest = await this.getManifest(jobEntity.manifestUrl);

    await this.validateManifest(manifest);

    const tokenContract: HMToken = HMToken__factory.connect(
      NETWORKS[jobEntity.chainId as ChainId]!.hmtAddress,
      signer,
    );
    await tokenContract.transfer(escrowAddress, jobEntity.fundAmount);

    jobEntity.escrowAddress = escrowAddress;
    jobEntity.status = JobStatus.LAUNCHED;
    await jobEntity.save();

    if (manifest.requestType === JobRequestType.IMAGE_LABEL_BINARY) {
      this.sendWebhook(
        this.configService.get<string>(
          ConfigNames.EXCHANGE_ORACLE_WEBHOOK_URL,
        )!,
        {
          escrowAddress: jobEntity.escrowAddress,
          chainId: jobEntity.chainId,
        },
      );
    }

    return jobEntity;
  }

  public async saveManifest(
    encryptedManifest: any,
    bucket: string,
  ): Promise<SaveManifestDto> {
    const uploadedFiles: UploadFile[] = await this.storageClient.uploadFiles(
      [encryptedManifest],
      bucket,
    );

    if (!uploadedFiles[0]) {
      this.logger.log(ErrorBucket.UnableSaveFile, JobService.name);
      throw new BadGatewayException(ErrorBucket.UnableSaveFile);
    }

    const { url, hash } = uploadedFiles[0];
    const manifestUrl = url;

    return { manifestUrl, manifestHash: hash };
  }

  private async validateManifest(
    manifest: FortuneManifestDto | ImageLabelBinaryManifestDto,
  ): Promise<boolean> {
    const dtoCheck = manifest.requestType === JobRequestType.FORTUNE
      ? new FortuneManifestDto()
      : new ImageLabelBinaryManifestDto();

    Object.assign(dtoCheck, manifest);

    const validationErrors: ValidationError[] = await validate(dtoCheck);
    if (validationErrors.length > 0) {
      this.logger.log(ErrorJob.ManifestValidationFailed, JobService.name, validationErrors);
      throw new NotFoundException(ErrorJob.ManifestValidationFailed);
    }

    return true;
  }

  public async getManifest(
    manifestUrl: string,
  ): Promise<FortuneManifestDto | ImageLabelBinaryManifestDto> {
    const manifest = await StorageClient.downloadFileFromUrl(manifestUrl);

    if (!manifest) {
      throw new NotFoundException(ErrorJob.ManifestNotFound);
    }

    return manifest;
  }

  public async sendWebhook(
    webhookUrl: string,
    webhookData: SendWebhookDto,
  ): Promise<boolean> {
    const { data } = await firstValueFrom(
      await this.httpService.post(webhookUrl, webhookData),
    );

    if (!data) {
      this.logger.log(ErrorJob.WebhookWasNotSent, JobService.name);
      throw new NotFoundException(ErrorJob.WebhookWasNotSent);
    }

    return true;
  }
}<|MERGE_RESOLUTION|>--- conflicted
+++ resolved
@@ -39,28 +39,20 @@
   SaveManifestDto,
   SendWebhookDto,
 } from './job.dto';
-<<<<<<< HEAD
 import {
   Currency,
   PaymentSource,
   PaymentType,
   TokenId,
 } from '../../common/enums/payment';
-=======
-import { Currency, PaymentSource, PaymentType, TokenId } from '../../common/enums/payment';
->>>>>>> c957bc04
 import { firstValueFrom } from 'rxjs';
 import { HttpService } from '@nestjs/axios';
 import { Web3Service } from '../web3/web3.service';
 import { ConfigNames } from '../../common/config';
-<<<<<<< HEAD
 import {
   HMToken,
   HMToken__factory,
 } from '@human-protocol/core/typechain-types';
-=======
-import { HMToken, HMToken__factory } from '@human-protocol/core/typechain-types';
->>>>>>> c957bc04
 import { CurrencyService } from '../payment/currency.service';
 import { CoingeckoTokenId } from '../../common/constants/payment';
 
