--- conflicted
+++ resolved
@@ -1560,32 +1560,6 @@
     return BigInt(feeValue ? feeValue : 1);
   }
 
-<<<<<<< HEAD
-=======
-  private async updateJobStatus(
-    job: JobEntity,
-    escrow: EscrowData,
-  ): Promise<JobEntity> {
-    let updatedJob = job;
-    if (
-      escrow.status === EscrowStatus[EscrowStatus.Complete] &&
-      job.status !== JobStatus.COMPLETED
-    ) {
-      job.status = JobStatus.COMPLETED;
-      updatedJob = await this.jobRepository.updateOne(job);
-    }
-    if (
-      escrow.status === EscrowStatus[EscrowStatus.Partial] &&
-      job.status !== JobStatus.PARTIAL &&
-      job.status !== JobStatus.TO_CANCEL
-    ) {
-      job.status = JobStatus.PARTIAL;
-      updatedJob = await this.jobRepository.updateOne(job);
-    }
-    return updatedJob;
-  }
-
->>>>>>> 7f5fd828
   public async completeJob(dto: WebhookDataDto): Promise<void> {
     const jobEntity = await this.jobRepository.findOneByChainIdAndEscrowAddress(
       dto.chainId,
