/* eslint-disable @typescript-eslint/no-non-null-assertion */
import {
  ChainId,
  EscrowClient,
  EscrowStatus,
  EscrowUtils,
  NETWORKS,
  StakingClient,
  Encryption,
  EncryptionUtils,
} from '@human-protocol/sdk';
import { HttpService } from '@nestjs/axios';
import { v4 as uuidv4 } from 'uuid';
import {
  BadRequestException,
  ConflictException,
  Inject,
  Injectable,
  Logger,
  NotFoundException,
  ValidationError,
} from '@nestjs/common';
import { ConfigService } from '@nestjs/config';
import { validate } from 'class-validator';
import { BigNumber, ethers } from 'ethers';
import { firstValueFrom } from 'rxjs';
import { LessThanOrEqual, QueryFailedError } from 'typeorm';
import { ConfigNames } from '../../common/config';
import {
  ErrorEscrow,
  ErrorJob,
  ErrorPayment,
  ErrorPostgres,
} from '../../common/constants/errors';
import {
  JobCaptchaMode,
  JobCaptchaRequestType,
  JobCaptchaShapeType,
  JobRequestType,
  JobStatus,
  JobStatusFilter,
} from '../../common/enums/job';
import {
  Currency,
  PaymentSource,
  PaymentStatus,
  PaymentType,
  TokenId,
} from '../../common/enums/payment';
import {
  isPGPMessage,
  getRate,
  hashString,
  isValidJSON,
} from '../../common/utils';
import { add, div, lt, mul } from '../../common/utils/decimal';
import { PaymentRepository } from '../payment/payment.repository';
import { PaymentService } from '../payment/payment.service';
import { Web3Service } from '../web3/web3.service';
import {
  CvatManifestDto,
  EscrowCancelDto,
  EscrowFailedWebhookDto,
  FortuneFinalResultDto,
  FortuneManifestDto,
  HCaptchaManifestDto,
  JobCaptchaAdvancedDto,
  JobCaptchaDto,
  JobCvatDto,
  JobDetailsDto,
  JobFortuneDto,
  JobListDto,
  RestrictedAudience,
  CVATWebhookDto,
  FortuneWebhookDto,
} from './job.dto';
import { JobEntity } from './job.entity';
import { JobRepository } from './job.repository';
import { RoutingProtocolService } from './routing-protocol.service';
import {
  CANCEL_JOB_STATUSES,
  HCAPTCHA_BOUNDING_BOX_MAX_POINTS,
  HCAPTCHA_BOUNDING_BOX_MIN_POINTS,
  HCAPTCHA_IMMO_MAX_LENGTH,
  HCAPTCHA_IMMO_MIN_LENGTH,
  HCAPTCHA_LANDMARK_MAX_POINTS,
  HCAPTCHA_LANDMARK_MIN_POINTS,
  HCAPTCHA_MAX_SHAPES_PER_IMAGE,
  HCAPTCHA_MINIMUM_SELECTION_AREA_PER_SHAPE,
  HCAPTCHA_MIN_SHAPES_PER_IMAGE,
  HCAPTCHA_NOT_PRESENTED_LABEL,
  HCAPTCHA_ORACLE_STAKE,
  HCAPTCHA_POLYGON_MAX_POINTS,
  HCAPTCHA_POLYGON_MIN_POINTS,
  HEADER_SIGNATURE_KEY,
  JOB_RETRIES_COUNT_THRESHOLD,
} from '../../common/constants';
import { SortDirection } from '../../common/enums/collection';
import { EventType } from '../../common/enums/webhook';
import {
  HMToken,
  HMToken__factory,
} from '@human-protocol/core/typechain-types';
import Decimal from 'decimal.js';
import { EscrowData } from '@human-protocol/sdk/dist/graphql';
import { filterToEscrowStatus } from '../../common/utils/status';
import { signMessage } from '../../common/utils/signature';
import { StorageService } from '../storage/storage.service';
import stringify from 'json-stable-stringify';
import { Cron, CronExpression } from '@nestjs/schedule';

@Injectable()
export class JobService {
  public readonly logger = new Logger(JobService.name);

  constructor(
    @Inject(Web3Service)
    private readonly web3Service: Web3Service,
    public readonly jobRepository: JobRepository,
    private readonly paymentRepository: PaymentRepository,
    private readonly paymentService: PaymentService,
    public readonly httpService: HttpService,
    public readonly configService: ConfigService,
    private readonly routingProtocolService: RoutingProtocolService,
    private readonly storageService: StorageService,
  ) {}

<<<<<<< HEAD
  private async createCvatManifest(
    dto: JobCvatDto,
    requestType: JobRequestType,
    tokenFundAmount: number,
  ): Promise<CvatManifestDto> {
=======
  public async createCvatManifest(dto: JobCvatDto, requestType: JobRequestType, tokenFundAmount: number): Promise<CvatManifestDto> {
>>>>>>> 9b6cba7f
    return {
      data: {
        data_url: dto.dataUrl,
      },
      annotation: {
        labels: dto.labels.map((item) => ({ name: item })),
        description: dto.requesterDescription,
        user_guide: dto.userGuide,
        type: requestType,
        job_size: Number(
          this.configService.get<number>(ConfigNames.CVAT_JOB_SIZE)!,
        ),
        max_time: Number(
          this.configService.get<number>(ConfigNames.CVAT_MAX_TIME)!,
        ),
      },
      validation: {
        min_quality: dto.minQuality,
        val_size: Number(
          this.configService.get<number>(ConfigNames.CVAT_VAL_SIZE)!,
        ),
        gt_url: dto.gtUrl,
      },
      job_bounty: await this.calculateJobBounty(dto.dataUrl, tokenFundAmount),
    };
  }

<<<<<<< HEAD
  async createHCaptchaManifest(
    jobType: JobCaptchaShapeType,
    jobDto: JobCaptchaDto,
  ): Promise<HCaptchaManifestDto> {
    const objectsInBucket = await this.storageService.listObjectsInBucket(
      jobDto.dataUrl,
    );

    const commonManifestProperties = {
      job_mode: JobCaptchaMode.BATCH,
      requester_accuracy_target: jobDto.accuracyTarget,
      request_config: {},
      requester_max_repeats: jobDto.maxRequests,
      requester_min_repeats: jobDto.minRequests,
      requester_question: { en: jobDto.annotations.labelingPrompt },
      job_total_tasks: objectsInBucket.length,
      task_bid_price: jobDto.annotations.taskBidPrice,
      taskdata_uri: await this.generateAndUploadTaskData(
        jobDto.dataUrl,
        objectsInBucket,
      ),
      public_results: true,
      oracle_stake: 0.05,
      repo_uri: 'http://reporacle.yellow.svc.cluster.local:5000',
      ro_uri: 'http://recoracle:5000/rocheck',
=======
  public async createHCaptchaManifest(jobType: JobCaptchaShapeType, jobDto: JobCaptchaDto): Promise<HCaptchaManifestDto> {
    const objectsInBucket = await this.storageService.listObjectsInBucket(jobDto.dataUrl);

    const commonManifestProperties = {
        job_mode: JobCaptchaMode.BATCH,
        requester_accuracy_target: jobDto.accuracyTarget,
        request_config: {},
        restricted_audience: this.buildHCaptchaRestrictedAudience(jobDto.advanced),
        requester_max_repeats: jobDto.maxRequests,
        requester_min_repeats: jobDto.minRequests,
        requester_question: { en: jobDto.annotations.labelingPrompt },
        job_total_tasks: objectsInBucket.length,
        task_bid_price: jobDto.annotations.taskBidPrice,
        taskdata_uri: await this.generateAndUploadTaskData(jobDto.dataUrl, objectsInBucket),
        public_results: true,
        oracle_stake: HCAPTCHA_ORACLE_STAKE,
        repo_uri: this.configService.get<string>(ConfigNames.HCAPTCHA_REPUTATION_ORACLE_ADDRESS)!,
        ro_uri: this.configService.get<string>(ConfigNames.HCAPTCHA_RECORDING_ORACLE_ADDRESS)!,
>>>>>>> 9b6cba7f
    };

    let groundTruthsData;
    if (jobDto.annotations.groundTruths) {
      groundTruthsData = await this.storageService.download(
        jobDto.annotations.groundTruths,
      );

      if (isValidJSON(groundTruthsData)) {
        groundTruthsData = JSON.parse(groundTruthsData);
      }
    }

    switch (jobType) {
<<<<<<< HEAD
      case JobCaptchaShapeType.COMPARISON:
        return {
          ...commonManifestProperties,
          request_type: JobCaptchaRequestType.IMAGE_LABEL_BINARY,
          groundtruth_uri: jobDto.annotations.groundTruths,
          restricted_audience: {
            sitekey: [
              {
                [this.configService.get<number>(
                  ConfigNames.HCAPTCHA_SITE_KEY,
                )!]: {
                  score: 1,
                },
              },
            ],
          }, // this.buildHCaptchaRestrictedAudience(jobDto.advanced),
          requester_restricted_answer_set: {},
          requester_question_example: jobDto.annotations.exampleImages || [],
        };

      case JobCaptchaShapeType.CATEGORAZATION:
        return {
          ...commonManifestProperties,
          request_type: JobCaptchaRequestType.IMAGE_LABEL_MULTIPLE_CHOICE,
          groundtruth_uri: jobDto.annotations.groundTruths,
          restricted_audience: {
            sitekey: [
              {
                [this.configService.get<number>(
                  ConfigNames.HCAPTCHA_SITE_KEY,
                )!]: {
                  score: 1,
                },
              },
            ],
          }, // this.buildHCaptchaRestrictedAudience(jobDto.advanced),
          requester_restricted_answer_set:
            this.buildHCaptchaRestrictedAnswerSet(groundTruthsData),
        };

      case JobCaptchaShapeType.POLYGON:
        if (!jobDto.annotations.label) {
          this.logger.log(ErrorJob.JobParamsValidationFailed, JobService.name);
          throw new BadRequestException(ErrorJob.JobParamsValidationFailed);
        }

        const polygonManifest = {
          ...commonManifestProperties,
          request_type: JobCaptchaRequestType.IMAGE_LABEL_AREA_SELECT,
          request_config: {
            shape_type: JobCaptchaShapeType.POLYGON,
            min_shapes_per_image: HCAPTCHA_MIN_SHAPES_PER_IMAGE,
            max_shapes_per_image: HCAPTCHA_MAX_SHAPES_PER_IMAGE,
            min_points: 4,
            max_points: 4,
            minimum_selection_area_per_shape:
              HCAPTCHA_MINIMUM_SELECTION_AREA_PER_SHAPE,
          },
          groundtruth_uri: jobDto.annotations.groundTruths,
          restricted_audience: {
            sitekey: [
              {
                [this.configService.get<number>(
                  ConfigNames.HCAPTCHA_SITE_KEY,
                )!]: {
                  score: 1,
                },
              },
            ],
          }, // this.buildHCaptchaRestrictedAudience(jobDto.advanced),
          requester_restricted_answer_set: {
            [jobDto.annotations.label!]: { en: jobDto.annotations.label },
          },
          requester_question_example: jobDto.annotations.exampleImages || [],
        };

        return polygonManifest;

      case JobCaptchaShapeType.POINT:
        if (!jobDto.annotations.label) {
          this.logger.log(ErrorJob.JobParamsValidationFailed, JobService.name);
          throw new BadRequestException(ErrorJob.JobParamsValidationFailed);
        }

        const pointManifest = {
          ...commonManifestProperties,
          request_type: JobCaptchaRequestType.IMAGE_LABEL_AREA_SELECT,
          request_config: {
            shape_type: jobType,
            min_shapes_per_image: HCAPTCHA_MIN_SHAPES_PER_IMAGE,
            max_shapes_per_image: HCAPTCHA_MAX_SHAPES_PER_IMAGE,
            min_points: 1,
            max_points: 8,
          },
          groundtruth_uri: jobDto.annotations.groundTruths,
          restricted_audience: {
            sitekey: [
              {
                [this.configService.get<number>(
                  ConfigNames.HCAPTCHA_SITE_KEY,
                )!]: {
                  score: 1,
                },
              },
            ],
          }, // this.buildHCaptchaRestrictedAudience(jobDto.advanced),
          requester_restricted_answer_set: {
            [jobDto.annotations.label!]: { en: jobDto.annotations.label },
          },
          requester_question_example: jobDto.annotations.exampleImages || [],
        };

        return pointManifest;
      case JobCaptchaShapeType.BOUNDING_BOX:
        if (!jobDto.annotations.label) {
          this.logger.log(ErrorJob.JobParamsValidationFailed, JobService.name);
          throw new BadRequestException(ErrorJob.JobParamsValidationFailed);
        }

        const boundingBoxManifest = {
          ...commonManifestProperties,
          request_type: JobCaptchaRequestType.IMAGE_LABEL_AREA_SELECT,
          request_config: {
            shape_type: jobType,
            min_shapes_per_image: HCAPTCHA_MIN_SHAPES_PER_IMAGE,
            max_shapes_per_image: HCAPTCHA_MAX_SHAPES_PER_IMAGE,
            min_points: 4,
            max_points: 4,
          },
          groundtruth_uri: jobDto.annotations.groundTruths,
          restricted_audience: {
            sitekey: [
              {
                [this.configService.get<number>(
                  ConfigNames.HCAPTCHA_SITE_KEY,
                )!]: {
                  score: 1,
                },
              },
            ],
          }, // this.buildHCaptchaRestrictedAudience(jobDto.advanced),
          requester_restricted_answer_set: {
            [jobDto.annotations.label!]: { en: jobDto.annotations.label },
          },
          requester_question_example: jobDto.annotations.exampleImages || [],
        };

        return boundingBoxManifest;
      case JobCaptchaShapeType.IMMO:
        if (!jobDto.annotations.label) {
          this.logger.log(ErrorJob.JobParamsValidationFailed, JobService.name);
          throw new BadRequestException(ErrorJob.JobParamsValidationFailed);
        }

        const immoManifest = {
          ...commonManifestProperties,
          request_type: JobCaptchaRequestType.TEXT_FREEE_NTRY,
          request_config: {
            multiple_choice_max_choices: 1,
            multiple_choice_min_choices: 1,
            overlap_threshold: null,
            answer_type: 'str',
            max_length: 100,
            min_length: 1,
          },
          restricted_audience: {}, // this.buildHCaptchaRestrictedAudience(jobDto.advanced),
          requester_restricted_answer_set: {
            [jobDto.annotations.label!]: { en: jobDto.annotations.label },
          },
          taskdata: [],
        };
=======
        case JobCaptchaShapeType.COMPARISON:
          return {
              ...commonManifestProperties,
              request_type: JobCaptchaRequestType.IMAGE_LABEL_BINARY,
              groundtruth_uri: jobDto.annotations.groundTruths,
              requester_restricted_answer_set: {},
              requester_question_example: jobDto.annotations.exampleImages || [],
          };

        case JobCaptchaShapeType.CATEGORIZATION:
          return {
              ...commonManifestProperties,
              request_type: JobCaptchaRequestType.IMAGE_LABEL_MULTIPLE_CHOICE,
              groundtruth_uri: jobDto.annotations.groundTruths,
              requester_restricted_answer_set: this.buildHCaptchaRestrictedAnswerSet(groundTruthsData)
          };

        case JobCaptchaShapeType.POLYGON:
          if (!jobDto.annotations.label) {
            this.logger.log(ErrorJob.JobParamsValidationFailed, JobService.name);
            throw new BadRequestException(ErrorJob.JobParamsValidationFailed);
          }
          
          const polygonManifest = {
              ...commonManifestProperties,
              request_type: JobCaptchaRequestType.IMAGE_LABEL_AREA_SELECT,
              request_config: {
                  shape_type: JobCaptchaShapeType.POLYGON,
                  min_shapes_per_image: HCAPTCHA_MIN_SHAPES_PER_IMAGE,
                  max_shapes_per_image: HCAPTCHA_MAX_SHAPES_PER_IMAGE,
                  min_points: HCAPTCHA_POLYGON_MIN_POINTS,
                  max_points: HCAPTCHA_POLYGON_MAX_POINTS,
                  minimum_selection_area_per_shape: HCAPTCHA_MINIMUM_SELECTION_AREA_PER_SHAPE,
              },
              groundtruth_uri: jobDto.annotations.groundTruths,
              requester_restricted_answer_set: { [jobDto.annotations.label!]: { en: jobDto.annotations.label } },
              requester_question_example: jobDto.annotations.exampleImages || [],
          };

          return polygonManifest;

        case JobCaptchaShapeType.POINT:
          if (!jobDto.annotations.label) {
            this.logger.log(ErrorJob.JobParamsValidationFailed, JobService.name);
            throw new BadRequestException(ErrorJob.JobParamsValidationFailed);
          }

          const pointManifest = {
              ...commonManifestProperties,
              request_type: JobCaptchaRequestType.IMAGE_LABEL_AREA_SELECT,
              request_config: {
                  shape_type: jobType,
                  min_shapes_per_image: HCAPTCHA_MIN_SHAPES_PER_IMAGE,
                  max_shapes_per_image: HCAPTCHA_MAX_SHAPES_PER_IMAGE,
                  min_points: HCAPTCHA_LANDMARK_MIN_POINTS,
                  max_points: HCAPTCHA_LANDMARK_MAX_POINTS,
              },
              groundtruth_uri: jobDto.annotations.groundTruths,
              requester_restricted_answer_set: { [jobDto.annotations.label!]: { en: jobDto.annotations.label } },
              requester_question_example: jobDto.annotations.exampleImages || [],
          };

          return pointManifest;
        case JobCaptchaShapeType.BOUNDING_BOX:
          if (!jobDto.annotations.label) {
            this.logger.log(ErrorJob.JobParamsValidationFailed, JobService.name);
            throw new BadRequestException(ErrorJob.JobParamsValidationFailed);
          }

          const boundingBoxManifest = {
              ...commonManifestProperties,
              request_type: JobCaptchaRequestType.IMAGE_LABEL_AREA_SELECT,
              request_config: {
                  shape_type: jobType,
                  min_shapes_per_image: HCAPTCHA_MIN_SHAPES_PER_IMAGE,
                  max_shapes_per_image: HCAPTCHA_MAX_SHAPES_PER_IMAGE,
                  min_points: HCAPTCHA_BOUNDING_BOX_MIN_POINTS,
                  max_points: HCAPTCHA_BOUNDING_BOX_MAX_POINTS,
              },
              groundtruth_uri: jobDto.annotations.groundTruths,
              requester_restricted_answer_set: { [jobDto.annotations.label!]: { en: jobDto.annotations.label } },
              requester_question_example: jobDto.annotations.exampleImages || [],
          };

            return boundingBoxManifest;
        case JobCaptchaShapeType.IMMO:
          if (!jobDto.annotations.label) {
            this.logger.log(ErrorJob.JobParamsValidationFailed, JobService.name);
            throw new BadRequestException(ErrorJob.JobParamsValidationFailed);
          }

          const immoManifest = {
              ...commonManifestProperties,
              request_type: JobCaptchaRequestType.TEXT_FREEE_NTRY,
              request_config: {
                  multiple_choice_max_choices:1,
                  multiple_choice_min_choices:1,
                  overlap_threshold: null,
                  answer_type: "str",
                  max_length: HCAPTCHA_IMMO_MAX_LENGTH,
                  min_length: HCAPTCHA_IMMO_MIN_LENGTH
              },
              requester_restricted_answer_set: { [jobDto.annotations.label!]: { en: jobDto.annotations.label } },
              taskdata: []
          };
>>>>>>> 9b6cba7f

        return immoManifest;

      default:
        this.logger.log(ErrorJob.HCaptchaInvalidJobType, JobService.name);
        throw new ConflictException(ErrorJob.HCaptchaInvalidJobType);
    }
  }

  private buildHCaptchaRestrictedAudience(advanced: JobCaptchaAdvancedDto) {
    const restrictedAudience: RestrictedAudience = {};

    restrictedAudience.sitekey = [
      {
        [this.configService.get<number>(ConfigNames.HCAPTCHA_SITE_KEY)!]: {
          score: 1
        }
      }
    ]

    if (advanced.workerLanguage) {
      restrictedAudience.lang = [{ [advanced.workerLanguage]: { score: 1 } }];
    }

    if (advanced.workerLocation) {
      restrictedAudience.country = [
        { [advanced.workerLocation]: { score: 1 } },
      ];
    }

    if (advanced.targetBrowser) {
      restrictedAudience.browser = [{ [advanced.targetBrowser]: { score: 1 } }];
    }

    return restrictedAudience;
  }

  private buildHCaptchaRestrictedAnswerSet(groundTruthsData: any) {
    const maxElements = 3;
    const outputObject: any = {};

    let elementCount = 0;

    for (const key of Object.keys(groundTruthsData)) {
      if (elementCount >= maxElements) {
        break;
      }

      const value = groundTruthsData[key][0][0];
      outputObject[value] = { en: value, answer_example_uri: key };
      elementCount++;
    }

    // Default case
    outputObject['0'] = { en: HCAPTCHA_NOT_PRESENTED_LABEL };

    return outputObject;
  }

<<<<<<< HEAD
  private async generateAndUploadTaskData(
    dataUrl: string,
    objectNames: string[],
  ) {
    const data = objectNames.map((objectName) => {
      return {
        datapoint_uri: `${dataUrl}/${objectName}`,
        datapoint_hash: 'undefined-hash',
        task_key: uuidv4(),
      };
=======
  public async generateAndUploadTaskData(dataUrl: string, objectNames: string[]) {
    const data = objectNames.map(objectName => {
        return {
            datapoint_uri: `${dataUrl}/${objectName}`,
            datapoint_hash: 'undefined-hash',
            task_key: uuidv4(),
        };
>>>>>>> 9b6cba7f
    });

    const hash = hashString(stringify(data));
    const { url } = await this.storageService.uploadFile(data, hash);
    return url;
  }

  public async createJob(
    userId: number,
    requestType: JobRequestType,
    dto: JobFortuneDto | JobCvatDto | JobCaptchaDto,
  ): Promise<number> {
    const { chainId } = dto;

    if (chainId) {
      this.web3Service.validateChainId(chainId);
    }

    let manifestOrigin, manifestEncrypted, fundAmount;
    const rate = await getRate(Currency.USD, TokenId.HMT);

    if (requestType === JobRequestType.HCAPTCHA) {
      // hCaptcha
      dto = dto as JobCaptchaDto;
      const objectsInBucket = await this.storageService.listObjectsInBucket(
        dto.dataUrl,
      );
      fundAmount = div(
        dto.annotations.taskBidPrice * objectsInBucket.length,
        rate,
      );
    } else if (requestType === JobRequestType.FORTUNE) {
      // Fortune
      dto = dto as JobFortuneDto;
      fundAmount = dto.fundAmount;
    } else {
      // CVAT
      dto = dto as JobCvatDto;
      fundAmount = dto.fundAmount;
    }

    const userBalance = await this.paymentService.getUserBalance(userId);
    const feePercentage = this.configService.get<number>(
      ConfigNames.JOB_LAUNCHER_FEE,
    )!;

    const fee = mul(div(feePercentage, 100), fundAmount);
    const usdTotalAmount = add(fundAmount, fee);

    if (lt(userBalance, usdTotalAmount)) {
      this.logger.log(ErrorJob.NotEnoughFunds, JobService.name);
      throw new BadRequestException(ErrorJob.NotEnoughFunds);
    }

    const tokenFundAmount = mul(fundAmount, rate);
    const tokenFee = mul(fee, rate);
    const tokenTotalAmount = add(tokenFundAmount, tokenFee);

    if (requestType === JobRequestType.HCAPTCHA) {
      // hCaptcha
      dto = dto as JobCaptchaDto;
      dto.dataUrl = dto.dataUrl.replace(/\/$/, '');
      manifestOrigin = await this.createHCaptchaManifest(
        dto.annotations.typeOfJob,
        dto,
      );

      manifestEncrypted = await EncryptionUtils.encrypt(
        stringify(manifestOrigin),
        [
          this.configService.get<string>(ConfigNames.PGP_PUBLIC_KEY)!,
          this.configService.get<string>(ConfigNames.HCAPTCHA_PGP_PUBLIC_KEY)!,
        ],
      );
    } else if (requestType === JobRequestType.FORTUNE) {
      // Fortune
      dto = dto as JobFortuneDto;
      manifestOrigin = { ...dto, requestType, fundAmount: tokenTotalAmount };
    } else {
      // CVAT
      dto = dto as JobCvatDto;
      dto.dataUrl = dto.dataUrl.replace(/\/$/, '');
      manifestOrigin = await this.createCvatManifest(
        dto,
        requestType,
        tokenFundAmount,
      );
    }

    const hash = hashString(stringify(manifestOrigin));
    const { url } = await this.storageService.uploadFile(
      manifestEncrypted || manifestOrigin,
      hash,
    );

    const jobEntity = await this.jobRepository.create({
      chainId: chainId ?? this.routingProtocolService.selectNetwork(),
      userId,
      manifestUrl: url,
      manifestHash: hash,
      fee: tokenFee,
      fundAmount: tokenFundAmount,
      status: JobStatus.PENDING,
      waitUntil: new Date(),
    });

    if (!jobEntity) {
      this.logger.log(ErrorJob.NotCreated, JobService.name);
      throw new NotFoundException(ErrorJob.NotCreated);
    }

    try {
      await this.paymentRepository.create({
        userId,
        jobId: jobEntity.id,
        source: PaymentSource.BALANCE,
        type: PaymentType.WITHDRAWAL,
        amount: -tokenTotalAmount,
        currency: TokenId.HMT,
        rate: div(1, rate),
        status: PaymentStatus.SUCCEEDED,
      });
    } catch (error) {
      if (
        error instanceof QueryFailedError &&
        error.message.includes(ErrorPostgres.NumericFieldOverflow.toLowerCase())
      ) {
        this.logger.log(ErrorPostgres.NumericFieldOverflow, JobService.name);
        throw new ConflictException(ErrorPayment.IncorrectAmount);
      } else {
        this.logger.log(error, JobService.name);
        throw new ConflictException(ErrorPayment.NotSuccess);
      }
    }

    jobEntity.status = JobStatus.PAID;
    await jobEntity.save();

    return jobEntity.id;
  }

  public async calculateJobBounty(
    endpointUrl: string,
    fundAmount: number,
  ): Promise<string> {
    const totalImages = (
      await this.storageService.listObjectsInBucket(endpointUrl)
    ).length;

    const totalJobs = Math.ceil(
      div(
        totalImages,
        Number(this.configService.get<number>(ConfigNames.CVAT_JOB_SIZE)!),
      ),
    );

    return ethers.utils.formatEther(
      ethers.utils.parseUnits(fundAmount.toString(), 'ether').div(totalJobs),
    );
  }

  public async launchJob(jobEntity: JobEntity): Promise<JobEntity> {
    const signer = this.web3Service.getSigner(jobEntity.chainId);

    const escrowClient = await EscrowClient.build(signer);

    let manifest = await this.storageService.download(jobEntity.manifestUrl);
    if (typeof manifest === 'string' && isPGPMessage(manifest)) {
      const encription = await Encryption.build(
        this.configService.get<string>(ConfigNames.PGP_PRIVATE_KEY)!,
      );
      manifest = await encription.decrypt(manifest as any);
    }

    if (isValidJSON(manifest)) {
      manifest = JSON.parse(manifest);
    }

    await this.validateManifest(manifest);

    let recordingOracleConfigKey;
    let exchangeOracleConfigKey;
    let trustedHandlers;

    if (
      (manifest as FortuneManifestDto).requestType === JobRequestType.FORTUNE
    ) {
      recordingOracleConfigKey = ConfigNames.FORTUNE_RECORDING_ORACLE_ADDRESS;
      exchangeOracleConfigKey = ConfigNames.FORTUNE_EXCHANGE_ORACLE_ADDRESS;
    } else if (
      (manifest as HCaptchaManifestDto).job_mode === JobCaptchaMode.BATCH
    ) {
      recordingOracleConfigKey = ConfigNames.HCAPTCHA_ORACLE_ADDRESS;
      exchangeOracleConfigKey = ConfigNames.HCAPTCHA_ORACLE_ADDRESS;
    } else {
      recordingOracleConfigKey = ConfigNames.CVAT_RECORDING_ORACLE_ADDRESS;
      exchangeOracleConfigKey = ConfigNames.CVAT_EXCHANGE_ORACLE_ADDRESS;
    }

    const escrowConfig = {
      recordingOracle: this.configService.get<string>(
        recordingOracleConfigKey,
      )!,
      reputationOracle: this.configService.get<string>(
        ConfigNames.REPUTATION_ORACLE_ADDRESS,
      )!,
      exchangeOracle: this.configService.get<string>(exchangeOracleConfigKey)!,
      recordingOracleFee: BigNumber.from(
        this.configService.get<number>(ConfigNames.RECORDING_ORACLE_FEE)!,
      ),
      reputationOracleFee: BigNumber.from(
        this.configService.get<number>(ConfigNames.REPUTATION_ORACLE_FEE)!,
      ),
      exchangeOracleFee: BigNumber.from(
        this.configService.get<number>(ConfigNames.EXCHANGE_ORACLE_FEE)!,
      ),
      manifestUrl: jobEntity.manifestUrl,
      manifestHash: jobEntity.manifestHash,
    };

    jobEntity.status = JobStatus.LAUNCHING;
    await jobEntity.save();

    const escrowAddress = await escrowClient.createAndSetupEscrow(
<<<<<<< HEAD
      NETWORKS[jobEntity.chainId as ChainId]!.hmtAddress,
      [
        '0x40042D27Df0745e5e0cb619C0CfD7D51D59535DC',
        '0x117AD648f29AFEc3aE313826DA3356dB1040ae4F',
        '0xaE1FE9f8927AEEE885bbD4aFEFB02741B317902E',
        '0x8b48d9908A80508A7Aa5900008Ab176987f418E2',
        '0x3f12aF5134f44f2247aCca6c43b3ee6775abd914',
        '0x26E7Ef2D05793c6D47c678f1F4B246856236F089',
        '0xb56c770c2FA5222947a9e3C5Beb8dc46Dd656b5F',
        '0x10c01D6B0396D9F3B2F06Fc5D3F60bc6Dc9cB1F6',
        '0x93920Dbc3dcb192F1713d344Fb4Db6BD714A9ab9',
        '0x727cB81C955e1De954473B5939Eda0dfDFe07281',
        '0x6a13E0280740CC5bd35eeee33B470b5bBb93dF37',
      ],
      jobEntity.userId.toString(),
      escrowConfig,
=======
        NETWORKS[jobEntity.chainId as ChainId]!.hmtAddress,
        [],
        jobEntity.userId.toString(),
        escrowConfig,
>>>>>>> 9b6cba7f
    );

    if (!escrowAddress) {
      this.logger.log(ErrorEscrow.NotCreated, JobService.name);
      throw new NotFoundException(ErrorEscrow.NotCreated);
    }

    jobEntity.escrowAddress = escrowAddress;
    await jobEntity.save();

    return jobEntity;
  }

  public async fundJob(jobEntity: JobEntity): Promise<JobEntity> {
    const signer = this.web3Service.getSigner(jobEntity.chainId);

    const escrowClient = await EscrowClient.build(signer);

    const weiAmount = ethers.utils.parseUnits(
      jobEntity.fundAmount.toString(),
      'ether',
    );
    await escrowClient.fund(jobEntity.escrowAddress, weiAmount);

    jobEntity.status = JobStatus.LAUNCHED;
    await jobEntity.save();

    return jobEntity;
  }

  public async requestToCancelJob(
    userId: number,
    id: number,
  ): Promise<boolean> {
    const jobEntity = await this.jobRepository.findOne({ id, userId });

    if (!jobEntity) {
      this.logger.log(ErrorJob.NotFound, JobService.name);
      throw new NotFoundException(ErrorJob.NotFound);
    }

    if (!CANCEL_JOB_STATUSES.includes(jobEntity.status)) {
      this.logger.log(ErrorJob.InvalidStatusCancellation, JobService.name);
      throw new ConflictException(ErrorJob.InvalidStatusCancellation);
    }

    if (
      jobEntity.status === JobStatus.PENDING ||
      jobEntity.status === JobStatus.PAID
    ) {
      await this.paymentService.createRefundPayment({
        refundAmount: jobEntity.fundAmount,
        userId: jobEntity.userId,
        jobId: jobEntity.id,
      });
      jobEntity.status = JobStatus.CANCELED;
    } else {
      jobEntity.status = JobStatus.TO_CANCEL;
    }
    jobEntity.retriesCount = 0;
    await jobEntity.save();

    return true;
  }

  private async validateManifest(
    manifest: FortuneManifestDto | CvatManifestDto | HCaptchaManifestDto,
  ): Promise<boolean> {
    let dtoCheck;

    if (
      (manifest as FortuneManifestDto).requestType === JobRequestType.FORTUNE
    ) {
      dtoCheck = new FortuneManifestDto();
    } else if (
      (manifest as HCaptchaManifestDto).job_mode === JobCaptchaMode.BATCH
    ) {
      dtoCheck = new HCaptchaManifestDto();
    } else {
      dtoCheck = new CvatManifestDto();
    }

    Object.assign(dtoCheck, manifest);

    const validationErrors: ValidationError[] = await validate(dtoCheck);
    if (validationErrors.length > 0) {
      this.logger.log(
        ErrorJob.ManifestValidationFailed,
        JobService.name,
        validationErrors,
      );
      throw new NotFoundException(ErrorJob.ManifestValidationFailed);
    }

    return true;
  }

  public async sendWebhook(
    webhookUrl: string,
    webhookData: FortuneWebhookDto | CVATWebhookDto,
    hasSignature: boolean,
  ): Promise<boolean> {
    let config = {};

    if (hasSignature) {
      const signedBody = await signMessage(
        webhookData,
        this.configService.get(ConfigNames.WEB3_PRIVATE_KEY)!,
      );

      config = {
        headers: { [HEADER_SIGNATURE_KEY]: signedBody },
      };
    }

    const { data } = await firstValueFrom(
      await this.httpService.post(webhookUrl, webhookData, config),
    );

    if (!data) {
      this.logger.log(ErrorJob.WebhookWasNotSent, JobService.name);
      throw new NotFoundException(ErrorJob.WebhookWasNotSent);
    }

    return true;
  }

  public async getJobsByStatus(
    networks: ChainId[],
    userId: number,
    status?: JobStatusFilter,
    skip = 0,
    limit = 10,
  ): Promise<JobListDto[] | BadRequestException> {
    try {
      let jobs: JobEntity[] = [];
      let escrows: EscrowData[] | undefined;

      networks.forEach((chainId) =>
        this.web3Service.validateChainId(Number(chainId)),
      );

      switch (status) {
        case JobStatusFilter.FAILED:
        case JobStatusFilter.PENDING:
        case JobStatusFilter.CANCELED:
          jobs = await this.jobRepository.findJobsByStatusFilter(
            networks,
            userId,
            status,
            skip,
            limit,
          );
          break;
        case JobStatusFilter.LAUNCHED:
        case JobStatusFilter.COMPLETED:
          escrows = await this.findEscrowsByStatus(
            networks,
            userId,
            status,
            skip,
            limit,
          );
          const escrowAddresses = escrows.map((escrow) =>
            ethers.utils.getAddress(escrow.address),
          );

          jobs = await this.jobRepository.findJobsByEscrowAddresses(
            userId,
            escrowAddresses,
          );
          break;
      }

      return this.transformJobs(jobs, escrows);
    } catch (error) {
      console.error(error);
      throw new BadRequestException(error.message);
    }
  }

  private async findEscrowsByStatus(
    networks: ChainId[],
    userId: number,
    status: JobStatusFilter,
    skip: number,
    limit: number,
  ): Promise<EscrowData[]> {
    const escrows: EscrowData[] = [];
    const statuses = filterToEscrowStatus(status);

    for (const escrowStatus of statuses) {
      escrows.push(
        ...(await EscrowUtils.getEscrows({
          networks,
          jobRequesterId: userId.toString(),
          status: escrowStatus,
          launcher: this.web3Service.signerAddress,
        })),
      );
    }

    if (statuses.length > 1) {
      escrows.sort((a, b) => Number(b.createdAt) - Number(a.createdAt));
    }

    return escrows.slice(skip, limit);
  }

  private async transformJobs(
    jobs: JobEntity[],
    escrows: EscrowData[] | undefined,
  ): Promise<JobListDto[]> {
    const jobPromises = jobs.map(async (job) => {
      return {
        jobId: job.id,
        escrowAddress: job.escrowAddress,
        network: NETWORKS[job.chainId as ChainId]!.title,
        fundAmount: job.fundAmount,
        status: await this.mapJobStatus(job, escrows),
      };
    });

    return Promise.all(jobPromises);
  }

  private async mapJobStatus(job: JobEntity, escrows?: EscrowData[]) {
    if (job.status === JobStatus.PAID) {
      return JobStatus.PENDING;
    }

    if (escrows) {
      const escrow = escrows.find(
        (escrow) =>
          escrow.address.toLowerCase() === job.escrowAddress.toLowerCase(),
      );
      if (escrow) {
        const newJob = await this.updateCompletedStatus(job, escrow);
        return newJob.status;
      }
    }

    return job.status;
  }

  public async getResult(
    userId: number,
    jobId: number,
  ): Promise<FortuneFinalResultDto[] | string> {
    const jobEntity = await this.jobRepository.findOne({
      id: jobId,
      userId,
    });
    if (!jobEntity) {
      this.logger.log(ErrorJob.NotFound, JobService.name);
      throw new NotFoundException(ErrorJob.NotFound);
    }

    const signer = this.web3Service.getSigner(jobEntity.chainId);
    const escrowClient = await EscrowClient.build(signer);

    const finalResultUrl = await escrowClient.getResultsUrl(
      jobEntity.escrowAddress,
    );

    if (!finalResultUrl) {
      this.logger.log(ErrorJob.ResultNotFound, JobService.name);
      throw new NotFoundException(ErrorJob.ResultNotFound);
    }

    const manifest = await this.storageService.download(jobEntity.manifestUrl);
    if (
      (manifest as FortuneManifestDto).requestType === JobRequestType.FORTUNE
    ) {
      const result = await this.storageService.download(finalResultUrl);

      if (!result) {
        throw new NotFoundException(ErrorJob.ResultNotFound);
      }

      const allFortuneValidationErrors: ValidationError[] = [];

      for (const fortune of result) {
        const fortuneDtoCheck = new FortuneFinalResultDto();
        Object.assign(fortuneDtoCheck, fortune);
        const fortuneValidationErrors: ValidationError[] = await validate(
          fortuneDtoCheck,
        );
        allFortuneValidationErrors.push(...fortuneValidationErrors);
      }

      if (allFortuneValidationErrors.length > 0) {
        this.logger.log(
          ErrorJob.ResultValidationFailed,
          JobService.name,
          allFortuneValidationErrors,
        );
        throw new NotFoundException(ErrorJob.ResultValidationFailed);
      }
      return result;
    }
    return finalResultUrl;
  }

  @Cron(CronExpression.EVERY_10_MINUTES)
  public async launchCronJob() {
    this.logger.log('Launch jobs START');
    try {
      // TODO: Add retry policy and process failure requests https://github.com/humanprotocol/human-protocol/issues/334
      let jobEntity = await this.jobRepository.findOne(
        {
          status: JobStatus.PAID,
          retriesCount: LessThanOrEqual(JOB_RETRIES_COUNT_THRESHOLD),
          waitUntil: LessThanOrEqual(new Date()),
        },
        {
          order: {
            waitUntil: SortDirection.ASC,
          },
        },
      );      

      if (!jobEntity) return;

      const manifest = await this.storageService.download(
        jobEntity.manifestUrl,
      );

      if (!jobEntity.escrowAddress) {
        jobEntity = await this.launchJob(jobEntity);
      }
      if (jobEntity.escrowAddress && jobEntity.status === JobStatus.LAUNCHING) {
        jobEntity = await this.fundJob(jobEntity);
      }
      if (jobEntity.escrowAddress && jobEntity.status === JobStatus.LAUNCHED) {
        if ((manifest as CvatManifestDto)?.annotation?.type) {
          await this.sendWebhook(
            this.configService.get<string>(
              ConfigNames.CVAT_EXCHANGE_ORACLE_WEBHOOK_URL,
            )!,
            {
              escrow_address: jobEntity.escrowAddress,
              chain_id: jobEntity.chainId,
              event_type: EventType.ESCROW_CREATED,
            },
            false,
          );
        }
      }
    } catch (e) {
      console.log(e);
      this.logger.error(e);
      return;
    }
    this.logger.log('Launch jobs STOP');
  }

  @Cron(CronExpression.EVERY_10_MINUTES)
  public async cancelCronJob() {
    this.logger.log('Cancel jobs START');
    const jobEntity = await this.jobRepository.findOne(
      {
        status: JobStatus.TO_CANCEL,
        retriesCount: LessThanOrEqual(JOB_RETRIES_COUNT_THRESHOLD),
        waitUntil: LessThanOrEqual(new Date()),
      },
      {
        order: {
          waitUntil: SortDirection.ASC,
        },
      },
    );
    if (!jobEntity) return;

    if (jobEntity.escrowAddress) {
      const { amountRefunded } = await this.processEscrowCancellation(
        jobEntity,
      );
      await this.paymentService.createRefundPayment({
        refundAmount: Number(ethers.utils.formatEther(amountRefunded)),
        userId: jobEntity.userId,
        jobId: jobEntity.id,
      });
    } else {
      await this.paymentService.createRefundPayment({
        refundAmount: jobEntity.fundAmount,
        userId: jobEntity.userId,
        jobId: jobEntity.id,
      });
    }
    jobEntity.status = JobStatus.CANCELED;
    await jobEntity.save();

    const manifest = await this.storageService.download(jobEntity.manifestUrl);

    if (
      (manifest as FortuneManifestDto).requestType === JobRequestType.FORTUNE
    ) {
      await this.sendWebhook(
        this.configService.get<string>(
          ConfigNames.FORTUNE_EXCHANGE_ORACLE_WEBHOOK_URL,
        )!,
        {
          escrowAddress: jobEntity.escrowAddress,
          chainId: jobEntity.chainId,
          eventType: EventType.ESCROW_CANCELED,
        },
        true,
      );
    } else if (
      (manifest as CvatManifestDto)?.annotation?.type ===
        JobRequestType.IMAGE_BOXES ||
      (manifest as CvatManifestDto)?.annotation?.type ===
        JobRequestType.IMAGE_POINTS
    ) {
      await this.sendWebhook(
        this.configService.get<string>(
          ConfigNames.CVAT_EXCHANGE_ORACLE_WEBHOOK_URL,
        )!,
        {
          escrow_address: jobEntity.escrowAddress,
          chain_id: jobEntity.chainId,
          event_type: EventType.ESCROW_CANCELED,
        },
        false,
      );
    }

    this.logger.log('Cancel jobs STOP');
    return true;
  }

  public async processEscrowCancellation(
    jobEntity: JobEntity,
  ): Promise<EscrowCancelDto> {
    const { chainId, escrowAddress } = jobEntity;

    const signer = this.web3Service.getSigner(chainId);
    const escrowClient = await EscrowClient.build(signer);

    const escrowStatus = await escrowClient.getStatus(escrowAddress);
    if (
      escrowStatus === EscrowStatus.Complete ||
      escrowStatus === EscrowStatus.Paid ||
      escrowStatus === EscrowStatus.Cancelled
    ) {
      this.logger.log(ErrorEscrow.InvalidStatusCancellation, JobService.name);
      throw new BadRequestException(ErrorEscrow.InvalidStatusCancellation);
    }

    const balance = await escrowClient.getBalance(escrowAddress);
    if (balance.eq(0)) {
      this.logger.log(ErrorEscrow.InvalidBalanceCancellation, JobService.name);
      throw new BadRequestException(ErrorEscrow.InvalidBalanceCancellation);
    }

    return escrowClient.cancel(escrowAddress);
  }

  public async escrowFailedWebhook(
    dto: EscrowFailedWebhookDto,
  ): Promise<boolean> {
    if (dto.eventType !== EventType.TASK_CREATION_FAILED) {
      this.logger.log(ErrorJob.InvalidEventType, JobService.name);
      throw new BadRequestException(ErrorJob.InvalidEventType);
    }

    const jobEntity = await this.jobRepository.findOne({
      chainId: dto.chainId,
      escrowAddress: dto.escrowAddress,
    });

    if (!jobEntity) {
      this.logger.log(ErrorJob.NotFound, JobService.name);
      throw new NotFoundException(ErrorJob.NotFound);
    }

    if (jobEntity.status !== JobStatus.LAUNCHED) {
      this.logger.log(ErrorJob.NotLaunched, JobService.name);
      throw new ConflictException(ErrorJob.NotLaunched);
    }

    jobEntity.status = JobStatus.FAILED;
    jobEntity.failedReason = dto.reason;
    await jobEntity.save();

    return true;
  }

  public async getDetails(
    userId: number,
    jobId: number,
  ): Promise<JobDetailsDto> {
    let jobEntity = await this.jobRepository.findOne({ id: jobId, userId });

    if (!jobEntity) {
      this.logger.log(ErrorJob.NotFound, JobService.name);
      throw new NotFoundException(ErrorJob.NotFound);
    }

    const { chainId, escrowAddress, manifestUrl, manifestHash } = jobEntity;
    const signer = this.web3Service.getSigner(chainId);

    let escrow, allocation;

    if (escrowAddress) {
      const stakingClient = await StakingClient.build(signer);

      escrow = await EscrowUtils.getEscrow(chainId, escrowAddress);
      allocation = await stakingClient.getAllocation(escrowAddress);
      jobEntity = await this.updateCompletedStatus(jobEntity, escrow);
    }

    let manifestData = await this.storageService.download(manifestUrl);
    if (!manifestData) {
      throw new NotFoundException(ErrorJob.ManifestNotFound);
    }

    let manifest;
    if (typeof manifestData === 'string' && isPGPMessage(manifestData)) {
      const encription = await Encryption.build(
        this.configService.get<string>(ConfigNames.PGP_PRIVATE_KEY)!,
      );
      manifestData = await encription.decrypt(manifestData as any);
    }

    if (isValidJSON(manifestData)) {
      manifestData = JSON.parse(manifestData);
    }

    if (
      (manifestData as FortuneManifestDto).requestType ===
      JobRequestType.FORTUNE
    ) {
      manifest = manifestData as FortuneManifestDto;
    } else if (
      (manifestData as HCaptchaManifestDto)?.job_mode === JobCaptchaMode.BATCH
    ) {
      manifest = manifestData as HCaptchaManifestDto;
    } else {
      manifest = manifestData as CvatManifestDto;
    }

    const baseManifestDetails = {
      chainId,
      tokenAddress: escrow ? escrow.token : ethers.constants.AddressZero,
      requesterAddress: signer.address,
      fundAmount: escrow ? Number(escrow.totalFundedAmount) : 0,
      exchangeOracleAddress:
        escrow?.exchangeOracle || ethers.constants.AddressZero,
      recordingOracleAddress:
        escrow?.recordingOracle || ethers.constants.AddressZero,
      reputationOracleAddress:
        escrow?.reputationOracle || ethers.constants.AddressZero,
    };

    let specificManifestDetails;
    if (
      (manifest as FortuneManifestDto).requestType === JobRequestType.FORTUNE
    ) {
      manifest = manifest as FortuneManifestDto;
      specificManifestDetails = {
        title: manifest.requesterTitle,
        description: manifest.requesterDescription,
        requestType: JobRequestType.FORTUNE,
        submissionsRequired: manifest.submissionsRequired,
      };
    } else if (
      (manifest as HCaptchaManifestDto).job_mode === JobCaptchaMode.BATCH
    ) {
      manifest = manifest as HCaptchaManifestDto;
      specificManifestDetails = {
        requestType: JobRequestType.HCAPTCHA,
        submissionsRequired: manifest.job_total_tasks,
      };
    } else {
      manifest = manifest as CvatManifestDto;
      specificManifestDetails = {
        requestType: manifest.annotation.type,
        submissionsRequired: manifest.annotation.job_size,
      };
    }

    const manifestDetails = {
      ...baseManifestDetails,
      ...specificManifestDetails,
    };

    if (!escrowAddress) {
      return {
        details: {
          escrowAddress: ethers.constants.AddressZero,
          manifestUrl,
          manifestHash,
          balance: 0,
          paidOut: 0,
          status: jobEntity.status,
        },
        manifest: manifestDetails,
        staking: {
          staker: ethers.constants.AddressZero,
          allocated: 0,
          slashed: 0,
        },
      };
    }

    return {
      details: {
        escrowAddress,
        manifestUrl,
        manifestHash,
        balance: Number(ethers.utils.formatEther(escrow?.balance || 0)),
        paidOut: Number(escrow?.amountPaid || 0),
        status: jobEntity.status,
      },
      manifest: manifestDetails,
      staking: {
        staker: allocation?.staker as string,
        allocated: allocation?.tokens.toNumber() as number,
        slashed: 0, // TODO: Retrieve slash tokens
      },
    };
  }

  public async getTransferLogs(
    chainId: ChainId,
    tokenAddress: string,
    fromBlock: number,
    toBlock: string | number,
  ) {
    const signer = this.web3Service.getSigner(chainId);
    const filter = {
      address: tokenAddress,
      topics: [ethers.utils.id('Transfer(address,address,uint256)')],
      fromBlock: fromBlock,
      toBlock: toBlock,
    };

    return signer.provider.getLogs(filter);
  }

  public async getPaidOutAmount(
    chainId: ChainId,
    tokenAddress: string,
    escrowAddress: string,
  ): Promise<number> {
    const signer = this.web3Service.getSigner(chainId);
    const tokenContract: HMToken = HMToken__factory.connect(
      tokenAddress,
      signer,
    );

    const logs = await this.getTransferLogs(chainId, tokenAddress, 0, 'latest');
    let paidOutAmount = new Decimal(0);

    logs.forEach((log) => {
      const parsedLog = tokenContract.interface.parseLog(log);
      const from = parsedLog.args[0];
      const amount = parsedLog.args[2];

      if (from === escrowAddress) {
        paidOutAmount = paidOutAmount.add(ethers.utils.formatEther(amount));
      }
    });

    return Number(paidOutAmount);
  }

  private async updateCompletedStatus(
    job: JobEntity,
    escrow: EscrowData,
  ): Promise<JobEntity> {
    let updatedJob = job;
    if (
      escrow.status === EscrowStatus[EscrowStatus.Complete] &&
      job.status !== JobStatus.COMPLETED
    )
      updatedJob = await this.jobRepository.updateOne(
        { id: job.id },
        { status: JobStatus.COMPLETED },
      );
    return updatedJob;
  }
}<|MERGE_RESOLUTION|>--- conflicted
+++ resolved
@@ -125,15 +125,11 @@
     private readonly storageService: StorageService,
   ) {}
 
-<<<<<<< HEAD
-  private async createCvatManifest(
+  public async createCvatManifest(
     dto: JobCvatDto,
     requestType: JobRequestType,
     tokenFundAmount: number,
   ): Promise<CvatManifestDto> {
-=======
-  public async createCvatManifest(dto: JobCvatDto, requestType: JobRequestType, tokenFundAmount: number): Promise<CvatManifestDto> {
->>>>>>> 9b6cba7f
     return {
       data: {
         data_url: dto.dataUrl,
@@ -161,8 +157,7 @@
     };
   }
 
-<<<<<<< HEAD
-  async createHCaptchaManifest(
+  public async createHCaptchaManifest(
     jobType: JobCaptchaShapeType,
     jobDto: JobCaptchaDto,
   ): Promise<HCaptchaManifestDto> {
@@ -174,6 +169,9 @@
       job_mode: JobCaptchaMode.BATCH,
       requester_accuracy_target: jobDto.accuracyTarget,
       request_config: {},
+      restricted_audience: this.buildHCaptchaRestrictedAudience(
+        jobDto.advanced,
+      ),
       requester_max_repeats: jobDto.maxRequests,
       requester_min_repeats: jobDto.minRequests,
       requester_question: { en: jobDto.annotations.labelingPrompt },
@@ -184,29 +182,13 @@
         objectsInBucket,
       ),
       public_results: true,
-      oracle_stake: 0.05,
-      repo_uri: 'http://reporacle.yellow.svc.cluster.local:5000',
-      ro_uri: 'http://recoracle:5000/rocheck',
-=======
-  public async createHCaptchaManifest(jobType: JobCaptchaShapeType, jobDto: JobCaptchaDto): Promise<HCaptchaManifestDto> {
-    const objectsInBucket = await this.storageService.listObjectsInBucket(jobDto.dataUrl);
-
-    const commonManifestProperties = {
-        job_mode: JobCaptchaMode.BATCH,
-        requester_accuracy_target: jobDto.accuracyTarget,
-        request_config: {},
-        restricted_audience: this.buildHCaptchaRestrictedAudience(jobDto.advanced),
-        requester_max_repeats: jobDto.maxRequests,
-        requester_min_repeats: jobDto.minRequests,
-        requester_question: { en: jobDto.annotations.labelingPrompt },
-        job_total_tasks: objectsInBucket.length,
-        task_bid_price: jobDto.annotations.taskBidPrice,
-        taskdata_uri: await this.generateAndUploadTaskData(jobDto.dataUrl, objectsInBucket),
-        public_results: true,
-        oracle_stake: HCAPTCHA_ORACLE_STAKE,
-        repo_uri: this.configService.get<string>(ConfigNames.HCAPTCHA_REPUTATION_ORACLE_ADDRESS)!,
-        ro_uri: this.configService.get<string>(ConfigNames.HCAPTCHA_RECORDING_ORACLE_ADDRESS)!,
->>>>>>> 9b6cba7f
+      oracle_stake: HCAPTCHA_ORACLE_STAKE,
+      repo_uri: this.configService.get<string>(
+        ConfigNames.HCAPTCHA_REPUTATION_ORACLE_ADDRESS,
+      )!,
+      ro_uri: this.configService.get<string>(
+        ConfigNames.HCAPTCHA_RECORDING_ORACLE_ADDRESS,
+      )!,
     };
 
     let groundTruthsData;
@@ -221,43 +203,20 @@
     }
 
     switch (jobType) {
-<<<<<<< HEAD
       case JobCaptchaShapeType.COMPARISON:
         return {
           ...commonManifestProperties,
           request_type: JobCaptchaRequestType.IMAGE_LABEL_BINARY,
           groundtruth_uri: jobDto.annotations.groundTruths,
-          restricted_audience: {
-            sitekey: [
-              {
-                [this.configService.get<number>(
-                  ConfigNames.HCAPTCHA_SITE_KEY,
-                )!]: {
-                  score: 1,
-                },
-              },
-            ],
-          }, // this.buildHCaptchaRestrictedAudience(jobDto.advanced),
           requester_restricted_answer_set: {},
           requester_question_example: jobDto.annotations.exampleImages || [],
         };
 
-      case JobCaptchaShapeType.CATEGORAZATION:
+      case JobCaptchaShapeType.CATEGORIZATION:
         return {
           ...commonManifestProperties,
           request_type: JobCaptchaRequestType.IMAGE_LABEL_MULTIPLE_CHOICE,
           groundtruth_uri: jobDto.annotations.groundTruths,
-          restricted_audience: {
-            sitekey: [
-              {
-                [this.configService.get<number>(
-                  ConfigNames.HCAPTCHA_SITE_KEY,
-                )!]: {
-                  score: 1,
-                },
-              },
-            ],
-          }, // this.buildHCaptchaRestrictedAudience(jobDto.advanced),
           requester_restricted_answer_set:
             this.buildHCaptchaRestrictedAnswerSet(groundTruthsData),
         };
@@ -275,23 +234,12 @@
             shape_type: JobCaptchaShapeType.POLYGON,
             min_shapes_per_image: HCAPTCHA_MIN_SHAPES_PER_IMAGE,
             max_shapes_per_image: HCAPTCHA_MAX_SHAPES_PER_IMAGE,
-            min_points: 4,
-            max_points: 4,
+            min_points: HCAPTCHA_POLYGON_MIN_POINTS,
+            max_points: HCAPTCHA_POLYGON_MAX_POINTS,
             minimum_selection_area_per_shape:
               HCAPTCHA_MINIMUM_SELECTION_AREA_PER_SHAPE,
           },
           groundtruth_uri: jobDto.annotations.groundTruths,
-          restricted_audience: {
-            sitekey: [
-              {
-                [this.configService.get<number>(
-                  ConfigNames.HCAPTCHA_SITE_KEY,
-                )!]: {
-                  score: 1,
-                },
-              },
-            ],
-          }, // this.buildHCaptchaRestrictedAudience(jobDto.advanced),
           requester_restricted_answer_set: {
             [jobDto.annotations.label!]: { en: jobDto.annotations.label },
           },
@@ -313,21 +261,10 @@
             shape_type: jobType,
             min_shapes_per_image: HCAPTCHA_MIN_SHAPES_PER_IMAGE,
             max_shapes_per_image: HCAPTCHA_MAX_SHAPES_PER_IMAGE,
-            min_points: 1,
-            max_points: 8,
+            min_points: HCAPTCHA_LANDMARK_MIN_POINTS,
+            max_points: HCAPTCHA_LANDMARK_MAX_POINTS,
           },
           groundtruth_uri: jobDto.annotations.groundTruths,
-          restricted_audience: {
-            sitekey: [
-              {
-                [this.configService.get<number>(
-                  ConfigNames.HCAPTCHA_SITE_KEY,
-                )!]: {
-                  score: 1,
-                },
-              },
-            ],
-          }, // this.buildHCaptchaRestrictedAudience(jobDto.advanced),
           requester_restricted_answer_set: {
             [jobDto.annotations.label!]: { en: jobDto.annotations.label },
           },
@@ -348,21 +285,10 @@
             shape_type: jobType,
             min_shapes_per_image: HCAPTCHA_MIN_SHAPES_PER_IMAGE,
             max_shapes_per_image: HCAPTCHA_MAX_SHAPES_PER_IMAGE,
-            min_points: 4,
-            max_points: 4,
+            min_points: HCAPTCHA_BOUNDING_BOX_MIN_POINTS,
+            max_points: HCAPTCHA_BOUNDING_BOX_MAX_POINTS,
           },
           groundtruth_uri: jobDto.annotations.groundTruths,
-          restricted_audience: {
-            sitekey: [
-              {
-                [this.configService.get<number>(
-                  ConfigNames.HCAPTCHA_SITE_KEY,
-                )!]: {
-                  score: 1,
-                },
-              },
-            ],
-          }, // this.buildHCaptchaRestrictedAudience(jobDto.advanced),
           requester_restricted_answer_set: {
             [jobDto.annotations.label!]: { en: jobDto.annotations.label },
           },
@@ -384,122 +310,14 @@
             multiple_choice_min_choices: 1,
             overlap_threshold: null,
             answer_type: 'str',
-            max_length: 100,
-            min_length: 1,
+            max_length: HCAPTCHA_IMMO_MAX_LENGTH,
+            min_length: HCAPTCHA_IMMO_MIN_LENGTH,
           },
-          restricted_audience: {}, // this.buildHCaptchaRestrictedAudience(jobDto.advanced),
           requester_restricted_answer_set: {
             [jobDto.annotations.label!]: { en: jobDto.annotations.label },
           },
           taskdata: [],
         };
-=======
-        case JobCaptchaShapeType.COMPARISON:
-          return {
-              ...commonManifestProperties,
-              request_type: JobCaptchaRequestType.IMAGE_LABEL_BINARY,
-              groundtruth_uri: jobDto.annotations.groundTruths,
-              requester_restricted_answer_set: {},
-              requester_question_example: jobDto.annotations.exampleImages || [],
-          };
-
-        case JobCaptchaShapeType.CATEGORIZATION:
-          return {
-              ...commonManifestProperties,
-              request_type: JobCaptchaRequestType.IMAGE_LABEL_MULTIPLE_CHOICE,
-              groundtruth_uri: jobDto.annotations.groundTruths,
-              requester_restricted_answer_set: this.buildHCaptchaRestrictedAnswerSet(groundTruthsData)
-          };
-
-        case JobCaptchaShapeType.POLYGON:
-          if (!jobDto.annotations.label) {
-            this.logger.log(ErrorJob.JobParamsValidationFailed, JobService.name);
-            throw new BadRequestException(ErrorJob.JobParamsValidationFailed);
-          }
-          
-          const polygonManifest = {
-              ...commonManifestProperties,
-              request_type: JobCaptchaRequestType.IMAGE_LABEL_AREA_SELECT,
-              request_config: {
-                  shape_type: JobCaptchaShapeType.POLYGON,
-                  min_shapes_per_image: HCAPTCHA_MIN_SHAPES_PER_IMAGE,
-                  max_shapes_per_image: HCAPTCHA_MAX_SHAPES_PER_IMAGE,
-                  min_points: HCAPTCHA_POLYGON_MIN_POINTS,
-                  max_points: HCAPTCHA_POLYGON_MAX_POINTS,
-                  minimum_selection_area_per_shape: HCAPTCHA_MINIMUM_SELECTION_AREA_PER_SHAPE,
-              },
-              groundtruth_uri: jobDto.annotations.groundTruths,
-              requester_restricted_answer_set: { [jobDto.annotations.label!]: { en: jobDto.annotations.label } },
-              requester_question_example: jobDto.annotations.exampleImages || [],
-          };
-
-          return polygonManifest;
-
-        case JobCaptchaShapeType.POINT:
-          if (!jobDto.annotations.label) {
-            this.logger.log(ErrorJob.JobParamsValidationFailed, JobService.name);
-            throw new BadRequestException(ErrorJob.JobParamsValidationFailed);
-          }
-
-          const pointManifest = {
-              ...commonManifestProperties,
-              request_type: JobCaptchaRequestType.IMAGE_LABEL_AREA_SELECT,
-              request_config: {
-                  shape_type: jobType,
-                  min_shapes_per_image: HCAPTCHA_MIN_SHAPES_PER_IMAGE,
-                  max_shapes_per_image: HCAPTCHA_MAX_SHAPES_PER_IMAGE,
-                  min_points: HCAPTCHA_LANDMARK_MIN_POINTS,
-                  max_points: HCAPTCHA_LANDMARK_MAX_POINTS,
-              },
-              groundtruth_uri: jobDto.annotations.groundTruths,
-              requester_restricted_answer_set: { [jobDto.annotations.label!]: { en: jobDto.annotations.label } },
-              requester_question_example: jobDto.annotations.exampleImages || [],
-          };
-
-          return pointManifest;
-        case JobCaptchaShapeType.BOUNDING_BOX:
-          if (!jobDto.annotations.label) {
-            this.logger.log(ErrorJob.JobParamsValidationFailed, JobService.name);
-            throw new BadRequestException(ErrorJob.JobParamsValidationFailed);
-          }
-
-          const boundingBoxManifest = {
-              ...commonManifestProperties,
-              request_type: JobCaptchaRequestType.IMAGE_LABEL_AREA_SELECT,
-              request_config: {
-                  shape_type: jobType,
-                  min_shapes_per_image: HCAPTCHA_MIN_SHAPES_PER_IMAGE,
-                  max_shapes_per_image: HCAPTCHA_MAX_SHAPES_PER_IMAGE,
-                  min_points: HCAPTCHA_BOUNDING_BOX_MIN_POINTS,
-                  max_points: HCAPTCHA_BOUNDING_BOX_MAX_POINTS,
-              },
-              groundtruth_uri: jobDto.annotations.groundTruths,
-              requester_restricted_answer_set: { [jobDto.annotations.label!]: { en: jobDto.annotations.label } },
-              requester_question_example: jobDto.annotations.exampleImages || [],
-          };
-
-            return boundingBoxManifest;
-        case JobCaptchaShapeType.IMMO:
-          if (!jobDto.annotations.label) {
-            this.logger.log(ErrorJob.JobParamsValidationFailed, JobService.name);
-            throw new BadRequestException(ErrorJob.JobParamsValidationFailed);
-          }
-
-          const immoManifest = {
-              ...commonManifestProperties,
-              request_type: JobCaptchaRequestType.TEXT_FREEE_NTRY,
-              request_config: {
-                  multiple_choice_max_choices:1,
-                  multiple_choice_min_choices:1,
-                  overlap_threshold: null,
-                  answer_type: "str",
-                  max_length: HCAPTCHA_IMMO_MAX_LENGTH,
-                  min_length: HCAPTCHA_IMMO_MIN_LENGTH
-              },
-              requester_restricted_answer_set: { [jobDto.annotations.label!]: { en: jobDto.annotations.label } },
-              taskdata: []
-          };
->>>>>>> 9b6cba7f
 
         return immoManifest;
 
@@ -515,10 +333,10 @@
     restrictedAudience.sitekey = [
       {
         [this.configService.get<number>(ConfigNames.HCAPTCHA_SITE_KEY)!]: {
-          score: 1
-        }
-      }
-    ]
+          score: 1,
+        },
+      },
+    ];
 
     if (advanced.workerLanguage) {
       restrictedAudience.lang = [{ [advanced.workerLanguage]: { score: 1 } }];
@@ -559,8 +377,7 @@
     return outputObject;
   }
 
-<<<<<<< HEAD
-  private async generateAndUploadTaskData(
+  public async generateAndUploadTaskData(
     dataUrl: string,
     objectNames: string[],
   ) {
@@ -570,15 +387,6 @@
         datapoint_hash: 'undefined-hash',
         task_key: uuidv4(),
       };
-=======
-  public async generateAndUploadTaskData(dataUrl: string, objectNames: string[]) {
-    const data = objectNames.map(objectName => {
-        return {
-            datapoint_uri: `${dataUrl}/${objectName}`,
-            datapoint_hash: 'undefined-hash',
-            task_key: uuidv4(),
-        };
->>>>>>> 9b6cba7f
     });
 
     const hash = hashString(stringify(data));
@@ -803,29 +611,10 @@
     await jobEntity.save();
 
     const escrowAddress = await escrowClient.createAndSetupEscrow(
-<<<<<<< HEAD
       NETWORKS[jobEntity.chainId as ChainId]!.hmtAddress,
-      [
-        '0x40042D27Df0745e5e0cb619C0CfD7D51D59535DC',
-        '0x117AD648f29AFEc3aE313826DA3356dB1040ae4F',
-        '0xaE1FE9f8927AEEE885bbD4aFEFB02741B317902E',
-        '0x8b48d9908A80508A7Aa5900008Ab176987f418E2',
-        '0x3f12aF5134f44f2247aCca6c43b3ee6775abd914',
-        '0x26E7Ef2D05793c6D47c678f1F4B246856236F089',
-        '0xb56c770c2FA5222947a9e3C5Beb8dc46Dd656b5F',
-        '0x10c01D6B0396D9F3B2F06Fc5D3F60bc6Dc9cB1F6',
-        '0x93920Dbc3dcb192F1713d344Fb4Db6BD714A9ab9',
-        '0x727cB81C955e1De954473B5939Eda0dfDFe07281',
-        '0x6a13E0280740CC5bd35eeee33B470b5bBb93dF37',
-      ],
+      [],
       jobEntity.userId.toString(),
       escrowConfig,
-=======
-        NETWORKS[jobEntity.chainId as ChainId]!.hmtAddress,
-        [],
-        jobEntity.userId.toString(),
-        escrowConfig,
->>>>>>> 9b6cba7f
     );
 
     if (!escrowAddress) {
@@ -1146,7 +935,7 @@
             waitUntil: SortDirection.ASC,
           },
         },
-      );      
+      );
 
       if (!jobEntity) return;
 
