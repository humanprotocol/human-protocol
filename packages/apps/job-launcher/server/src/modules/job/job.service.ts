--- conflicted
+++ resolved
@@ -175,10 +175,6 @@
       TokenId.HMT,
       PaymentType.WITHDRAWAL,
       totalAmount,
-<<<<<<< HEAD
-=======
-      rate,
->>>>>>> a73e6e88
     );
 
     jobEntity.status = JobStatus.PAID;
@@ -278,10 +274,6 @@
       TokenId.HMT,
       PaymentType.WITHDRAWAL,
       totalAmount,
-<<<<<<< HEAD
-=======
-      rate,
->>>>>>> a73e6e88
     );
 
     jobEntity.status = JobStatus.PAID;
