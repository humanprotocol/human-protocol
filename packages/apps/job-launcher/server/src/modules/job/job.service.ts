--- conflicted
+++ resolved
@@ -70,7 +70,6 @@
 import { FROM_BLOCK_DIFF, JOB_RETRIES_COUNT_THRESHOLD, _5_MINS } from '../../common/constants';
 import { SortDirection } from '../../common/enums/collection';
 import { EventType } from '../../common/enums/webhook';
-<<<<<<< HEAD
 import {
   Escrow,
   Escrow__factory,
@@ -79,9 +78,6 @@
   Staking__factory,
 } from '@human-protocol/core/typechain-types';
 import { LogDescription } from 'ethers/lib/utils';
-=======
-import { HMToken, HMToken__factory } from '@human-protocol/core/typechain-types';
->>>>>>> 0fbb1e18
 import Decimal from 'decimal.js';
 
 @Injectable()
