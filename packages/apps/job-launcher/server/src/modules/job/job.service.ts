/* eslint-disable @typescript-eslint/no-non-null-assertion */
import {
  ChainId,
  EscrowClient,
  EscrowStatus,
  KVStoreClient,
  EscrowUtils,
  NETWORKS,
  StakingClient,
  StorageClient,
  KVStoreKeys,
} from '@human-protocol/sdk';
import { HttpService } from '@nestjs/axios';
import {
  BadGatewayException,
  BadRequestException,
  ConflictException,
  Inject,
  Injectable,
  Logger,
  NotFoundException,
  ValidationError,
} from '@nestjs/common';
import { ConfigService } from '@nestjs/config';
import { validate } from 'class-validator';
import { BigNumber, ethers } from 'ethers';
import { firstValueFrom } from 'rxjs';
import { IsNull, LessThanOrEqual, Not, QueryFailedError } from 'typeorm';
import { ConfigNames } from '../../common/config';
import {
  ErrorBucket,
  ErrorEscrow,
  ErrorJob,
  ErrorPayment,
  ErrorPostgres,
} from '../../common/constants/errors';
import {
  JobRequestType,
  JobStatus,
  JobStatusFilter,
} from '../../common/enums/job';
import {
  Currency,
  PaymentSource,
  PaymentStatus,
  PaymentType,
  TokenId,
} from '../../common/enums/payment';
import { getRate, parseUrl } from '../../common/utils';
import { add, div, lt, mul } from '../../common/utils/decimal';
import { PaymentRepository } from '../payment/payment.repository';
import { PaymentService } from '../payment/payment.service';
import { Web3Service } from '../web3/web3.service';
import {
  CvatManifestDto,
  EscrowCancelDto,
  EscrowFailedWebhookDto,
  FortuneFinalResultDto,
  FortuneManifestDto,
  JobCvatDto,
  JobDetailsDto,
  JobFortuneDto,
  JobListDto,
  SaveManifestDto,
  CVATWebhookDto,
  FortuneWebhookDto,
} from './job.dto';
import { JobEntity } from './job.entity';
import { JobRepository } from './job.repository';
import { RoutingProtocolService } from './routing-protocol.service';
import {
  CANCEL_JOB_STATUSES,
  HEADER_SIGNATURE_KEY,
  JOB_RETRIES_COUNT_THRESHOLD,
} from '../../common/constants';
import { SortDirection } from '../../common/enums/collection';
import { EventType } from '../../common/enums/webhook';
import {
  HMToken,
  HMToken__factory,
} from '@human-protocol/core/typechain-types';
import Decimal from 'decimal.js';
import { EscrowData } from '@human-protocol/sdk/dist/graphql';
import { filterToEscrowStatus } from '../../common/utils/status';
import { signMessage } from '../../common/utils/signature';
import { StorageService } from '../storage/storage.service';
import { UploadedFile } from 'src/common/interfaces/s3';
import { Cron, CronExpression } from '@nestjs/schedule';

@Injectable()
export class JobService {
  public readonly logger = new Logger(JobService.name);

  constructor(
    @Inject(Web3Service)
    private readonly web3Service: Web3Service,
    public readonly jobRepository: JobRepository,
    private readonly paymentRepository: PaymentRepository,
    private readonly paymentService: PaymentService,
    public readonly httpService: HttpService,
    public readonly configService: ConfigService,
    private readonly routingProtocolService: RoutingProtocolService,
    private readonly storageService: StorageService,
  ) {}

  public async createJob(
    userId: number,
    requestType: JobRequestType,
    dto: JobFortuneDto | JobCvatDto,
  ): Promise<number> {
    let manifestUrl, manifestHash;
    const { chainId, fundAmount } = dto;

    if (chainId) {
      this.web3Service.validateChainId(chainId);
    }

    const userBalance = await this.paymentService.getUserBalance(userId);

    const rate = await getRate(Currency.USD, TokenId.HMT);

    const feePercentage = this.configService.get<number>(
      ConfigNames.JOB_LAUNCHER_FEE,
    )!;
    const fee = mul(div(feePercentage, 100), fundAmount);
    const usdTotalAmount = add(fundAmount, fee);

    if (lt(userBalance, usdTotalAmount)) {
      this.logger.log(ErrorJob.NotEnoughFunds, JobService.name);
      throw new BadRequestException(ErrorJob.NotEnoughFunds);
    }

    const tokenFundAmount = mul(fundAmount, rate);
    const tokenFee = mul(fee, rate);
    const tokenTotalAmount = add(tokenFundAmount, tokenFee);

    if (requestType == JobRequestType.FORTUNE) {
      ({ manifestUrl, manifestHash } = await this.saveManifest({
        ...(dto as JobFortuneDto),
        requestType,
        fundAmount: tokenFundAmount,
      }));
    } else {
      dto = dto as JobCvatDto;
      ({ manifestUrl, manifestHash } = await this.saveManifest({
        data: {
          data_url: dto.dataUrl,
        },
        annotation: {
          labels: dto.labels.map((item) => ({ name: item })),
          description: dto.requesterDescription,
          user_guide: dto.userGuide,
          type: requestType,
          job_size: Number(
            this.configService.get<number>(ConfigNames.CVAT_JOB_SIZE)!,
          ),
          max_time: Number(
            this.configService.get<number>(ConfigNames.CVAT_MAX_TIME)!,
          ),
        },
        validation: {
          min_quality: dto.minQuality,
          val_size: Number(
            this.configService.get<number>(ConfigNames.CVAT_VAL_SIZE)!,
          ),
          gt_url: dto.gtUrl,
        },
        job_bounty: await this.calculateJobBounty(dto.dataUrl, tokenFundAmount),
      }));
    }

    const jobEntity = await this.jobRepository.create({
      chainId: chainId ?? this.routingProtocolService.selectNetwork(),
      userId,
      manifestUrl,
      manifestHash,
      fee: tokenFee,
      fundAmount: tokenFundAmount,
      status: JobStatus.PENDING,
      waitUntil: new Date(),
    });

    if (!jobEntity) {
      this.logger.log(ErrorJob.NotCreated, JobService.name);
      throw new NotFoundException(ErrorJob.NotCreated);
    }

    try {
      await this.paymentRepository.create({
        userId,
        jobId: jobEntity.id,
        source: PaymentSource.BALANCE,
        type: PaymentType.WITHDRAWAL,
        amount: -tokenTotalAmount,
        currency: TokenId.HMT,
        rate: div(1, rate),
        status: PaymentStatus.SUCCEEDED,
      });
    } catch (error) {
      if (
        error instanceof QueryFailedError &&
        error.message.includes(ErrorPostgres.NumericFieldOverflow.toLowerCase())
      ) {
        this.logger.log(ErrorPostgres.NumericFieldOverflow, JobService.name);
        throw new ConflictException(ErrorPayment.IncorrectAmount);
      } else {
        this.logger.log(error, JobService.name);
        throw new ConflictException(ErrorPayment.NotSuccess);
      }
    }

    jobEntity.status = JobStatus.PAID;
    await jobEntity.save();

    return jobEntity.id;
  }

  private async calculateJobBounty(
    endpointUrl: string,
    fundAmount: number,
  ): Promise<string> {
    const storageData = parseUrl(endpointUrl);

    if (!storageData.bucket) {
      throw new BadRequestException(ErrorBucket.NotExist);
    }

    const storageClient = new StorageClient({
      endPoint: storageData.endPoint,
      port: storageData.port,
      useSSL: storageData.useSSL,
      region: storageData.region,
    });

    const totalImages = (await storageClient.listObjects(storageData.bucket))
      .length;

    const totalJobs = Math.ceil(
      div(
        totalImages,
        Number(this.configService.get<number>(ConfigNames.CVAT_JOB_SIZE)!),
      ),
    );

    return ethers.utils.formatEther(
      ethers.utils.parseUnits(fundAmount.toString(), 'ether').div(totalJobs),
    );
  }

  public async launchJob(jobEntity: JobEntity): Promise<JobEntity> {
    const signer = this.web3Service.getSigner(jobEntity.chainId);

    const escrowClient = await EscrowClient.build(signer, this.configService.get<number>(ConfigNames.GAS_PRICE_MULTIPLIER));

    const manifest = await this.storageService.download(jobEntity.manifestUrl);

    const recordingOracleConfigKey =
      (manifest as FortuneManifestDto).requestType === JobRequestType.FORTUNE
        ? ConfigNames.FORTUNE_RECORDING_ORACLE_ADDRESS
        : ConfigNames.CVAT_RECORDING_ORACLE_ADDRESS;

    const exchangeOracleConfigKey =
      (manifest as FortuneManifestDto).requestType === JobRequestType.FORTUNE
        ? ConfigNames.FORTUNE_EXCHANGE_ORACLE_ADDRESS
        : ConfigNames.CVAT_EXCHANGE_ORACLE_ADDRESS;

    const recordingOracleAddress = this.configService.get<string>(
      recordingOracleConfigKey,
    )!;

    const reputationOracleAddress = this.configService.get<string>(
      ConfigNames.REPUTATION_ORACLE_ADDRESS,
    )!;

    const exchangeOracleAddress = this.configService.get<string>(
      exchangeOracleConfigKey,
    )!;
    const escrowConfig = {
      recordingOracle: recordingOracleAddress,
      reputationOracle: recordingOracleAddress,
      exchangeOracle: exchangeOracleAddress,
      recordingOracleFee: await this.getOracleFee(
        recordingOracleAddress,
        jobEntity.chainId,
      ),
      reputationOracleFee: await this.getOracleFee(
        reputationOracleAddress,
        jobEntity.chainId,
      ),
      exchangeOracleFee: await this.getOracleFee(
        exchangeOracleAddress,
        jobEntity.chainId,
      ),
      manifestUrl: jobEntity.manifestUrl,
      manifestHash: jobEntity.manifestHash,
    };

    jobEntity.status = JobStatus.LAUNCHING;
    await jobEntity.save();

    const escrowAddress = await escrowClient.createAndSetupEscrow(
      NETWORKS[jobEntity.chainId as ChainId]!.hmtAddress,
      [],
      jobEntity.userId.toString(),
      escrowConfig,
    );

    if (!escrowAddress) {
      this.logger.log(ErrorEscrow.NotCreated, JobService.name);
      throw new NotFoundException(ErrorEscrow.NotCreated);
    }

    jobEntity.escrowAddress = escrowAddress;
    await jobEntity.save();

    return jobEntity;
  }

  public async fundJob(jobEntity: JobEntity): Promise<JobEntity> {
    jobEntity.status = JobStatus.FUNDING;
    await jobEntity.save();
    
    const signer = this.web3Service.getSigner(jobEntity.chainId);

    const escrowClient = await EscrowClient.build(signer, this.configService.get<number>(ConfigNames.GAS_PRICE_MULTIPLIER));

    const weiAmount = ethers.utils.parseUnits(
      jobEntity.fundAmount.toString(),
      'ether',
    );
    await escrowClient.fund(jobEntity.escrowAddress, weiAmount);

    jobEntity.status = JobStatus.LAUNCHED;
    await jobEntity.save();

    return jobEntity;
  }

  public async requestToCancelJob(
    userId: number,
    id: number,
  ): Promise<boolean> {
    const jobEntity = await this.jobRepository.findOne({ id, userId });

    if (!jobEntity) {
      this.logger.log(ErrorJob.NotFound, JobService.name);
      throw new NotFoundException(ErrorJob.NotFound);
    }

    if (!CANCEL_JOB_STATUSES.includes(jobEntity.status)) {
      this.logger.log(ErrorJob.InvalidStatusCancellation, JobService.name);
      throw new ConflictException(ErrorJob.InvalidStatusCancellation);
    }

    if (
      jobEntity.status === JobStatus.PENDING ||
      jobEntity.status === JobStatus.PAID
    ) {
      await this.paymentService.createRefundPayment({
        refundAmount: jobEntity.fundAmount,
        userId: jobEntity.userId,
        jobId: jobEntity.id,
      });
      jobEntity.status = JobStatus.CANCELED;
    } else {
      jobEntity.status = JobStatus.TO_CANCEL;
    }
    jobEntity.retriesCount = 0;
    await jobEntity.save();

    return true;
  }

  public async saveManifest(
    manifest: FortuneManifestDto | CvatManifestDto,
  ): Promise<SaveManifestDto> {
    const uploadedManifest: UploadedFile =
      await this.storageService.uploadManifest(manifest);

    if (!uploadedManifest) {
      this.logger.log(ErrorBucket.UnableSaveFile, JobService.name);
      throw new BadGatewayException(ErrorBucket.UnableSaveFile);
    }

    const manifestUrl = uploadedManifest.url;

    return { manifestUrl, manifestHash: uploadedManifest.hash };
  }

  private async validateManifest(
    manifest: FortuneManifestDto | CvatManifestDto,
  ): Promise<boolean> {
    const dtoCheck =
      (manifest as FortuneManifestDto).requestType == JobRequestType.FORTUNE
        ? new FortuneManifestDto()
        : new CvatManifestDto();

    Object.assign(dtoCheck, manifest);

    const validationErrors: ValidationError[] = await validate(dtoCheck);
    if (validationErrors.length > 0) {
      this.logger.log(
        ErrorJob.ManifestValidationFailed,
        JobService.name,
        validationErrors,
      );
      throw new NotFoundException(ErrorJob.ManifestValidationFailed);
    }

    return true;
  }

  public async sendWebhook(
    webhookUrl: string,
    webhookData: FortuneWebhookDto | CVATWebhookDto,
    hasSignature: boolean,
  ): Promise<boolean> {
    let config = {};

    if (hasSignature) {
      const signedBody = await signMessage(
        webhookData,
        this.configService.get(ConfigNames.WEB3_PRIVATE_KEY)!,
      );

      config = {
        headers: { [HEADER_SIGNATURE_KEY]: signedBody },
      };
    }

    const { data } = await firstValueFrom(
      await this.httpService.post(webhookUrl, webhookData, config),
    );

    if (!data) {
      this.logger.log(ErrorJob.WebhookWasNotSent, JobService.name);
      throw new NotFoundException(ErrorJob.WebhookWasNotSent);
    }

    return true;
  }

  public async getJobsByStatus(
    networks: ChainId[],
    userId: number,
    status?: JobStatusFilter,
    skip = 0,
    limit = 10,
  ): Promise<JobListDto[] | BadRequestException> {
    try {
      let jobs: JobEntity[] = [];
      let escrows: EscrowData[] | undefined;

      networks.forEach((chainId) =>
        this.web3Service.validateChainId(Number(chainId)),
      );

      switch (status) {
        case JobStatusFilter.FAILED:
        case JobStatusFilter.PENDING:
        case JobStatusFilter.CANCELED:
          jobs = await this.jobRepository.findJobsByStatusFilter(
            networks,
            userId,
            status,
            skip,
            limit,
          );
          break;
        case JobStatusFilter.LAUNCHED:
        case JobStatusFilter.COMPLETED:
          escrows = await this.findEscrowsByStatus(
            networks,
            userId,
            status,
            skip,
            limit,
          );
          const escrowAddresses = escrows.map((escrow) =>
            ethers.utils.getAddress(escrow.address),
          );

          jobs = await this.jobRepository.findJobsByEscrowAddresses(
            userId,
            escrowAddresses,
          );
          break;
      }

      return this.transformJobs(jobs, escrows);
    } catch (error) {
      console.error(error);
      throw new BadRequestException(error.message);
    }
  }

  private async findEscrowsByStatus(
    networks: ChainId[],
    userId: number,
    status: JobStatusFilter,
    skip: number,
    limit: number,
  ): Promise<EscrowData[]> {
    const escrows: EscrowData[] = [];
    const statuses = filterToEscrowStatus(status);

    for (const escrowStatus of statuses) {
      escrows.push(
        ...(await EscrowUtils.getEscrows({
          networks,
          jobRequesterId: userId.toString(),
          status: escrowStatus,
          launcher: this.web3Service.signerAddress,
        })),
      );
    }

    if (statuses.length > 1) {
      escrows.sort((a, b) => Number(b.createdAt) - Number(a.createdAt));
    }

    return escrows.slice(skip, limit);
  }

  private async transformJobs(
    jobs: JobEntity[],
    escrows: EscrowData[] | undefined,
  ): Promise<JobListDto[]> {
    const jobPromises = jobs.map(async (job) => {
      return {
        jobId: job.id,
        escrowAddress: job.escrowAddress,
        network: NETWORKS[job.chainId as ChainId]!.title,
        fundAmount: job.fundAmount,
        status: await this.mapJobStatus(job, escrows),
      };
    });

    return Promise.all(jobPromises);
  }

  private async mapJobStatus(job: JobEntity, escrows?: EscrowData[]) {
    if (job.status === JobStatus.PAID) {
      return JobStatus.PENDING;
    }

    if (escrows) {
      const escrow = escrows.find(
        (escrow) =>
          escrow.address.toLowerCase() === job.escrowAddress.toLowerCase(),
      );
      if (escrow) {
        const newJob = await this.updateCompletedStatus(job, escrow);
        return newJob.status;
      }
    }

    return job.status;
  }

  public async getResult(
    userId: number,
    jobId: number,
  ): Promise<FortuneFinalResultDto[] | string> {
    const jobEntity = await this.jobRepository.findOne({
      id: jobId,
      userId,
    });
    if (!jobEntity) {
      this.logger.log(ErrorJob.NotFound, JobService.name);
      throw new NotFoundException(ErrorJob.NotFound);
    }

    const signer = this.web3Service.getSigner(jobEntity.chainId);
    const escrowClient = await EscrowClient.build(signer, this.configService.get<number>(ConfigNames.GAS_PRICE_MULTIPLIER));

    const finalResultUrl = await escrowClient.getResultsUrl(
      jobEntity.escrowAddress,
    );

    if (!finalResultUrl) {
      this.logger.log(ErrorJob.ResultNotFound, JobService.name);
      throw new NotFoundException(ErrorJob.ResultNotFound);
    }

    const manifest = await this.storageService.download(jobEntity.manifestUrl);
    if (
      (manifest as FortuneManifestDto).requestType === JobRequestType.FORTUNE
    ) {
      const result = await this.storageService.download(finalResultUrl);

      if (!result) {
        throw new NotFoundException(ErrorJob.ResultNotFound);
      }

      const allFortuneValidationErrors: ValidationError[] = [];

      for (const fortune of result) {
        const fortuneDtoCheck = new FortuneFinalResultDto();
        Object.assign(fortuneDtoCheck, fortune);
        const fortuneValidationErrors: ValidationError[] = await validate(
          fortuneDtoCheck,
        );
        allFortuneValidationErrors.push(...fortuneValidationErrors);
      }

      if (allFortuneValidationErrors.length > 0) {
        this.logger.log(
          ErrorJob.ResultValidationFailed,
          JobService.name,
          allFortuneValidationErrors,
        );
        throw new NotFoundException(ErrorJob.ResultValidationFailed);
      }
      return result;
    }
    return finalResultUrl;
  }

  // @Cron(CronExpression.EVERY_10_MINUTES)
  public async launchCronJob() {
    this.logger.log('Launch jobs START');
    try {
      // TODO: Add retry policy and process failure requests https://github.com/humanprotocol/human-protocol/issues/334
      let jobEntity;

      jobEntity = await this.jobRepository.findOne(
        {
          status: JobStatus.LAUNCHING,
          retriesCount: LessThanOrEqual(JOB_RETRIES_COUNT_THRESHOLD),
          waitUntil: LessThanOrEqual(new Date()),
          escrowAddress: Not(IsNull()),
        },
        {
          order: {
            waitUntil: SortDirection.ASC,
          },
        },
      );
<<<<<<< HEAD
=======

      if (!jobEntity) {
        jobEntity = await this.jobRepository.findOne(
          {
            status: JobStatus.PAID,
            retriesCount: LessThanOrEqual(JOB_RETRIES_COUNT_THRESHOLD),
            waitUntil: LessThanOrEqual(new Date()),
          },
          {
            order: {
              waitUntil: SortDirection.ASC,
            },
          },
        );
      }  
>>>>>>> 71631dc9

      if (!jobEntity) return;

      const manifest = await this.storageService.download(
        jobEntity.manifestUrl,
      );
      await this.validateManifest(manifest);

      if (!jobEntity.escrowAddress && jobEntity.status === JobStatus.PAID) {
        jobEntity = await this.launchJob(jobEntity);
      }
      if (jobEntity.escrowAddress && jobEntity.status === JobStatus.LAUNCHING) {
        jobEntity = await this.fundJob(jobEntity);
      }
      if (jobEntity.escrowAddress && jobEntity.status === JobStatus.LAUNCHED) {
        if ((manifest as CvatManifestDto)?.annotation?.type) {
          await this.sendWebhook(
            await this.getExchangeOracleWebhookUrl(
              jobEntity.escrowAddress,
              jobEntity.chainId,
            ),
            {
              escrow_address: jobEntity.escrowAddress,
              chain_id: jobEntity.chainId,
              event_type: EventType.ESCROW_CREATED,
            },
            false,
          );
        }
      }
    } catch (e) {
      console.log(e);
      this.logger.error(e);
      return;
    }
    this.logger.log('Launch jobs STOP');
  }

  // @Cron(CronExpression.EVERY_10_MINUTES)
  public async cancelCronJob() {
    this.logger.log('Cancel jobs START');
    const jobEntity = await this.jobRepository.findOne(
      {
        status: JobStatus.TO_CANCEL,
        retriesCount: LessThanOrEqual(JOB_RETRIES_COUNT_THRESHOLD),
        waitUntil: LessThanOrEqual(new Date()),
      },
      {
        order: {
          waitUntil: SortDirection.ASC,
        },
      },
    );
    if (!jobEntity) return;

    if (jobEntity.escrowAddress) {
      const { amountRefunded } = await this.processEscrowCancellation(
        jobEntity,
      );
      await this.paymentService.createRefundPayment({
        refundAmount: Number(ethers.utils.formatEther(amountRefunded)),
        userId: jobEntity.userId,
        jobId: jobEntity.id,
      });
    } else {
      await this.paymentService.createRefundPayment({
        refundAmount: jobEntity.fundAmount,
        userId: jobEntity.userId,
        jobId: jobEntity.id,
      });
    }
    jobEntity.status = JobStatus.CANCELED;
    await jobEntity.save();

    const manifest = await this.storageService.download(jobEntity.manifestUrl);

    if (
      (manifest as FortuneManifestDto).requestType === JobRequestType.FORTUNE
    ) {
      await this.sendWebhook(
        await this.getExchangeOracleWebhookUrl(
          jobEntity.escrowAddress,
          jobEntity.chainId,
        ),
        {
          escrowAddress: jobEntity.escrowAddress,
          chainId: jobEntity.chainId,
          eventType: EventType.ESCROW_CANCELED,
        },
        true,
      );
    } else {
      await this.sendWebhook(
        await this.getExchangeOracleWebhookUrl(
          jobEntity.escrowAddress,
          jobEntity.chainId,
        ),
        {
          escrow_address: jobEntity.escrowAddress,
          chain_id: jobEntity.chainId,
          event_type: EventType.ESCROW_CANCELED,
        },
        false,
      );
    }

    this.logger.log('Cancel jobs STOP');
    return true;
  }

  public async processEscrowCancellation(
    jobEntity: JobEntity,
  ): Promise<EscrowCancelDto> {
    const { chainId, escrowAddress } = jobEntity;

    const signer = this.web3Service.getSigner(chainId);
    const escrowClient = await EscrowClient.build(signer, this.configService.get<number>(ConfigNames.GAS_PRICE_MULTIPLIER));

    const escrowStatus = await escrowClient.getStatus(escrowAddress);
    if (
      escrowStatus === EscrowStatus.Complete ||
      escrowStatus === EscrowStatus.Paid ||
      escrowStatus === EscrowStatus.Cancelled
    ) {
      this.logger.log(ErrorEscrow.InvalidStatusCancellation, JobService.name);
      throw new BadRequestException(ErrorEscrow.InvalidStatusCancellation);
    }

    const balance = await escrowClient.getBalance(escrowAddress);
    if (balance.eq(0)) {
      this.logger.log(ErrorEscrow.InvalidBalanceCancellation, JobService.name);
      throw new BadRequestException(ErrorEscrow.InvalidBalanceCancellation);
    }

    return escrowClient.cancel(escrowAddress);
  }

  public async escrowFailedWebhook(
    dto: EscrowFailedWebhookDto,
  ): Promise<boolean> {
    if (dto.eventType !== EventType.TASK_CREATION_FAILED) {
      this.logger.log(ErrorJob.InvalidEventType, JobService.name);
      throw new BadRequestException(ErrorJob.InvalidEventType);
    }

    const jobEntity = await this.jobRepository.findOne({
      chainId: dto.chainId,
      escrowAddress: dto.escrowAddress,
    });

    if (!jobEntity) {
      this.logger.log(ErrorJob.NotFound, JobService.name);
      throw new NotFoundException(ErrorJob.NotFound);
    }

    if (jobEntity.status !== JobStatus.LAUNCHED) {
      this.logger.log(ErrorJob.NotLaunched, JobService.name);
      throw new ConflictException(ErrorJob.NotLaunched);
    }

    jobEntity.status = JobStatus.FAILED;
    jobEntity.failedReason = dto.reason;
    await jobEntity.save();

    return true;
  }

  public async getDetails(
    userId: number,
    jobId: number,
  ): Promise<JobDetailsDto> {
    let jobEntity = await this.jobRepository.findOne({ id: jobId, userId });

    if (!jobEntity) {
      this.logger.log(ErrorJob.NotFound, JobService.name);
      throw new NotFoundException(ErrorJob.NotFound);
    }

    const { chainId, escrowAddress, manifestUrl, manifestHash } = jobEntity;
    const signer = this.web3Service.getSigner(chainId);

    let escrow, allocation;

    if (escrowAddress) {
      const stakingClient = await StakingClient.build(signer);

      escrow = await EscrowUtils.getEscrow(chainId, escrowAddress);
      allocation = await stakingClient.getAllocation(escrowAddress);
      jobEntity = await this.updateCompletedStatus(jobEntity, escrow);
    }

    const manifestData = await this.storageService.download(manifestUrl);

    if (!manifestData) {
      throw new NotFoundException(ErrorJob.ManifestNotFound);
    }

    const manifest =
      (manifestData as FortuneManifestDto).requestType ===
      JobRequestType.FORTUNE
        ? (manifestData as FortuneManifestDto)
        : (manifestData as CvatManifestDto);

    const baseManifestDetails = {
      chainId,
      tokenAddress: escrow ? escrow.token : ethers.constants.AddressZero,
      fundAmount: escrow ? Number(escrow.totalFundedAmount) : 0,
      requesterAddress: signer.address,
      exchangeOracleAddress: escrow?.exchangeOracle,
      recordingOracleAddress: escrow?.recordingOracle,
      reputationOracleAddress: escrow?.reputationOracle,
    };

    const specificManifestDetails =
      (manifest as FortuneManifestDto).requestType === JobRequestType.FORTUNE
        ? {
            title: (manifest as FortuneManifestDto).requesterTitle,
            description: (manifest as FortuneManifestDto).requesterDescription,
            requestType: JobRequestType.FORTUNE,
            submissionsRequired: (manifest as FortuneManifestDto)
              .submissionsRequired,
          }
        : {
            requestType: (manifest as CvatManifestDto).annotation.type,
            submissionsRequired: (manifest as CvatManifestDto).annotation
              .job_size,
          };

    const manifestDetails = {
      ...baseManifestDetails,
      ...specificManifestDetails,
    };

    if (!escrowAddress) {
      return {
        details: {
          escrowAddress: ethers.constants.AddressZero,
          manifestUrl,
          manifestHash,
          balance: 0,
          paidOut: 0,
          status: jobEntity.status,
        },
        manifest: manifestDetails,
        staking: {
          staker: ethers.constants.AddressZero,
          allocated: 0,
          slashed: 0,
        },
      };
    }

    return {
      details: {
        escrowAddress,
        manifestUrl,
        manifestHash,
        balance: Number(ethers.utils.formatEther(escrow?.balance || 0)),
        paidOut: Number(escrow?.amountPaid || 0),
        status: jobEntity.status,
      },
      manifest: manifestDetails,
      staking: {
        staker: allocation?.staker as string,
        allocated: allocation?.tokens.toNumber() as number,
        slashed: 0, // TODO: Retrieve slash tokens
      },
    };
  }

  public async getTransferLogs(
    chainId: ChainId,
    tokenAddress: string,
    fromBlock: number,
    toBlock: string | number,
  ) {
    const signer = this.web3Service.getSigner(chainId);
    const filter = {
      address: tokenAddress,
      topics: [ethers.utils.id('Transfer(address,address,uint256)')],
      fromBlock: fromBlock,
      toBlock: toBlock,
    };

    return signer.provider.getLogs(filter);
  }

  public async getPaidOutAmount(
    chainId: ChainId,
    tokenAddress: string,
    escrowAddress: string,
  ): Promise<number> {
    const signer = this.web3Service.getSigner(chainId);
    const tokenContract: HMToken = HMToken__factory.connect(
      tokenAddress,
      signer,
    );

    const logs = await this.getTransferLogs(chainId, tokenAddress, 0, 'latest');
    let paidOutAmount = new Decimal(0);

    logs.forEach((log) => {
      const parsedLog = tokenContract.interface.parseLog(log);
      const from = parsedLog.args[0];
      const amount = parsedLog.args[2];

      if (from === escrowAddress) {
        paidOutAmount = paidOutAmount.add(ethers.utils.formatEther(amount));
      }
    });

    return Number(paidOutAmount);
  }

  private async getExchangeOracleWebhookUrl(
    escrowAddress: string,
    chainId: ChainId,
  ): Promise<string> {
    const signer = this.web3Service.getSigner(chainId);

    const escrowClient = await EscrowClient.build(signer);

    const exchangeAddress = await escrowClient.getExchangeOracleAddress(
      escrowAddress,
    );

    const kvStoreClient = await KVStoreClient.build(signer);

    const exchangeOracleUrl = await kvStoreClient.get(
      exchangeAddress,
      KVStoreKeys.webhook_url,
    );

    return exchangeOracleUrl;
  }

  private async getOracleFee(
    oracleAddress: string,
    chainId: ChainId,
  ): Promise<BigNumber> {
    const signer = this.web3Service.getSigner(chainId);

    const kvStoreClient = await KVStoreClient.build(signer);

    return BigNumber.from(
      await kvStoreClient.get(oracleAddress, KVStoreKeys.fee),
    );
  }

  private async updateCompletedStatus(
    job: JobEntity,
    escrow: EscrowData,
  ): Promise<JobEntity> {
    let updatedJob = job;
    if (
      escrow.status === EscrowStatus[EscrowStatus.Complete] &&
      job.status !== JobStatus.COMPLETED
    )
      updatedJob = await this.jobRepository.updateOne(
        { id: job.id },
        { status: JobStatus.COMPLETED },
      );
    return updatedJob;
  }
}<|MERGE_RESOLUTION|>--- conflicted
+++ resolved
@@ -85,7 +85,6 @@
 import { signMessage } from '../../common/utils/signature';
 import { StorageService } from '../storage/storage.service';
 import { UploadedFile } from 'src/common/interfaces/s3';
-import { Cron, CronExpression } from '@nestjs/schedule';
 
 @Injectable()
 export class JobService {
@@ -250,7 +249,10 @@
   public async launchJob(jobEntity: JobEntity): Promise<JobEntity> {
     const signer = this.web3Service.getSigner(jobEntity.chainId);
 
-    const escrowClient = await EscrowClient.build(signer, this.configService.get<number>(ConfigNames.GAS_PRICE_MULTIPLIER));
+    const escrowClient = await EscrowClient.build(
+      signer,
+      this.configService.get<number>(ConfigNames.GAS_PRICE_MULTIPLIER),
+    );
 
     const manifest = await this.storageService.download(jobEntity.manifestUrl);
 
@@ -319,10 +321,13 @@
   public async fundJob(jobEntity: JobEntity): Promise<JobEntity> {
     jobEntity.status = JobStatus.FUNDING;
     await jobEntity.save();
-    
+
     const signer = this.web3Service.getSigner(jobEntity.chainId);
 
-    const escrowClient = await EscrowClient.build(signer, this.configService.get<number>(ConfigNames.GAS_PRICE_MULTIPLIER));
+    const escrowClient = await EscrowClient.build(
+      signer,
+      this.configService.get<number>(ConfigNames.GAS_PRICE_MULTIPLIER),
+    );
 
     const weiAmount = ethers.utils.parseUnits(
       jobEntity.fundAmount.toString(),
@@ -572,7 +577,10 @@
     }
 
     const signer = this.web3Service.getSigner(jobEntity.chainId);
-    const escrowClient = await EscrowClient.build(signer, this.configService.get<number>(ConfigNames.GAS_PRICE_MULTIPLIER));
+    const escrowClient = await EscrowClient.build(
+      signer,
+      this.configService.get<number>(ConfigNames.GAS_PRICE_MULTIPLIER),
+    );
 
     const finalResultUrl = await escrowClient.getResultsUrl(
       jobEntity.escrowAddress,
@@ -637,8 +645,6 @@
           },
         },
       );
-<<<<<<< HEAD
-=======
 
       if (!jobEntity) {
         jobEntity = await this.jobRepository.findOne(
@@ -653,8 +659,7 @@
             },
           },
         );
-      }  
->>>>>>> 71631dc9
+      }
 
       if (!jobEntity) return;
 
@@ -771,7 +776,10 @@
     const { chainId, escrowAddress } = jobEntity;
 
     const signer = this.web3Service.getSigner(chainId);
-    const escrowClient = await EscrowClient.build(signer, this.configService.get<number>(ConfigNames.GAS_PRICE_MULTIPLIER));
+    const escrowClient = await EscrowClient.build(
+      signer,
+      this.configService.get<number>(ConfigNames.GAS_PRICE_MULTIPLIER),
+    );
 
     const escrowStatus = await escrowClient.getStatus(escrowAddress);
     if (
@@ -985,7 +993,7 @@
 
     const exchangeOracleUrl = await kvStoreClient.get(
       exchangeAddress,
-      KVStoreKeys.webhook_url,
+      KVStoreKeys.webhookUrl,
     );
 
     return exchangeOracleUrl;
