/* eslint-disable @typescript-eslint/no-non-null-assertion */
import {
  ChainId,
  EscrowClient,
  EscrowStatus,
  NETWORKS,
  StakingClient,
  StorageClient,
  StorageCredentials,
  StorageParams,
  UploadFile,
} from '@human-protocol/sdk';
import { HttpService } from '@nestjs/axios';
import {
  BadGatewayException,
  BadRequestException,
  ConflictException,
  Inject,
  Injectable,
  Logger,
  NotFoundException,
  ValidationError,
} from '@nestjs/common';
import { ConfigService } from '@nestjs/config';
import { validate } from 'class-validator';
import { BigNumber, ethers } from 'ethers';
import { firstValueFrom } from 'rxjs';
import { In, LessThanOrEqual, QueryFailedError } from 'typeorm';
import { ConfigNames } from '../../common/config';
import {
  ErrorBucket,
  ErrorEscrow,
  ErrorJob,
  ErrorPayment,
  ErrorPostgres,
} from '../../common/constants/errors';
import {
  JobRequestType,
  JobStatus,
  JobStatusFilter,
} from '../../common/enums/job';
import {
  Currency,
  PaymentSource,
  PaymentStatus,
  PaymentType,
  TokenId,
} from '../../common/enums/payment';
import { getRate, parseUrl } from '../../common/utils';
import { add, div, lt, mul } from '../../common/utils/decimal';
import { PaymentRepository } from '../payment/payment.repository';
import { PaymentService } from '../payment/payment.service';
import { Web3Service } from '../web3/web3.service';
import {
  CvatFinalResultDto,
  CvatManifestDto,
  EscrowFailedWebhookDto,
  FortuneFinalResultDto,
  FortuneManifestDto,
  JobCvatDto,
  JobDetailsDto,
  JobFortuneDto,
  JobListDto,
  SaveManifestDto,
  SendWebhookDto,
} from './job.dto';
import { JobEntity } from './job.entity';
import { JobRepository } from './job.repository';
import { RoutingProtocolService } from './routing-protocol.service';
import { FROM_BLOCK_DIFF, JOB_RETRIES_COUNT_THRESHOLD, TX_CONFIRMATION_TRESHOLD } from '../../common/constants';
import { SortDirection } from '../../common/enums/collection';
import { EventType } from '../../common/enums/webhook';
import {
  HMToken,
  HMToken__factory,
} from '@human-protocol/core/typechain-types';
import Decimal from 'decimal.js';
import { EscrowUtils } from '@human-protocol/sdk';

@Injectable()
export class JobService {
  public readonly logger = new Logger(JobService.name);
  public readonly storageClient: StorageClient;
  public readonly storageParams: StorageParams;
  public readonly bucket: string;

  constructor(
    @Inject(Web3Service)
    private readonly web3Service: Web3Service,
    public readonly jobRepository: JobRepository,
    private readonly paymentRepository: PaymentRepository,
    private readonly paymentService: PaymentService,
    public readonly httpService: HttpService,
    public readonly configService: ConfigService,
    private readonly routingProtocolService: RoutingProtocolService,
  ) {
    const storageCredentials: StorageCredentials = {
      accessKey: this.configService.get<string>(ConfigNames.S3_ACCESS_KEY)!,
      secretKey: this.configService.get<string>(ConfigNames.S3_SECRET_KEY)!,
    };

    const useSSL =
      this.configService.get<string>(ConfigNames.S3_USE_SSL) === 'true';
    this.storageParams = {
      endPoint: this.configService.get<string>(ConfigNames.S3_ENDPOINT)!,
      port: Number(this.configService.get<number>(ConfigNames.S3_PORT)!),
      useSSL,
    };

    this.bucket = this.configService.get<string>(ConfigNames.S3_BUCKET)!;

    this.storageClient = new StorageClient(
      this.storageParams,
      storageCredentials,
    );
  }

  public async createJob(
    userId: number,
    requestType: JobRequestType,
    dto: JobFortuneDto | JobCvatDto,
  ): Promise<number> {
    let manifestUrl, manifestHash;
    const { chainId, fundAmount } = dto;

    if (chainId) {
      this.web3Service.validateChainId(chainId);
    }

    const userBalance = await this.paymentService.getUserBalance(userId);

    const rate = await getRate(Currency.USD, TokenId.HMT);

    const feePercentage = this.configService.get<number>(
      ConfigNames.JOB_LAUNCHER_FEE,
    )!;
    const fee = mul(div(feePercentage, 100), fundAmount);
    const usdTotalAmount = add(fundAmount, fee);

    if (lt(userBalance, usdTotalAmount)) {
      this.logger.log(ErrorJob.NotEnoughFunds, JobService.name);
      throw new BadRequestException(ErrorJob.NotEnoughFunds);
    }

    const tokenFundAmount = mul(fundAmount, rate);
    const tokenFee = mul(fee, rate);
    const tokenTotalAmount = add(tokenFundAmount, tokenFee);

    if (requestType == JobRequestType.FORTUNE) {
      ({ manifestUrl, manifestHash } = await this.saveManifest({
        ...(dto as JobFortuneDto),
        requestType,
        fundAmount: tokenFundAmount,
      }));
    } else {
      dto = dto as JobCvatDto;
      ({ manifestUrl, manifestHash } = await this.saveManifest({
        data: {
          data_url: dto.dataUrl,
        },
        annotation: {
          labels: dto.labels.map((item) => ({ name: item })),
          description: dto.requesterDescription,
          user_guide: dto.userGuide,
          type: requestType,
          job_size: Number(
            this.configService.get<number>(ConfigNames.CVAT_JOB_SIZE)!,
          ),
          max_time: Number(
            this.configService.get<number>(ConfigNames.CVAT_MAX_TIME)!,
          ),
        },
        validation: {
          min_quality: dto.minQuality,
          val_size: Number(
            this.configService.get<number>(ConfigNames.CVAT_VAL_SIZE)!,
          ),
          gt_url: dto.gtUrl,
        },
        job_bounty: await this.calculateJobBounty(dto.dataUrl, fundAmount),
      }));
    }

    const jobEntity = await this.jobRepository.create({
      chainId: chainId ?? this.routingProtocolService.selectNetwork(),
      userId,
      manifestUrl,
      manifestHash,
      fee: tokenFee,
      fundAmount: tokenFundAmount,
      status: JobStatus.PENDING,
      waitUntil: new Date(),
    });

    if (!jobEntity) {
      this.logger.log(ErrorJob.NotCreated, JobService.name);
      throw new NotFoundException(ErrorJob.NotCreated);
    }

    try {
      await this.paymentRepository.create({
        userId,
        jobId: jobEntity.id,
        source: PaymentSource.BALANCE,
        type: PaymentType.WITHDRAWAL,
        amount: -tokenTotalAmount,
        currency: TokenId.HMT,
        rate: div(1, rate),
        status: PaymentStatus.SUCCEEDED,
      });
    } catch (error) {
      if (
        error instanceof QueryFailedError &&
        error.message.includes(ErrorPostgres.NumericFieldOverflow.toLowerCase())
      ) {
        this.logger.log(ErrorPostgres.NumericFieldOverflow, JobService.name);
        throw new ConflictException(ErrorPayment.IncorrectAmount);
      } else {
        this.logger.log(error, JobService.name);
        throw new ConflictException(ErrorPayment.NotSuccess);
      }
    }

    jobEntity.status = JobStatus.PAID;
    await jobEntity.save();

    return jobEntity.id;
  }

  private async calculateJobBounty(
    endpointUrl: string,
    fundAmount: number,
  ): Promise<string> {
    const storageData = parseUrl(endpointUrl);
    const storageClient = new StorageClient({
      endPoint: storageData.endPoint,
      port: storageData.port,
      useSSL: false,
    });

    const totalImages = (await storageClient.listObjects(storageData.bucket))
      .length;

    const totalJobs = Math.ceil(
      div(
        totalImages,
        Number(this.configService.get<number>(ConfigNames.CVAT_JOB_SIZE)!),
      ),
    );

    return ethers.utils.formatEther(
      ethers.utils.parseUnits(fundAmount.toString(), 'ether').div(totalJobs),
    );
  }

  public async launchJob(jobEntity: JobEntity): Promise<JobEntity> {
    const signer = this.web3Service.getSigner(jobEntity.chainId);

    const escrowClient = await EscrowClient.build(signer);

    const manifest = await this.getManifest(jobEntity.manifestUrl);

    const recordingOracleConfigKey = (manifest as FortuneManifestDto).requestType === JobRequestType.FORTUNE 
                       ? ConfigNames.FORTUNE_RECORDING_ORACLE_ADDRESS 
                       : ConfigNames.CVAT_RECORDING_ORACLE_ADDRESS;

    const exchangeOracleConfigKey = (manifest as FortuneManifestDto).requestType === JobRequestType.FORTUNE 
                       ? ConfigNames.FORTUNE_EXCHANGE_ORACLE_ADDRESS 
                       : ConfigNames.CVAT_EXCHANGE_ORACLE_ADDRESS;

    const escrowConfig = {
      recordingOracle: this.configService.get<string>(recordingOracleConfigKey)!,
      reputationOracle: this.configService.get<string>(
        ConfigNames.REPUTATION_ORACLE_ADDRESS,
      )!,
      exchangeOracle: this.configService.get<string>(exchangeOracleConfigKey)!,
      recordingOracleFee: BigNumber.from(
        this.configService.get<number>(ConfigNames.RECORDING_ORACLE_FEE)!,
      ),
      reputationOracleFee: BigNumber.from(
        this.configService.get<number>(ConfigNames.REPUTATION_ORACLE_FEE)!,
      ),
      exchangeOracleFee: BigNumber.from(
        this.configService.get<number>(ConfigNames.EXCHANGE_ORACLE_FEE)!,
      ),
      manifestUrl: jobEntity.manifestUrl,
      manifestHash: jobEntity.manifestHash,
    };

    const escrowAddress = await escrowClient.createAndSetupEscrow(
      NETWORKS[jobEntity.chainId as ChainId]!.hmtAddress,
      [],
      jobEntity.userId.toString(),
      escrowConfig,
    );

    if (!escrowAddress) {
      this.logger.log(ErrorEscrow.NotCreated, JobService.name);
      throw new NotFoundException(ErrorEscrow.NotCreated);
    }

    jobEntity.escrowAddress = escrowAddress;
    await jobEntity.save();

    return jobEntity;
  }

  public async fundJob(jobEntity: JobEntity): Promise<JobEntity> {
    const signer = this.web3Service.getSigner(jobEntity.chainId);

    const escrowClient = await EscrowClient.build(signer);

    const weiAmount = ethers.utils.parseUnits(
      jobEntity.fundAmount.toString(),
      'ether',
    );
    await escrowClient.fund(jobEntity.escrowAddress, weiAmount);

    jobEntity.status = JobStatus.LAUNCHED;
    await jobEntity.save();

    return jobEntity;
  }

  public async requestToCancelJob(
    userId: number,
    id: number,
  ): Promise<boolean> {
    const jobEntity = await this.jobRepository.findOne({ id, userId });

    if (!jobEntity) {
      this.logger.log(ErrorJob.NotFound, JobService.name);
      throw new NotFoundException(ErrorJob.NotFound);
    }

    jobEntity.status = JobStatus.TO_CANCEL;
    jobEntity.retriesCount = 0;
    await jobEntity.save();

    return true;
  }

  public async saveManifest(
    manifest: FortuneManifestDto | CvatManifestDto,
  ): Promise<SaveManifestDto> {
    const uploadedFiles: UploadFile[] = await this.storageClient.uploadFiles(
      [manifest],
      this.bucket,
    );

    if (!uploadedFiles[0]) {
      this.logger.log(ErrorBucket.UnableSaveFile, JobService.name);
      throw new BadGatewayException(ErrorBucket.UnableSaveFile);
    }

    const { url, hash } = uploadedFiles[0];
    const manifestUrl = url;

    return { manifestUrl, manifestHash: hash };
  }

  private async validateManifest(
    manifest: FortuneManifestDto | CvatManifestDto,
  ): Promise<boolean> {
    const dtoCheck =
      (manifest as FortuneManifestDto).requestType == JobRequestType.FORTUNE
        ? new FortuneManifestDto()
        : new CvatManifestDto();

    Object.assign(dtoCheck, manifest);

    const validationErrors: ValidationError[] = await validate(dtoCheck);
    if (validationErrors.length > 0) {
      this.logger.log(
        ErrorJob.ManifestValidationFailed,
        JobService.name,
        validationErrors,
      );
      throw new NotFoundException(ErrorJob.ManifestValidationFailed);
    }

    return true;
  }

  public async getManifest(
    manifestUrl: string,
  ): Promise<FortuneManifestDto | CvatManifestDto> {
    const manifest = await StorageClient.downloadFileFromUrl(manifestUrl);

    if (!manifest) {
      throw new NotFoundException(ErrorJob.ManifestNotFound);
    }

    return manifest;
  }

  public async sendWebhook(
    webhookUrl: string,
    webhookData: SendWebhookDto,
  ): Promise<boolean> {
    const { data } = await firstValueFrom(
      await this.httpService.post(webhookUrl, webhookData),
    );

    if (!data) {
      this.logger.log(ErrorJob.WebhookWasNotSent, JobService.name);
      throw new NotFoundException(ErrorJob.WebhookWasNotSent);
    }

    return true;
  }

  public async getJobsByStatus(
    userId: number,
    status?: JobStatusFilter,
    skip = 0,
    limit = 10,
  ): Promise<JobListDto[]> {
    let statusFilter: any;
    if (status) {
      statusFilter = In([status]);
      if (status === JobStatusFilter.PENDING)
        statusFilter = In([JobStatus.PENDING, JobStatus.PAID]);
    }

    const jobs = await this.jobRepository.find(
      {
        userId,
        status: statusFilter,
      },
      { skip: skip, take: limit },
    );
    const transformedJobs: JobListDto[] = jobs.map((original) => ({
      jobId: original.id,
      address: original.escrowAddress,
      network: NETWORKS[original.chainId as ChainId]!.title,
      fundAmount: original.fundAmount,
      status:
        original.status === JobStatus.PAID
          ? JobStatusFilter.PENDING
          : JobStatusFilter[original.status],
    }));

    return transformedJobs;
  }

  public async getResult(
    userId: number,
    jobId: number,
  ): Promise<FortuneFinalResultDto | CvatFinalResultDto> {
    const jobEntity = await this.jobRepository.findOne({
      id: jobId,
      userId,
      status: JobStatus.LAUNCHED,
    });
    if (!jobEntity) {
      this.logger.log(ErrorJob.NotFound, JobService.name);
      throw new NotFoundException(ErrorJob.NotFound);
    }

    const signer = this.web3Service.getSigner(jobEntity.chainId);
    const escrowClient = await EscrowClient.build(signer);

    const finalResultUrl = await escrowClient.getResultsUrl(
      jobEntity.escrowAddress,
    );

    if (!finalResultUrl) {
      this.logger.log(ErrorJob.ResultNotFound, JobService.name);
      throw new NotFoundException(ErrorJob.ResultNotFound);
    }

    const result = await StorageClient.downloadFileFromUrl(finalResultUrl);

    if (!result) {
      throw new NotFoundException(ErrorJob.ResultNotFound);
    }

    const fortuneDtoCheck = new FortuneFinalResultDto();
    const imageLabelBinaryDtoCheck = new CvatFinalResultDto();

    Object.assign(fortuneDtoCheck, result);
    Object.assign(imageLabelBinaryDtoCheck, result);

    const fortuneValidationErrors: ValidationError[] = await validate(
      fortuneDtoCheck,
    );
    const imageLabelBinaryValidationErrors: ValidationError[] = await validate(
      imageLabelBinaryDtoCheck,
    );
    if (
      fortuneValidationErrors.length > 0 &&
      imageLabelBinaryValidationErrors.length > 0
    ) {
      this.logger.log(
        ErrorJob.ResultValidationFailed,
        JobService.name,
        fortuneValidationErrors,
        imageLabelBinaryValidationErrors,
      );
      throw new NotFoundException(ErrorJob.ResultValidationFailed);
    }

    return result;
  }

  public async launchCronJob() {
    try {
      // TODO: Add retry policy and process failure requests https://github.com/humanprotocol/human-protocol/issues/334
      let jobEntity = await this.jobRepository.findOne(
        {
          status: JobStatus.PAID,
          retriesCount: LessThanOrEqual(JOB_RETRIES_COUNT_THRESHOLD),
          waitUntil: LessThanOrEqual(new Date()),
        },
        {
          order: {
            waitUntil: SortDirection.ASC,
          },
        },
      );

      if (!jobEntity) return;

      const manifest = await this.getManifest(jobEntity.manifestUrl);
      await this.validateManifest(manifest);

      if (!jobEntity.escrowAddress) {
        jobEntity = await this.launchJob(jobEntity);
      }
      if (jobEntity.escrowAddress && jobEntity.status === JobStatus.PAID) {
        jobEntity = await this.fundJob(jobEntity);
      }
      if (jobEntity.escrowAddress && jobEntity.status === JobStatus.LAUNCHED) {
        if ((manifest as CvatManifestDto)?.annotation?.type) {
          await this.sendWebhook(
            this.configService.get<string>(
              ConfigNames.CVAT_EXCHANGE_ORACLE_WEBHOOK_URL,
            )!,
            {
              escrowAddress: jobEntity.escrowAddress,
              chainId: jobEntity.chainId,
              eventType: EventType.ESCROW_CREATED,
            },
          );
        }
      }
    } catch (e) {
      console.log(e)
      this.logger.error(e);
      return;
    }
  }

<<<<<<< HEAD
  public async escrowFailedWebhook(dto: EscrowFailedWebhookDto): Promise<boolean> {
    if (dto.event_type !== EventType.TASK_CREATION_FAILED) {
=======
  public async cancelCronJob() {
    // TODO: Add retry policy and process failure requests https://github.com/humanprotocol/human-protocol/issues/334
    const jobEntity = await this.jobRepository.findOne(
      {
        status: JobStatus.TO_CANCEL,
        retriesCount: LessThanOrEqual(JOB_RETRIES_COUNT_THRESHOLD),
        waitUntil: LessThanOrEqual(new Date()),
      },
      {
        order: {
          waitUntil: SortDirection.ASC,
        },
      },
    );

    if (!jobEntity) return;

    const { escrowAddress } = jobEntity;
    if (escrowAddress) {
      const signer = this.web3Service.getSigner(jobEntity.chainId);
      const escrowClient = await EscrowClient.build(signer);

      const escrowStatus = await escrowClient.getStatus(escrowAddress);
      if (
        escrowStatus === EscrowStatus.Complete ||
        escrowStatus === EscrowStatus.Paid
      ) {
        this.logger.log(ErrorEscrow.InvalidStatusCancellation, JobService.name);
        throw new BadRequestException(ErrorEscrow.InvalidStatusCancellation);
      }

      const balance = await escrowClient.getBalance(escrowAddress);
      if (balance.eq(0)) {
        this.logger.log(
          ErrorEscrow.InvalidBalanceCancellation,
          JobService.name,
        );
        throw new BadRequestException(ErrorEscrow.InvalidBalanceCancellation);
      }

      await escrowClient.cancel(escrowAddress);

      const manifest = await this.getManifest(jobEntity.manifestUrl);
      if (
        (manifest as FortuneManifestDto).requestType === JobRequestType.FORTUNE
      ) {
        await this.sendWebhook(
          this.configService.get<string>(
            ConfigNames.FORTUNE_EXCHANGE_ORACLE_WEBHOOK_URL,
          )!,
          {
            escrowAddress,
            chainId: jobEntity.chainId,
            eventType: EventType.ESCROW_CANCELED,
          },
        );
      } else {
        await this.sendWebhook(
          this.configService.get<string>(
            ConfigNames.CVAT_EXCHANGE_ORACLE_WEBHOOK_URL,
          )!,
          {
            escrowAddress,
            chainId: jobEntity.chainId,
            eventType: EventType.ESCROW_CANCELED,
          },
        );
      }
    }

    const paymentEntity = await this.paymentRepository.findOne({
      jobId: jobEntity.id,
      type: PaymentType.WITHDRAWAL,
      status: PaymentStatus.SUCCEEDED,
    });
    if (paymentEntity) {
      paymentEntity.status = PaymentStatus.FAILED;
      await paymentEntity.save();
    }

    jobEntity.status = JobStatus.CANCELED;
    await jobEntity.save();

    return true;
  }

  public async escrowFailedWebhook(
    dto: EscrowFailedWebhookDto,
  ): Promise<boolean> {
    if (dto.eventType !== EventType.TASK_CREATION_FAILED) {
>>>>>>> fc1326dc
      this.logger.log(ErrorJob.InvalidEventType, JobService.name);
      throw new BadRequestException(ErrorJob.InvalidEventType);
    }

    const jobEntity = await this.jobRepository.findOne({
      chainId: dto.chainId,
      escrowAddress: dto.escrowAddress,
    });

    if (!jobEntity) {
      this.logger.log(ErrorJob.NotFound, JobService.name);
      throw new NotFoundException(ErrorJob.NotFound);
    }

    if (jobEntity.status !== JobStatus.LAUNCHED) {
      this.logger.log(ErrorJob.NotLaunched, JobService.name);
      throw new ConflictException(ErrorJob.NotLaunched);
    }

    jobEntity.status = JobStatus.FAILED;
    await jobEntity.save();

    return true;
  }

  public async getDetails(
    userId: number,
    jobId: number,
  ): Promise<JobDetailsDto> {
    const jobEntity = await this.jobRepository.findOne({ id: jobId, userId });

    if (!jobEntity) {
      this.logger.log(ErrorJob.NotFound, JobService.name);
      throw new NotFoundException(ErrorJob.NotFound);
    }

    const { chainId, escrowAddress, manifestUrl, manifestHash } = jobEntity;
    const signer = this.web3Service.getSigner(chainId);

    let escrow, allocation;

    if (escrowAddress) {
        const stakingClient = await StakingClient.build(signer);

        escrow = await EscrowUtils.getEscrow(chainId, escrowAddress);
        allocation = await stakingClient.getAllocation(escrowAddress);
    }

    const manifestData = await this.getManifest(manifestUrl)
    if (!manifestData) {
      throw new NotFoundException(ErrorJob.ManifestNotFound);
    }

    const manifest =
      (manifestData as FortuneManifestDto).requestType ===
      JobRequestType.FORTUNE
        ? (manifestData as FortuneManifestDto)
        : (manifestData as CvatManifestDto);


    const baseManifestDetails = {
      chainId,
      tokenAddress: escrow? escrow.token : ethers.constants.AddressZero,
      fundAmount: escrow ? Number(escrow.totalFundedAmount) : 0,
      requesterAddress: signer.address,
      exchangeOracleAddress: escrow?.exchangeOracle,
      recordingOracleAddress: escrow?.recordingOracle,
      reputationOracleAddress: escrow?.reputationOracle
    };

    const specificManifestDetails = (manifest as FortuneManifestDto).requestType === JobRequestType.FORTUNE
      ? {
          title: (manifest as FortuneManifestDto).requesterTitle,
          description: (manifest as FortuneManifestDto).requesterDescription,
          requestType: JobRequestType.FORTUNE,
          submissionsRequired: (manifest as FortuneManifestDto).submissionsRequired,
      }
      : {
          requestType: (manifest as CvatManifestDto).annotation.type,
          submissionsRequired: (manifest as CvatManifestDto).annotation.job_size,
      };

    const manifestDetails = { ...baseManifestDetails, ...specificManifestDetails };

    if (!escrowAddress) {
      return {
          details: {
              escrowAddress: ethers.constants.AddressZero,
              manifestUrl,
              manifestHash,
              balance: 0,
              paidOut: 0,
          },
          manifest: manifestDetails,
          staking: {
              staker: ethers.constants.AddressZero,
              allocated: 0,
              slashed: 0
          }
      };
    }

    return {
      details: {
          escrowAddress,
          manifestUrl,
          manifestHash,
          balance: Number(ethers.utils.formatEther(escrow?.balance || 0)),
          paidOut: Number(escrow?.amountPaid || 0),
      },
      manifest: manifestDetails,
      staking: {
          staker: allocation?.staker!,
          allocated: allocation?.tokens.toNumber()!,
          slashed: 0, // TODO: Retrieve slash tokens
      }
    };
  }

  public async getTransferLogs(
    chainId: ChainId,
    tokenAddress: string,
    fromBlock: number,
    toBlock: string | number,
  ) {
    const signer = this.web3Service.getSigner(chainId);
    const filter = {
      address: tokenAddress,
      topics: [ethers.utils.id('Transfer(address,address,uint256)')],
      fromBlock: fromBlock,
      toBlock: toBlock,
    };

    return signer.provider.getLogs(filter);
  }

  public async getPaidOutAmount(
    chainId: ChainId,
    tokenAddress: string,
    escrowAddress: string,
  ): Promise<number> {
    const signer = this.web3Service.getSigner(chainId);
    const tokenContract: HMToken = HMToken__factory.connect(
      tokenAddress,
      signer,
    );

    const logs = await this.getTransferLogs(chainId, tokenAddress, 0, 'latest');
    let paidOutAmount = new Decimal(0);

    logs.forEach((log) => {
      const parsedLog = tokenContract.interface.parseLog(log);
      const from = parsedLog.args[0];
      const amount = parsedLog.args[2];

      if (from === escrowAddress) {
        paidOutAmount = paidOutAmount.add(ethers.utils.formatEther(amount));
      }
    });

    return Number(paidOutAmount);
  }

  public async cancelCronJob() {
    const jobEntity = await this.jobRepository.findOne(
      {
        status: JobStatus.TO_CANCEL,
        retriesCount: LessThanOrEqual(JOB_RETRIES_COUNT_THRESHOLD),
        waitUntil: LessThanOrEqual(new Date()),
      },
      {
        order: {
            waitUntil: SortDirection.ASC,
        },
      }
    );
    if (!jobEntity) return;

    if (jobEntity.escrowAddress) {
      const transactionHash = await this.processEscrowCancellation(jobEntity);
      jobEntity.latestTransactionHash = transactionHash;
    }
    await this.notifyWebhook(jobEntity);
    
    jobEntity.status = JobStatus.TO_REFUND;
    await jobEntity.save();

    return true;
  }

  public async processEscrowCancellation(jobEntity: JobEntity): Promise<string> {
      const { chainId, escrowAddress } = jobEntity;

      const signer = this.web3Service.getSigner(chainId);
      const escrowClient = await EscrowClient.build(signer);
      
      const escrowStatus = await escrowClient.getStatus(escrowAddress);
      if (escrowStatus === EscrowStatus.Complete || escrowStatus === EscrowStatus.Paid || escrowStatus === EscrowStatus.Cancelled) {
          this.logger.log(ErrorEscrow.InvalidStatusCancellation, JobService.name);
          throw new BadRequestException(ErrorEscrow.InvalidStatusCancellation);
      }

      const balance = await escrowClient.getBalance(escrowAddress);
      if (balance.eq(0)) {
          this.logger.log(ErrorEscrow.InvalidBalanceCancellation, JobService.name);
          throw new BadRequestException(ErrorEscrow.InvalidBalanceCancellation);
      }

      const transactionHash = await escrowClient.cancel(escrowAddress);
      return transactionHash;
  }

  public async refundCronJob() {
    // TODO: Add retry policy and process failure requests https://github.com/humanprotocol/human-protocol/issues/334
    const jobEntity = await this.jobRepository.findOne(
      {
        status: JobStatus.TO_REFUND,
        retriesCount: LessThanOrEqual(JOB_RETRIES_COUNT_THRESHOLD),
        waitUntil: LessThanOrEqual(new Date())
      },
      {
        order: {
            waitUntil: SortDirection.ASC,
        },
      }
    );
    if (!jobEntity) return;

    const { id, userId, chainId, escrowAddress, fundAmount, latestTransactionHash } = jobEntity

    const signer = this.web3Service.getSigner(chainId);
    const transactionReceipt = await signer.provider.getTransactionReceipt(latestTransactionHash);

    if (!transactionReceipt) {
      this.logger.log(ErrorJob.TransactionNotFound, JobService.name);
      throw new BadRequestException(ErrorJob.TransactionNotFound);
    }

    if (transactionReceipt.confirmations < TX_CONFIRMATION_TRESHOLD) {
      this.logger.log(ErrorJob.TransactionHasNotEnoughAmountOfConfirmations, JobService.name);
      throw new BadRequestException(ErrorJob.TransactionHasNotEnoughAmountOfConfirmations);
    }

    const escrowClient = await EscrowClient.build(signer);
    const tokenAddress = await escrowClient.getTokenAddress(escrowAddress);
    
    let refundAmount = new Decimal(fundAmount);
    if (escrowAddress) {
      refundAmount = await this.calculateRefundAmount(chainId, tokenAddress, escrowAddress);
    }
    
    await this.paymentService.createRefundPayment({ refundAmount: refundAmount.toNumber(), userId: userId, jobId: id });
  
    jobEntity.status = JobStatus.CANCELED;
    await jobEntity.save();

    return true;
  }

  public async calculateRefundAmount(chainId: ChainId, tokenAddress: string, escrowAddress: string) {
    const signer = this.web3Service.getSigner(chainId);
    const tokenContract: HMToken = HMToken__factory.connect(tokenAddress, signer);

    const currentBlockNumber = await signer.provider.getBlockNumber();
    const filter = {
        address: tokenAddress,
        topics: [ethers.utils.id('Transfer(address,address,uint256)')],
        fromBlock: currentBlockNumber - FROM_BLOCK_DIFF,
        toBlock: 'latest',
    };

    const logs = await signer.provider.getLogs(filter);      
    let refundAmount = new Decimal(0);

    logs.forEach(log => {
        const parsedLog = tokenContract.interface.parseLog(log);
        const from = parsedLog.args[0];
        const to = parsedLog.args[1];
        const amount = parsedLog.args[2];

        if (from === escrowAddress && to === signer.address) {
            refundAmount = refundAmount.add(ethers.utils.formatEther(amount));
        }
    });

    return refundAmount;
  }

  public async notifyWebhook(jobEntity: JobEntity) {
    const manifest = await this.getManifest(jobEntity.manifestUrl);
    const configKey = (manifest as FortuneManifestDto).requestType === JobRequestType.FORTUNE 
                      ? ConfigNames.FORTUNE_EXCHANGE_ORACLE_WEBHOOK_URL 
                      : ConfigNames.CVAT_EXCHANGE_ORACLE_WEBHOOK_URL;
              
    await this.sendWebhook(
        this.configService.get<string>(configKey)!,
        {
            escrowAddress: jobEntity.escrowAddress,
            chainId: jobEntity.chainId,
            eventType: EventType.ESCROW_CANCELED,
        }
    );

    const paymentEntity = await this.paymentRepository.findOne({
      jobId: jobEntity.id,
      type: PaymentType.WITHDRAWAL,
      status: PaymentStatus.SUCCEEDED,
    });
    if (paymentEntity) {
      paymentEntity.status = PaymentStatus.FAILED;
      await paymentEntity.save();
    }

    jobEntity.status = JobStatus.CANCELED;
    await jobEntity.save();

    return true;
  }
}<|MERGE_RESOLUTION|>--- conflicted
+++ resolved
@@ -552,101 +552,8 @@
     }
   }
 
-<<<<<<< HEAD
   public async escrowFailedWebhook(dto: EscrowFailedWebhookDto): Promise<boolean> {
-    if (dto.event_type !== EventType.TASK_CREATION_FAILED) {
-=======
-  public async cancelCronJob() {
-    // TODO: Add retry policy and process failure requests https://github.com/humanprotocol/human-protocol/issues/334
-    const jobEntity = await this.jobRepository.findOne(
-      {
-        status: JobStatus.TO_CANCEL,
-        retriesCount: LessThanOrEqual(JOB_RETRIES_COUNT_THRESHOLD),
-        waitUntil: LessThanOrEqual(new Date()),
-      },
-      {
-        order: {
-          waitUntil: SortDirection.ASC,
-        },
-      },
-    );
-
-    if (!jobEntity) return;
-
-    const { escrowAddress } = jobEntity;
-    if (escrowAddress) {
-      const signer = this.web3Service.getSigner(jobEntity.chainId);
-      const escrowClient = await EscrowClient.build(signer);
-
-      const escrowStatus = await escrowClient.getStatus(escrowAddress);
-      if (
-        escrowStatus === EscrowStatus.Complete ||
-        escrowStatus === EscrowStatus.Paid
-      ) {
-        this.logger.log(ErrorEscrow.InvalidStatusCancellation, JobService.name);
-        throw new BadRequestException(ErrorEscrow.InvalidStatusCancellation);
-      }
-
-      const balance = await escrowClient.getBalance(escrowAddress);
-      if (balance.eq(0)) {
-        this.logger.log(
-          ErrorEscrow.InvalidBalanceCancellation,
-          JobService.name,
-        );
-        throw new BadRequestException(ErrorEscrow.InvalidBalanceCancellation);
-      }
-
-      await escrowClient.cancel(escrowAddress);
-
-      const manifest = await this.getManifest(jobEntity.manifestUrl);
-      if (
-        (manifest as FortuneManifestDto).requestType === JobRequestType.FORTUNE
-      ) {
-        await this.sendWebhook(
-          this.configService.get<string>(
-            ConfigNames.FORTUNE_EXCHANGE_ORACLE_WEBHOOK_URL,
-          )!,
-          {
-            escrowAddress,
-            chainId: jobEntity.chainId,
-            eventType: EventType.ESCROW_CANCELED,
-          },
-        );
-      } else {
-        await this.sendWebhook(
-          this.configService.get<string>(
-            ConfigNames.CVAT_EXCHANGE_ORACLE_WEBHOOK_URL,
-          )!,
-          {
-            escrowAddress,
-            chainId: jobEntity.chainId,
-            eventType: EventType.ESCROW_CANCELED,
-          },
-        );
-      }
-    }
-
-    const paymentEntity = await this.paymentRepository.findOne({
-      jobId: jobEntity.id,
-      type: PaymentType.WITHDRAWAL,
-      status: PaymentStatus.SUCCEEDED,
-    });
-    if (paymentEntity) {
-      paymentEntity.status = PaymentStatus.FAILED;
-      await paymentEntity.save();
-    }
-
-    jobEntity.status = JobStatus.CANCELED;
-    await jobEntity.save();
-
-    return true;
-  }
-
-  public async escrowFailedWebhook(
-    dto: EscrowFailedWebhookDto,
-  ): Promise<boolean> {
     if (dto.eventType !== EventType.TASK_CREATION_FAILED) {
->>>>>>> fc1326dc
       this.logger.log(ErrorJob.InvalidEventType, JobService.name);
       throw new BadRequestException(ErrorJob.InvalidEventType);
     }
