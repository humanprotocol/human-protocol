--- conflicted
+++ resolved
@@ -51,7 +51,7 @@
   PaymentType,
   TokenId,
 } from '../../common/enums/payment';
-import { getRate, listObjectsInBucket, parseUrl } from '../../common/utils';
+import { getRate, parseUrl } from '../../common/utils';
 import { add, div, lt, mul } from '../../common/utils/decimal';
 import { PaymentRepository } from '../payment/payment.repository';
 import { PaymentService } from '../payment/payment.service';
@@ -80,10 +80,8 @@
 import { RoutingProtocolService } from './routing-protocol.service';
 import {
   CANCEL_JOB_STATUSES,
-  HCAPTCHA_MAX_POINTS,
   HCAPTCHA_MAX_SHAPES_PER_IMAGE,
   HCAPTCHA_MINIMUM_SELECTION_AREA_PER_SHAPE,
-  HCAPTCHA_MIN_POINTS,
   HCAPTCHA_MIN_SHAPES_PER_IMAGE,
   HEADER_SIGNATURE_KEY,
   JOB_RETRIES_COUNT_THRESHOLD,
@@ -98,12 +96,9 @@
 import { EscrowData } from '@human-protocol/sdk/dist/graphql';
 import { filterToEscrowStatus } from '../../common/utils/status';
 import { signMessage } from '../../common/utils/signature';
-<<<<<<< HEAD
-import { string } from 'joi';
-=======
 import { StorageService } from '../storage/storage.service';
 import { UploadedFile } from 'src/common/interfaces/s3';
->>>>>>> 37c6efb5
+import { string } from 'joi';
 
 @Injectable()
 export class JobService {
@@ -150,7 +145,7 @@
   }
 
   async createHCaptchaManifest(jobType: JobCaptchaShapeType, jobDto: JobCaptchaDto): Promise<HCaptchaManifestDto> {
-    const objectsInBucket = await listObjectsInBucket(jobDto.dataUrl);
+    const objectsInBucket = await this.storageService.listObjectsInBucket(jobDto.dataUrl);
 
     const commonManifestProperties = {
         job_mode: JobCaptchaMode.BATCH,
@@ -301,19 +296,19 @@
   }
 
   private async generateAndUploadTaskData(objectNames: string[]) {
-    const protocol = this.storageParams.useSSL ? 'https' : 'http';
+    const protocol = this.configService.get<string>(ConfigNames.S3_USE_SSL) === 'true' ? 'https' : 'http';
  
     const taskData = objectNames.map(objectName => {
         return {
-            datapoint_uri: `${protocol}://${this.storageParams.endPoint}:${this.storageParams.port}/${this.bucket}/${objectName}`,
+            datapoint_uri: `${protocol}://${this.configService.get<string>(ConfigNames.S3_ENDPOINT)}:${this.configService.get<string>(ConfigNames.S3_PORT)}/${this.configService.get<string>(ConfigNames.S3_BUCKET)}/${objectName}`,
             datapoint_hash: 'undefined-hash',
             task_key: uuidv4(),
         };
     });
 
-    const uploadedFiles: UploadFile[] = await this.storageClient.uploadFiles([taskData], this.bucket);
-
-    return uploadedFiles[0].url;
+    const uploadedFile: UploadedFile = await this.storageService.uploadFile(taskData);
+
+    return uploadedFile.url;
   }
 
   public async createJob(
@@ -330,6 +325,8 @@
     let manifest, fundAmount;
   
     if (requestType === JobRequestType.HCAPTCHA) { // hCaptcha
+      console.log((dto as JobCaptchaDto).annotations.typeOfJob,
+      dto as JobCaptchaDto)
       manifest = await this.createHCaptchaManifest(
         (dto as JobCaptchaDto).annotations.typeOfJob,
         dto as JobCaptchaDto
@@ -454,11 +451,7 @@
 
     const escrowClient = await EscrowClient.build(signer);
 
-<<<<<<< HEAD
-    let manifest = await this.getManifest(jobEntity.manifestUrl);
-=======
-    const manifest = await this.storageService.download(jobEntity.manifestUrl);
->>>>>>> 37c6efb5
+    let manifest = await this.storageService.download(jobEntity.manifestUrl);
 
     if (manifest instanceof string) {
       const encription = await Encryption.build(this.configService.get<string>(ConfigNames.PGP_PRIVATE_KEY)!);
@@ -588,21 +581,6 @@
     return true;
   }
 
-<<<<<<< HEAD
-  public async getManifest(
-    manifestUrl: string,
-  ): Promise<FortuneManifestDto | CvatManifestDto | HCaptchaManifestDto | string> {
-    const manifest = await StorageClient.downloadFileFromUrl(manifestUrl);
-
-    if (!manifest) {
-      throw new NotFoundException(ErrorJob.ManifestNotFound);
-    }
-
-    return manifest;
-  }
-
-=======
->>>>>>> 37c6efb5
   public async sendWebhook(
     webhookUrl: string,
     webhookData: FortuneWebhookDto | CVATWebhookDto,
@@ -823,18 +801,8 @@
 
       if (!jobEntity) return;
 
-<<<<<<< HEAD
-      const manifest = await this.getManifest(jobEntity.manifestUrl);
-
-      if (manifest instanceof string) {
-        //Encryption()
-      }
-
+      const manifest = await this.storageService.download(jobEntity.manifestUrl);
       //await this.validateManifest(manifest);
-=======
-      const manifest = await this.storageService.download(jobEntity.manifestUrl);
-      await this.validateManifest(manifest);
->>>>>>> 37c6efb5
 
       if (!jobEntity.escrowAddress) {
         jobEntity = await this.launchJob(jobEntity);
