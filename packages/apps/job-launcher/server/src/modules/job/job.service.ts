--- conflicted
+++ resolved
@@ -557,14 +557,10 @@
         fundAmount: number,
         nodesTotal: number,
       ): Promise<string> => {
-        const cvatDefaultJobSize = Number(
-          this.configService.get<number>(ConfigNames.CVAT_JOB_SIZE)!,
-        );
+        const cvatDefaultJobSize = Number(this.cvatConfigService.jobSize);
 
         const jobSizeMultiplier = Number(
-          this.configService.get<number>(
-            ConfigNames.CVAT_SKELETONS_JOB_SIZE_MULTIPLIER,
-          )!,
+          this.cvatConfigService.skeletonsJobSizeMultiplier,
         );
         const jobSize = jobSizeMultiplier * cvatDefaultJobSize;
 
@@ -769,16 +765,7 @@
     elementsCount: number,
     fundAmount: number,
   ): Promise<string> {
-<<<<<<< HEAD
-    const cvatDefaultJobSize = Number(
-      this.configService.get<number>(ConfigNames.CVAT_JOB_SIZE)!,
-=======
-    const totalJobs = Math.ceil(
-      div(elementsCount, this.cvatConfigService.jobSize),
->>>>>>> 5770adaf
-    );
-
-    const jobSize = cvatDefaultJobSize;
+    const jobSize = Number(this.cvatConfigService.jobSize);
 
     const totalJobs = Math.ceil(div(elementsCount, jobSize));
 
