--- conflicted
+++ resolved
@@ -387,48 +387,9 @@
     const tokenFundAmount = mul(fundAmount, rate);
     const tokenFee = mul(fee, rate);
     const tokenTotalAmount = add(tokenFundAmount, tokenFee);
-<<<<<<< HEAD
   
     const { manifestUrl, manifestHash } = await this.saveManifest(manifest);
   
-=======
-
-    if (requestType == JobRequestType.FORTUNE) {
-      ({ manifestUrl, manifestHash } = await this.saveManifest({
-        ...(dto as JobFortuneDto),
-        requestType,
-        fundAmount: tokenFundAmount,
-      }));
-    } else {
-      dto = dto as JobCvatDto;
-      ({ manifestUrl, manifestHash } = await this.saveManifest({
-        data: {
-          data_url: dto.dataUrl,
-        },
-        annotation: {
-          labels: dto.labels.map((item) => ({ name: item })),
-          description: dto.requesterDescription,
-          user_guide: dto.userGuide,
-          type: requestType,
-          job_size: Number(
-            this.configService.get<number>(ConfigNames.CVAT_JOB_SIZE)!,
-          ),
-          max_time: Number(
-            this.configService.get<number>(ConfigNames.CVAT_MAX_TIME)!,
-          ),
-        },
-        validation: {
-          min_quality: dto.minQuality,
-          val_size: Number(
-            this.configService.get<number>(ConfigNames.CVAT_VAL_SIZE)!,
-          ),
-          gt_url: dto.gtUrl,
-        },
-        job_bounty: await this.calculateJobBounty(dto.dataUrl, tokenFundAmount),
-      }));
-    }
-
->>>>>>> 1439fdfd
     const jobEntity = await this.jobRepository.create({
       chainId: chainId ?? this.routingProtocolService.selectNetwork(),
       userId,
