/* eslint-disable @typescript-eslint/no-non-null-assertion */
import { FixedNumber, ethers } from 'ethers';
import { validate } from 'class-validator';
import {
  BadGatewayException,
  BadRequestException,
  Inject,
  Injectable,
  Logger,
  NotFoundException,
  ValidationError,
} from '@nestjs/common';
import { ConfigService } from '@nestjs/config';
import { BigNumber } from 'ethers';
import { JobRequestType, JobStatus } from '../../common/enums/job';
import { PaymentService } from '../payment/payment.service';
import { JobEntity } from './job.entity';
import { JobRepository } from './job.repository';
import {
  ErrorBucket,
  ErrorEscrow,
  ErrorJob,
} from '../../common/constants/errors';
import {
  ChainId,
  EscrowClient,
  NETWORKS,
  StorageClient,
  StorageCredentials,
  StorageParams,
  UploadFile,
} from '@human-protocol/sdk';
import {
  FortuneFinalResultDto,
  FortuneManifestDto,
  ImageLabelBinaryFinalResultDto,
  ImageLabelBinaryManifestDto,
  JobCvatDto,
  JobFortuneDto,
  SaveManifestDto,
  SendWebhookDto,
} from './job.dto';
import {
  Currency,
  PaymentSource,
  PaymentType,
  TokenId,
} from '../../common/enums/payment';
import { firstValueFrom } from 'rxjs';
import { HttpService } from '@nestjs/axios';
import { Web3Service } from '../web3/web3.service';
import { ConfigNames } from '../../common/config';
import {
  HMToken,
  HMToken__factory,
} from '@human-protocol/core/typechain-types';
import { RoutingProtocolService } from './routing-protocol.service';
import { PaymentRepository } from '../payment/payment.repository';
import { getRate } from '../../common/utils';
import { UserEntity } from '../user/user.entity';
import { v4 } from 'uuid';

@Injectable()
export class JobService {
  public readonly logger = new Logger(JobService.name);
  public readonly storageClient: StorageClient;
  public readonly storageParams: StorageParams;
  public readonly bucket: string;

  constructor(
    @Inject(Web3Service)
    private readonly web3Service: Web3Service,
    public readonly jobRepository: JobRepository,
    private readonly paymentRepository: PaymentRepository,
    private readonly paymentService: PaymentService,
    public readonly httpService: HttpService,
    public readonly configService: ConfigService,
    private readonly routingProtocolService: RoutingProtocolService,
  ) {
    const storageCredentials: StorageCredentials = {
      accessKey: this.configService.get<string>(ConfigNames.S3_ACCESS_KEY)!,
      secretKey: this.configService.get<string>(ConfigNames.S3_SECRET_KEY)!,
    };

    const useSSL =
      this.configService.get<string>(ConfigNames.S3_USE_SSL) === 'true';
    this.storageParams = {
      endPoint: this.configService.get<string>(ConfigNames.S3_ENDPOINT)!,
      port: Number(this.configService.get<number>(ConfigNames.S3_PORT)!),
      useSSL,
    };

    this.bucket = this.configService.get<string>(ConfigNames.S3_BUCKET)!;

    this.storageClient = new StorageClient(
      storageCredentials,
      this.storageParams,
    );
  }

  public async createFortuneJob(
    user: UserEntity,
    dto: JobFortuneDto,
  ): Promise<number> {
    const {
      chainId,
      fortunesRequired,
      requesterTitle,
      requesterDescription,
      fundAmount,
    } = dto;
    
    const fundAmountInWei = ethers.utils.parseUnits(
      fundAmount.toString(),
      'ether',
    );

    const rate = await getRate(Currency.USD, TokenId.HMT);

    const feePercentage = this.configService.get<number>(ConfigNames.JOB_LAUNCHER_FEE)!
    const fee = (feePercentage / 100) * fundAmount
    const usdTotalAmount = (fundAmount + fee) * rate
    
    if (user.balance < usdTotalAmount) {
      this.logger.log(ErrorJob.NotEnoughFunds, JobService.name);
      throw new BadRequestException(ErrorJob.NotEnoughFunds);
    }

    const manifestData: FortuneManifestDto | ImageLabelBinaryManifestDto = {
      submissionsRequired: fortunesRequired,
      requesterTitle,
      requesterDescription,
      fundAmount: fundAmountInWei.toString(),
      requestType: JobRequestType.FORTUNE,
    };

    const { manifestUrl, manifestHash } = await this.saveManifest(
      manifestData,
      this.bucket,
    );

    const jobEntity = await this.jobRepository.create({
<<<<<<< HEAD
      chainId,
      userId: user.id,
=======
      chainId: chainId ?? this.routingProtocolService.selectNetwork(),
      userId,
>>>>>>> 1b7bea04
      manifestUrl,
      manifestHash,
      fee: BigNumber.from(feePercentage).div(100).mul(fundAmountInWei).toString(), // TODO: Use decimal
      fundAmount: fundAmountInWei.toString(), // TODO: Use decimal
      status: JobStatus.PENDING,
      waitUntil: new Date(),
    });

    if (!jobEntity) {
      this.logger.log(ErrorJob.NotCreated, JobService.name);
      throw new NotFoundException(ErrorJob.NotCreated);
    }

    await this.paymentRepository.create({
      userId: user.id,
      source: PaymentSource.BALANCE,
      type: PaymentType.WITHDRAWAL,
      amount: -fundAmount,
      currency: TokenId.HMT,
      rate,
      transaction: v4(), // TODO: Fix transaction index in payment model
      chainId
    })

    jobEntity.status = JobStatus.PAID;
    await jobEntity.save();

    return jobEntity.id;
  }

  public async createCvatJob(user: UserEntity, dto: JobCvatDto): Promise<number> {
    const {
      chainId,
      dataUrl,
      annotationsPerImage,
      labels,
      requesterDescription,
      requesterAccuracyTarget,
      fundAmount,
    } = dto;
    const fundAmountInWei = ethers.utils.parseUnits(
      fundAmount.toString(),
      'ether',
    );

    const rate = await getRate(Currency.USD, TokenId.HMT);

    const feePercentage = this.configService.get<number>(ConfigNames.JOB_LAUNCHER_FEE)!
    const fee = (feePercentage / 100) * fundAmount
    const usdTotalAmount = (fundAmount + fee) * rate
    
    if (user.balance < usdTotalAmount) {
      this.logger.log(ErrorJob.NotEnoughFunds, JobService.name);
      throw new BadRequestException(ErrorJob.NotEnoughFunds);
    }

    const manifestData: FortuneManifestDto | ImageLabelBinaryManifestDto = {
      dataUrl,
      submissionsRequired: annotationsPerImage,
      labels,
      requesterDescription,
      requesterAccuracyTarget,
      fundAmount: fundAmountInWei.toString(),
      requestType: JobRequestType.IMAGE_LABEL_BINARY,
    };

    const { manifestUrl, manifestHash } = await this.saveManifest(
      manifestData,
      this.bucket,
    );

    const jobEntity = await this.jobRepository.create({
<<<<<<< HEAD
      chainId,
      userId: user.id,
=======
      chainId: chainId ?? this.routingProtocolService.selectNetwork(),
      userId,
>>>>>>> 1b7bea04
      manifestUrl,
      manifestHash,
      fee: BigNumber.from(feePercentage).div(100).mul(fundAmountInWei).toString(), // TODO: Use decimal
      fundAmount: fundAmountInWei.toString(), // TODO: Use decimal
      status: JobStatus.PENDING,
      waitUntil: new Date(),
    });

    if (!jobEntity) {
      this.logger.log(ErrorJob.NotCreated, JobService.name);
      throw new NotFoundException(ErrorJob.NotCreated);
    }

    await this.paymentRepository.create({
      userId: user.id,
      source: PaymentSource.BALANCE,
      type: PaymentType.WITHDRAWAL,
      amount: -fundAmount,
      currency: TokenId.HMT,
      rate,
      transaction: v4(), // TODO: Fix transaction index in payment model
      chainId
    })

    jobEntity.status = JobStatus.PAID;
    await jobEntity.save();

    return jobEntity.id;
  }

  public async launchJob(jobEntity: JobEntity): Promise<JobEntity> {
    const signer = this.web3Service.getSigner(jobEntity.chainId);

    const escrowClient = await EscrowClient.build(signer);

    const escrowConfig = {
      recordingOracle: this.configService.get<string>(
        ConfigNames.RECORDING_ORACLE_ADDRESS,
      )!,
      reputationOracle: this.configService.get<string>(
        ConfigNames.REPUTATION_ORACLE_ADDRESS,
      )!,
      recordingOracleFee: BigNumber.from(
        this.configService.get<number>(ConfigNames.RECORDING_ORACLE_FEE)!,
      ),
      reputationOracleFee: BigNumber.from(
        this.configService.get<number>(ConfigNames.REPUTATION_ORACLE_FEE)!,
      ),
      manifestUrl: jobEntity.manifestUrl,
      manifestHash: jobEntity.manifestHash,
    };

    const escrowAddress = await escrowClient.createAndSetupEscrow(
      NETWORKS[jobEntity.chainId as ChainId]!.hmtAddress,
      [],
      escrowConfig,
    );

    if (!escrowAddress) {
      this.logger.log(ErrorEscrow.NotCreated, JobService.name);
      throw new NotFoundException(ErrorEscrow.NotCreated);
    }

    const manifest = await this.getManifest(jobEntity.manifestUrl);

    await this.validateManifest(manifest);

    const tokenContract: HMToken = HMToken__factory.connect(
      NETWORKS[jobEntity.chainId as ChainId]!.hmtAddress,
      signer,
    );
    await tokenContract.transfer(escrowAddress, jobEntity.fundAmount);

    jobEntity.escrowAddress = escrowAddress;
    jobEntity.status = JobStatus.LAUNCHED;
    await jobEntity.save();

    if (manifest.requestType === JobRequestType.IMAGE_LABEL_BINARY) {
      this.sendWebhook(
        this.configService.get<string>(
          ConfigNames.EXCHANGE_ORACLE_WEBHOOK_URL,
        )!,
        {
          escrowAddress: jobEntity.escrowAddress,
          chainId: jobEntity.chainId,
        },
      );
    }

    return jobEntity;
  }

  public async saveManifest(
    encryptedManifest: any,
    bucket: string,
  ): Promise<SaveManifestDto> {
    const uploadedFiles: UploadFile[] = await this.storageClient.uploadFiles(
      [encryptedManifest],
      bucket,
    );

    if (!uploadedFiles[0]) {
      this.logger.log(ErrorBucket.UnableSaveFile, JobService.name);
      throw new BadGatewayException(ErrorBucket.UnableSaveFile);
    }

    const { url, hash } = uploadedFiles[0];
    const manifestUrl = url;

    return { manifestUrl, manifestHash: hash };
  }

  private async validateManifest(
    manifest: FortuneManifestDto | ImageLabelBinaryManifestDto,
  ): Promise<boolean> {
    const dtoCheck =
      manifest.requestType === JobRequestType.FORTUNE
        ? new FortuneManifestDto()
        : new ImageLabelBinaryManifestDto();

    Object.assign(dtoCheck, manifest);

    const validationErrors: ValidationError[] = await validate(dtoCheck);
    if (validationErrors.length > 0) {
      this.logger.log(
        ErrorJob.ManifestValidationFailed,
        JobService.name,
        validationErrors,
      );
      throw new NotFoundException(ErrorJob.ManifestValidationFailed);
    }

    return true;
  }

  public async getManifest(
    manifestUrl: string,
  ): Promise<FortuneManifestDto | ImageLabelBinaryManifestDto> {
    const manifest = await StorageClient.downloadFileFromUrl(manifestUrl);

    if (!manifest) {
      throw new NotFoundException(ErrorJob.ManifestNotFound);
    }

    return manifest;
  }

  public async sendWebhook(
    webhookUrl: string,
    webhookData: SendWebhookDto,
  ): Promise<boolean> {
    const { data } = await firstValueFrom(
      await this.httpService.post(webhookUrl, webhookData),
    );

    if (!data) {
      this.logger.log(ErrorJob.WebhookWasNotSent, JobService.name);
      throw new NotFoundException(ErrorJob.WebhookWasNotSent);
    }

    return true;
  }

  public async getResult(
    finalResultUrl: string,
  ): Promise<FortuneFinalResultDto | ImageLabelBinaryFinalResultDto> {
    const result = await StorageClient.downloadFileFromUrl(finalResultUrl);

    if (!result) {
      throw new NotFoundException(ErrorJob.ResultNotFound);
    }

    const fortuneDtoCheck = new FortuneFinalResultDto();
    const imageLabelBinaryDtoCheck = new ImageLabelBinaryFinalResultDto();

    Object.assign(fortuneDtoCheck, result);
    Object.assign(imageLabelBinaryDtoCheck, result);

    const fortuneValidationErrors: ValidationError[] = await validate(
      fortuneDtoCheck,
    );
    const imageLabelBinaryValidationErrors: ValidationError[] = await validate(
      imageLabelBinaryDtoCheck,
    );
    if (
      fortuneValidationErrors.length > 0 &&
      imageLabelBinaryValidationErrors.length > 0
    ) {
      this.logger.log(
        ErrorJob.ResultValidationFailed,
        JobService.name,
        fortuneValidationErrors,
        imageLabelBinaryValidationErrors,
      );
      throw new NotFoundException(ErrorJob.ResultValidationFailed);
    }

    return result;
  }
}<|MERGE_RESOLUTION|>--- conflicted
+++ resolved
@@ -140,13 +140,8 @@
     );
 
     const jobEntity = await this.jobRepository.create({
-<<<<<<< HEAD
-      chainId,
+      chainId: chainId ?? this.routingProtocolService.selectNetwork(),
       userId: user.id,
-=======
-      chainId: chainId ?? this.routingProtocolService.selectNetwork(),
-      userId,
->>>>>>> 1b7bea04
       manifestUrl,
       manifestHash,
       fee: BigNumber.from(feePercentage).div(100).mul(fundAmountInWei).toString(), // TODO: Use decimal
@@ -219,13 +214,8 @@
     );
 
     const jobEntity = await this.jobRepository.create({
-<<<<<<< HEAD
-      chainId,
       userId: user.id,
-=======
       chainId: chainId ?? this.routingProtocolService.selectNetwork(),
-      userId,
->>>>>>> 1b7bea04
       manifestUrl,
       manifestHash,
       fee: BigNumber.from(feePercentage).div(100).mul(fundAmountInWei).toString(), // TODO: Use decimal
