--- conflicted
+++ resolved
@@ -479,40 +479,16 @@
     const tokenFee = mul(fee, rate);
     const tokenTotalAmount = add(tokenFundAmount, tokenFee);
 
-<<<<<<< HEAD
     const manifestOrigin = await createManifest(
       dto,
       requestType,
       tokenFundAmount,
     );
-    const { url, hash } = await this.uploadManifest(manifestOrigin, chainId);
-=======
-    if (requestType === JobRequestType.HCAPTCHA) {
-      // hCaptcha
-      dto = dto as JobCaptchaDto;
-      manifestOrigin = await this.createHCaptchaManifest(
-        dto.annotations.typeOfJob,
-        dto,
-      );
-    } else if (requestType == JobRequestType.FORTUNE) {
-      // Fortune
-      dto = dto as JobFortuneDto;
-      manifestOrigin = { ...dto, requestType, fundAmount: tokenTotalAmount };
-    } else {
-      // CVAT
-      dto = dto as JobCvatDto;
-      manifestOrigin = await this.createCvatManifest(
-        dto,
-        requestType,
-        tokenFundAmount,
-      );
-    }
     const { url, hash } = await this.uploadManifest(
       requestType,
       chainId,
       manifestOrigin,
     );
->>>>>>> 833776d1
 
     let jobEntity = new JobEntity();
     jobEntity.chainId = chainId;
