--- conflicted
+++ resolved
@@ -7,7 +7,6 @@
   NETWORKS,
   StakingClient,
   StorageClient,
-  UploadFile,
 } from '@human-protocol/sdk';
 import { HttpService } from '@nestjs/axios';
 import {
@@ -51,7 +50,6 @@
 import { PaymentService } from '../payment/payment.service';
 import { Web3Service } from '../web3/web3.service';
 import {
-  CvatFinalResultDto,
   CvatManifestDto,
   EscrowCancelDto,
   EscrowFailedWebhookDto,
@@ -228,7 +226,7 @@
       endPoint: storageData.endPoint,
       port: storageData.port,
       useSSL: storageData.useSSL,
-      region: storageData.region
+      region: storageData.region,
     });
 
     const totalImages = (await storageClient.listObjects(storageData.bucket))
@@ -357,9 +355,8 @@
   public async saveManifest(
     manifest: FortuneManifestDto | CvatManifestDto,
   ): Promise<SaveManifestDto> {
-    const uploadedManifest: UploadedFile = await this.storageService.uploadManifest(
-      manifest,
-    );
+    const uploadedManifest: UploadedFile =
+      await this.storageService.uploadManifest(manifest);
 
     if (!uploadedManifest) {
       this.logger.log(ErrorBucket.UnableSaveFile, JobService.name);
@@ -397,10 +394,10 @@
   public async sendWebhook(
     webhookUrl: string,
     webhookData: FortuneWebhookDto | CVATWebhookDto,
-    hasSignature: boolean
+    hasSignature: boolean,
   ): Promise<boolean> {
-    let config = {}
-    
+    let config = {};
+
     if (hasSignature) {
       const signedBody = await signMessage(
         webhookData,
@@ -409,7 +406,7 @@
 
       config = {
         headers: { [HEADER_SIGNATURE_KEY]: signedBody },
-      }
+      };
     }
 
     const { data } = await firstValueFrom(
@@ -577,8 +574,8 @@
         throw new NotFoundException(ErrorJob.ResultNotFound);
       }
 
-      let allFortuneValidationErrors: ValidationError[] = [];
-      
+      const allFortuneValidationErrors: ValidationError[] = [];
+
       for (const fortune of result) {
         const fortuneDtoCheck = new FortuneFinalResultDto();
         Object.assign(fortuneDtoCheck, fortune);
@@ -587,7 +584,7 @@
         );
         allFortuneValidationErrors.push(...fortuneValidationErrors);
       }
-      
+
       if (allFortuneValidationErrors.length > 0) {
         this.logger.log(
           ErrorJob.ResultValidationFailed,
@@ -596,7 +593,7 @@
         );
         throw new NotFoundException(ErrorJob.ResultValidationFailed);
       }
-      return result
+      return result;
     }
     return finalResultUrl;
   }
@@ -619,7 +616,9 @@
 
       if (!jobEntity) return;
 
-      const manifest = await this.storageService.download(jobEntity.manifestUrl);
+      const manifest = await this.storageService.download(
+        jobEntity.manifestUrl,
+      );
       await this.validateManifest(manifest);
 
       if (!jobEntity.escrowAddress) {
@@ -639,7 +638,7 @@
               chain_id: jobEntity.chainId,
               event_type: EventType.ESCROW_CREATED,
             },
-            false
+            false,
           );
         }
       }
@@ -685,19 +684,33 @@
     await jobEntity.save();
 
     const manifest = await this.storageService.download(jobEntity.manifestUrl);
-    
-    if ((manifest as FortuneManifestDto).requestType === JobRequestType.FORTUNE) {
-      await this.sendWebhook(this.configService.get<string>(ConfigNames.FORTUNE_EXCHANGE_ORACLE_WEBHOOK_URL)!, {
-        escrowAddress: jobEntity.escrowAddress,
-        chainId: jobEntity.chainId,
-        eventType: EventType.ESCROW_CANCELED,
-      }, true);
+
+    if (
+      (manifest as FortuneManifestDto).requestType === JobRequestType.FORTUNE
+    ) {
+      await this.sendWebhook(
+        this.configService.get<string>(
+          ConfigNames.FORTUNE_EXCHANGE_ORACLE_WEBHOOK_URL,
+        )!,
+        {
+          escrowAddress: jobEntity.escrowAddress,
+          chainId: jobEntity.chainId,
+          eventType: EventType.ESCROW_CANCELED,
+        },
+        true,
+      );
     } else {
-      await this.sendWebhook(this.configService.get<string>(ConfigNames.CVAT_EXCHANGE_ORACLE_WEBHOOK_URL)!, {
-        escrow_address: jobEntity.escrowAddress,
-        chain_id: jobEntity.chainId,
-        event_type: EventType.ESCROW_CANCELED,
-      }, false);
+      await this.sendWebhook(
+        this.configService.get<string>(
+          ConfigNames.CVAT_EXCHANGE_ORACLE_WEBHOOK_URL,
+        )!,
+        {
+          escrow_address: jobEntity.escrowAddress,
+          chain_id: jobEntity.chainId,
+          event_type: EventType.ESCROW_CANCELED,
+        },
+        false,
+      );
     }
 
     return true;
@@ -784,14 +797,8 @@
       jobEntity = await this.updateCompletedStatus(jobEntity, escrow);
     }
 
-<<<<<<< HEAD
-    const manifestData = await this.getManifest(manifestUrl);
-=======
-    const status =
-      escrow?.status === 'Completed' ? JobStatus.COMPLETED : jobEntity.status;
-
     const manifestData = await this.storageService.download(manifestUrl);
->>>>>>> 51534362
+
     if (!manifestData) {
       throw new NotFoundException(ErrorJob.ManifestNotFound);
     }
