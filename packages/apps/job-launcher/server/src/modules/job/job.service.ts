/* eslint-disable @typescript-eslint/no-non-null-assertion */
import {
  HMToken,
  HMToken__factory,
} from '@human-protocol/core/typechain-types';
import {
  ChainId,
  EscrowClient,
  EscrowStatus,
  NETWORKS,
  StorageClient,
  StorageCredentials,
  StorageParams,
  UploadFile,
} from '@human-protocol/sdk';
import { HttpService } from '@nestjs/axios';
import {
  BadGatewayException,
  BadRequestException,
  ConflictException,
  Inject,
  Injectable,
  Logger,
  NotFoundException,
  ValidationError,
} from '@nestjs/common';
import { ConfigService } from '@nestjs/config';
import { validate } from 'class-validator';
import { BigNumber, ethers } from 'ethers';
import { firstValueFrom } from 'rxjs';
import { In, LessThanOrEqual, QueryFailedError } from 'typeorm';
import { ConfigNames } from '../../common/config';
import {
  ErrorBucket,
  ErrorEscrow,
  ErrorJob,
  ErrorPayment,
  ErrorPostgres,
} from '../../common/constants/errors';
import {
  JobRequestType,
  JobStatus,
  JobStatusFilter,
} from '../../common/enums/job';
import {
  Currency,
  PaymentSource,
  PaymentStatus,
  PaymentType,
  TokenId,
} from '../../common/enums/payment';
import { getRate } from '../../common/utils';
import { add, div, lt, mul } from '../../common/utils/decimal';
import { PaymentRepository } from '../payment/payment.repository';
import { PaymentService } from '../payment/payment.service';
import { Web3Service } from '../web3/web3.service';
import {
  CvatFinalResultDto,
  CvatManifestDto,
  FortuneFinalResultDto,
  FortuneManifestDto,
  JobCvatDto,
  JobFortuneDto,
  JobListDto,
  SaveManifestDto,
  SendWebhookDto,
} from './job.dto';
import { JobEntity } from './job.entity';
import { JobRepository } from './job.repository';
import { RoutingProtocolService } from './routing-protocol.service';
import { EventType } from '../../common/enums/webhook';
import { SortDirection } from '../../common/enums/collection';
<<<<<<< HEAD
import { JOB_RETRIES_COUNT_THRESHOLD } from '../../common/constants';
=======
import { EventType } from '../../common/enums/webhook';
>>>>>>> 115e88f3

@Injectable()
export class JobService {
  public readonly logger = new Logger(JobService.name);
  public readonly storageClient: StorageClient;
  public readonly storageParams: StorageParams;
  public readonly bucket: string;

  constructor(
    @Inject(Web3Service)
    private readonly web3Service: Web3Service,
    public readonly jobRepository: JobRepository,
    private readonly paymentRepository: PaymentRepository,
    private readonly paymentService: PaymentService,
    public readonly httpService: HttpService,
    public readonly configService: ConfigService,
    private readonly routingProtocolService: RoutingProtocolService,
  ) {
    const storageCredentials: StorageCredentials = {
      accessKey: this.configService.get<string>(ConfigNames.S3_ACCESS_KEY)!,
      secretKey: this.configService.get<string>(ConfigNames.S3_SECRET_KEY)!,
    };

    const useSSL =
      this.configService.get<string>(ConfigNames.S3_USE_SSL) === 'true';
    this.storageParams = {
      endPoint: this.configService.get<string>(ConfigNames.S3_ENDPOINT)!,
      port: Number(this.configService.get<number>(ConfigNames.S3_PORT)!),
      useSSL,
    };

    this.bucket = this.configService.get<string>(ConfigNames.S3_BUCKET)!;

    this.storageClient = new StorageClient(
      this.storageParams,
      storageCredentials,
    );
  }

  public async createJob(
    userId: number,
    requestType: JobRequestType,
    dto: JobFortuneDto | JobCvatDto,
  ): Promise<number> {
    let manifestUrl, manifestHash;
    const { chainId, fundAmount } = dto;

    if (chainId) {
      this.web3Service.validateChainId(chainId);
    }

    const userBalance = await this.paymentService.getUserBalance(userId);

    const rate = await getRate(Currency.USD, TokenId.HMT);

    const feePercentage = this.configService.get<number>(
      ConfigNames.JOB_LAUNCHER_FEE,
    )!;
    const fee = mul(div(feePercentage, 100), fundAmount);
    const usdTotalAmount = add(fundAmount, fee);

    if (lt(userBalance, usdTotalAmount)) {
      this.logger.log(ErrorJob.NotEnoughFunds, JobService.name);
      throw new BadRequestException(ErrorJob.NotEnoughFunds);
    }

    const tokenFundAmount = mul(fundAmount, rate);
    const tokenFee = mul(fee, rate);
    const tokenTotalAmount = add(tokenFundAmount, tokenFee);

    if (requestType == JobRequestType.FORTUNE) {
      ({ manifestUrl, manifestHash } = await this.saveManifest({
        ...(dto as JobFortuneDto),
        requestType,
        fundAmount: tokenFundAmount,
      }));
    } else {
      dto = dto as JobCvatDto;
      ({ manifestUrl, manifestHash } = await this.saveManifest({
        data: {
          data_url: dto.dataUrl,
        },
        annotation: {
          labels: dto.labels.map((item) => ({ name: item })),
          description: dto.requesterDescription,
          type: requestType,
          job_size: Number(
            this.configService.get<number>(ConfigNames.CVAT_JOB_SIZE)!,
          ),
          max_time: Number(
            this.configService.get<number>(ConfigNames.CVAT_MAX_TIME)!,
          ),
        },
        validation: {
          min_quality: dto.minQuality,
          val_size: Number(
            this.configService.get<number>(ConfigNames.CVAT_VAL_SIZE)!,
          ),
          gt_url: dto.gtUrl,
        },
        job_bounty: dto.jobBounty,
      }));
    }

    const jobEntity = await this.jobRepository.create({
      chainId: chainId ?? this.routingProtocolService.selectNetwork(),
      userId,
      manifestUrl,
      manifestHash,
      fee: tokenFee,
      fundAmount: tokenFundAmount,
      status: JobStatus.PENDING,
      waitUntil: new Date(),
    });

    if (!jobEntity) {
      this.logger.log(ErrorJob.NotCreated, JobService.name);
      throw new NotFoundException(ErrorJob.NotCreated);
    }

    try {
      await this.paymentRepository.create({
        userId,
        jobId: jobEntity.id,
        source: PaymentSource.BALANCE,
        type: PaymentType.WITHDRAWAL,
        amount: -tokenTotalAmount,
        currency: TokenId.HMT,
        rate: div(1, rate),
        status: PaymentStatus.SUCCEEDED,
      });
    } catch (error) {
      if (
        error instanceof QueryFailedError &&
        error.message.includes(ErrorPostgres.NumericFieldOverflow.toLowerCase())
      ) {
        this.logger.log(ErrorPostgres.NumericFieldOverflow, JobService.name);
        throw new ConflictException(ErrorPayment.IncorrectAmount);
      } else {
        this.logger.log(error, JobService.name);
        throw new ConflictException(ErrorPayment.NotSuccess);
      }
    }

    jobEntity.status = JobStatus.PAID;
    await jobEntity.save();

    return jobEntity.id;
  }

  public async launchJob(jobEntity: JobEntity): Promise<JobEntity> {
    const signer = this.web3Service.getSigner(jobEntity.chainId);

    const escrowClient = await EscrowClient.build(signer);

    const escrowConfig = {
      recordingOracle: this.configService.get<string>(
        ConfigNames.RECORDING_ORACLE_ADDRESS,
      )!,
      reputationOracle: this.configService.get<string>(
        ConfigNames.REPUTATION_ORACLE_ADDRESS,
      )!,
      recordingOracleFee: BigNumber.from(
        this.configService.get<number>(ConfigNames.RECORDING_ORACLE_FEE)!,
      ),
      reputationOracleFee: BigNumber.from(
        this.configService.get<number>(ConfigNames.REPUTATION_ORACLE_FEE)!,
      ),
      manifestUrl: jobEntity.manifestUrl,
      manifestHash: jobEntity.manifestHash,
    };

    const escrowAddress = await escrowClient.createAndSetupEscrow(
      NETWORKS[jobEntity.chainId as ChainId]!.hmtAddress,
      [],
      escrowConfig,
    );

    if (!escrowAddress) {
      this.logger.log(ErrorEscrow.NotCreated, JobService.name);
      throw new NotFoundException(ErrorEscrow.NotCreated);
    }

    jobEntity.escrowAddress = escrowAddress;
    await jobEntity.save();

    return jobEntity;
  }

  public async fundJob(jobEntity: JobEntity): Promise<JobEntity> {
    const signer = this.web3Service.getSigner(jobEntity.chainId);

    const escrowClient = await EscrowClient.build(signer);

    const weiAmount = ethers.utils.parseUnits(
      jobEntity.fundAmount.toString(),
      'ether',
    );
    await escrowClient.fund(jobEntity.escrowAddress, weiAmount);

    jobEntity.status = JobStatus.LAUNCHED;
    await jobEntity.save();

    return jobEntity;
  }

  public async requestToCancelJob(
    userId: number,
    id: number,
  ): Promise<boolean> {
    const jobEntity = await this.jobRepository.findOne({ id, userId });
    
    if (!jobEntity) {
      this.logger.log(ErrorJob.NotFound, JobService.name);
      throw new NotFoundException(ErrorJob.NotFound);
    }
  
    jobEntity.status = JobStatus.TO_CANCEL;
    jobEntity.retriesCount = 0;
    await jobEntity.save();
    
    return true;
  }

<<<<<<< HEAD
=======
  public async cancelJob(
    jobEntity: JobEntity
  ): Promise<boolean> {
    const { escrowAddress } = jobEntity
    if (escrowAddress) {
      const signer = this.web3Service.getSigner(jobEntity.chainId);
      const escrowClient = await EscrowClient.build(signer);

      const escrowStatus = await escrowClient.getStatus(escrowAddress)
      if (escrowStatus === EscrowStatus.Complete || escrowStatus === EscrowStatus.Paid) {
        this.logger.log(ErrorEscrow.InvalidStatusCancellation, JobService.name);
        throw new BadRequestException(ErrorEscrow.InvalidStatusCancellation);
      }

      const balance = await escrowClient.getBalance(escrowAddress);
      if (balance.eq(0)) {
        this.logger.log(ErrorEscrow.InvalidBalanceCancellation, JobService.name);
        throw new BadRequestException(ErrorEscrow.InvalidBalanceCancellation);
      }

      await escrowClient.cancel(escrowAddress)

      const manifest = await this.getManifest(jobEntity.manifestUrl);
      if ((manifest as FortuneManifestDto).requestType === JobRequestType.FORTUNE) {
        await this.sendWebhook(
          this.configService.get<string>(
            ConfigNames.FORTUNE_EXCHANGE_ORACLE_WEBHOOK_URL,
          )!,
          {
            escrowAddress,
            chainId: jobEntity.chainId,
            eventType: EventType.TASK_CREATION_FAILED
          },
        );
      } else {
        await this.sendWebhook(
          this.configService.get<string>(
            ConfigNames.CVAT_EXCHANGE_ORACLE_WEBHOOK_URL,
          )!,
          {
            escrowAddress,
            chainId: jobEntity.chainId,
            eventType: EventType.TASK_CREATION_FAILED
          },
        );
      }
    }

    const paymentEntity = await this.paymentRepository.findOne({ jobId: jobEntity.id, type: PaymentType.WITHDRAWAL, status: PaymentStatus.SUCCEEDED });
    if (paymentEntity) {
      paymentEntity.status = PaymentStatus.FAILED;
      await paymentEntity.save();
    }

    jobEntity.status = JobStatus.CANCELED;
    await jobEntity.save();
    
    return true;
  }

>>>>>>> 115e88f3
  public async saveManifest(
    manifest: FortuneManifestDto | CvatManifestDto,
  ): Promise<SaveManifestDto> {
    const uploadedFiles: UploadFile[] = await this.storageClient.uploadFiles(
      [manifest],
      this.bucket,
    );

    if (!uploadedFiles[0]) {
      this.logger.log(ErrorBucket.UnableSaveFile, JobService.name);
      throw new BadGatewayException(ErrorBucket.UnableSaveFile);
    }

    const { url, hash } = uploadedFiles[0];
    const manifestUrl = url;

    return { manifestUrl, manifestHash: hash };
  }

  private async validateManifest(
    manifest: FortuneManifestDto | CvatManifestDto,
  ): Promise<boolean> {
    const dtoCheck =
      (manifest as FortuneManifestDto).requestType == JobRequestType.FORTUNE
        ? new FortuneManifestDto()
        : new CvatManifestDto();

    Object.assign(dtoCheck, manifest);

    const validationErrors: ValidationError[] = await validate(dtoCheck);
    if (validationErrors.length > 0) {
      this.logger.log(
        ErrorJob.ManifestValidationFailed,
        JobService.name,
        validationErrors,
      );
      throw new NotFoundException(ErrorJob.ManifestValidationFailed);
    }

    return true;
  }

  public async getManifest(
    manifestUrl: string,
  ): Promise<FortuneManifestDto | CvatManifestDto> {
    const manifest = await StorageClient.downloadFileFromUrl(manifestUrl);

    if (!manifest) {
      throw new NotFoundException(ErrorJob.ManifestNotFound);
    }

    return manifest;
  }

  public async sendWebhook(
    webhookUrl: string,
    webhookData: SendWebhookDto,
  ): Promise<boolean> {
    const { data } = await firstValueFrom(
      await this.httpService.post(webhookUrl, webhookData),
    );

    if (!data) {
      this.logger.log(ErrorJob.WebhookWasNotSent, JobService.name);
      throw new NotFoundException(ErrorJob.WebhookWasNotSent);
    }

    return true;
  }

  public async getJobsByStatus(
    userId: number,
    status?: JobStatusFilter,
    skip = 0,
    limit = 10,
  ): Promise<JobListDto[]> {
    let statusFilter: any;
    if (status) {
      statusFilter = In([status]);
      if (status === JobStatusFilter.PENDING)
        statusFilter = In([JobStatus.PENDING, JobStatus.PAID]);
    }

    const jobs = await this.jobRepository.find(
      {
        userId,
        status: statusFilter,
      },
      { skip: skip, take: limit },
    );
    const transformedJobs: JobListDto[] = jobs.map((original) => ({
      jobId: original.id,
      address: original.escrowAddress,
      network: NETWORKS[original.chainId as ChainId]!.title,
      fundAmount: original.fundAmount,
      status:
        original.status === JobStatus.PAID
          ? JobStatusFilter.PENDING
          : JobStatusFilter[original.status],
    }));

    return transformedJobs;
  }

  public async getResult(
    userId: number,
    jobId: number,
  ): Promise<FortuneFinalResultDto | CvatFinalResultDto> {
    const jobEntity = await this.jobRepository.findOne({
      id: jobId,
      userId,
      status: JobStatus.LAUNCHED,
    });
    if (!jobEntity) {
      this.logger.log(ErrorJob.NotFound, JobService.name);
      throw new NotFoundException(ErrorJob.NotFound);
    }

    const signer = this.web3Service.getSigner(jobEntity.chainId);
    const escrowClient = await EscrowClient.build(signer);

    const finalResultUrl = await escrowClient.getResultsUrl(
      jobEntity.escrowAddress,
    );

    if (!finalResultUrl) {
      this.logger.log(ErrorJob.ResultNotFound, JobService.name);
      throw new NotFoundException(ErrorJob.ResultNotFound);
    }

    const result = await StorageClient.downloadFileFromUrl(finalResultUrl);

    if (!result) {
      throw new NotFoundException(ErrorJob.ResultNotFound);
    }

    const fortuneDtoCheck = new FortuneFinalResultDto();
    const imageLabelBinaryDtoCheck = new CvatFinalResultDto();

    Object.assign(fortuneDtoCheck, result);
    Object.assign(imageLabelBinaryDtoCheck, result);

    const fortuneValidationErrors: ValidationError[] = await validate(
      fortuneDtoCheck,
    );
    const imageLabelBinaryValidationErrors: ValidationError[] = await validate(
      imageLabelBinaryDtoCheck,
    );
    if (
      fortuneValidationErrors.length > 0 &&
      imageLabelBinaryValidationErrors.length > 0
    ) {
      this.logger.log(
        ErrorJob.ResultValidationFailed,
        JobService.name,
        fortuneValidationErrors,
        imageLabelBinaryValidationErrors,
      );
      throw new NotFoundException(ErrorJob.ResultValidationFailed);
    }

    return result;
  }

  public async launchCronJob() {
    try {
      // TODO: Add retry policy and process failure requests https://github.com/humanprotocol/human-protocol/issues/334
      let jobEntity = await this.jobRepository.findOne(
        {
          status: JobStatus.PAID,
          retriesCount: LessThanOrEqual(JOB_RETRIES_COUNT_THRESHOLD),
          waitUntil: LessThanOrEqual(new Date()),
        },
        {
          order: {
            waitUntil: SortDirection.ASC,
          },
        },
      );

      if (!jobEntity) return;

      const manifest = await this.getManifest(jobEntity.manifestUrl);
      await this.validateManifest(manifest);

      if (!jobEntity.escrowAddress) {
        jobEntity = await this.launchJob(jobEntity);
      }
      if (jobEntity.escrowAddress && jobEntity.status === JobStatus.PAID) {
        jobEntity = await this.fundJob(jobEntity);
      }
      if (jobEntity.escrowAddress && jobEntity.status === JobStatus.LAUNCHED) {
        if ((manifest as CvatManifestDto)?.annotation?.type) {
          await this.sendWebhook(
            this.configService.get<string>(
              ConfigNames.CVAT_EXCHANGE_ORACLE_WEBHOOK_URL,
            )!,
            {
              escrowAddress: jobEntity.escrowAddress,
              chainId: jobEntity.chainId,
              eventType: EventType.ESCROW_CREATED
            },
          );
        }
      }
    } catch (e) {
      this.logger.error(e);
      return;
    }
  }

  public async cancelCronJob() {
    // TODO: Add retry policy and process failure requests https://github.com/humanprotocol/human-protocol/issues/334
    let jobEntity = await this.jobRepository.findOne(
      {
        status: JobStatus.TO_CANCEL,
        retriesCount: LessThanOrEqual(JOB_RETRIES_COUNT_THRESHOLD),
        waitUntil: LessThanOrEqual(new Date()),
      },
      {
        order: {
          waitUntil: SortDirection.ASC,
        },
      },
    );

    if (!jobEntity) return;

    const { escrowAddress } = jobEntity
    if (escrowAddress) {
      const signer = this.web3Service.getSigner(jobEntity.chainId);
      const escrowClient = await EscrowClient.build(signer);

      const escrowStatus = await escrowClient.getStatus(escrowAddress)
      if (escrowStatus === EscrowStatus.Complete || escrowStatus === EscrowStatus.Paid) {
        this.logger.log(ErrorEscrow.InvalidStatusCancellation, JobService.name);
        throw new BadRequestException(ErrorEscrow.InvalidStatusCancellation);
      }

      const balance = await escrowClient.getBalance(escrowAddress);
      if (balance.eq(0)) {
        this.logger.log(ErrorEscrow.InvalidBalanceCancellation, JobService.name);
        throw new BadRequestException(ErrorEscrow.InvalidBalanceCancellation);
      }

      await escrowClient.cancel(escrowAddress)

      const manifest = await this.getManifest(jobEntity.manifestUrl);
      if ((manifest as FortuneManifestDto).requestType === JobRequestType.FORTUNE) {
        await this.sendWebhook(
          this.configService.get<string>(
            ConfigNames.FORTUNE_EXCHANGE_ORACLE_WEBHOOK_URL,
          )!,
          {
            escrowAddress,
            chainId: jobEntity.chainId,
            eventType: EventType.ESCROW_CANCELED
          },
        );
      } else {
        await this.sendWebhook(
          this.configService.get<string>(
            ConfigNames.CVAT_EXCHANGE_ORACLE_WEBHOOK_URL,
          )!,
          {
            escrowAddress,
            chainId: jobEntity.chainId,
            eventType: EventType.ESCROW_CANCELED
          },
        );
      }
    }

    const paymentEntity = await this.paymentRepository.findOne({ jobId: jobEntity.id, type: PaymentType.WITHDRAWAL, status: PaymentStatus.SUCCEEDED });
    if (paymentEntity) {
      paymentEntity.status = PaymentStatus.FAILED;
      await paymentEntity.save();
    }

    jobEntity.status = JobStatus.CANCELED;
    await jobEntity.save();
    
    return true;
  }
}<|MERGE_RESOLUTION|>--- conflicted
+++ resolved
@@ -68,13 +68,9 @@
 import { JobEntity } from './job.entity';
 import { JobRepository } from './job.repository';
 import { RoutingProtocolService } from './routing-protocol.service';
+import { JOB_RETRIES_COUNT_THRESHOLD } from '../../common/constants';
+import { SortDirection } from '../../common/enums/collection';
 import { EventType } from '../../common/enums/webhook';
-import { SortDirection } from '../../common/enums/collection';
-<<<<<<< HEAD
-import { JOB_RETRIES_COUNT_THRESHOLD } from '../../common/constants';
-=======
-import { EventType } from '../../common/enums/webhook';
->>>>>>> 115e88f3
 
 @Injectable()
 export class JobService {
@@ -199,6 +195,7 @@
       await this.paymentRepository.create({
         userId,
         jobId: jobEntity.id,
+        jobId: jobEntity.id,
         source: PaymentSource.BALANCE,
         type: PaymentType.WITHDRAWAL,
         amount: -tokenTotalAmount,
@@ -299,69 +296,6 @@
     return true;
   }
 
-<<<<<<< HEAD
-=======
-  public async cancelJob(
-    jobEntity: JobEntity
-  ): Promise<boolean> {
-    const { escrowAddress } = jobEntity
-    if (escrowAddress) {
-      const signer = this.web3Service.getSigner(jobEntity.chainId);
-      const escrowClient = await EscrowClient.build(signer);
-
-      const escrowStatus = await escrowClient.getStatus(escrowAddress)
-      if (escrowStatus === EscrowStatus.Complete || escrowStatus === EscrowStatus.Paid) {
-        this.logger.log(ErrorEscrow.InvalidStatusCancellation, JobService.name);
-        throw new BadRequestException(ErrorEscrow.InvalidStatusCancellation);
-      }
-
-      const balance = await escrowClient.getBalance(escrowAddress);
-      if (balance.eq(0)) {
-        this.logger.log(ErrorEscrow.InvalidBalanceCancellation, JobService.name);
-        throw new BadRequestException(ErrorEscrow.InvalidBalanceCancellation);
-      }
-
-      await escrowClient.cancel(escrowAddress)
-
-      const manifest = await this.getManifest(jobEntity.manifestUrl);
-      if ((manifest as FortuneManifestDto).requestType === JobRequestType.FORTUNE) {
-        await this.sendWebhook(
-          this.configService.get<string>(
-            ConfigNames.FORTUNE_EXCHANGE_ORACLE_WEBHOOK_URL,
-          )!,
-          {
-            escrowAddress,
-            chainId: jobEntity.chainId,
-            eventType: EventType.TASK_CREATION_FAILED
-          },
-        );
-      } else {
-        await this.sendWebhook(
-          this.configService.get<string>(
-            ConfigNames.CVAT_EXCHANGE_ORACLE_WEBHOOK_URL,
-          )!,
-          {
-            escrowAddress,
-            chainId: jobEntity.chainId,
-            eventType: EventType.TASK_CREATION_FAILED
-          },
-        );
-      }
-    }
-
-    const paymentEntity = await this.paymentRepository.findOne({ jobId: jobEntity.id, type: PaymentType.WITHDRAWAL, status: PaymentStatus.SUCCEEDED });
-    if (paymentEntity) {
-      paymentEntity.status = PaymentStatus.FAILED;
-      await paymentEntity.save();
-    }
-
-    jobEntity.status = JobStatus.CANCELED;
-    await jobEntity.save();
-    
-    return true;
-  }
-
->>>>>>> 115e88f3
   public async saveManifest(
     manifest: FortuneManifestDto | CvatManifestDto,
   ): Promise<SaveManifestDto> {
@@ -558,10 +492,12 @@
           await this.sendWebhook(
             this.configService.get<string>(
               ConfigNames.CVAT_EXCHANGE_ORACLE_WEBHOOK_URL,
+              ConfigNames.CVAT_EXCHANGE_ORACLE_WEBHOOK_URL,
             )!,
             {
               escrowAddress: jobEntity.escrowAddress,
               chainId: jobEntity.chainId,
+              eventType: EventType.ESCROW_CREATED
               eventType: EventType.ESCROW_CREATED
             },
           );
