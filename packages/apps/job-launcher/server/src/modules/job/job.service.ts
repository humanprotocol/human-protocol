--- conflicted
+++ resolved
@@ -631,15 +631,10 @@
     return true;
   }
 
-<<<<<<< HEAD
-  public async escrowFailedWebhook(dto: EscrowFailedWebhookDto): Promise<boolean> {
-    if (dto.eventType !== EventType.TASK_CREATION_FAILED) {
-=======
   public async escrowFailedWebhook(
     dto: EscrowFailedWebhookDto,
   ): Promise<boolean> {
-    if (dto.event_type !== EventType.TASK_CREATION_FAILED) {
->>>>>>> 13127169
+    if (dto.eventType !== EventType.TASK_CREATION_FAILED) {
       this.logger.log(ErrorJob.InvalidEventType, JobService.name);
       throw new BadRequestException(ErrorJob.InvalidEventType);
     }
