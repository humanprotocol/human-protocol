/* eslint-disable @typescript-eslint/no-non-null-assertion */
import {
  ChainId,
  EscrowClient,
  EscrowStatus,
  NETWORKS,
  StakingClient,
  StorageClient,
  StorageCredentials,
  StorageParams,
  UploadFile,
} from '@human-protocol/sdk';
import { HttpService } from '@nestjs/axios';
import {
  BadGatewayException,
  BadRequestException,
  ConflictException,
  Inject,
  Injectable,
  Logger,
  NotFoundException,
  ValidationError,
} from '@nestjs/common';
import { ConfigService } from '@nestjs/config';
import { validate } from 'class-validator';
import { BigNumber, ethers } from 'ethers';
import { firstValueFrom } from 'rxjs';
import { In, LessThanOrEqual, QueryFailedError } from 'typeorm';
import { ConfigNames } from '../../common/config';
import {
  ErrorBucket,
  ErrorEscrow,
  ErrorJob,
  ErrorPayment,
  ErrorPostgres,
} from '../../common/constants/errors';
import {
  JobRequestType,
  JobStatus,
  JobStatusFilter,
} from '../../common/enums/job';
import {
  Currency,
  PaymentSource,
  PaymentStatus,
  PaymentType,
  TokenId,
} from '../../common/enums/payment';
import { getRate, parseUrl } from '../../common/utils';
import { add, div, lt, mul } from '../../common/utils/decimal';
import { PaymentRepository } from '../payment/payment.repository';
import { PaymentService } from '../payment/payment.service';
import { Web3Service } from '../web3/web3.service';
import {
  CvatFinalResultDto,
  CvatManifestDto,
  EscrowFailedWebhookDto,
  FortuneFinalResultDto,
  FortuneManifestDto,
  JobCvatDto,
  JobDetailsDto,
  JobFortuneDto,
  JobListDto,
  SaveManifestDto,
  SendWebhookDto,
} from './job.dto';
import { JobEntity } from './job.entity';
import { JobRepository } from './job.repository';
import { RoutingProtocolService } from './routing-protocol.service';
import { CVAT_JOB_TYPES, JOB_RETRIES_COUNT_THRESHOLD } from '../../common/constants';
import { SortDirection } from '../../common/enums/collection';
import { EventType } from '../../common/enums/webhook';
import {
  HMToken,
  HMToken__factory,
} from '@human-protocol/core/typechain-types';
import Decimal from 'decimal.js';

@Injectable()
export class JobService {
  public readonly logger = new Logger(JobService.name);
  public readonly storageClient: StorageClient;
  public readonly storageParams: StorageParams;
  public readonly bucket: string;

  constructor(
    @Inject(Web3Service)
    private readonly web3Service: Web3Service,
    public readonly jobRepository: JobRepository,
    private readonly paymentRepository: PaymentRepository,
    private readonly paymentService: PaymentService,
    public readonly httpService: HttpService,
    public readonly configService: ConfigService,
    private readonly routingProtocolService: RoutingProtocolService,
  ) {
    const storageCredentials: StorageCredentials = {
      accessKey: this.configService.get<string>(ConfigNames.S3_ACCESS_KEY)!,
      secretKey: this.configService.get<string>(ConfigNames.S3_SECRET_KEY)!,
    };

    const useSSL =
      this.configService.get<string>(ConfigNames.S3_USE_SSL) === 'true';
    this.storageParams = {
      endPoint: this.configService.get<string>(ConfigNames.S3_ENDPOINT)!,
      port: Number(this.configService.get<number>(ConfigNames.S3_PORT)!),
      useSSL,
    };

    this.bucket = this.configService.get<string>(ConfigNames.S3_BUCKET)!;

    this.storageClient = new StorageClient(
      this.storageParams,
      storageCredentials,
    );
  }

  public async createJob(
    userId: number,
    requestType: JobRequestType,
    dto: JobFortuneDto | JobCvatDto,
  ): Promise<number> {
    let manifestUrl, manifestHash;
    const { chainId, fundAmount } = dto;

    if (chainId) {
      this.web3Service.validateChainId(chainId);
    }

    const userBalance = await this.paymentService.getUserBalance(userId);

    const rate = await getRate(Currency.USD, TokenId.HMT);

    const feePercentage = this.configService.get<number>(
      ConfigNames.JOB_LAUNCHER_FEE,
    )!;
    const fee = mul(div(feePercentage, 100), fundAmount);
    const usdTotalAmount = add(fundAmount, fee);

    if (lt(userBalance, usdTotalAmount)) {
      this.logger.log(ErrorJob.NotEnoughFunds, JobService.name);
      throw new BadRequestException(ErrorJob.NotEnoughFunds);
    }

    const tokenFundAmount = mul(fundAmount, rate);
    const tokenFee = mul(fee, rate);
    const tokenTotalAmount = add(tokenFundAmount, tokenFee);

    if (requestType == JobRequestType.FORTUNE) {
      ({ manifestUrl, manifestHash } = await this.saveManifest({
        ...(dto as JobFortuneDto),
        requestType,
        fundAmount: tokenFundAmount,
      }));
    } else {
      dto = dto as JobCvatDto;
      ({ manifestUrl, manifestHash } = await this.saveManifest({
        data: {
          data_url: dto.dataUrl,
        },
        annotation: {
          labels: dto.labels.map((item) => ({ name: item })),
          description: dto.requesterDescription,
          user_guide: dto.userGuide,
          type: requestType,
          job_size: Number(
            this.configService.get<number>(ConfigNames.CVAT_JOB_SIZE)!,
          ),
          max_time: Number(
            this.configService.get<number>(ConfigNames.CVAT_MAX_TIME)!,
          ),
        },
        validation: {
          min_quality: dto.minQuality,
          val_size: Number(
            this.configService.get<number>(ConfigNames.CVAT_VAL_SIZE)!,
          ),
          gt_url: dto.gtUrl,
        },
        job_bounty: await this.calculateJobBounty(dto.dataUrl, fundAmount),
      }));
    }

    const jobEntity = await this.jobRepository.create({
      chainId: chainId ?? this.routingProtocolService.selectNetwork(),
      userId,
      manifestUrl,
      manifestHash,
      fee: tokenFee,
      fundAmount: tokenFundAmount,
      status: JobStatus.PENDING,
      waitUntil: new Date(),
    });

    if (!jobEntity) {
      this.logger.log(ErrorJob.NotCreated, JobService.name);
      throw new NotFoundException(ErrorJob.NotCreated);
    }

    try {
      await this.paymentRepository.create({
        userId,
        jobId: jobEntity.id,
        source: PaymentSource.BALANCE,
        type: PaymentType.WITHDRAWAL,
        amount: -tokenTotalAmount,
        currency: TokenId.HMT,
        rate: div(1, rate),
        status: PaymentStatus.SUCCEEDED,
      });
    } catch (error) {
      if (
        error instanceof QueryFailedError &&
        error.message.includes(ErrorPostgres.NumericFieldOverflow.toLowerCase())
      ) {
        this.logger.log(ErrorPostgres.NumericFieldOverflow, JobService.name);
        throw new ConflictException(ErrorPayment.IncorrectAmount);
      } else {
        this.logger.log(error, JobService.name);
        throw new ConflictException(ErrorPayment.NotSuccess);
      }
    }

    jobEntity.status = JobStatus.PAID;
    await jobEntity.save();

    return jobEntity.id;
  }

  private async calculateJobBounty(
    endpointUrl: string,
    fundAmount: number,
  ): Promise<string> {
    const storageData = parseUrl(endpointUrl);
    const storageClient = new StorageClient({
      endPoint: storageData.endPoint,
      port: storageData.port,
      useSSL: false,
    });

    const totalImages = (await storageClient.listObjects(storageData.bucket))
      .length;

    const totalJobs = Math.ceil(
      div(
        totalImages,
        Number(this.configService.get<number>(ConfigNames.CVAT_JOB_SIZE)!),
      ),
    );

    return ethers.utils.formatEther(
      ethers.utils.parseUnits(fundAmount.toString(), 'ether').div(totalJobs),
    );
  }

  public async launchJob(jobEntity: JobEntity): Promise<JobEntity> {
    const signer = this.web3Service.getSigner(jobEntity.chainId);

    const escrowClient = await EscrowClient.build(signer);

    const manifest = await this.getManifest(jobEntity.manifestUrl);

    const recordingOracleConfigKey = (manifest as FortuneManifestDto).requestType === JobRequestType.FORTUNE 
                       ? ConfigNames.FORTUNE_RECORDING_ORACLE_ADDRESS 
                       : ConfigNames.CVAT_RECORDING_ORACLE_ADDRESS;

    const exchangeOracleConfigKey = (manifest as FortuneManifestDto).requestType === JobRequestType.FORTUNE 
                       ? ConfigNames.FORTUNE_EXCHANGE_ORACLE_ADDRESS 
                       : ConfigNames.CVAT_EXCHANGE_ORACLE_ADDRESS;

    const escrowConfig = {
      recordingOracle: this.configService.get<string>(recordingOracleConfigKey)!,
      reputationOracle: this.configService.get<string>(
        ConfigNames.REPUTATION_ORACLE_ADDRESS,
      )!,
      exchangeOracle: this.configService.get<string>(exchangeOracleConfigKey)!,
      recordingOracleFee: BigNumber.from(
        this.configService.get<number>(ConfigNames.RECORDING_ORACLE_FEE)!,
      ),
      reputationOracleFee: BigNumber.from(
        this.configService.get<number>(ConfigNames.REPUTATION_ORACLE_FEE)!,
      ),
      exchangeOracleFee: BigNumber.from(
        this.configService.get<number>(ConfigNames.EXCHANGE_ORACLE_FEE)!,
      ),
      manifestUrl: jobEntity.manifestUrl,
      manifestHash: jobEntity.manifestHash,
    };

    const escrowAddress = await escrowClient.createAndSetupEscrow(
      NETWORKS[jobEntity.chainId as ChainId]!.hmtAddress,
      [],
      jobEntity.userId.toString(),
      escrowConfig,
    );

    if (!escrowAddress) {
      this.logger.log(ErrorEscrow.NotCreated, JobService.name);
      throw new NotFoundException(ErrorEscrow.NotCreated);
    }

    jobEntity.escrowAddress = escrowAddress;
    await jobEntity.save();

    return jobEntity;
  }

  public async fundJob(jobEntity: JobEntity): Promise<JobEntity> {
    const signer = this.web3Service.getSigner(jobEntity.chainId);

    const escrowClient = await EscrowClient.build(signer);

    const weiAmount = ethers.utils.parseUnits(
      jobEntity.fundAmount.toString(),
      'ether',
    );
    await escrowClient.fund(jobEntity.escrowAddress, weiAmount);

    jobEntity.status = JobStatus.LAUNCHED;
    await jobEntity.save();

    return jobEntity;
  }

  public async requestToCancelJob(
    userId: number,
    id: number,
  ): Promise<boolean> {
    const jobEntity = await this.jobRepository.findOne({ id, userId });

    if (!jobEntity) {
      this.logger.log(ErrorJob.NotFound, JobService.name);
      throw new NotFoundException(ErrorJob.NotFound);
    }

    jobEntity.status = JobStatus.TO_CANCEL;
    jobEntity.retriesCount = 0;
    await jobEntity.save();

    return true;
  }

  public async saveManifest(
    manifest: FortuneManifestDto | CvatManifestDto,
  ): Promise<SaveManifestDto> {
    const uploadedFiles: UploadFile[] = await this.storageClient.uploadFiles(
      [manifest],
      this.bucket,
    );

    if (!uploadedFiles[0]) {
      this.logger.log(ErrorBucket.UnableSaveFile, JobService.name);
      throw new BadGatewayException(ErrorBucket.UnableSaveFile);
    }

    const { url, hash } = uploadedFiles[0];
    const manifestUrl = url;

    return { manifestUrl, manifestHash: hash };
  }

  private async validateManifest(
    manifest: FortuneManifestDto | CvatManifestDto,
  ): Promise<boolean> {
    const dtoCheck =
      (manifest as FortuneManifestDto).requestType == JobRequestType.FORTUNE
        ? new FortuneManifestDto()
        : new CvatManifestDto();

    Object.assign(dtoCheck, manifest);

    const validationErrors: ValidationError[] = await validate(dtoCheck);
    if (validationErrors.length > 0) {
      this.logger.log(
        ErrorJob.ManifestValidationFailed,
        JobService.name,
        validationErrors,
      );
      throw new NotFoundException(ErrorJob.ManifestValidationFailed);
    }

    return true;
  }

  public async getManifest(
    manifestUrl: string,
  ): Promise<FortuneManifestDto | CvatManifestDto> {
    const manifest = await StorageClient.downloadFileFromUrl(manifestUrl);

    if (!manifest) {
      throw new NotFoundException(ErrorJob.ManifestNotFound);
    }

    return manifest;
  }

  public async sendWebhook(
    webhookUrl: string,
    webhookData: SendWebhookDto,
  ): Promise<boolean> {
    const { data } = await firstValueFrom(
      await this.httpService.post(webhookUrl, webhookData),
    );

    if (!data) {
      this.logger.log(ErrorJob.WebhookWasNotSent, JobService.name);
      throw new NotFoundException(ErrorJob.WebhookWasNotSent);
    }

    return true;
  }

  public async getJobsByStatus(
    userId: number,
    status?: JobStatusFilter,
    skip = 0,
    limit = 10,
  ): Promise<JobListDto[]> {
    let statusFilter: any;
    if (status) {
      statusFilter = In([status]);
      if (status === JobStatusFilter.PENDING)
        statusFilter = In([JobStatus.PENDING, JobStatus.PAID]);
    }

    const jobs = await this.jobRepository.find(
      {
        userId,
        status: statusFilter,
      },
      { skip: skip, take: limit },
    );
    const transformedJobs: JobListDto[] = jobs.map((original) => ({
      jobId: original.id,
      address: original.escrowAddress,
      network: NETWORKS[original.chainId as ChainId]!.title,
      fundAmount: original.fundAmount,
      status:
        original.status === JobStatus.PAID
          ? JobStatusFilter.PENDING
          : JobStatusFilter[original.status],
    }));

    return transformedJobs;
  }

  public async getResult(
    userId: number,
    jobId: number,
  ): Promise<FortuneFinalResultDto | CvatFinalResultDto> {
    const jobEntity = await this.jobRepository.findOne({
      id: jobId,
      userId,
      status: JobStatus.LAUNCHED,
    });
    if (!jobEntity) {
      this.logger.log(ErrorJob.NotFound, JobService.name);
      throw new NotFoundException(ErrorJob.NotFound);
    }

    const signer = this.web3Service.getSigner(jobEntity.chainId);
    const escrowClient = await EscrowClient.build(signer);

    const finalResultUrl = await escrowClient.getResultsUrl(
      jobEntity.escrowAddress,
    );

    if (!finalResultUrl) {
      this.logger.log(ErrorJob.ResultNotFound, JobService.name);
      throw new NotFoundException(ErrorJob.ResultNotFound);
    }

    const result = await StorageClient.downloadFileFromUrl(finalResultUrl);

    if (!result) {
      throw new NotFoundException(ErrorJob.ResultNotFound);
    }

    const fortuneDtoCheck = new FortuneFinalResultDto();
    const imageLabelBinaryDtoCheck = new CvatFinalResultDto();

    Object.assign(fortuneDtoCheck, result);
    Object.assign(imageLabelBinaryDtoCheck, result);

    const fortuneValidationErrors: ValidationError[] = await validate(
      fortuneDtoCheck,
    );
    const imageLabelBinaryValidationErrors: ValidationError[] = await validate(
      imageLabelBinaryDtoCheck,
    );
    if (
      fortuneValidationErrors.length > 0 &&
      imageLabelBinaryValidationErrors.length > 0
    ) {
      this.logger.log(
        ErrorJob.ResultValidationFailed,
        JobService.name,
        fortuneValidationErrors,
        imageLabelBinaryValidationErrors,
      );
      throw new NotFoundException(ErrorJob.ResultValidationFailed);
    }

    return result;
  }

  public async launchCronJob() {
    try {
      // TODO: Add retry policy and process failure requests https://github.com/humanprotocol/human-protocol/issues/334
      let jobEntity = await this.jobRepository.findOne(
        {
          status: JobStatus.PAID,
          retriesCount: LessThanOrEqual(JOB_RETRIES_COUNT_THRESHOLD),
          waitUntil: LessThanOrEqual(new Date()),
        },
        {
          order: {
            waitUntil: SortDirection.ASC,
          },
        },
      );

      if (!jobEntity) return;

      const manifest = await this.getManifest(jobEntity.manifestUrl);
      await this.validateManifest(manifest);

      if (!jobEntity.escrowAddress) {
        jobEntity = await this.launchJob(jobEntity);
      }
      if (jobEntity.escrowAddress && jobEntity.status === JobStatus.PAID) {
        jobEntity = await this.fundJob(jobEntity);
      }
      if (jobEntity.escrowAddress && jobEntity.status === JobStatus.LAUNCHED) {
        if ((manifest as CvatManifestDto)?.annotation?.type) {
          await this.sendWebhook(
            this.configService.get<string>(
              ConfigNames.CVAT_EXCHANGE_ORACLE_WEBHOOK_URL,
            )!,
            {
              escrowAddress: jobEntity.escrowAddress,
              chainId: jobEntity.chainId,
              eventType: EventType.ESCROW_CREATED,
            },
          );
        }
      }
    } catch (e) {
      console.log(e)
      this.logger.error(e);
      return;
    }
  }

  public async cancelCronJob() {
    // TODO: Add retry policy and process failure requests https://github.com/humanprotocol/human-protocol/issues/334
    const jobEntity = await this.jobRepository.findOne(
      {
        status: JobStatus.TO_CANCEL,
        retriesCount: LessThanOrEqual(JOB_RETRIES_COUNT_THRESHOLD),
        waitUntil: LessThanOrEqual(new Date()),
      },
      {
        order: {
          waitUntil: SortDirection.ASC,
        },
      },
    );

    if (!jobEntity) return;

    const { escrowAddress } = jobEntity;
    if (escrowAddress) {
      const signer = this.web3Service.getSigner(jobEntity.chainId);
      const escrowClient = await EscrowClient.build(signer);

      const escrowStatus = await escrowClient.getStatus(escrowAddress);
      if (
        escrowStatus === EscrowStatus.Complete ||
        escrowStatus === EscrowStatus.Paid
      ) {
        this.logger.log(ErrorEscrow.InvalidStatusCancellation, JobService.name);
        throw new BadRequestException(ErrorEscrow.InvalidStatusCancellation);
      }

      const balance = await escrowClient.getBalance(escrowAddress);
      if (balance.eq(0)) {
        this.logger.log(
          ErrorEscrow.InvalidBalanceCancellation,
          JobService.name,
        );
        throw new BadRequestException(ErrorEscrow.InvalidBalanceCancellation);
      }

      await escrowClient.cancel(escrowAddress);

      const manifest = await this.getManifest(jobEntity.manifestUrl);
      if (
        (manifest as FortuneManifestDto).requestType === JobRequestType.FORTUNE
      ) {
        await this.sendWebhook(
          this.configService.get<string>(
            ConfigNames.FORTUNE_EXCHANGE_ORACLE_WEBHOOK_URL,
          )!,
          {
            escrowAddress,
            chainId: jobEntity.chainId,
            eventType: EventType.ESCROW_CANCELED,
          },
        );
      } else {
        await this.sendWebhook(
          this.configService.get<string>(
            ConfigNames.CVAT_EXCHANGE_ORACLE_WEBHOOK_URL,
          )!,
          {
            escrowAddress,
            chainId: jobEntity.chainId,
            eventType: EventType.ESCROW_CANCELED,
          },
        );
      }
    }

    const paymentEntity = await this.paymentRepository.findOne({
      jobId: jobEntity.id,
      type: PaymentType.WITHDRAWAL,
      status: PaymentStatus.SUCCEEDED,
    });
    if (paymentEntity) {
      paymentEntity.status = PaymentStatus.FAILED;
      await paymentEntity.save();
    }

    jobEntity.status = JobStatus.CANCELED;
    await jobEntity.save();

    return true;
  }

  public async escrowFailedWebhook(
    dto: EscrowFailedWebhookDto,
  ): Promise<boolean> {
    if (dto.event_type !== EventType.TASK_CREATION_FAILED) {
      this.logger.log(ErrorJob.InvalidEventType, JobService.name);
      throw new BadRequestException(ErrorJob.InvalidEventType);
    }

    const jobEntity = await this.jobRepository.findOne({
      chainId: dto.chain_id,
      escrowAddress: dto.escrow_address,
    });

    if (!jobEntity) {
      this.logger.log(ErrorJob.NotFound, JobService.name);
      throw new NotFoundException(ErrorJob.NotFound);
    }

    if (jobEntity.status !== JobStatus.LAUNCHED) {
      this.logger.log(ErrorJob.NotLaunched, JobService.name);
      throw new ConflictException(ErrorJob.NotLaunched);
    }

    jobEntity.status = JobStatus.FAILED;
    await jobEntity.save();

    return true;
  }

  public async getDetails(
    userId: number,
    jobId: number,
  ): Promise<JobDetailsDto> {
    const jobEntity = await this.jobRepository.findOne({ id: jobId, userId });

    if (!jobEntity) {
      this.logger.log(ErrorJob.NotFound, JobService.name);
      throw new NotFoundException(ErrorJob.NotFound);
    }

    const { chainId, escrowAddress, manifestUrl, manifestHash } = jobEntity;
    const signer = this.web3Service.getSigner(chainId);

    let escrow, allocation;

    if (escrowAddress) {
        const escrowClient = await EscrowClient.build(signer);
        const stakingClient = await StakingClient.build(signer);

<<<<<<< HEAD
        escrow = await escrowClient.getEscrow(escrowAddress);
        allocation = await stakingClient.getAllocation(escrowAddress);
    }
=======
    const [balance, allocation, manifestData, paidOut] = await Promise.all([
      escrowClient.getBalance(escrowAddress),
      stakingClient.getAllocation(escrowAddress),
      this.getManifest(manifestUrl),
      this.getPaidOutAmount(chainId, tokenAddress, escrowAddress),
    ]);
>>>>>>> 68823764

    const manifestData = await this.getManifest(manifestUrl)
    if (!manifestData) {
      throw new NotFoundException(ErrorJob.ManifestNotFound);
    }

    const manifest =
      (manifestData as FortuneManifestDto).requestType ===
      JobRequestType.FORTUNE
        ? (manifestData as FortuneManifestDto)
        : (manifestData as CvatManifestDto);

<<<<<<< HEAD

    const baseManifestDetails = {
      chainId,
      tokenAddress: escrow? escrow.token : ethers.constants.AddressZero,
      fundAmount: escrow ? Number(escrow.totalFundedAmount) : 0,
      requesterAddress: signer.address,
      exchangeOracleAddress: escrow?.exchangeOracle,
      recordingOracleAddress: escrow?.recordingOracle,
      reputationOracleAddress: escrow?.reputationOracle
    };

    const specificManifestDetails = (manifest as FortuneManifestDto).requestType === JobRequestType.FORTUNE
      ? {
          title: (manifest as FortuneManifestDto).requesterTitle,
          description: (manifest as FortuneManifestDto).requesterDescription,
          requestType: JobRequestType.FORTUNE,
          submissionsRequired: (manifest as FortuneManifestDto).submissionsRequired,
      }
      : {
          requestType: (manifest as CvatManifestDto).annotation.type,
          submissionsRequired: (manifest as CvatManifestDto).annotation.job_size,
      };

    const manifestDetails = { ...baseManifestDetails, ...specificManifestDetails };

    if (!escrowAddress) {
      return {
          details: {
              escrowAddress: ethers.constants.AddressZero,
              manifestUrl,
              manifestHash,
              balance: 0,
              paidOut: 0,
          },
          manifest: manifestDetails,
          staking: {
              staker: ethers.constants.AddressZero,
              allocated: 0,
              slashed: 0
          }
=======
    const exchangeOracleAddress =
      (manifest as FortuneManifestDto).requestType === JobRequestType.FORTUNE
        ? ConfigNames.FORTUNE_EXCHANGE_ORACLE_ADDRESS
        : ConfigNames.CVAT_EXCHANGE_ORACLE_ADDRESS;

    const recordingOracleAddress = this.configService.get<string>(
      ConfigNames.RECORDING_ORACLE_ADDRESS,
    )!;
    const reputationOracleAddress = this.configService.get<string>(
      ConfigNames.REPUTATION_ORACLE_ADDRESS,
    )!;

    let manifestDetails;

    if (
      (manifest as FortuneManifestDto).requestType === JobRequestType.FORTUNE
    ) {
      manifestDetails = {
        chainId,
        title: (manifest as FortuneManifestDto).requesterTitle,
        description: (manifest as FortuneManifestDto).requesterDescription,
        requestType: JobRequestType.FORTUNE,
        submissionsRequired: (manifest as FortuneManifestDto)
          .submissionsRequired,
        tokenAddress,
        fundAmount: (manifest as FortuneManifestDto).fundAmount,
        requesterAddress: signer.address,
        exchangeOracleAddress,
        recordingOracleAddress,
        reputationOracleAddress,
      };
    } else {
      manifestDetails = {
        chainId,
        requestType: (manifest as CvatManifestDto).annotation.type,
        submissionsRequired: (manifest as CvatManifestDto).annotation.job_size,
        tokenAddress,
        fundAmount: Number((manifest as CvatManifestDto).job_bounty),
        requesterAddress: signer.address,
        exchangeOracleAddress,
        recordingOracleAddress,
        reputationOracleAddress,
>>>>>>> 68823764
      };
    }

    return {
      details: {
<<<<<<< HEAD
          escrowAddress,
          manifestUrl,
          manifestHash,
          balance: Number(ethers.utils.formatEther(escrow?.balance!)),
          paidOut: Number(escrow?.amountPaid),
      },
      manifest: manifestDetails,
      staking: {
          staker: allocation?.staker!,
          allocated: allocation?.tokens.toNumber()!,
          slashed: 0, // TODO: Retrieve slash tokens
      }
=======
        escrowAddress: escrowAddress,
        manifestUrl,
        manifestHash,
        balance: Number(ethers.utils.formatEther(balance)),
        paidOut,
      },
      manifest: manifestDetails,
      staking: {
        staker: allocation.staker,
        allocated: allocation.tokens.toNumber(),
        slashed: 0, // TODO: Retrieve slash tokens
      },
>>>>>>> 68823764
    };
  }

  public async getTransferLogs(
    chainId: ChainId,
    tokenAddress: string,
    fromBlock: number,
    toBlock: string | number,
  ) {
    const signer = this.web3Service.getSigner(chainId);
    const filter = {
      address: tokenAddress,
      topics: [ethers.utils.id('Transfer(address,address,uint256)')],
      fromBlock: fromBlock,
      toBlock: toBlock,
    };

    return signer.provider.getLogs(filter);
  }

  public async getPaidOutAmount(
    chainId: ChainId,
    tokenAddress: string,
    escrowAddress: string,
  ): Promise<number> {
    const signer = this.web3Service.getSigner(chainId);
    const tokenContract: HMToken = HMToken__factory.connect(
      tokenAddress,
      signer,
    );

    const logs = await this.getTransferLogs(chainId, tokenAddress, 0, 'latest');
    let paidOutAmount = new Decimal(0);

    logs.forEach((log) => {
      const parsedLog = tokenContract.interface.parseLog(log);
      const from = parsedLog.args[0];
      const amount = parsedLog.args[2];

      if (from === escrowAddress) {
        paidOutAmount = paidOutAmount.add(ethers.utils.formatEther(amount));
      }
    });

    return Number(paidOutAmount);
  }
}<|MERGE_RESOLUTION|>--- conflicted
+++ resolved
@@ -686,18 +686,9 @@
         const escrowClient = await EscrowClient.build(signer);
         const stakingClient = await StakingClient.build(signer);
 
-<<<<<<< HEAD
         escrow = await escrowClient.getEscrow(escrowAddress);
         allocation = await stakingClient.getAllocation(escrowAddress);
     }
-=======
-    const [balance, allocation, manifestData, paidOut] = await Promise.all([
-      escrowClient.getBalance(escrowAddress),
-      stakingClient.getAllocation(escrowAddress),
-      this.getManifest(manifestUrl),
-      this.getPaidOutAmount(chainId, tokenAddress, escrowAddress),
-    ]);
->>>>>>> 68823764
 
     const manifestData = await this.getManifest(manifestUrl)
     if (!manifestData) {
@@ -710,7 +701,6 @@
         ? (manifestData as FortuneManifestDto)
         : (manifestData as CvatManifestDto);
 
-<<<<<<< HEAD
 
     const baseManifestDetails = {
       chainId,
@@ -751,56 +741,11 @@
               allocated: 0,
               slashed: 0
           }
-=======
-    const exchangeOracleAddress =
-      (manifest as FortuneManifestDto).requestType === JobRequestType.FORTUNE
-        ? ConfigNames.FORTUNE_EXCHANGE_ORACLE_ADDRESS
-        : ConfigNames.CVAT_EXCHANGE_ORACLE_ADDRESS;
-
-    const recordingOracleAddress = this.configService.get<string>(
-      ConfigNames.RECORDING_ORACLE_ADDRESS,
-    )!;
-    const reputationOracleAddress = this.configService.get<string>(
-      ConfigNames.REPUTATION_ORACLE_ADDRESS,
-    )!;
-
-    let manifestDetails;
-
-    if (
-      (manifest as FortuneManifestDto).requestType === JobRequestType.FORTUNE
-    ) {
-      manifestDetails = {
-        chainId,
-        title: (manifest as FortuneManifestDto).requesterTitle,
-        description: (manifest as FortuneManifestDto).requesterDescription,
-        requestType: JobRequestType.FORTUNE,
-        submissionsRequired: (manifest as FortuneManifestDto)
-          .submissionsRequired,
-        tokenAddress,
-        fundAmount: (manifest as FortuneManifestDto).fundAmount,
-        requesterAddress: signer.address,
-        exchangeOracleAddress,
-        recordingOracleAddress,
-        reputationOracleAddress,
-      };
-    } else {
-      manifestDetails = {
-        chainId,
-        requestType: (manifest as CvatManifestDto).annotation.type,
-        submissionsRequired: (manifest as CvatManifestDto).annotation.job_size,
-        tokenAddress,
-        fundAmount: Number((manifest as CvatManifestDto).job_bounty),
-        requesterAddress: signer.address,
-        exchangeOracleAddress,
-        recordingOracleAddress,
-        reputationOracleAddress,
->>>>>>> 68823764
       };
     }
 
     return {
       details: {
-<<<<<<< HEAD
           escrowAddress,
           manifestUrl,
           manifestHash,
@@ -813,20 +758,6 @@
           allocated: allocation?.tokens.toNumber()!,
           slashed: 0, // TODO: Retrieve slash tokens
       }
-=======
-        escrowAddress: escrowAddress,
-        manifestUrl,
-        manifestHash,
-        balance: Number(ethers.utils.formatEther(balance)),
-        paidOut,
-      },
-      manifest: manifestDetails,
-      staking: {
-        staker: allocation.staker,
-        allocated: allocation.tokens.toNumber(),
-        slashed: 0, // TODO: Retrieve slash tokens
-      },
->>>>>>> 68823764
     };
   }
 
