/* eslint-disable @typescript-eslint/no-non-null-assertion */
import {
  ChainId,
  EscrowClient,
  EscrowStatus,
  EscrowUtils,
  NETWORKS,
  StakingClient,
  StorageClient,
  UploadFile,
} from '@human-protocol/sdk';
import { HttpService } from '@nestjs/axios';
import {
  BadGatewayException,
  BadRequestException,
  ConflictException,
  Inject,
  Injectable,
  Logger,
  NotFoundException,
  ValidationError,
} from '@nestjs/common';
import { ConfigService } from '@nestjs/config';
import { validate } from 'class-validator';
import { BigNumber, ethers } from 'ethers';
import { firstValueFrom } from 'rxjs';
import { LessThanOrEqual, QueryFailedError } from 'typeorm';
import { ConfigNames } from '../../common/config';
import {
  ErrorBucket,
  ErrorEscrow,
  ErrorJob,
  ErrorPayment,
  ErrorPostgres,
} from '../../common/constants/errors';
import {
  JobRequestType,
  JobStatus,
  JobStatusFilter,
} from '../../common/enums/job';
import {
  Currency,
  PaymentSource,
  PaymentStatus,
  PaymentType,
  TokenId,
} from '../../common/enums/payment';
import { getRate, parseUrl } from '../../common/utils';
import { add, div, lt, mul } from '../../common/utils/decimal';
import { PaymentRepository } from '../payment/payment.repository';
import { PaymentService } from '../payment/payment.service';
import { Web3Service } from '../web3/web3.service';
import {
  CvatFinalResultDto,
  CvatManifestDto,
  EscrowCancelDto,
  EscrowFailedWebhookDto,
  FortuneFinalResultDto,
  FortuneManifestDto,
  JobCvatDto,
  JobDetailsDto,
  JobFortuneDto,
  JobListDto,
  SaveManifestDto,
  CVATWebhookDto,
  FortuneWebhookDto,
} from './job.dto';
import { JobEntity } from './job.entity';
import { JobRepository } from './job.repository';
import { RoutingProtocolService } from './routing-protocol.service';
import {
  CANCEL_JOB_STATUSES,
  HEADER_SIGNATURE_KEY,
  JOB_RETRIES_COUNT_THRESHOLD,
} from '../../common/constants';
import { SortDirection } from '../../common/enums/collection';
import { EventType } from '../../common/enums/webhook';
import {
  HMToken,
  HMToken__factory,
} from '@human-protocol/core/typechain-types';
import Decimal from 'decimal.js';
import { EscrowData } from '@human-protocol/sdk/dist/graphql';
import { filterToEscrowStatus } from '../../common/utils/status';
import { signMessage } from '../../common/utils/signature';
import { StorageService } from '../storage/storage.service';
import { UploadedFile } from 'src/common/interfaces/s3';

@Injectable()
export class JobService {
  public readonly logger = new Logger(JobService.name);

  constructor(
    @Inject(Web3Service)
    private readonly web3Service: Web3Service,
    public readonly jobRepository: JobRepository,
    private readonly paymentRepository: PaymentRepository,
    private readonly paymentService: PaymentService,
    public readonly httpService: HttpService,
    public readonly configService: ConfigService,
    private readonly routingProtocolService: RoutingProtocolService,
    private readonly storageService: StorageService,
  ) {}

  public async createJob(
    userId: number,
    requestType: JobRequestType,
    dto: JobFortuneDto | JobCvatDto,
  ): Promise<number> {
    let manifestUrl, manifestHash;
    const { chainId, fundAmount } = dto;

    if (chainId) {
      this.web3Service.validateChainId(chainId);
    }

    const userBalance = await this.paymentService.getUserBalance(userId);

    const rate = await getRate(Currency.USD, TokenId.HMT);

    const feePercentage = this.configService.get<number>(
      ConfigNames.JOB_LAUNCHER_FEE,
    )!;
    const fee = mul(div(feePercentage, 100), fundAmount);
    const usdTotalAmount = add(fundAmount, fee);

    if (lt(userBalance, usdTotalAmount)) {
      this.logger.log(ErrorJob.NotEnoughFunds, JobService.name);
      throw new BadRequestException(ErrorJob.NotEnoughFunds);
    }

    const tokenFundAmount = mul(fundAmount, rate);
    const tokenFee = mul(fee, rate);
    const tokenTotalAmount = add(tokenFundAmount, tokenFee);

    if (requestType == JobRequestType.FORTUNE) {
      ({ manifestUrl, manifestHash } = await this.saveManifest({
        ...(dto as JobFortuneDto),
        requestType,
        fundAmount: tokenFundAmount,
      }));
    } else {
      dto = dto as JobCvatDto;
      ({ manifestUrl, manifestHash } = await this.saveManifest({
        data: {
          data_url: dto.dataUrl,
        },
        annotation: {
          labels: dto.labels.map((item) => ({ name: item })),
          description: dto.requesterDescription,
          user_guide: dto.userGuide,
          type: requestType,
          job_size: Number(
            this.configService.get<number>(ConfigNames.CVAT_JOB_SIZE)!,
          ),
          max_time: Number(
            this.configService.get<number>(ConfigNames.CVAT_MAX_TIME)!,
          ),
        },
        validation: {
          min_quality: dto.minQuality,
          val_size: Number(
            this.configService.get<number>(ConfigNames.CVAT_VAL_SIZE)!,
          ),
          gt_url: dto.gtUrl,
        },
        job_bounty: await this.calculateJobBounty(dto.dataUrl, tokenFundAmount),
      }));
    }

    const jobEntity = await this.jobRepository.create({
      chainId: chainId ?? this.routingProtocolService.selectNetwork(),
      userId,
      manifestUrl,
      manifestHash,
      fee: tokenFee,
      fundAmount: tokenFundAmount,
      status: JobStatus.PENDING,
      waitUntil: new Date(),
    });

    if (!jobEntity) {
      this.logger.log(ErrorJob.NotCreated, JobService.name);
      throw new NotFoundException(ErrorJob.NotCreated);
    }

    try {
      await this.paymentRepository.create({
        userId,
        jobId: jobEntity.id,
        source: PaymentSource.BALANCE,
        type: PaymentType.WITHDRAWAL,
        amount: -tokenTotalAmount,
        currency: TokenId.HMT,
        rate: div(1, rate),
        status: PaymentStatus.SUCCEEDED,
      });
    } catch (error) {
      if (
        error instanceof QueryFailedError &&
        error.message.includes(ErrorPostgres.NumericFieldOverflow.toLowerCase())
      ) {
        this.logger.log(ErrorPostgres.NumericFieldOverflow, JobService.name);
        throw new ConflictException(ErrorPayment.IncorrectAmount);
      } else {
        this.logger.log(error, JobService.name);
        throw new ConflictException(ErrorPayment.NotSuccess);
      }
    }

    jobEntity.status = JobStatus.PAID;
    await jobEntity.save();

    return jobEntity.id;
  }

  private async calculateJobBounty(
    endpointUrl: string,
    fundAmount: number,
  ): Promise<string> {
    const storageData = parseUrl(endpointUrl);

    if (!storageData.bucket) {
      throw new BadRequestException(ErrorBucket.NotExist);
    }

    const storageClient = new StorageClient({
      endPoint: storageData.endPoint,
      port: storageData.port,
      useSSL: storageData.useSSL,
      region: storageData.region
    });

    const totalImages = (await storageClient.listObjects(storageData.bucket))
      .length;

    const totalJobs = Math.ceil(
      div(
        totalImages,
        Number(this.configService.get<number>(ConfigNames.CVAT_JOB_SIZE)!),
      ),
    );

    return ethers.utils.formatEther(
      ethers.utils.parseUnits(fundAmount.toString(), 'ether').div(totalJobs),
    );
  }

  public async launchJob(jobEntity: JobEntity): Promise<JobEntity> {
    const signer = this.web3Service.getSigner(jobEntity.chainId);

    const escrowClient = await EscrowClient.build(signer);

    const manifest = await this.storageService.download(jobEntity.manifestUrl);

    const recordingOracleConfigKey =
      (manifest as FortuneManifestDto).requestType === JobRequestType.FORTUNE
        ? ConfigNames.FORTUNE_RECORDING_ORACLE_ADDRESS
        : ConfigNames.CVAT_RECORDING_ORACLE_ADDRESS;

    const exchangeOracleConfigKey =
      (manifest as FortuneManifestDto).requestType === JobRequestType.FORTUNE
        ? ConfigNames.FORTUNE_EXCHANGE_ORACLE_ADDRESS
        : ConfigNames.CVAT_EXCHANGE_ORACLE_ADDRESS;

    const escrowConfig = {
      recordingOracle: this.configService.get<string>(
        recordingOracleConfigKey,
      )!,
      reputationOracle: this.configService.get<string>(
        ConfigNames.REPUTATION_ORACLE_ADDRESS,
      )!,
      exchangeOracle: this.configService.get<string>(exchangeOracleConfigKey)!,
      recordingOracleFee: BigNumber.from(
        this.configService.get<number>(ConfigNames.RECORDING_ORACLE_FEE)!,
      ),
      reputationOracleFee: BigNumber.from(
        this.configService.get<number>(ConfigNames.REPUTATION_ORACLE_FEE)!,
      ),
      exchangeOracleFee: BigNumber.from(
        this.configService.get<number>(ConfigNames.EXCHANGE_ORACLE_FEE)!,
      ),
      manifestUrl: jobEntity.manifestUrl,
      manifestHash: jobEntity.manifestHash,
    };

    const escrowAddress = await escrowClient.createAndSetupEscrow(
      NETWORKS[jobEntity.chainId as ChainId]!.hmtAddress,
      [],
      jobEntity.userId.toString(),
      escrowConfig,
    );

    if (!escrowAddress) {
      this.logger.log(ErrorEscrow.NotCreated, JobService.name);
      throw new NotFoundException(ErrorEscrow.NotCreated);
    }

    jobEntity.escrowAddress = escrowAddress;
    await jobEntity.save();

    return jobEntity;
  }

  public async fundJob(jobEntity: JobEntity): Promise<JobEntity> {
    const signer = this.web3Service.getSigner(jobEntity.chainId);

    const escrowClient = await EscrowClient.build(signer);

    const weiAmount = ethers.utils.parseUnits(
      jobEntity.fundAmount.toString(),
      'ether',
    );
    await escrowClient.fund(jobEntity.escrowAddress, weiAmount);

    jobEntity.status = JobStatus.LAUNCHED;
    await jobEntity.save();

    return jobEntity;
  }

  public async requestToCancelJob(
    userId: number,
    id: number,
  ): Promise<boolean> {
    const jobEntity = await this.jobRepository.findOne({ id, userId });

    if (!jobEntity) {
      this.logger.log(ErrorJob.NotFound, JobService.name);
      throw new NotFoundException(ErrorJob.NotFound);
    }

    if (!CANCEL_JOB_STATUSES.includes(jobEntity.status)) {
      this.logger.log(ErrorJob.InvalidStatusCancellation, JobService.name);
      throw new ConflictException(ErrorJob.InvalidStatusCancellation);
    }

    jobEntity.status = JobStatus.TO_CANCEL;
    jobEntity.retriesCount = 0;
    await jobEntity.save();

    return true;
  }

  public async saveManifest(
    manifest: FortuneManifestDto | CvatManifestDto,
  ): Promise<SaveManifestDto> {
    const uploadedManifest: UploadedFile = await this.storageService.uploadManifest(
      manifest,
    );

    if (!uploadedManifest) {
      this.logger.log(ErrorBucket.UnableSaveFile, JobService.name);
      throw new BadGatewayException(ErrorBucket.UnableSaveFile);
    }

    const manifestUrl = uploadedManifest.url;

    return { manifestUrl, manifestHash: uploadedManifest.hash };
  }

  private async validateManifest(
    manifest: FortuneManifestDto | CvatManifestDto,
  ): Promise<boolean> {
    const dtoCheck =
      (manifest as FortuneManifestDto).requestType == JobRequestType.FORTUNE
        ? new FortuneManifestDto()
        : new CvatManifestDto();

    Object.assign(dtoCheck, manifest);

    const validationErrors: ValidationError[] = await validate(dtoCheck);
    if (validationErrors.length > 0) {
      this.logger.log(
        ErrorJob.ManifestValidationFailed,
        JobService.name,
        validationErrors,
      );
      throw new NotFoundException(ErrorJob.ManifestValidationFailed);
    }

    return true;
  }

  public async sendWebhook(
    webhookUrl: string,
    webhookData: FortuneWebhookDto | CVATWebhookDto,
    hasSignature: boolean
  ): Promise<boolean> {
    let config = {}
    
    if (hasSignature) {
      const signedBody = await signMessage(
        webhookData,
        this.configService.get(ConfigNames.WEB3_PRIVATE_KEY)!,
      );

      config = {
        headers: { [HEADER_SIGNATURE_KEY]: signedBody },
      }
    }

    const { data } = await firstValueFrom(
      await this.httpService.post(webhookUrl, webhookData, config),
    );

    if (!data) {
      this.logger.log(ErrorJob.WebhookWasNotSent, JobService.name);
      throw new NotFoundException(ErrorJob.WebhookWasNotSent);
    }

    return true;
  }

  public async getJobsByStatus(
    networks: ChainId[],
    userId: number,
    status?: JobStatusFilter,
    skip = 0,
    limit = 10,
  ): Promise<JobListDto[] | BadRequestException> {
    try {
      let jobs: JobEntity[] = [];
      let escrows: EscrowData[] | undefined;

      networks.forEach((chainId) =>
        this.web3Service.validateChainId(Number(chainId)),
      );

      switch (status) {
        case JobStatusFilter.FAILED:
        case JobStatusFilter.PENDING:
          jobs = await this.jobRepository.findJobsByStatusFilter(
            networks,
            userId,
            status,
            skip,
            limit,
          );
          break;
        case JobStatusFilter.CANCELED:
        case JobStatusFilter.LAUNCHED:
        case JobStatusFilter.COMPLETED:
          const escrows = await this.findEscrowsByStatus(
            networks,
            userId,
            status,
            skip,
            limit,
          );
          const escrowAddresses = escrows.map((escrow) =>
            ethers.utils.getAddress(escrow.address),
          );

          jobs = await this.jobRepository.findJobsByEscrowAddresses(
            userId,
            escrowAddresses,
          );
          break;
      }

      return this.transformJobs(jobs, escrows);
    } catch (error) {
      console.error(error);
      throw new BadRequestException(error.message);
    }
  }

  private async findEscrowsByStatus(
    networks: ChainId[],
    userId: number,
    status: JobStatusFilter,
    skip: number,
    limit: number,
  ): Promise<EscrowData[]> {
    const escrows: EscrowData[] = [];
    const statuses = filterToEscrowStatus(status);

    for (const escrowStatus of statuses) {
      escrows.push(
        ...(await EscrowUtils.getEscrows({
          networks,
          jobRequesterId: userId.toString(),
          status: escrowStatus,
          launcher: this.web3Service.signerAddress,
        })),
      );
    }

    if (statuses.length > 1) {
      escrows.sort((a, b) => Number(b.createdAt) - Number(a.createdAt));
    }

    return escrows.slice(skip, limit);
  }

  private transformJobs(
    jobs: JobEntity[],
    escrows: EscrowData[] | undefined,
  ): JobListDto[] {
    return jobs.map((job) => ({
      jobId: job.id,
      escrowAddress: job.escrowAddress,
      network: NETWORKS[job.chainId as ChainId]!.title,
      fundAmount: job.fundAmount,
      status: this.mapJobStatus(job, escrows),
    }));
  }

  private mapJobStatus(job: JobEntity, escrows?: EscrowData[]) {
    if (job.status === JobStatus.PAID) {
      return JobStatus.PENDING;
    }

    if (escrows) {
      const escrow = escrows.find(
        (escrow) => escrow.address === job.escrowAddress,
      );
      if (escrow) {
        return (<any>JobStatus)[escrow.status.toUpperCase()];
      }
    }

    return job.status;
  }

  public async getResult(
    userId: number,
    jobId: number,
  ): Promise<FortuneFinalResultDto | CvatFinalResultDto> {
    const jobEntity = await this.jobRepository.findOne({
      id: jobId,
      userId,
      status: JobStatus.LAUNCHED,
    });
    if (!jobEntity) {
      this.logger.log(ErrorJob.NotFound, JobService.name);
      throw new NotFoundException(ErrorJob.NotFound);
    }

    const signer = this.web3Service.getSigner(jobEntity.chainId);
    const escrowClient = await EscrowClient.build(signer);

    const finalResultUrl = await escrowClient.getResultsUrl(
      jobEntity.escrowAddress,
    );

    if (!finalResultUrl) {
      this.logger.log(ErrorJob.ResultNotFound, JobService.name);
      throw new NotFoundException(ErrorJob.ResultNotFound);
    }

    const result = await this.storageService.download(finalResultUrl);

    if (!result) {
      throw new NotFoundException(ErrorJob.ResultNotFound);
    }

    const fortuneDtoCheck = new FortuneFinalResultDto();
    const imageLabelBinaryDtoCheck = new CvatFinalResultDto();

    Object.assign(fortuneDtoCheck, result);
    Object.assign(imageLabelBinaryDtoCheck, result);

    const fortuneValidationErrors: ValidationError[] = await validate(
      fortuneDtoCheck,
    );
    const imageLabelBinaryValidationErrors: ValidationError[] = await validate(
      imageLabelBinaryDtoCheck,
    );
    if (
      fortuneValidationErrors.length > 0 &&
      imageLabelBinaryValidationErrors.length > 0
    ) {
      this.logger.log(
        ErrorJob.ResultValidationFailed,
        JobService.name,
        fortuneValidationErrors,
        imageLabelBinaryValidationErrors,
      );
      throw new NotFoundException(ErrorJob.ResultValidationFailed);
    }

    return result;
  }

  public async launchCronJob() {
    try {
      // TODO: Add retry policy and process failure requests https://github.com/humanprotocol/human-protocol/issues/334
      let jobEntity = await this.jobRepository.findOne(
        {
          status: JobStatus.PAID,
          retriesCount: LessThanOrEqual(JOB_RETRIES_COUNT_THRESHOLD),
          waitUntil: LessThanOrEqual(new Date()),
        },
        {
          order: {
            waitUntil: SortDirection.ASC,
          },
        },
      );

      if (!jobEntity) return;

      const manifest = await this.storageService.download(jobEntity.manifestUrl);
      await this.validateManifest(manifest);

      if (!jobEntity.escrowAddress) {
        jobEntity = await this.launchJob(jobEntity);
      }
      if (jobEntity.escrowAddress && jobEntity.status === JobStatus.PAID) {
        jobEntity = await this.fundJob(jobEntity);
      }
      if (jobEntity.escrowAddress && jobEntity.status === JobStatus.LAUNCHED) {
        if ((manifest as CvatManifestDto)?.annotation?.type) {
          await this.sendWebhook(
            this.configService.get<string>(
              ConfigNames.CVAT_EXCHANGE_ORACLE_WEBHOOK_URL,
            )!,
            {
              escrow_address: jobEntity.escrowAddress,
              chain_id: jobEntity.chainId,
              event_type: EventType.ESCROW_CREATED,
            },
            false
          );
        }
      }
    } catch (e) {
      console.log(e);
      this.logger.error(e);
      return;
    }
  }

  public async cancelCronJob() {
    const jobEntity = await this.jobRepository.findOne(
      {
        status: JobStatus.TO_CANCEL,
        retriesCount: LessThanOrEqual(JOB_RETRIES_COUNT_THRESHOLD),
        waitUntil: LessThanOrEqual(new Date()),
      },
      {
        order: {
          waitUntil: SortDirection.ASC,
        },
      },
    );
    if (!jobEntity) return;

    if (jobEntity.escrowAddress) {
      const { amountRefunded } = await this.processEscrowCancellation(
        jobEntity,
      );
      await this.paymentService.createRefundPayment({
        refundAmount: Number(ethers.utils.formatEther(amountRefunded)),
        userId: jobEntity.userId,
        jobId: jobEntity.id,
      });
    } else {
      await this.paymentService.createRefundPayment({
        refundAmount: jobEntity.fundAmount,
        userId: jobEntity.userId,
        jobId: jobEntity.id,
      });
    }

    jobEntity.status = JobStatus.CANCELED;
    await jobEntity.save();

<<<<<<< HEAD
    const manifest = await this.storageService.download(jobEntity.manifestUrl);
    const configKey =
      (manifest as FortuneManifestDto).requestType === JobRequestType.FORTUNE
        ? ConfigNames.FORTUNE_EXCHANGE_ORACLE_WEBHOOK_URL
        : ConfigNames.CVAT_EXCHANGE_ORACLE_WEBHOOK_URL;

    await this.sendWebhook(this.configService.get<string>(configKey)!, {
      escrowAddress: jobEntity.escrowAddress,
      chainId: jobEntity.chainId,
      eventType: EventType.ESCROW_CANCELED,
    });
=======
    const manifest = await this.getManifest(jobEntity.manifestUrl);
    
    if ((manifest as FortuneManifestDto).requestType === JobRequestType.FORTUNE) {
      await this.sendWebhook(this.configService.get<string>(ConfigNames.FORTUNE_EXCHANGE_ORACLE_WEBHOOK_URL)!, {
        escrowAddress: jobEntity.escrowAddress,
        chainId: jobEntity.chainId,
        eventType: EventType.ESCROW_CANCELED,
      }, true);
    } else {
      await this.sendWebhook(this.configService.get<string>(ConfigNames.CVAT_EXCHANGE_ORACLE_WEBHOOK_URL)!, {
        escrow_address: jobEntity.escrowAddress,
        chain_id: jobEntity.chainId,
        event_type: EventType.ESCROW_CANCELED,
      }, false);
    }
>>>>>>> 8d3b0548

    return true;
  }

  public async processEscrowCancellation(
    jobEntity: JobEntity,
  ): Promise<EscrowCancelDto> {
    const { chainId, escrowAddress } = jobEntity;

    const signer = this.web3Service.getSigner(chainId);
    const escrowClient = await EscrowClient.build(signer);

    const escrowStatus = await escrowClient.getStatus(escrowAddress);
    if (
      escrowStatus === EscrowStatus.Complete ||
      escrowStatus === EscrowStatus.Paid ||
      escrowStatus === EscrowStatus.Cancelled
    ) {
      this.logger.log(ErrorEscrow.InvalidStatusCancellation, JobService.name);
      throw new BadRequestException(ErrorEscrow.InvalidStatusCancellation);
    }

    const balance = await escrowClient.getBalance(escrowAddress);
    if (balance.eq(0)) {
      this.logger.log(ErrorEscrow.InvalidBalanceCancellation, JobService.name);
      throw new BadRequestException(ErrorEscrow.InvalidBalanceCancellation);
    }

    return escrowClient.cancel(escrowAddress);
  }

  public async escrowFailedWebhook(
    dto: EscrowFailedWebhookDto,
  ): Promise<boolean> {
    if (dto.eventType !== EventType.TASK_CREATION_FAILED) {
      this.logger.log(ErrorJob.InvalidEventType, JobService.name);
      throw new BadRequestException(ErrorJob.InvalidEventType);
    }

    const jobEntity = await this.jobRepository.findOne({
      chainId: dto.chainId,
      escrowAddress: dto.escrowAddress,
    });

    if (!jobEntity) {
      this.logger.log(ErrorJob.NotFound, JobService.name);
      throw new NotFoundException(ErrorJob.NotFound);
    }

    if (jobEntity.status !== JobStatus.LAUNCHED) {
      this.logger.log(ErrorJob.NotLaunched, JobService.name);
      throw new ConflictException(ErrorJob.NotLaunched);
    }

    jobEntity.status = JobStatus.FAILED;
    jobEntity.failedReason = dto.reason;
    await jobEntity.save();

    return true;
  }

  public async getDetails(
    userId: number,
    jobId: number,
  ): Promise<JobDetailsDto> {
    const jobEntity = await this.jobRepository.findOne({ id: jobId, userId });

    if (!jobEntity) {
      this.logger.log(ErrorJob.NotFound, JobService.name);
      throw new NotFoundException(ErrorJob.NotFound);
    }

    const { chainId, escrowAddress, manifestUrl, manifestHash } = jobEntity;
    const signer = this.web3Service.getSigner(chainId);

    let escrow, allocation;

    if (escrowAddress) {
      const stakingClient = await StakingClient.build(signer);

      escrow = await EscrowUtils.getEscrow(chainId, escrowAddress);
      allocation = await stakingClient.getAllocation(escrowAddress);
    }

    const status =
      escrow?.status === 'Completed' ? JobStatus.COMPLETED : jobEntity.status;

    const manifestData = await this.storageService.download(manifestUrl);
    if (!manifestData) {
      throw new NotFoundException(ErrorJob.ManifestNotFound);
    }

    const manifest =
      (manifestData as FortuneManifestDto).requestType ===
      JobRequestType.FORTUNE
        ? (manifestData as FortuneManifestDto)
        : (manifestData as CvatManifestDto);

    const baseManifestDetails = {
      chainId,
      tokenAddress: escrow ? escrow.token : ethers.constants.AddressZero,
      fundAmount: escrow ? Number(escrow.totalFundedAmount) : 0,
      requesterAddress: signer.address,
      exchangeOracleAddress: escrow?.exchangeOracle,
      recordingOracleAddress: escrow?.recordingOracle,
      reputationOracleAddress: escrow?.reputationOracle,
    };

    const specificManifestDetails =
      (manifest as FortuneManifestDto).requestType === JobRequestType.FORTUNE
        ? {
            title: (manifest as FortuneManifestDto).requesterTitle,
            description: (manifest as FortuneManifestDto).requesterDescription,
            requestType: JobRequestType.FORTUNE,
            submissionsRequired: (manifest as FortuneManifestDto)
              .submissionsRequired,
          }
        : {
            requestType: (manifest as CvatManifestDto).annotation.type,
            submissionsRequired: (manifest as CvatManifestDto).annotation
              .job_size,
          };

    const manifestDetails = {
      ...baseManifestDetails,
      ...specificManifestDetails,
    };

    if (!escrowAddress) {
      return {
        details: {
          escrowAddress: ethers.constants.AddressZero,
          manifestUrl,
          manifestHash,
          balance: 0,
          paidOut: 0,
          status,
        },
        manifest: manifestDetails,
        staking: {
          staker: ethers.constants.AddressZero,
          allocated: 0,
          slashed: 0,
        },
      };
    }

    return {
      details: {
        escrowAddress,
        manifestUrl,
        manifestHash,
        balance: Number(ethers.utils.formatEther(escrow?.balance || 0)),
        paidOut: Number(escrow?.amountPaid || 0),
        status,
      },
      manifest: manifestDetails,
      staking: {
        staker: allocation?.staker as string,
        allocated: allocation?.tokens.toNumber() as number,
        slashed: 0, // TODO: Retrieve slash tokens
      },
    };
  }

  public async getTransferLogs(
    chainId: ChainId,
    tokenAddress: string,
    fromBlock: number,
    toBlock: string | number,
  ) {
    const signer = this.web3Service.getSigner(chainId);
    const filter = {
      address: tokenAddress,
      topics: [ethers.utils.id('Transfer(address,address,uint256)')],
      fromBlock: fromBlock,
      toBlock: toBlock,
    };

    return signer.provider.getLogs(filter);
  }

  public async getPaidOutAmount(
    chainId: ChainId,
    tokenAddress: string,
    escrowAddress: string,
  ): Promise<number> {
    const signer = this.web3Service.getSigner(chainId);
    const tokenContract: HMToken = HMToken__factory.connect(
      tokenAddress,
      signer,
    );

    const logs = await this.getTransferLogs(chainId, tokenAddress, 0, 'latest');
    let paidOutAmount = new Decimal(0);

    logs.forEach((log) => {
      const parsedLog = tokenContract.interface.parseLog(log);
      const from = parsedLog.args[0];
      const amount = parsedLog.args[2];

      if (from === escrowAddress) {
        paidOutAmount = paidOutAmount.add(ethers.utils.formatEther(amount));
      }
    });

    return Number(paidOutAmount);
  }
}<|MERGE_RESOLUTION|>--- conflicted
+++ resolved
@@ -668,20 +668,7 @@
     jobEntity.status = JobStatus.CANCELED;
     await jobEntity.save();
 
-<<<<<<< HEAD
     const manifest = await this.storageService.download(jobEntity.manifestUrl);
-    const configKey =
-      (manifest as FortuneManifestDto).requestType === JobRequestType.FORTUNE
-        ? ConfigNames.FORTUNE_EXCHANGE_ORACLE_WEBHOOK_URL
-        : ConfigNames.CVAT_EXCHANGE_ORACLE_WEBHOOK_URL;
-
-    await this.sendWebhook(this.configService.get<string>(configKey)!, {
-      escrowAddress: jobEntity.escrowAddress,
-      chainId: jobEntity.chainId,
-      eventType: EventType.ESCROW_CANCELED,
-    });
-=======
-    const manifest = await this.getManifest(jobEntity.manifestUrl);
     
     if ((manifest as FortuneManifestDto).requestType === JobRequestType.FORTUNE) {
       await this.sendWebhook(this.configService.get<string>(ConfigNames.FORTUNE_EXCHANGE_ORACLE_WEBHOOK_URL)!, {
@@ -696,7 +683,6 @@
         event_type: EventType.ESCROW_CANCELED,
       }, false);
     }
->>>>>>> 8d3b0548
 
     return true;
   }
