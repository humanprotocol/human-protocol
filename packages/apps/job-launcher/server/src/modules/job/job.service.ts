/* eslint-disable @typescript-eslint/no-non-null-assertion */
import {
  ChainId,
  EscrowClient,
  EscrowStatus,
  NETWORKS,
  StakingClient,
  StorageClient,
  StorageCredentials,
  StorageParams,
  UploadFile,
} from '@human-protocol/sdk';
import { HttpService } from '@nestjs/axios';
import {
  BadGatewayException,
  BadRequestException,
  ConflictException,
  Inject,
  Injectable,
  Logger,
  NotFoundException,
  ValidationError,
} from '@nestjs/common';
import { ConfigService } from '@nestjs/config';
import { validate } from 'class-validator';
import { BigNumber, ethers } from 'ethers';
import { firstValueFrom } from 'rxjs';
import { In, LessThanOrEqual, QueryFailedError } from 'typeorm';
import { ConfigNames } from '../../common/config';
import {
  ErrorBucket,
  ErrorEscrow,
  ErrorJob,
  ErrorPayment,
  ErrorPostgres,
} from '../../common/constants/errors';
import {
  JobRequestType,
  JobStatus,
  JobStatusFilter,
} from '../../common/enums/job';
import {
  Currency,
  PaymentSource,
  PaymentStatus,
  PaymentType,
  TokenId,
} from '../../common/enums/payment';
import { getRate, parseUrl } from '../../common/utils';
import { add, div, lt, mul } from '../../common/utils/decimal';
import { PaymentRepository } from '../payment/payment.repository';
import { PaymentService } from '../payment/payment.service';
import { Web3Service } from '../web3/web3.service';
import {
  CvatFinalResultDto,
  CvatManifestDto,
  EscrowFailedWebhookDto,
  FortuneFinalResultDto,
  FortuneManifestDto,
  JobCvatDto,
  JobDetailsDto,
  JobFortuneDto,
  JobListDto,
  SaveManifestDto,
  SendWebhookDto,
} from './job.dto';
import { JobEntity } from './job.entity';
import { JobRepository } from './job.repository';
import { RoutingProtocolService } from './routing-protocol.service';
import { FROM_BLOCK_DIFF, JOB_RETRIES_COUNT_THRESHOLD, _5_MINS, CVAT_JOB_TYPES } from '../../common/constants';
import { SortDirection } from '../../common/enums/collection';
import { EventType } from '../../common/enums/webhook';
import {
<<<<<<< HEAD
  Escrow,
  Escrow__factory,
  HMToken,
  HMToken__factory,
  Staking__factory,
} from '@human-protocol/core/typechain-types';
import { LogDescription } from 'ethers/lib/utils';
=======
  HMToken,
  HMToken__factory,
} from '@human-protocol/core/typechain-types';
>>>>>>> 68823764
import Decimal from 'decimal.js';

@Injectable()
export class JobService {
  public readonly logger = new Logger(JobService.name);
  public readonly storageClient: StorageClient;
  public readonly storageParams: StorageParams;
  public readonly bucket: string;

  constructor(
    @Inject(Web3Service)
    private readonly web3Service: Web3Service,
    public readonly jobRepository: JobRepository,
    private readonly paymentRepository: PaymentRepository,
    private readonly paymentService: PaymentService,
    public readonly httpService: HttpService,
    public readonly configService: ConfigService,
    private readonly routingProtocolService: RoutingProtocolService,
  ) {
    const storageCredentials: StorageCredentials = {
      accessKey: this.configService.get<string>(ConfigNames.S3_ACCESS_KEY)!,
      secretKey: this.configService.get<string>(ConfigNames.S3_SECRET_KEY)!,
    };

    const useSSL =
      this.configService.get<string>(ConfigNames.S3_USE_SSL) === 'true';
    this.storageParams = {
      endPoint: this.configService.get<string>(ConfigNames.S3_ENDPOINT)!,
      port: Number(this.configService.get<number>(ConfigNames.S3_PORT)!),
      useSSL,
    };

    this.bucket = this.configService.get<string>(ConfigNames.S3_BUCKET)!;

    this.storageClient = new StorageClient(
      this.storageParams,
      storageCredentials,
    );
  }

  public async createJob(
    userId: number,
    requestType: JobRequestType,
    dto: JobFortuneDto | JobCvatDto,
  ): Promise<number> {
    let manifestUrl, manifestHash;
    const { chainId, fundAmount } = dto;

    if (chainId) {
      this.web3Service.validateChainId(chainId);
    }

    const userBalance = await this.paymentService.getUserBalance(userId);

    const rate = await getRate(Currency.USD, TokenId.HMT);

    const feePercentage = this.configService.get<number>(
      ConfigNames.JOB_LAUNCHER_FEE,
    )!;
    const fee = mul(div(feePercentage, 100), fundAmount);
    const usdTotalAmount = add(fundAmount, fee);

    if (lt(userBalance, usdTotalAmount)) {
      this.logger.log(ErrorJob.NotEnoughFunds, JobService.name);
      throw new BadRequestException(ErrorJob.NotEnoughFunds);
    }

    const tokenFundAmount = mul(fundAmount, rate);
    const tokenFee = mul(fee, rate);
    const tokenTotalAmount = add(tokenFundAmount, tokenFee);

    if (requestType == JobRequestType.FORTUNE) {
      ({ manifestUrl, manifestHash } = await this.saveManifest({
        ...(dto as JobFortuneDto),
        requestType,
        fundAmount: tokenFundAmount,
      }));
    } else {
      dto = dto as JobCvatDto;
      ({ manifestUrl, manifestHash } = await this.saveManifest({
        data: {
          data_url: dto.dataUrl,
        },
        annotation: {
          labels: dto.labels.map((item) => ({ name: item })),
          description: dto.requesterDescription,
          user_guide: dto.userGuide,
          type: requestType,
          job_size: Number(
            this.configService.get<number>(ConfigNames.CVAT_JOB_SIZE)!,
          ),
          max_time: Number(
            this.configService.get<number>(ConfigNames.CVAT_MAX_TIME)!,
          ),
        },
        validation: {
          min_quality: dto.minQuality,
          val_size: Number(
            this.configService.get<number>(ConfigNames.CVAT_VAL_SIZE)!,
          ),
          gt_url: dto.gtUrl,
        },
        job_bounty: await this.calculateJobBounty(dto.dataUrl, fundAmount),
      }));
    }

    const jobEntity = await this.jobRepository.create({
      chainId: chainId ?? this.routingProtocolService.selectNetwork(),
      userId,
      manifestUrl,
      manifestHash,
      fee: tokenFee,
      fundAmount: tokenFundAmount,
      status: JobStatus.PENDING,
      waitUntil: new Date(),
    });

    if (!jobEntity) {
      this.logger.log(ErrorJob.NotCreated, JobService.name);
      throw new NotFoundException(ErrorJob.NotCreated);
    }

    try {
      await this.paymentRepository.create({
        userId,
        jobId: jobEntity.id,
        source: PaymentSource.BALANCE,
        type: PaymentType.WITHDRAWAL,
        amount: -tokenTotalAmount,
        currency: TokenId.HMT,
        rate: div(1, rate),
        status: PaymentStatus.SUCCEEDED,
      });
    } catch (error) {
      if (
        error instanceof QueryFailedError &&
        error.message.includes(ErrorPostgres.NumericFieldOverflow.toLowerCase())
      ) {
        this.logger.log(ErrorPostgres.NumericFieldOverflow, JobService.name);
        throw new ConflictException(ErrorPayment.IncorrectAmount);
      } else {
        this.logger.log(error, JobService.name);
        throw new ConflictException(ErrorPayment.NotSuccess);
      }
    }

    jobEntity.status = JobStatus.PAID;
    await jobEntity.save();

    return jobEntity.id;
  }

  private async calculateJobBounty(
    endpointUrl: string,
    fundAmount: number,
  ): Promise<string> {
    const storageData = parseUrl(endpointUrl);
    const storageClient = new StorageClient({
      endPoint: storageData.endPoint,
      port: storageData.port,
      useSSL: false,
    });

    const totalImages = (await storageClient.listObjects(storageData.bucket))
      .length;

    const totalJobs = Math.ceil(
      div(
        totalImages,
        Number(this.configService.get<number>(ConfigNames.CVAT_JOB_SIZE)!),
      ),
    );

    return ethers.utils.formatEther(
      ethers.utils.parseUnits(fundAmount.toString(), 'ether').div(totalJobs),
    );
  }

  public async launchJob(jobEntity: JobEntity): Promise<JobEntity> {
    const signer = this.web3Service.getSigner(jobEntity.chainId);

    const escrowClient = await EscrowClient.build(signer);

    const escrowConfig = {
      recordingOracle: this.configService.get<string>(
        ConfigNames.RECORDING_ORACLE_ADDRESS,
      )!,
      reputationOracle: this.configService.get<string>(
        ConfigNames.REPUTATION_ORACLE_ADDRESS,
      )!,
      exchangeOracle: this.configService.get<string>(
        ConfigNames.EXCHANGE_ORACLE_ADDRESS,
      )!,
      recordingOracleFee: BigNumber.from(
        this.configService.get<number>(ConfigNames.RECORDING_ORACLE_FEE)!,
      ),
      reputationOracleFee: BigNumber.from(
        this.configService.get<number>(ConfigNames.REPUTATION_ORACLE_FEE)!,
      ),
      exchangeOracleFee: BigNumber.from(
        this.configService.get<number>(ConfigNames.EXCHANGE_ORACLE_FEE)!,
      ),
      manifestUrl: jobEntity.manifestUrl,
      manifestHash: jobEntity.manifestHash,
    };

    const escrowAddress = await escrowClient.createAndSetupEscrow(
      NETWORKS[jobEntity.chainId as ChainId]!.hmtAddress,
      [],
      jobEntity.userId.toString(),
      escrowConfig,
    );

    if (!escrowAddress) {
      this.logger.log(ErrorEscrow.NotCreated, JobService.name);
      throw new NotFoundException(ErrorEscrow.NotCreated);
    }

    jobEntity.escrowAddress = escrowAddress;
    await jobEntity.save();

    return jobEntity;
  }

  public async fundJob(jobEntity: JobEntity): Promise<JobEntity> {
    const signer = this.web3Service.getSigner(jobEntity.chainId);

    const escrowClient = await EscrowClient.build(signer);

    const weiAmount = ethers.utils.parseUnits(
      jobEntity.fundAmount.toString(),
      'ether',
    );
    await escrowClient.fund(jobEntity.escrowAddress, weiAmount);

    jobEntity.status = JobStatus.LAUNCHED;
    await jobEntity.save();

    return jobEntity;
  }

  public async requestToCancelJob(
    userId: number,
    id: number,
  ): Promise<boolean> {
    const jobEntity = await this.jobRepository.findOne({ id, userId });

    if (!jobEntity) {
      this.logger.log(ErrorJob.NotFound, JobService.name);
      throw new NotFoundException(ErrorJob.NotFound);
    }

    jobEntity.status = JobStatus.TO_CANCEL;
    jobEntity.retriesCount = 0;
    await jobEntity.save();
    
    return true;
  }

  public async saveManifest(
    manifest: FortuneManifestDto | CvatManifestDto,
  ): Promise<SaveManifestDto> {
    const uploadedFiles: UploadFile[] = await this.storageClient.uploadFiles(
      [manifest],
      this.bucket,
    );

    if (!uploadedFiles[0]) {
      this.logger.log(ErrorBucket.UnableSaveFile, JobService.name);
      throw new BadGatewayException(ErrorBucket.UnableSaveFile);
    }

    const { url, hash } = uploadedFiles[0];
    const manifestUrl = url;

    return { manifestUrl, manifestHash: hash };
  }

  private async validateManifest(
    manifest: FortuneManifestDto | CvatManifestDto,
  ): Promise<boolean> {
    const dtoCheck =
      (manifest as FortuneManifestDto).requestType == JobRequestType.FORTUNE
        ? new FortuneManifestDto()
        : new CvatManifestDto();

    Object.assign(dtoCheck, manifest);

    const validationErrors: ValidationError[] = await validate(dtoCheck);
    if (validationErrors.length > 0) {
      this.logger.log(
        ErrorJob.ManifestValidationFailed,
        JobService.name,
        validationErrors,
      );
      throw new NotFoundException(ErrorJob.ManifestValidationFailed);
    }

    return true;
  }

  public async getManifest(
    manifestUrl: string,
  ): Promise<FortuneManifestDto | CvatManifestDto> {
    const manifest = await StorageClient.downloadFileFromUrl(manifestUrl);

    if (!manifest) {
      throw new NotFoundException(ErrorJob.ManifestNotFound);
    }

    return manifest;
  }

  public async sendWebhook(
    webhookUrl: string,
    webhookData: SendWebhookDto,
  ): Promise<boolean> {
    const { data } = await firstValueFrom(
      await this.httpService.post(webhookUrl, webhookData),
    );

    if (!data) {
      this.logger.log(ErrorJob.WebhookWasNotSent, JobService.name);
      throw new NotFoundException(ErrorJob.WebhookWasNotSent);
    }

    return true;
  }

  public async getJobsByStatus(
    userId: number,
    status?: JobStatusFilter,
    skip = 0,
    limit = 10,
  ): Promise<JobListDto[]> {
    let statusFilter: any;
    if (status) {
      statusFilter = In([status]);
      if (status === JobStatusFilter.PENDING)
        statusFilter = In([JobStatus.PENDING, JobStatus.PAID]);
    }

    const jobs = await this.jobRepository.find(
      {
        userId,
        status: statusFilter,
      },
      { skip: skip, take: limit },
    );
    const transformedJobs: JobListDto[] = jobs.map((original) => ({
      jobId: original.id,
      address: original.escrowAddress,
      network: NETWORKS[original.chainId as ChainId]!.title,
      fundAmount: original.fundAmount,
      status:
        original.status === JobStatus.PAID
          ? JobStatusFilter.PENDING
          : JobStatusFilter[original.status],
    }));

    return transformedJobs;
  }

  public async getResult(
    userId: number,
    jobId: number,
  ): Promise<FortuneFinalResultDto | CvatFinalResultDto> {
    const jobEntity = await this.jobRepository.findOne({
      id: jobId,
      userId,
      status: JobStatus.LAUNCHED,
    });
    if (!jobEntity) {
      this.logger.log(ErrorJob.NotFound, JobService.name);
      throw new NotFoundException(ErrorJob.NotFound);
    }

    const signer = this.web3Service.getSigner(jobEntity.chainId);
    const escrowClient = await EscrowClient.build(signer);

    const finalResultUrl = await escrowClient.getResultsUrl(
      jobEntity.escrowAddress,
    );

    if (!finalResultUrl) {
      this.logger.log(ErrorJob.ResultNotFound, JobService.name);
      throw new NotFoundException(ErrorJob.ResultNotFound);
    }

    const result = await StorageClient.downloadFileFromUrl(finalResultUrl);

    if (!result) {
      throw new NotFoundException(ErrorJob.ResultNotFound);
    }

    const fortuneDtoCheck = new FortuneFinalResultDto();
    const imageLabelBinaryDtoCheck = new CvatFinalResultDto();

    Object.assign(fortuneDtoCheck, result);
    Object.assign(imageLabelBinaryDtoCheck, result);

    const fortuneValidationErrors: ValidationError[] = await validate(
      fortuneDtoCheck,
    );
    const imageLabelBinaryValidationErrors: ValidationError[] = await validate(
      imageLabelBinaryDtoCheck,
    );
    if (
      fortuneValidationErrors.length > 0 &&
      imageLabelBinaryValidationErrors.length > 0
    ) {
      this.logger.log(
        ErrorJob.ResultValidationFailed,
        JobService.name,
        fortuneValidationErrors,
        imageLabelBinaryValidationErrors,
      );
      throw new NotFoundException(ErrorJob.ResultValidationFailed);
    }

    return result;
  }

  public async launchCronJob() {
    try {
      // TODO: Add retry policy and process failure requests https://github.com/humanprotocol/human-protocol/issues/334
      let jobEntity = await this.jobRepository.findOne(
        {
          status: JobStatus.PAID,
          retriesCount: LessThanOrEqual(JOB_RETRIES_COUNT_THRESHOLD),
          waitUntil: LessThanOrEqual(new Date()),
        },
        {
          order: {
            waitUntil: SortDirection.ASC,
          },
        },
      );

      if (!jobEntity) return;

      const manifest = await this.getManifest(jobEntity.manifestUrl);
      await this.validateManifest(manifest);

      if (!jobEntity.escrowAddress) {
        jobEntity = await this.launchJob(jobEntity);
      }
      if (jobEntity.escrowAddress && jobEntity.status === JobStatus.PAID) {
        jobEntity = await this.fundJob(jobEntity);
      }
      if (jobEntity.escrowAddress && jobEntity.status === JobStatus.LAUNCHED) {
        if ((manifest as CvatManifestDto)?.annotation?.type) {
          await this.sendWebhook(
            this.configService.get<string>(
              ConfigNames.CVAT_EXCHANGE_ORACLE_WEBHOOK_URL,
              ConfigNames.CVAT_EXCHANGE_ORACLE_WEBHOOK_URL,
            )!,
            {
              escrowAddress: jobEntity.escrowAddress,
              chainId: jobEntity.chainId,
              eventType: EventType.ESCROW_CREATED,
            },
          );
        }
      }
    } catch (e) {
      this.logger.error(e);
      return;
    }
  }

  public async refundCronJob() {
    // TODO: Add retry policy and process failure requests https://github.com/humanprotocol/human-protocol/issues/334
    const jobEntity = await this.jobRepository.findOne(
      {
        status: JobStatus.TO_REFUND,
        retriesCount: LessThanOrEqual(JOB_RETRIES_COUNT_THRESHOLD),
        waitUntil: LessThanOrEqual(new Date()),
        updatedAt: LessThanOrEqual(_5_MINS)
      },
      {
        order: {
            waitUntil: SortDirection.ASC,
        },
      }
    );
    if (!jobEntity) return;

    const { id, userId, chainId, escrowAddress, fundAmount } = jobEntity
  
    const signer = this.web3Service.getSigner(chainId);
    const escrowClient = await EscrowClient.build(signer);
    const tokenAddress = await escrowClient.getTokenAddress(escrowAddress);
    
    let refundAmount = new Decimal(fundAmount);
    if (escrowAddress) {
      refundAmount = await this.calculateRefundAmount(chainId, tokenAddress, escrowAddress);
    }
    
    await this.paymentService.createRefundPayment({ refundAmount: refundAmount.toNumber(), userId: userId, jobId: id });
  
    jobEntity.status = JobStatus.CANCELED;
    await jobEntity.save();

    return true;
  }

  public async cancelCronJob() {
    const jobEntity = await this.jobRepository.findOne(
      {
        status: JobStatus.TO_CANCEL,
        retriesCount: LessThanOrEqual(JOB_RETRIES_COUNT_THRESHOLD),
        waitUntil: LessThanOrEqual(new Date()),
      },
      {
        order: {
            waitUntil: SortDirection.ASC,
        },
      }
    );
    if (!jobEntity) return;

    if (jobEntity.escrowAddress) {
      await this.processEscrowCancellation(jobEntity);
    }
    await this.notifyWebhook(jobEntity);
    
    jobEntity.status = JobStatus.TO_REFUND;
    await jobEntity.save();

    return true;
  }

  public async processEscrowCancellation(jobEntity: JobEntity) {
      const { chainId, escrowAddress } = jobEntity;

      const signer = this.web3Service.getSigner(chainId);
      const escrowClient = await EscrowClient.build(signer);
      
      const escrowStatus = await escrowClient.getStatus(escrowAddress);
      if (escrowStatus === EscrowStatus.Complete || escrowStatus === EscrowStatus.Paid || escrowStatus === EscrowStatus.Cancelled) {
          this.logger.log(ErrorEscrow.InvalidStatusCancellation, JobService.name);
          throw new BadRequestException(ErrorEscrow.InvalidStatusCancellation);
      }

      const balance = await escrowClient.getBalance(escrowAddress);
      if (balance.eq(0)) {
          this.logger.log(ErrorEscrow.InvalidBalanceCancellation, JobService.name);
          throw new BadRequestException(ErrorEscrow.InvalidBalanceCancellation);
      }

      await escrowClient.cancel(escrowAddress);
  }

  public async calculateRefundAmount(chainId: ChainId, tokenAddress: string, escrowAddress: string) {
      const signer = this.web3Service.getSigner(chainId);
      const tokenContract: HMToken = HMToken__factory.connect(tokenAddress, signer);

      const currentBlockNumber = await signer.provider.getBlockNumber();
      const filter = {
          address: tokenAddress,
          topics: [ethers.utils.id('Transfer(address,address,uint256)')],
          fromBlock: currentBlockNumber - FROM_BLOCK_DIFF,
          toBlock: 'latest',
      };

      const logs = await signer.provider.getLogs(filter);      
      let refundAmount = new Decimal(0);

      logs.forEach(log => {
          const parsedLog = tokenContract.interface.parseLog(log);
          const from = parsedLog.args[0];
          const to = parsedLog.args[1];
          const amount = parsedLog.args[2];

          if (from === escrowAddress && to === signer.address) {
              refundAmount = refundAmount.add(ethers.utils.formatEther(amount));
          }
      });

      return refundAmount;
  }

  public async notifyWebhook(jobEntity: JobEntity) {
    const manifest = await this.getManifest(jobEntity.manifestUrl);
    const configKey = (manifest as FortuneManifestDto).requestType === JobRequestType.FORTUNE 
                      ? ConfigNames.FORTUNE_EXCHANGE_ORACLE_WEBHOOK_URL 
                      : ConfigNames.CVAT_EXCHANGE_ORACLE_WEBHOOK_URL;
               
    await this.sendWebhook(
        this.configService.get<string>(configKey)!,
        {
            escrowAddress: jobEntity.escrowAddress,
            chainId: jobEntity.chainId,
            eventType: EventType.ESCROW_CANCELED,
        }
    );

    const paymentEntity = await this.paymentRepository.findOne({
      jobId: jobEntity.id,
      type: PaymentType.WITHDRAWAL,
      status: PaymentStatus.SUCCEEDED,
    });
    if (paymentEntity) {
      paymentEntity.status = PaymentStatus.FAILED;
      await paymentEntity.save();
    }

    jobEntity.status = JobStatus.CANCELED;
    await jobEntity.save();

    return true;
  }

  public async escrowFailedWebhook(
    dto: EscrowFailedWebhookDto,
  ): Promise<boolean> {
    if (dto.event_type !== EventType.TASK_CREATION_FAILED) {
      this.logger.log(ErrorJob.InvalidEventType, JobService.name);
      throw new BadRequestException(ErrorJob.InvalidEventType);
    }

    const jobEntity = await this.jobRepository.findOne({
      chainId: dto.chain_id,
      escrowAddress: dto.escrow_address,
    });

    if (!jobEntity) {
      this.logger.log(ErrorJob.NotFound, JobService.name);
      throw new NotFoundException(ErrorJob.NotFound);
    }

    if (jobEntity.status !== JobStatus.LAUNCHED) {
      this.logger.log(ErrorJob.NotLaunched, JobService.name);
      throw new ConflictException(ErrorJob.NotLaunched);
    }

    jobEntity.status = JobStatus.FAILED;
    await jobEntity.save();

    return true;
  }

  public async getDetails(
    userId: number,
    jobId: number,
  ): Promise<JobDetailsDto> {
    const jobEntity = await this.jobRepository.findOne({ id: jobId, userId });

    if (!jobEntity) {
      this.logger.log(ErrorJob.NotFound, JobService.name);
      throw new NotFoundException(ErrorJob.NotFound);
    }

    const { chainId, escrowAddress, manifestUrl, manifestHash } = jobEntity;
    const signer = this.web3Service.getSigner(chainId);

    const escrowClient = await EscrowClient.build(signer);
    const stakingClient = await StakingClient.build(signer);

    const tokenAddress = await escrowClient.getTokenAddress(escrowAddress);

    const [balance, allocation, manifestData, paidOut] = await Promise.all([
      escrowClient.getBalance(escrowAddress),
      stakingClient.getAllocation(escrowAddress),
      this.getManifest(manifestUrl),
      this.getPaidOutAmount(chainId, tokenAddress, escrowAddress),
    ]);

    if (!manifestData) {
      throw new NotFoundException(ErrorJob.ManifestNotFound);
    }

    const manifest =
      (manifestData as FortuneManifestDto).requestType ===
      JobRequestType.FORTUNE
        ? (manifestData as FortuneManifestDto)
        : (manifestData as CvatManifestDto);

    const exchangeOracleAddress =
      (manifest as FortuneManifestDto).requestType === JobRequestType.FORTUNE
        ? ConfigNames.FORTUNE_EXCHANGE_ORACLE_ADDRESS
        : ConfigNames.CVAT_EXCHANGE_ORACLE_ADDRESS;

    const recordingOracleAddress = this.configService.get<string>(
      ConfigNames.RECORDING_ORACLE_ADDRESS,
    )!;
    const reputationOracleAddress = this.configService.get<string>(
      ConfigNames.REPUTATION_ORACLE_ADDRESS,
    )!;

    let manifestDetails;

    if (
      (manifest as FortuneManifestDto).requestType === JobRequestType.FORTUNE
    ) {
      manifestDetails = {
        chainId,
        title: (manifest as FortuneManifestDto).requesterTitle,
        description: (manifest as FortuneManifestDto).requesterDescription,
        requestType: JobRequestType.FORTUNE,
        submissionsRequired: (manifest as FortuneManifestDto)
          .submissionsRequired,
        tokenAddress,
        fundAmount: (manifest as FortuneManifestDto).fundAmount,
        requesterAddress: signer.address,
        exchangeOracleAddress,
        recordingOracleAddress,
        reputationOracleAddress,
      };
    } else {
      manifestDetails = {
        chainId,
        requestType: (manifest as CvatManifestDto).annotation.type,
        submissionsRequired: (manifest as CvatManifestDto).annotation.job_size,
        tokenAddress,
        fundAmount: Number((manifest as CvatManifestDto).job_bounty),
        requesterAddress: signer.address,
        exchangeOracleAddress,
        recordingOracleAddress,
        reputationOracleAddress,
      };
    }

    return {
      details: {
        escrowAddress: escrowAddress,
        manifestUrl,
        manifestHash,
        balance: Number(ethers.utils.formatEther(balance)),
        paidOut,
      },
      manifest: manifestDetails,
      staking: {
        staker: allocation.staker,
        allocated: allocation.tokens.toNumber(),
        slashed: 0, // TODO: Retrieve slash tokens
      },
    };
  }

  public async getTransferLogs(
    chainId: ChainId,
    tokenAddress: string,
    fromBlock: number,
    toBlock: string | number,
  ) {
    const signer = this.web3Service.getSigner(chainId);
    const filter = {
      address: tokenAddress,
      topics: [ethers.utils.id('Transfer(address,address,uint256)')],
      fromBlock: fromBlock,
      toBlock: toBlock,
    };

    return signer.provider.getLogs(filter);
  }

  public async getPaidOutAmount(
    chainId: ChainId,
    tokenAddress: string,
    escrowAddress: string,
  ): Promise<number> {
    const signer = this.web3Service.getSigner(chainId);
    const tokenContract: HMToken = HMToken__factory.connect(
      tokenAddress,
      signer,
    );

    const logs = await this.getTransferLogs(chainId, tokenAddress, 0, 'latest');
    let paidOutAmount = new Decimal(0);

    logs.forEach((log) => {
      const parsedLog = tokenContract.interface.parseLog(log);
      const from = parsedLog.args[0];
      const amount = parsedLog.args[2];

      if (from === escrowAddress) {
        paidOutAmount = paidOutAmount.add(ethers.utils.formatEther(amount));
      }
    });

    return Number(paidOutAmount);
  }
}<|MERGE_RESOLUTION|>--- conflicted
+++ resolved
@@ -71,7 +71,6 @@
 import { SortDirection } from '../../common/enums/collection';
 import { EventType } from '../../common/enums/webhook';
 import {
-<<<<<<< HEAD
   Escrow,
   Escrow__factory,
   HMToken,
@@ -79,11 +78,6 @@
   Staking__factory,
 } from '@human-protocol/core/typechain-types';
 import { LogDescription } from 'ethers/lib/utils';
-=======
-  HMToken,
-  HMToken__factory,
-} from '@human-protocol/core/typechain-types';
->>>>>>> 68823764
 import Decimal from 'decimal.js';
 
 @Injectable()
