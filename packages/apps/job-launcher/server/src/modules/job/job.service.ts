/* eslint-disable @typescript-eslint/no-non-null-assertion */
import {
  ChainId,
  EscrowClient,
  EscrowStatus,
  EscrowUtils,
  NETWORKS,
  StorageParams,
  Encryption,
  KVStoreKeys,
  KVStoreUtils,
} from '@human-protocol/sdk';
import { v4 as uuidv4 } from 'uuid';
import {
  HttpStatus,
  Inject,
  Injectable,
  Logger,
  ValidationError,
} from '@nestjs/common';
import { validate } from 'class-validator';
import { ethers } from 'ethers';
import { AuthConfigService } from '../../common/config/auth-config.service';
import { ServerConfigService } from '../../common/config/server-config.service';
import { CvatConfigService } from '../../common/config/cvat-config.service';
import { PGPConfigService } from '../../common/config/pgp-config.service';
import { Web3ConfigService } from '../../common/config/web3-config.service';
import {
  ErrorBucket,
  ErrorEscrow,
  ErrorJob,
  ErrorQualification,
} from '../../common/constants/errors';
import {
  JobRequestType,
  JobStatus,
  JobCaptchaMode,
  JobCaptchaRequestType,
  JobCaptchaShapeType,
  JobCurrency,
} from '../../common/enums/job';
import {
  Currency,
  PaymentSource,
  PaymentStatus,
  PaymentType,
  TokenId,
} from '../../common/enums/payment';
import { parseUrl } from '../../common/utils';
import { add, div, lt, mul, max } from '../../common/utils/decimal';
import { PaymentRepository } from '../payment/payment.repository';
import { PaymentService } from '../payment/payment.service';
import { Web3Service } from '../web3/web3.service';
import {
  CvatManifestDto,
  EscrowCancelDto,
  FortuneFinalResultDto,
  FortuneManifestDto,
  JobCvatDto,
  JobDetailsDto,
  JobFortuneDto,
  JobListDto,
  HCaptchaManifestDto,
  JobCaptchaAdvancedDto,
  JobCaptchaDto,
  RestrictedAudience,
  CreateJob,
  JobQuickLaunchDto,
  CvatDataDto,
  StorageDataDto,
  GetJobsDto,
} from './job.dto';
import { JobEntity } from './job.entity';
import { JobRepository } from './job.repository';
import { RoutingProtocolService } from './routing-protocol.service';
import {
  CANCEL_JOB_STATUSES,
  HCAPTCHA_BOUNDING_BOX_MAX_POINTS,
  HCAPTCHA_BOUNDING_BOX_MIN_POINTS,
  HCAPTCHA_IMMO_MAX_LENGTH,
  HCAPTCHA_IMMO_MIN_LENGTH,
  HCAPTCHA_LANDMARK_MAX_POINTS,
  HCAPTCHA_LANDMARK_MIN_POINTS,
  HCAPTCHA_MAX_SHAPES_PER_IMAGE,
  HCAPTCHA_MINIMUM_SELECTION_AREA_PER_SHAPE,
  HCAPTCHA_MIN_SHAPES_PER_IMAGE,
  HCAPTCHA_NOT_PRESENTED_LABEL,
  HCAPTCHA_ORACLE_STAKE,
  HCAPTCHA_POLYGON_MAX_POINTS,
  HCAPTCHA_POLYGON_MIN_POINTS,
} from '../../common/constants';
import { EventType, OracleType } from '../../common/enums/webhook';
import {
  HMToken,
  HMToken__factory,
} from '@human-protocol/core/typechain-types';
import Decimal from 'decimal.js';
import { StorageService } from '../storage/storage.service';
import {
  generateBucketUrl,
  listObjectsInBucket,
} from '../../common/utils/storage';
import { WebhookDataDto } from '../webhook/webhook.dto';
import { PaymentEntity } from '../payment/payment.entity';
import {
  ManifestAction,
  EscrowAction,
  OracleAction,
  OracleAddresses,
  RequestAction,
  CvatCalculateJobBounty,
  CvatImageData,
  CvatAnnotationData,
  GenerateUrls,
} from './job.interface';
import { WebhookEntity } from '../webhook/webhook.entity';
import { WebhookRepository } from '../webhook/webhook.repository';
import { ControlledError } from '../../common/errors/controlled';
import { RateService } from '../payment/rate.service';
import { PageDto } from '../../common/pagination/pagination.dto';
import { CronJobType } from '../../common/enums/cron-job';
import { CronJobRepository } from '../cron-job/cron-job.repository';
import { ModuleRef } from '@nestjs/core';
import { QualificationService } from '../qualification/qualification.service';
import { WhitelistService } from '../whitelist/whitelist.service';
import { UserEntity } from '../user/user.entity';

@Injectable()
export class JobService {
  public readonly logger = new Logger(JobService.name);
  public readonly storageParams: StorageParams;
  public readonly bucket: string;
  private cronJobRepository: CronJobRepository;
  constructor(
    @Inject(Web3Service)
    private readonly web3Service: Web3Service,
    private readonly jobRepository: JobRepository,
    private readonly webhookRepository: WebhookRepository,
    private readonly paymentService: PaymentService,
    private readonly paymentRepository: PaymentRepository,
    private readonly serverConfigService: ServerConfigService,
    private readonly authConfigService: AuthConfigService,
    private readonly web3ConfigService: Web3ConfigService,
    private readonly cvatConfigService: CvatConfigService,
    private readonly pgpConfigService: PGPConfigService,
    private readonly routingProtocolService: RoutingProtocolService,
    private readonly storageService: StorageService,
    private readonly rateService: RateService,
    private readonly whitelistService: WhitelistService,
    private moduleRef: ModuleRef,
    @Inject(Encryption) private readonly encryption: Encryption,
    private readonly qualificationService: QualificationService,
  ) {}

  onModuleInit() {
    this.cronJobRepository = this.moduleRef.get(CronJobRepository, {
      strict: false,
    });
  }

  public async createCvatManifest(
    dto: JobCvatDto,
    requestType: JobRequestType,
    tokenFundAmount: number,
  ): Promise<CvatManifestDto> {
    const { generateUrls } = this.createManifestActions[requestType];

    const urls = generateUrls(dto.data, dto.groundTruth);

    const jobBounty = await this.calculateJobBounty({
      requestType,
      fundAmount: tokenFundAmount,
      urls,
      nodesTotal: dto.labels[0]?.nodes?.length,
    });

    return {
      data: {
        data_url: urls.dataUrl.href,
        ...(urls.pointsUrl && {
          points_url: urls.pointsUrl?.href,
        }),
        ...(urls.boxesUrl && {
          boxes_url: urls.boxesUrl?.href,
        }),
      },
      annotation: {
        labels: dto.labels,
        description: dto.requesterDescription,
        user_guide: dto.userGuide,
        type: requestType,
        job_size: this.cvatConfigService.jobSize,
        ...(dto.qualifications && {
          qualifications: dto.qualifications,
        }),
      },
      validation: {
        min_quality: dto.minQuality,
        val_size: this.cvatConfigService.valSize,
        gt_url: urls.gtUrl.href,
      },
      job_bounty: jobBounty,
    };
  }

  public async createHCaptchaManifest(
    jobDto: JobCaptchaDto,
  ): Promise<HCaptchaManifestDto> {
    const jobType = jobDto.annotations.typeOfJob;
    const dataUrl = generateBucketUrl(jobDto.data, JobRequestType.HCAPTCHA);
    const objectsInBucket = await listObjectsInBucket(dataUrl);

    const commonManifestProperties = {
      job_mode: JobCaptchaMode.BATCH,
      requester_accuracy_target: jobDto.accuracyTarget,
      request_config: {},
      restricted_audience: this.buildHCaptchaRestrictedAudience(
        jobDto.advanced,
      ),
      requester_max_repeats: jobDto.maxRequests,
      requester_min_repeats: jobDto.minRequests,
      requester_question: { en: jobDto.annotations.labelingPrompt },
      job_total_tasks: objectsInBucket.length,
      task_bid_price: jobDto.annotations.taskBidPrice,
      taskdata_uri: await this.generateAndUploadTaskData(
        dataUrl.href,
        objectsInBucket,
      ),
      public_results: true,
      oracle_stake: HCAPTCHA_ORACLE_STAKE,
      repo_uri: this.web3ConfigService.hCaptchaReputationOracleURI,
      ro_uri: this.web3ConfigService.hCaptchaRecordingOracleURI,
      ...(jobDto.qualifications && {
        qualifications: jobDto.qualifications,
      }),
    };

    let groundTruthsData;
    if (jobDto.annotations.groundTruths) {
      groundTruthsData = await this.storageService.downloadJsonLikeData(
        jobDto.annotations.groundTruths,
      );
    }

    switch (jobType) {
      case JobCaptchaShapeType.COMPARISON:
        return {
          ...commonManifestProperties,
          request_type: JobCaptchaRequestType.IMAGE_LABEL_BINARY,
          groundtruth_uri: jobDto.annotations.groundTruths,
          requester_restricted_answer_set: {},
          requester_question_example: jobDto.annotations.exampleImages || [],
        };

      case JobCaptchaShapeType.CATEGORIZATION:
        return {
          ...commonManifestProperties,
          request_type: JobCaptchaRequestType.IMAGE_LABEL_MULTIPLE_CHOICE,
          groundtruth_uri: jobDto.annotations.groundTruths,
          requester_restricted_answer_set:
            this.buildHCaptchaRestrictedAnswerSet(groundTruthsData),
        };

      case JobCaptchaShapeType.POLYGON:
        if (!jobDto.annotations.label) {
          throw new ControlledError(
            ErrorJob.JobParamsValidationFailed,
            HttpStatus.BAD_REQUEST,
          );
        }

        const polygonManifest = {
          ...commonManifestProperties,
          request_type: JobCaptchaRequestType.IMAGE_LABEL_AREA_SELECT,
          request_config: {
            shape_type: JobCaptchaShapeType.POLYGON,
            min_shapes_per_image: HCAPTCHA_MIN_SHAPES_PER_IMAGE,
            max_shapes_per_image: HCAPTCHA_MAX_SHAPES_PER_IMAGE,
            min_points: HCAPTCHA_POLYGON_MIN_POINTS,
            max_points: HCAPTCHA_POLYGON_MAX_POINTS,
            minimum_selection_area_per_shape:
              HCAPTCHA_MINIMUM_SELECTION_AREA_PER_SHAPE,
          },
          groundtruth_uri: jobDto.annotations.groundTruths,
          requester_restricted_answer_set: {
            [jobDto.annotations.label!]: { en: jobDto.annotations.label },
          },
          requester_question_example: jobDto.annotations.exampleImages || [],
        };

        return polygonManifest;

      case JobCaptchaShapeType.POINT:
        if (!jobDto.annotations.label) {
          throw new ControlledError(
            ErrorJob.JobParamsValidationFailed,
            HttpStatus.BAD_REQUEST,
          );
        }

        const pointManifest = {
          ...commonManifestProperties,
          request_type: JobCaptchaRequestType.IMAGE_LABEL_AREA_SELECT,
          request_config: {
            shape_type: jobType,
            min_shapes_per_image: HCAPTCHA_MIN_SHAPES_PER_IMAGE,
            max_shapes_per_image: HCAPTCHA_MAX_SHAPES_PER_IMAGE,
            min_points: HCAPTCHA_LANDMARK_MIN_POINTS,
            max_points: HCAPTCHA_LANDMARK_MAX_POINTS,
          },
          groundtruth_uri: jobDto.annotations.groundTruths,
          requester_restricted_answer_set: {
            [jobDto.annotations.label!]: { en: jobDto.annotations.label },
          },
          requester_question_example: jobDto.annotations.exampleImages || [],
        };

        return pointManifest;
      case JobCaptchaShapeType.BOUNDING_BOX:
        if (!jobDto.annotations.label) {
          throw new ControlledError(
            ErrorJob.JobParamsValidationFailed,
            HttpStatus.BAD_REQUEST,
          );
        }

        const boundingBoxManifest = {
          ...commonManifestProperties,
          request_type: JobCaptchaRequestType.IMAGE_LABEL_AREA_SELECT,
          request_config: {
            shape_type: jobType,
            min_shapes_per_image: HCAPTCHA_MIN_SHAPES_PER_IMAGE,
            max_shapes_per_image: HCAPTCHA_MAX_SHAPES_PER_IMAGE,
            min_points: HCAPTCHA_BOUNDING_BOX_MIN_POINTS,
            max_points: HCAPTCHA_BOUNDING_BOX_MAX_POINTS,
          },
          groundtruth_uri: jobDto.annotations.groundTruths,
          requester_restricted_answer_set: {
            [jobDto.annotations.label!]: { en: jobDto.annotations.label },
          },
          requester_question_example: jobDto.annotations.exampleImages || [],
        };

        return boundingBoxManifest;
      case JobCaptchaShapeType.IMMO:
        if (!jobDto.annotations.label) {
          throw new ControlledError(
            ErrorJob.JobParamsValidationFailed,
            HttpStatus.BAD_REQUEST,
          );
        }

        const immoManifest = {
          ...commonManifestProperties,
          request_type: JobCaptchaRequestType.TEXT_FREEE_NTRY,
          request_config: {
            multiple_choice_max_choices: 1,
            multiple_choice_min_choices: 1,
            overlap_threshold: null,
            answer_type: 'str',
            max_length: HCAPTCHA_IMMO_MAX_LENGTH,
            min_length: HCAPTCHA_IMMO_MIN_LENGTH,
          },
          requester_restricted_answer_set: {
            [jobDto.annotations.label!]: { en: jobDto.annotations.label },
          },
          taskdata: [],
        };

        return immoManifest;

      default:
        throw new ControlledError(
          ErrorJob.HCaptchaInvalidJobType,
          HttpStatus.CONFLICT,
        );
    }
  }

  private buildHCaptchaRestrictedAudience(advanced: JobCaptchaAdvancedDto) {
    const restrictedAudience: RestrictedAudience = {};

    restrictedAudience.sitekey = [
      {
        [this.authConfigService.hCaptchaSiteKey]: {
          score: 1,
        },
      },
    ];

    if (advanced.workerLanguage) {
      restrictedAudience.lang = [{ [advanced.workerLanguage]: { score: 1 } }];
    }

    if (advanced.workerLocation) {
      restrictedAudience.country = [
        { [advanced.workerLocation]: { score: 1 } },
      ];
    }

    if (advanced.targetBrowser) {
      restrictedAudience.browser = [{ [advanced.targetBrowser]: { score: 1 } }];
    }

    return restrictedAudience;
  }

  private buildHCaptchaRestrictedAnswerSet(groundTruthsData: any) {
    const maxElements = 3;
    const outputObject: any = {};

    let elementCount = 0;

    for (const key of Object.keys(groundTruthsData)) {
      if (elementCount >= maxElements) {
        break;
      }

      const value = groundTruthsData[key][0][0];
      outputObject[value] = { en: value, answer_example_uri: key };
      elementCount++;
    }

    // Default case
    outputObject['0'] = { en: HCAPTCHA_NOT_PRESENTED_LABEL };

    return outputObject;
  }

  public async generateAndUploadTaskData(
    dataUrl: string,
    objectNames: string[],
  ) {
    const data = objectNames.map((objectName) => {
      return {
        datapoint_uri: `${dataUrl}/${objectName}`,
        datapoint_hash: 'undefined-hash',
        task_key: uuidv4(),
      };
    });

    const { url } = await this.storageService.uploadJsonLikeData(data);
    return url;
  }

  private createJobSpecificActions: Record<JobRequestType, RequestAction> = {
    [JobRequestType.HCAPTCHA]: {
      calculateFundAmount: async (dto: JobCaptchaDto, rate: number) => {
        const dataUrl = generateBucketUrl(dto.data, JobRequestType.HCAPTCHA);
        const objectsInBucket = await listObjectsInBucket(dataUrl);
        return div(dto.annotations.taskBidPrice * objectsInBucket.length, rate);
      },
      createManifest: (dto: JobCaptchaDto) => this.createHCaptchaManifest(dto),
    },
    [JobRequestType.FORTUNE]: {
      calculateFundAmount: async (dto: JobFortuneDto) => dto.fundAmount,
      createManifest: async (
        dto: JobFortuneDto,
        requestType: JobRequestType,
        fundAmount: number,
      ) => ({
        ...dto,
        requestType,
        fundAmount,
      }),
    },
    [JobRequestType.IMAGE_POLYGONS]: {
      calculateFundAmount: async (dto: JobCvatDto) => dto.fundAmount,
      createManifest: (
        dto: JobCvatDto,
        requestType: JobRequestType,
        fundAmount: number,
      ) => this.createCvatManifest(dto, requestType, fundAmount),
    },
    [JobRequestType.IMAGE_BOXES]: {
      calculateFundAmount: async (dto: JobCvatDto) => dto.fundAmount,
      createManifest: (
        dto: JobCvatDto,
        requestType: JobRequestType,
        fundAmount: number,
      ) => this.createCvatManifest(dto, requestType, fundAmount),
    },
    [JobRequestType.IMAGE_POINTS]: {
      calculateFundAmount: async (dto: JobCvatDto) => dto.fundAmount,
      createManifest: (
        dto: JobCvatDto,
        requestType: JobRequestType,
        fundAmount: number,
      ) => this.createCvatManifest(dto, requestType, fundAmount),
    },
    [JobRequestType.IMAGE_BOXES_FROM_POINTS]: {
      calculateFundAmount: async (dto: JobCvatDto) => dto.fundAmount,
      createManifest: (
        dto: JobCvatDto,
        requestType: JobRequestType,
        fundAmount: number,
      ) => this.createCvatManifest(dto, requestType, fundAmount),
    },
    [JobRequestType.IMAGE_SKELETONS_FROM_BOXES]: {
      calculateFundAmount: async (dto: JobCvatDto) => dto.fundAmount,
      createManifest: (
        dto: JobCvatDto,
        requestType: JobRequestType,
        fundAmount: number,
      ) => this.createCvatManifest(dto, requestType, fundAmount),
    },
  };

  private createEscrowSpecificActions: Record<JobRequestType, EscrowAction> = {
    [JobRequestType.HCAPTCHA]: {
      getTrustedHandlers: () => [],
    },
    [JobRequestType.FORTUNE]: {
      getTrustedHandlers: () => [],
    },
    [JobRequestType.IMAGE_POLYGONS]: {
      getTrustedHandlers: () => [],
    },
    [JobRequestType.IMAGE_BOXES]: {
      getTrustedHandlers: () => [],
    },
    [JobRequestType.IMAGE_POINTS]: {
      getTrustedHandlers: () => [],
    },
    [JobRequestType.IMAGE_BOXES_FROM_POINTS]: {
      getTrustedHandlers: () => [],
    },
    [JobRequestType.IMAGE_SKELETONS_FROM_BOXES]: {
      getTrustedHandlers: () => [],
    },
  };

  private createManifestActions: Record<JobRequestType, ManifestAction> = {
    [JobRequestType.HCAPTCHA]: {
      getElementsCount: async () => 0,
      generateUrls: () => ({ dataUrl: new URL(''), gtUrl: new URL('') }),
    },
    [JobRequestType.FORTUNE]: {
      getElementsCount: async () => 0,
      generateUrls: () => ({ dataUrl: new URL(''), gtUrl: new URL('') }),
    },
    [JobRequestType.IMAGE_POLYGONS]: {
      getElementsCount: async (urls: GenerateUrls) => {
        const gt = (await this.storageService.downloadJsonLikeData(
          `${urls.gtUrl.protocol}//${urls.gtUrl.host}${urls.gtUrl.pathname}`,
        )) as any;
        if (!gt || !gt.images || gt.images.length === 0)
          throw new ControlledError(
            ErrorJob.GroundThuthValidationFailed,
            HttpStatus.BAD_REQUEST,
          );

        const data = await listObjectsInBucket(urls.dataUrl);
        if (!data || data.length === 0 || !data[0])
          throw new ControlledError(
            ErrorJob.DatasetValidationFailed,
            HttpStatus.BAD_REQUEST,
          );

        await this.checkImageConsistency(gt.images, data);

        return data.length - gt.images.length;
      },
      generateUrls: (
        data: CvatDataDto,
        groundTruth: StorageDataDto,
      ): GenerateUrls => {
        const requestType = JobRequestType.IMAGE_POLYGONS;
        return {
          dataUrl: generateBucketUrl(data.dataset, requestType),
          gtUrl: generateBucketUrl(groundTruth, requestType),
        };
      },
    },
    [JobRequestType.IMAGE_BOXES]: {
      getElementsCount: async (urls: GenerateUrls) => {
        const gt = (await this.storageService.downloadJsonLikeData(
          `${urls.gtUrl.protocol}//${urls.gtUrl.host}${urls.gtUrl.pathname}`,
        )) as any;
        if (!gt || !gt.images || gt.images.length === 0)
          throw new ControlledError(
            ErrorJob.GroundThuthValidationFailed,
            HttpStatus.BAD_REQUEST,
          );

        const data = await listObjectsInBucket(urls.dataUrl);
        if (!data || data.length === 0 || !data[0])
          throw new ControlledError(
            ErrorJob.DatasetValidationFailed,
            HttpStatus.BAD_REQUEST,
          );

        await this.checkImageConsistency(gt.images, data);

        return data.length - gt.images.length;
      },
      generateUrls: (
        data: CvatDataDto,
        groundTruth: StorageDataDto,
      ): GenerateUrls => {
        const requestType = JobRequestType.IMAGE_BOXES;
        return {
          dataUrl: generateBucketUrl(data.dataset, requestType),
          gtUrl: generateBucketUrl(groundTruth, requestType),
        };
      },
    },
    [JobRequestType.IMAGE_POINTS]: {
      getElementsCount: async (urls: GenerateUrls) => {
        const gt = (await this.storageService.downloadJsonLikeData(
          `${urls.gtUrl.protocol}//${urls.gtUrl.host}${urls.gtUrl.pathname}`,
        )) as any;
        if (!gt || !gt.images || gt.images.length === 0)
          throw new ControlledError(
            ErrorJob.GroundThuthValidationFailed,
            HttpStatus.BAD_REQUEST,
          );

        const data = await listObjectsInBucket(urls.dataUrl);
        if (!data || data.length === 0 || !data[0])
          throw new ControlledError(
            ErrorJob.DatasetValidationFailed,
            HttpStatus.BAD_REQUEST,
          );

        await this.checkImageConsistency(gt.images, data);

        return data.length - gt.images.length;
      },
      generateUrls: (
        data: CvatDataDto,
        groundTruth: StorageDataDto,
      ): GenerateUrls => {
        const requestType = JobRequestType.IMAGE_POINTS;

        return {
          dataUrl: generateBucketUrl(data.dataset, requestType),
          gtUrl: generateBucketUrl(groundTruth, requestType),
        };
      },
    },
    [JobRequestType.IMAGE_BOXES_FROM_POINTS]: {
      getElementsCount: async (urls: GenerateUrls) =>
        this.getCvatElementsCount(urls.gtUrl, urls.pointsUrl!),
      generateUrls: (
        data: CvatDataDto,
        groundTruth: StorageDataDto,
      ): GenerateUrls => {
        if (!data.points) {
          throw new ControlledError(ErrorJob.DataNotExist, HttpStatus.CONFLICT);
        }

        const requestType = JobRequestType.IMAGE_BOXES_FROM_POINTS;

        return {
          dataUrl: generateBucketUrl(data.dataset, requestType),
          gtUrl: generateBucketUrl(groundTruth, requestType),
          pointsUrl: generateBucketUrl(data.points, requestType),
        };
      },
    },
    [JobRequestType.IMAGE_SKELETONS_FROM_BOXES]: {
      getElementsCount: async (urls: GenerateUrls) =>
        this.getCvatElementsCount(urls.gtUrl, urls.boxesUrl!),
      generateUrls: (
        data: CvatDataDto,
        groundTruth: StorageDataDto,
      ): GenerateUrls => {
        if (!data.boxes) {
          throw new ControlledError(ErrorJob.DataNotExist, HttpStatus.CONFLICT);
        }

        const requestType = JobRequestType.IMAGE_SKELETONS_FROM_BOXES;

        return {
          dataUrl: generateBucketUrl(data.dataset, requestType),
          gtUrl: generateBucketUrl(groundTruth, requestType),
          boxesUrl: generateBucketUrl(data.boxes, requestType),
        };
      },
    },
  };

  private getOraclesSpecificActions: Record<JobRequestType, OracleAction> = {
    [JobRequestType.HCAPTCHA]: {
      getOracleAddresses: (): OracleAddresses => {
        const exchangeOracle = this.web3ConfigService.hCaptchaOracleAddress;
        const recordingOracle = this.web3ConfigService.hCaptchaOracleAddress;
        const reputationOracle = this.web3ConfigService.hCaptchaOracleAddress;

        return { exchangeOracle, recordingOracle, reputationOracle };
      },
    },
    [JobRequestType.FORTUNE]: {
      getOracleAddresses: (): OracleAddresses => {
        const exchangeOracle =
          this.web3ConfigService.fortuneExchangeOracleAddress;
        const recordingOracle =
          this.web3ConfigService.fortuneRecordingOracleAddress;
        const reputationOracle = this.web3ConfigService.reputationOracleAddress;

        return { exchangeOracle, recordingOracle, reputationOracle };
      },
    },
    [JobRequestType.IMAGE_POLYGONS]: {
      getOracleAddresses: (): OracleAddresses => {
        const exchangeOracle = this.web3ConfigService.cvatExchangeOracleAddress;
        const recordingOracle =
          this.web3ConfigService.cvatRecordingOracleAddress;
        const reputationOracle = this.web3ConfigService.reputationOracleAddress;

        return { exchangeOracle, recordingOracle, reputationOracle };
      },
    },
    [JobRequestType.IMAGE_BOXES]: {
      getOracleAddresses: (): OracleAddresses => {
        const exchangeOracle = this.web3ConfigService.cvatExchangeOracleAddress;
        const recordingOracle =
          this.web3ConfigService.cvatRecordingOracleAddress;
        const reputationOracle = this.web3ConfigService.reputationOracleAddress;

        return { exchangeOracle, recordingOracle, reputationOracle };
      },
    },
    [JobRequestType.IMAGE_POINTS]: {
      getOracleAddresses: (): OracleAddresses => {
        const exchangeOracle = this.web3ConfigService.cvatExchangeOracleAddress;
        const recordingOracle =
          this.web3ConfigService.cvatRecordingOracleAddress;
        const reputationOracle = this.web3ConfigService.reputationOracleAddress;

        return { exchangeOracle, recordingOracle, reputationOracle };
      },
    },
    [JobRequestType.IMAGE_BOXES_FROM_POINTS]: {
      getOracleAddresses: (): OracleAddresses => {
        const exchangeOracle = this.web3ConfigService.cvatExchangeOracleAddress;
        const recordingOracle =
          this.web3ConfigService.cvatRecordingOracleAddress;
        const reputationOracle = this.web3ConfigService.reputationOracleAddress;

        return { exchangeOracle, recordingOracle, reputationOracle };
      },
    },
    [JobRequestType.IMAGE_SKELETONS_FROM_BOXES]: {
      getOracleAddresses: (): OracleAddresses => {
        const exchangeOracle = this.web3ConfigService.cvatExchangeOracleAddress;
        const recordingOracle =
          this.web3ConfigService.cvatRecordingOracleAddress;
        const reputationOracle = this.web3ConfigService.reputationOracleAddress;

        return { exchangeOracle, recordingOracle, reputationOracle };
      },
    },
  };

  private async checkImageConsistency(
    gtImages: any[],
    dataFiles: string[],
  ): Promise<void> {
    const gtFileNames = gtImages.map((image: any) => image.file_name);
    const baseFileNames = dataFiles.map((fileName) =>
      fileName.split('/').pop(),
    );
    const missingFileNames = gtFileNames.filter(
      (fileName: any) => !baseFileNames.includes(fileName),
    );

    if (missingFileNames.length !== 0) {
      throw new ControlledError(
        ErrorJob.ImageConsistency,
        HttpStatus.BAD_REQUEST,
      );
    }
  }

  public async createJob(
<<<<<<< HEAD
    userId: number,
    userWhitelisted: boolean,
    jobRequestType: JobRequestType,
=======
    user: UserEntity,
    requestType: JobRequestType,
>>>>>>> 2ad06731
    dto: CreateJob,
  ): Promise<number> {
    let { chainId, reputationOracle, exchangeOracle, recordingOracle } = dto;
    if (!Object.values(JobRequestType).includes(requestType)) {
      throw new ControlledError(
        ErrorJob.InvalidRequestType,
        HttpStatus.BAD_REQUEST,
      );
    }

    // Select network
    chainId = chainId || this.routingProtocolService.selectNetwork();
    this.web3Service.validateChainId(chainId);

    // Check if not whitelisted user has an active payment method
    const whitelisted = await this.whitelistService.isUserWhitelisted(user.id);
    if (!whitelisted) {
      if (
        !(await this.paymentService.getDefaultPaymentMethod(
          user.stripeCustomerId,
        ))
      )
        throw new ControlledError(
          ErrorJob.NotActiveCard,
          HttpStatus.BAD_REQUEST,
        );
    }

    // Select oracles
    if (!reputationOracle || !exchangeOracle || !recordingOracle) {
      const selectedOracles = await this.routingProtocolService.selectOracles(
        chainId,
        requestType,
      );

      exchangeOracle = exchangeOracle || selectedOracles.exchangeOracle;
      recordingOracle = recordingOracle || selectedOracles.recordingOracle;
      reputationOracle = reputationOracle || selectedOracles.reputationOracle;
    } else {
      // Validate if all oracles are provided
      await this.routingProtocolService.validateOracles(
        chainId,
        requestType,
        reputationOracle,
        exchangeOracle,
        recordingOracle,
      );
    }

    if (dto.qualifications) {
      const validQualifications =
        await this.qualificationService.getQualifications(chainId);

      const validQualificationReferences = validQualifications.map(
        (q) => q.reference,
      );

      dto.qualifications.forEach((qualification) => {
        if (!validQualificationReferences.includes(qualification)) {
          throw new ControlledError(
            ErrorQualification.InvalidQualification,
            HttpStatus.BAD_REQUEST,
          );
        }
      });
    }

    const rate = await this.rateService.getRate(Currency.USD, TokenId.HMT);
    const { calculateFundAmount, createManifest } =
      this.createJobSpecificActions[requestType];

    const userBalance = await this.paymentService.getUserBalance(user.id);
    const feePercentage = Number(
      await this.getOracleFee(this.web3Service.getOperatorAddress(), chainId),
    );

    let tokenFee, tokenTotalAmount, tokenFundAmount, usdTotalAmount;

    if (dto instanceof JobQuickLaunchDto) {
      tokenFee = mul(div(feePercentage, 100), dto.fundAmount);
      tokenFundAmount = dto.fundAmount;
      tokenTotalAmount = add(tokenFundAmount, tokenFee);
      usdTotalAmount = div(tokenTotalAmount, rate);
    } else if (
      (dto instanceof JobFortuneDto || dto instanceof JobCvatDto) &&
      dto.currency === JobCurrency.HMT
    ) {
      tokenFundAmount = dto.fundAmount;
      const fundAmountInUSD = div(tokenFundAmount, rate);
      const feeInUSD = max(
        this.serverConfigService.minimunFeeUsd,
        mul(div(feePercentage, 100), fundAmountInUSD),
      );
      tokenFee = mul(feeInUSD, rate);
      tokenTotalAmount = add(tokenFundAmount, tokenFee);
      usdTotalAmount = add(fundAmountInUSD, feeInUSD);
    } else {
      const fundAmount = await calculateFundAmount(dto, rate);
      const fee = max(
        this.serverConfigService.minimunFeeUsd,
        mul(div(feePercentage, 100), fundAmount),
      );

      tokenFundAmount = mul(fundAmount, rate);
      tokenFee = mul(fee, rate);
      tokenTotalAmount = add(tokenFundAmount, tokenFee);
      usdTotalAmount = add(fundAmount, fee);
    }

    if (lt(userBalance, usdTotalAmount)) {
      throw new ControlledError(
        ErrorJob.NotEnoughFunds,
        HttpStatus.BAD_REQUEST,
      );
    }

    let jobEntity = new JobEntity();

    if (dto instanceof JobQuickLaunchDto) {
      if (!dto.manifestHash) {
        const { filename } = parseUrl(dto.manifestUrl);

        if (!filename) {
          throw new ControlledError(
            ErrorJob.ManifestHashNotExist,
            HttpStatus.CONFLICT,
          );
        }

        jobEntity.manifestHash = filename;
      } else {
        jobEntity.manifestHash = dto.manifestHash;
      }

      jobEntity.manifestUrl = dto.manifestUrl;
    } else {
      const manifestOrigin = await createManifest(
        dto,
        requestType,
        tokenFundAmount,
      );

      const { url, hash } = await this.uploadManifest(
        requestType,
        chainId,
        manifestOrigin,
      );

      jobEntity.manifestUrl = url;
      jobEntity.manifestHash = hash;
    }

    jobEntity.chainId = chainId;
    jobEntity.reputationOracle = reputationOracle;
    jobEntity.exchangeOracle = exchangeOracle;
    jobEntity.recordingOracle = recordingOracle;
    jobEntity.userId = user.id;
    jobEntity.requestType = requestType;
    jobEntity.fee = tokenFee;
    jobEntity.fundAmount = tokenFundAmount;
    jobEntity.status = JobStatus.PENDING;
    jobEntity.waitUntil = new Date();

    jobEntity = await this.jobRepository.createUnique(jobEntity);

    const paymentEntity = new PaymentEntity();
    paymentEntity.userId = user.id;
    paymentEntity.jobId = jobEntity.id;
    paymentEntity.source = PaymentSource.BALANCE;
    paymentEntity.type = PaymentType.WITHDRAWAL;
    if (
      (dto instanceof JobFortuneDto || dto instanceof JobCvatDto) &&
      dto.currency === JobCurrency.USD
    ) {
      paymentEntity.amount = -usdTotalAmount;
      paymentEntity.currency = JobCurrency.USD;
      paymentEntity.rate = 1;
    } else {
      paymentEntity.amount = -tokenTotalAmount;
      paymentEntity.currency = TokenId.HMT;
      paymentEntity.rate = div(1, rate);
    }
    paymentEntity.status = PaymentStatus.SUCCEEDED;

    await this.paymentRepository.createUnique(paymentEntity);

    if (!userWhitelisted) {
      jobEntity.status = JobStatus.PAID;
    } else {
      jobEntity.status = JobStatus.MODERATION_PASSED;
    }

    await this.jobRepository.updateOne(jobEntity);

    return jobEntity.id;
  }

  public async getCvatElementsCount(gtUrl: URL, dataUrl: URL): Promise<number> {
    const data = (await this.storageService.downloadJsonLikeData(
      dataUrl.href,
    )) as any;
    const gt = (await this.storageService.downloadJsonLikeData(
      gtUrl.href,
    )) as any;

    if (!gt || !gt.images || gt.images.length === 0) {
      throw new ControlledError(
        ErrorJob.GroundThuthValidationFailed,
        HttpStatus.BAD_REQUEST,
      );
    }

    let gtEntries = 0;

    gt.images.forEach((gtImage: CvatImageData) => {
      const { id } = data.images.find(
        (dataImage: CvatImageData) => dataImage.file_name === gtImage.file_name,
      );

      if (id) {
        const matchingAnnotations = data.annotations.filter(
          (dataAnnotation: CvatAnnotationData) =>
            dataAnnotation.image_id === id,
        );
        gtEntries += matchingAnnotations.length;
      }
    });

    return data.annotations.length - gtEntries;
  }

  public async calculateJobBounty(
    params: CvatCalculateJobBounty,
  ): Promise<string> {
    const { requestType, fundAmount, urls, nodesTotal } = params;

    const { getElementsCount } = this.createManifestActions[requestType];
    const elementsCount = await getElementsCount(urls);

    let jobSize = Number(this.cvatConfigService.jobSize);

    if (requestType === JobRequestType.IMAGE_SKELETONS_FROM_BOXES) {
      const jobSizeMultiplier = Number(
        this.cvatConfigService.skeletonsJobSizeMultiplier,
      );
      jobSize *= jobSizeMultiplier;
    }

    let totalJobs: number;

    // For each skeleton node CVAT creates a separate project thus increasing amount of jobs
    if (
      requestType === JobRequestType.IMAGE_SKELETONS_FROM_BOXES &&
      nodesTotal
    ) {
      totalJobs = Math.ceil(elementsCount / jobSize) * nodesTotal;
    } else {
      totalJobs = Math.ceil(elementsCount / jobSize);
    }
    const jobBounty =
      ethers.parseUnits(fundAmount.toString(), 'ether') / BigInt(totalJobs);
    return ethers.formatEther(jobBounty);
  }

  public async createEscrow(jobEntity: JobEntity): Promise<JobEntity> {
    const { getTrustedHandlers } =
      this.createEscrowSpecificActions[jobEntity.requestType];

    const signer = this.web3Service.getSigner(jobEntity.chainId);

    const escrowClient = await EscrowClient.build(signer);

    const escrowAddress = await escrowClient.createEscrow(
      NETWORKS[jobEntity.chainId as ChainId]!.hmtAddress,
      getTrustedHandlers(),
      jobEntity.userId.toString(),
      {
        gasPrice: await this.web3Service.calculateGasPrice(jobEntity.chainId),
      },
    );

    if (!escrowAddress) {
      throw new ControlledError(ErrorEscrow.NotCreated, HttpStatus.NOT_FOUND);
    }

    jobEntity.status = JobStatus.CREATED;
    jobEntity.escrowAddress = escrowAddress;
    await this.jobRepository.updateOne(jobEntity);

    return jobEntity;
  }

  public async setupEscrow(jobEntity: JobEntity): Promise<JobEntity> {
    const { getOracleAddresses } =
      this.getOraclesSpecificActions[jobEntity.requestType];

    const signer = this.web3Service.getSigner(jobEntity.chainId);

    const escrowClient = await EscrowClient.build(signer);

    const manifest = (await this.storageService.downloadJsonLikeData(
      jobEntity.manifestUrl,
    )) as any;

    await this.validateManifest(jobEntity.requestType, manifest);

    const oracleAddresses = getOracleAddresses();

    const escrowConfig = {
      ...oracleAddresses,
      recordingOracleFee: await this.getOracleFee(
        oracleAddresses.recordingOracle,
        jobEntity.chainId,
      ),
      reputationOracleFee: await this.getOracleFee(
        oracleAddresses.reputationOracle,
        jobEntity.chainId,
      ),
      exchangeOracleFee: await this.getOracleFee(
        oracleAddresses.exchangeOracle,
        jobEntity.chainId,
      ),
      manifestUrl: jobEntity.manifestUrl,
      manifestHash: jobEntity.manifestHash,
    };

    await escrowClient.setup(jobEntity.escrowAddress, escrowConfig, {
      gasPrice: await this.web3Service.calculateGasPrice(jobEntity.chainId),
    });

    jobEntity.status = JobStatus.LAUNCHED;
    await this.jobRepository.updateOne(jobEntity);

    return jobEntity;
  }

  public async fundEscrow(jobEntity: JobEntity): Promise<JobEntity> {
    const signer = this.web3Service.getSigner(jobEntity.chainId);

    const escrowClient = await EscrowClient.build(signer);

    const weiAmount = ethers.parseUnits(
      jobEntity.fundAmount.toString(),
      'ether',
    );
    await escrowClient.fund(jobEntity.escrowAddress, weiAmount, {
      gasPrice: await this.web3Service.calculateGasPrice(jobEntity.chainId),
    });

    jobEntity.status = JobStatus.FUNDED;
    await this.jobRepository.updateOne(jobEntity);

    const oracleType = this.getOracleType(jobEntity.requestType);
    const webhookEntity = new WebhookEntity();
    Object.assign(webhookEntity, {
      escrowAddress: jobEntity.escrowAddress,
      chainId: jobEntity.chainId,
      eventType: EventType.ESCROW_CREATED,
      oracleType: oracleType,
      hasSignature: oracleType !== OracleType.HCAPTCHA ? true : false,
    });
    await this.webhookRepository.createUnique(webhookEntity);

    return jobEntity;
  }

  public async requestToCancelJobById(
    userId: number,
    jobId: number,
  ): Promise<void> {
    const jobEntity = await this.jobRepository.findOneByIdAndUserId(
      jobId,
      userId,
    );

    if (!jobEntity) {
      throw new ControlledError(ErrorJob.NotFound, HttpStatus.NOT_FOUND);
    }

    await this.requestToCancelJob(jobEntity);
  }

  public async requestToCancelJobByAddress(
    userId: number,
    chainId: number,
    escrowAddress: string,
  ): Promise<void> {
    await this.web3Service.validateChainId(chainId);

    const jobEntity = await this.jobRepository.findOneByChainIdAndEscrowAddress(
      chainId,
      escrowAddress,
    );

    if (!jobEntity || (jobEntity && jobEntity.userId !== userId)) {
      throw new ControlledError(ErrorJob.NotFound, HttpStatus.NOT_FOUND);
    }

    await this.requestToCancelJob(jobEntity);
  }

  /// This is a duplicate from CronJobService.isCronJobRunning to avoid circular dependency
  private async isCronJobRunning(cronJobType: CronJobType): Promise<boolean> {
    const lastCronJob = await this.cronJobRepository.findOneByType(cronJobType);

    if (!lastCronJob || lastCronJob.completedAt) {
      return false;
    }
    return true;
  }

  private async requestToCancelJob(jobEntity: JobEntity): Promise<void> {
    if (!CANCEL_JOB_STATUSES.includes(jobEntity.status)) {
      throw new ControlledError(
        ErrorJob.InvalidStatusCancellation,
        HttpStatus.CONFLICT,
      );
    }

    let status = JobStatus.CANCELED;
    switch (jobEntity.status) {
      case JobStatus.PENDING:
        break;
      case JobStatus.PAID:
        if (await this.isCronJobRunning(CronJobType.CreateEscrow)) {
          status = JobStatus.FAILED;
        }
        break;
      case JobStatus.CREATED:
        if (await this.isCronJobRunning(CronJobType.SetupEscrow)) {
          status = JobStatus.FAILED;
        }
        break;
      case JobStatus.FUNDED:
        if (await this.isCronJobRunning(CronJobType.FundEscrow)) {
          status = JobStatus.FAILED;
        }
        break;
      default:
        status = JobStatus.TO_CANCEL;
        break;
    }

    if (status === JobStatus.FAILED) {
      throw new ControlledError(
        ErrorJob.CancelWhileProcessing,
        HttpStatus.CONFLICT,
      );
    }

    if (status === JobStatus.CANCELED) {
      await this.paymentService.createRefundPayment({
        refundAmount: jobEntity.fundAmount,
        userId: jobEntity.userId,
        jobId: jobEntity.id,
      });
    }

    jobEntity.status = status;

    jobEntity.retriesCount = 0;
    await this.jobRepository.updateOne(jobEntity);
  }

  public async uploadManifest(
    requestType: JobRequestType,
    chainId: ChainId,
    data: any,
  ): Promise<any> {
    let manifestFile = data;

    if (this.pgpConfigService.encrypt) {
      const { getOracleAddresses } =
        this.getOraclesSpecificActions[requestType];

      const signer = this.web3Service.getSigner(chainId);
      const publicKeys: string[] = [
        await KVStoreUtils.getPublicKey(chainId, signer.address),
      ];
      const oracleAddresses = getOracleAddresses();
      for (const address of Object.values(oracleAddresses)) {
        const publicKey = await KVStoreUtils.getPublicKey(chainId, address);
        if (publicKey) publicKeys.push(publicKey);
      }
      const encryptedManifest = await this.encryption.signAndEncrypt(
        JSON.stringify(data),
        publicKeys,
      );
      manifestFile = encryptedManifest;
    }

    const uploadedFile =
      await this.storageService.uploadJsonLikeData(manifestFile);

    if (!uploadedFile) {
      throw new ControlledError(
        ErrorBucket.UnableSaveFile,
        HttpStatus.BAD_REQUEST,
      );
    }

    return uploadedFile;
  }

  private async validateManifest(
    requestType: JobRequestType,
    manifest: FortuneManifestDto | CvatManifestDto | HCaptchaManifestDto,
  ): Promise<boolean> {
    let dtoCheck;

    if (requestType === JobRequestType.FORTUNE) {
      dtoCheck = new FortuneManifestDto();
    } else if (requestType === JobRequestType.HCAPTCHA) {
      return true;
      dtoCheck = new HCaptchaManifestDto();
    } else {
      dtoCheck = new CvatManifestDto();
    }

    Object.assign(dtoCheck, manifest);

    const validationErrors: ValidationError[] = await validate(dtoCheck);
    if (validationErrors.length > 0) {
      this.logger.log(
        ErrorJob.ManifestValidationFailed,
        JobService.name,
        validationErrors,
      );
      throw new ControlledError(
        ErrorJob.ManifestValidationFailed,
        HttpStatus.NOT_FOUND,
      );
    }

    return true;
  }

  public async getJobsByStatus(
    data: GetJobsDto,
    userId: number,
  ): Promise<PageDto<JobListDto>> {
    try {
      if (data.chainId && data.chainId.length > 0)
        data.chainId.forEach((chainId) =>
          this.web3Service.validateChainId(Number(chainId)),
        );

      const { entities, itemCount } = await this.jobRepository.fetchFiltered(
        data,
        userId,
      );

      const jobs = entities.map((job) => {
        return {
          jobId: job.id,
          escrowAddress: job.escrowAddress,
          network: NETWORKS[job.chainId as ChainId]!.title,
          fundAmount: job.fundAmount,
          status: job.status,
        };
      });

      return new PageDto(data.page!, data.pageSize!, itemCount, jobs);
    } catch (error) {
      throw new ControlledError(
        error.message,
        HttpStatus.BAD_REQUEST,
        error.stack,
      );
    }
  }

  public async getResult(
    userId: number,
    jobId: number,
  ): Promise<FortuneFinalResultDto[] | string> {
    const jobEntity = await this.jobRepository.findOneByIdAndUserId(
      jobId,
      userId,
    );

    if (!jobEntity) {
      throw new ControlledError(ErrorJob.NotFound, HttpStatus.NOT_FOUND);
    }

    if (!jobEntity.escrowAddress) {
      throw new ControlledError(ErrorJob.ResultNotFound, HttpStatus.NOT_FOUND);
    }

    const signer = this.web3Service.getSigner(jobEntity.chainId);
    const escrowClient = await EscrowClient.build(signer);

    const finalResultUrl = await escrowClient.getResultsUrl(
      jobEntity.escrowAddress,
    );

    if (!finalResultUrl) {
      throw new ControlledError(ErrorJob.ResultNotFound, HttpStatus.NOT_FOUND);
    }

    if (jobEntity.requestType === JobRequestType.FORTUNE) {
      const data = (await this.storageService.downloadJsonLikeData(
        finalResultUrl,
      )) as Array<FortuneFinalResultDto>;

      if (!data.length) {
        throw new ControlledError(
          ErrorJob.ResultNotFound,
          HttpStatus.NOT_FOUND,
        );
      }

      const allFortuneValidationErrors: ValidationError[] = [];

      for (const fortune of data) {
        const fortuneDtoCheck = new FortuneFinalResultDto();
        Object.assign(fortuneDtoCheck, fortune);
        const fortuneValidationErrors: ValidationError[] =
          await validate(fortuneDtoCheck);
        allFortuneValidationErrors.push(...fortuneValidationErrors);
      }

      if (allFortuneValidationErrors.length > 0) {
        this.logger.log(
          ErrorJob.ResultValidationFailed,
          JobService.name,
          allFortuneValidationErrors,
        );
        throw new ControlledError(
          ErrorJob.ResultValidationFailed,
          HttpStatus.NOT_FOUND,
        );
      }
      return data;
    }
    return finalResultUrl;
  }

  public async downloadJobResults(
    userId: number,
    jobId: number,
  ): Promise<{
    filename: string;
    contents: Buffer;
  }> {
    const jobEntity = await this.jobRepository.findOneByIdAndUserId(
      jobId,
      userId,
    );

    if (!jobEntity) {
      throw new ControlledError(ErrorJob.NotFound, HttpStatus.NOT_FOUND);
    }

    if (!jobEntity.escrowAddress) {
      throw new ControlledError(ErrorJob.ResultNotFound, HttpStatus.NOT_FOUND);
    }

    if (jobEntity.requestType === JobRequestType.FORTUNE) {
      throw new ControlledError(
        ErrorJob.InvalidRequestType,
        HttpStatus.BAD_REQUEST,
      );
    }

    const signer = this.web3Service.getSigner(jobEntity.chainId);
    const escrowClient = await EscrowClient.build(signer);

    const finalResultUrl = await escrowClient.getResultsUrl(
      jobEntity.escrowAddress,
    );

    if (!finalResultUrl) {
      throw new ControlledError(ErrorJob.ResultNotFound, HttpStatus.NOT_FOUND);
    }

    const contents = await this.storageService.downloadFile(finalResultUrl);
    const filename = finalResultUrl.split('/').at(-1) as string;

    return {
      filename,
      contents,
    };
  }

  public handleProcessJobFailure = async (
    jobEntity: JobEntity,
    failedReason: string,
  ) => {
    if (jobEntity.retriesCount < this.serverConfigService.maxRetryCount) {
      jobEntity.retriesCount += 1;
    } else {
      jobEntity.failedReason = failedReason;
      jobEntity.status = JobStatus.FAILED;
    }
    await this.jobRepository.updateOne(jobEntity);
  };

  public getOracleType(requestType: JobRequestType): OracleType {
    if (requestType === JobRequestType.FORTUNE) {
      return OracleType.FORTUNE;
    } else if (requestType === JobRequestType.HCAPTCHA) {
      return OracleType.HCAPTCHA;
    } else {
      return OracleType.CVAT;
    }
  }

  public async processEscrowCancellation(
    jobEntity: JobEntity,
  ): Promise<EscrowCancelDto> {
    const { chainId, escrowAddress } = jobEntity;

    const signer = this.web3Service.getSigner(chainId);
    const escrowClient = await EscrowClient.build(signer);

    const escrowStatus = await escrowClient.getStatus(escrowAddress);
    if (
      escrowStatus === EscrowStatus.Complete ||
      escrowStatus === EscrowStatus.Paid ||
      escrowStatus === EscrowStatus.Cancelled
    ) {
      throw new ControlledError(
        ErrorEscrow.InvalidStatusCancellation,
        HttpStatus.BAD_REQUEST,
      );
    }

    const balance = await escrowClient.getBalance(escrowAddress);
    if (balance === 0n) {
      throw new ControlledError(
        ErrorEscrow.InvalidBalanceCancellation,
        HttpStatus.BAD_REQUEST,
      );
    }

    return escrowClient.cancel(escrowAddress, {
      gasPrice: await this.web3Service.calculateGasPrice(chainId),
    });
  }

  public async escrowFailedWebhook(dto: WebhookDataDto): Promise<void> {
    if (
      dto.eventType !== EventType.ESCROW_FAILED &&
      dto.eventType !== EventType.TASK_CREATION_FAILED
    ) {
      throw new ControlledError(
        ErrorJob.InvalidEventType,
        HttpStatus.BAD_REQUEST,
      );
    }
    const jobEntity = await this.jobRepository.findOneByChainIdAndEscrowAddress(
      dto.chainId,
      dto.escrowAddress,
    );

    if (!jobEntity) {
      throw new ControlledError(ErrorJob.NotFound, HttpStatus.NOT_FOUND);
    }

    if (jobEntity.status !== JobStatus.LAUNCHED) {
      throw new ControlledError(ErrorJob.NotLaunched, HttpStatus.CONFLICT);
    }

    if (!dto.eventData) {
      throw new ControlledError(
        'Event data is required but was not provided.',
        HttpStatus.BAD_REQUEST,
      );
    }

    const reason = dto.eventData.reason;

    if (!reason) {
      throw new ControlledError(
        'Reason is undefined in event data.',
        HttpStatus.BAD_REQUEST,
      );
    }

    jobEntity.status = JobStatus.FAILED;
    jobEntity.failedReason = reason!;
    await this.jobRepository.updateOne(jobEntity);
  }

  public async getDetails(
    userId: number,
    jobId: number,
  ): Promise<JobDetailsDto> {
    const jobEntity = await this.jobRepository.findOneByIdAndUserId(
      jobId,
      userId,
    );

    if (!jobEntity) {
      throw new ControlledError(ErrorJob.NotFound, HttpStatus.NOT_FOUND);
    }

    const { chainId, escrowAddress, manifestUrl, manifestHash } = jobEntity;
    const signer = this.web3Service.getSigner(chainId);

    let escrow;

    if (escrowAddress) {
      escrow = await EscrowUtils.getEscrow(chainId, escrowAddress);
    }

    const manifestData = (await this.storageService.downloadJsonLikeData(
      manifestUrl,
    )) as any;

    if (!manifestData) {
      throw new ControlledError(
        ErrorJob.ManifestNotFound,
        HttpStatus.NOT_FOUND,
      );
    }

    const baseManifestDetails = {
      chainId,
      tokenAddress: escrow ? escrow.token : ethers.ZeroAddress,
      requesterAddress: signer.address,
      fundAmount: escrow
        ? Number(ethers.formatEther(escrow.totalFundedAmount))
        : 0,
      exchangeOracleAddress: escrow?.exchangeOracle || ethers.ZeroAddress,
      recordingOracleAddress: escrow?.recordingOracle || ethers.ZeroAddress,
      reputationOracleAddress: escrow?.reputationOracle || ethers.ZeroAddress,
    };

    let specificManifestDetails;
    if (jobEntity.requestType === JobRequestType.FORTUNE) {
      const manifest = manifestData as FortuneManifestDto;
      specificManifestDetails = {
        title: manifest.requesterTitle,
        description: manifest.requesterDescription,
        requestType: JobRequestType.FORTUNE,
        submissionsRequired: manifest.submissionsRequired,
        ...(manifest.qualifications &&
          manifest.qualifications?.length > 0 && {
            qualifications: manifest.qualifications,
          }),
      };
    } else if (jobEntity.requestType === JobRequestType.HCAPTCHA) {
      const manifest = manifestData as HCaptchaManifestDto;
      specificManifestDetails = {
        requestType: JobRequestType.HCAPTCHA,
        submissionsRequired: manifest.job_total_tasks,
        ...(manifest.qualifications &&
          manifest.qualifications?.length > 0 && {
            qualifications: manifest.qualifications,
          }),
      };
    } else {
      const manifest = manifestData as CvatManifestDto;
      specificManifestDetails = {
        requestType: manifest.annotation?.type,
        submissionsRequired: manifest.annotation?.job_size,
        description: manifest.annotation?.description,
        ...(manifest.annotation?.qualifications &&
          manifest.annotation?.qualifications?.length > 0 && {
            qualifications: manifest.annotation?.qualifications,
          }),
      };
    }

    const manifestDetails = {
      ...baseManifestDetails,
      ...specificManifestDetails,
    };

    if (!escrowAddress) {
      return {
        details: {
          escrowAddress: ethers.ZeroAddress,
          manifestUrl,
          manifestHash,
          balance: 0,
          paidOut: 0,
          status: jobEntity.status,
          failedReason: jobEntity.failedReason,
        },
        manifest: manifestDetails,
      };
    }

    return {
      details: {
        escrowAddress,
        manifestUrl,
        manifestHash,
        balance: Number(ethers.formatEther(escrow?.balance || 0)),
        paidOut: Number(ethers.formatEther(escrow?.amountPaid || 0)),
        status: jobEntity.status,
        failedReason: jobEntity.failedReason,
      },
      manifest: manifestDetails,
    };
  }

  public async getTransferLogs(
    chainId: ChainId,
    tokenAddress: string,
    fromBlock: number,
    toBlock: string | number,
  ) {
    const signer = this.web3Service.getSigner(chainId);
    const filter = {
      address: tokenAddress,
      topics: [ethers.id('Transfer(address,address,uint256)')],
      fromBlock: fromBlock,
      toBlock: toBlock,
    };

    return signer.provider?.getLogs(filter);
  }

  public async getPaidOutAmount(
    chainId: ChainId,
    tokenAddress: string,
    escrowAddress: string,
  ): Promise<number> {
    const signer = this.web3Service.getSigner(chainId);
    const tokenContract: HMToken = HMToken__factory.connect(
      tokenAddress,
      signer,
    );

    const logs = await this.getTransferLogs(chainId, tokenAddress, 0, 'latest');
    let paidOutAmount = new Decimal(0);

    logs?.forEach((log) => {
      const parsedLog = tokenContract.interface.parseLog({
        topics: log.topics as string[],
        data: log.data,
      });
      const from = parsedLog?.args[0];
      const amount = parsedLog?.args[2];

      if (from === escrowAddress) {
        paidOutAmount = paidOutAmount.add(ethers.formatEther(amount));
      }
    });

    return Number(paidOutAmount);
  }

  private async getOracleFee(
    oracleAddress: string,
    chainId: ChainId,
  ): Promise<bigint> {
    let feeValue: string | undefined;

    try {
      feeValue = await KVStoreUtils.get(
        chainId,
        oracleAddress,
        KVStoreKeys.fee,
      );
    } catch {}

    return BigInt(feeValue ? feeValue : 1);
  }

  public async completeJob(dto: WebhookDataDto): Promise<void> {
    const jobEntity = await this.jobRepository.findOneByChainIdAndEscrowAddress(
      dto.chainId,
      dto.escrowAddress,
    );

    if (!jobEntity) {
      throw new ControlledError(ErrorJob.NotFound, HttpStatus.NOT_FOUND);
    }

    // If job status already completed by getDetails do nothing
    if (jobEntity.status === JobStatus.COMPLETED) {
      return;
    }
    if (jobEntity.status !== JobStatus.LAUNCHED) {
      throw new ControlledError(ErrorJob.NotLaunched, HttpStatus.CONFLICT);
    }

    jobEntity.status = JobStatus.COMPLETED;
    await this.jobRepository.updateOne(jobEntity);
  }

  public async isEscrowFunded(
    chainId: ChainId,
    escrowAddress: string,
  ): Promise<boolean> {
    if (escrowAddress) {
      const signer = this.web3Service.getSigner(chainId);
      const escrowClient = await EscrowClient.build(signer);
      const balance = await escrowClient.getBalance(escrowAddress);

      return balance !== 0n;
    }

    return false;
  }
}<|MERGE_RESOLUTION|>--- conflicted
+++ resolved
@@ -775,14 +775,8 @@
   }
 
   public async createJob(
-<<<<<<< HEAD
-    userId: number,
-    userWhitelisted: boolean,
-    jobRequestType: JobRequestType,
-=======
     user: UserEntity,
     requestType: JobRequestType,
->>>>>>> 2ad06731
     dto: CreateJob,
   ): Promise<number> {
     let { chainId, reputationOracle, exchangeOracle, recordingOracle } = dto;
@@ -969,7 +963,7 @@
 
     await this.paymentRepository.createUnique(paymentEntity);
 
-    if (!userWhitelisted) {
+    if (!user.whitelist) {
       jobEntity.status = JobStatus.PAID;
     } else {
       jobEntity.status = JobStatus.MODERATION_PASSED;
