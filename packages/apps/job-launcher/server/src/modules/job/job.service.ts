--- conflicted
+++ resolved
@@ -7,22 +7,13 @@
   EscrowUtils,
   NETWORKS,
   StakingClient,
-<<<<<<< HEAD
-  StorageClient,
-  StorageCredentials,
   StorageParams,
-  UploadFile,
   Encryption,
-  KVStoreClient,
   KVStoreKeys,
-=======
-  KVStoreKeys,
-  Encryption,
-  EncryptionUtils,
->>>>>>> f957962e
 } from '@human-protocol/sdk';
 import { v4 as uuidv4 } from 'uuid';
 import {
+  BadGatewayException,
   BadRequestException,
   ConflictException,
   Inject,
@@ -37,6 +28,7 @@
 import { In, LessThanOrEqual, QueryFailedError } from 'typeorm';
 import { ConfigNames } from '../../common/config';
 import {
+  ErrorBucket,
   ErrorEscrow,
   ErrorJob,
   ErrorPayment,
@@ -57,12 +49,7 @@
   PaymentType,
   TokenId,
 } from '../../common/enums/payment';
-import {
-  isPGPMessage,
-  getRate,
-  hashString,
-  isValidJSON,
-} from '../../common/utils';
+import { isPGPMessage, getRate, isValidJSON } from '../../common/utils';
 import { add, div, lt, mul } from '../../common/utils/decimal';
 import { PaymentRepository } from '../payment/payment.repository';
 import { PaymentService } from '../payment/payment.service';
@@ -121,17 +108,14 @@
   generateBucketUrl,
   listObjectsInBucket,
 } from '../../common/utils/storage';
+import * as crypto from 'crypto';
 
 @Injectable()
 export class JobService {
   public readonly logger = new Logger(JobService.name);
-<<<<<<< HEAD
-  public readonly storageClient: StorageClient;
   public readonly storageParams: StorageParams;
   public readonly bucket: string;
-  public readonly publicKey: string;
-=======
->>>>>>> f957962e
+  public publicKey: string;
 
   constructor(
     @Inject(Web3Service)
@@ -141,13 +125,7 @@
     private readonly paymentService: PaymentService,
     public readonly configService: ConfigService,
     private readonly routingProtocolService: RoutingProtocolService,
-<<<<<<< HEAD
     private readonly encryption: Encryption,
-  ) {
-    const storageCredentials: StorageCredentials = {
-      accessKey: this.configService.get<string>(ConfigNames.S3_ACCESS_KEY)!,
-      secretKey: this.configService.get<string>(ConfigNames.S3_SECRET_KEY)!,
-=======
     private readonly storageService: StorageService,
     private readonly webhookService: WebhookService,
     private readonly cronJobService: CronJobService,
@@ -184,7 +162,6 @@
         gt_url: generateBucketUrl(dto.groundTruth, requestType),
       },
       job_bounty: await this.calculateJobBounty(elementsCount, tokenFundAmount),
->>>>>>> f957962e
     };
   }
 
@@ -198,6 +175,9 @@
       JobRequestType.HCAPTCHA,
     );
 
+    this.publicKey = this.configService.get<string>(
+      ConfigNames.PGP_PUBLIC_KEY,
+    )!;
     const commonManifestProperties = {
       job_mode: JobCaptchaMode.BATCH,
       requester_accuracy_target: jobDto.accuracyTarget,
@@ -260,16 +240,6 @@
           throw new BadRequestException(ErrorJob.JobParamsValidationFailed);
         }
 
-<<<<<<< HEAD
-    this.storageClient = new StorageClient(
-      this.storageParams,
-      storageCredentials,
-    );
-
-    this.publicKey = this.configService.get<string>(
-      ConfigNames.PGP_PUBLIC_KEY,
-    )!;
-=======
         const polygonManifest = {
           ...commonManifestProperties,
           request_type: JobCaptchaRequestType.IMAGE_LABEL_AREA_SELECT,
@@ -432,10 +402,12 @@
       };
     });
 
-    const hash = hashString(stringify(data));
+    const hash = crypto
+      .createHash('sha1')
+      .update(stringify(data))
+      .digest('hex');
     const { url } = await this.storageService.uploadFile(data, hash);
     return url;
->>>>>>> f957962e
   }
 
   public async createJob(
@@ -443,13 +415,7 @@
     requestType: JobRequestType,
     dto: JobFortuneDto | JobCvatDto | JobCaptchaDto,
   ): Promise<number> {
-<<<<<<< HEAD
-    let manifestUrl, manifestHash;
     let { chainId } = dto;
-    const { fundAmount } = dto;
-=======
-    const { chainId } = dto;
->>>>>>> f957962e
 
     if (chainId) {
       this.web3Service.validateChainId(chainId);
@@ -457,7 +423,7 @@
       chainId = this.routingProtocolService.selectNetwork();
     }
 
-    let manifestOrigin, manifestEncrypted, fundAmount;
+    let manifestOrigin, fundAmount;
     const rate = await getRate(Currency.USD, TokenId.HMT);
 
     if (requestType === JobRequestType.HCAPTCHA) {
@@ -496,17 +462,6 @@
     const tokenFee = mul(fee, rate);
     const tokenTotalAmount = add(tokenFundAmount, tokenFee);
 
-<<<<<<< HEAD
-    if (requestType == JobRequestType.FORTUNE) {
-      ({ manifestUrl, manifestHash } = await this.saveManifest(
-        {
-          ...(dto as JobFortuneDto),
-          requestType,
-          fundAmount: tokenFundAmount,
-        },
-        chainId,
-      ));
-=======
     if (requestType === JobRequestType.HCAPTCHA) {
       // hCaptcha
       dto = dto as JobCaptchaDto;
@@ -514,64 +469,20 @@
         dto.annotations.typeOfJob,
         dto,
       );
-
-      manifestEncrypted = await EncryptionUtils.encrypt(
-        stringify(manifestOrigin),
-        [
-          this.configService.get<string>(ConfigNames.PGP_PUBLIC_KEY)!,
-          this.configService.get<string>(ConfigNames.HCAPTCHA_PGP_PUBLIC_KEY)!,
-        ],
-      );
     } else if (requestType == JobRequestType.FORTUNE) {
       // Fortune
       dto = dto as JobFortuneDto;
       manifestOrigin = { ...dto, requestType, fundAmount: tokenTotalAmount };
->>>>>>> f957962e
     } else {
       // CVAT
       dto = dto as JobCvatDto;
-<<<<<<< HEAD
-      ({ manifestUrl, manifestHash } = await this.saveManifest(
-        {
-          data: {
-            data_url: dto.dataUrl,
-          },
-          annotation: {
-            labels: dto.labels.map((item) => ({ name: item })),
-            description: dto.requesterDescription,
-            user_guide: dto.userGuide,
-            type: requestType,
-            job_size: Number(
-              this.configService.get<number>(ConfigNames.CVAT_JOB_SIZE)!,
-            ),
-            max_time: Number(
-              this.configService.get<number>(ConfigNames.CVAT_MAX_TIME)!,
-            ),
-          },
-          validation: {
-            min_quality: dto.minQuality,
-            val_size: Number(
-              this.configService.get<number>(ConfigNames.CVAT_VAL_SIZE)!,
-            ),
-            gt_url: dto.gtUrl,
-          },
-          job_bounty: await this.calculateJobBounty(dto.dataUrl, fundAmount),
-        },
-        chainId,
-      ));
-=======
       manifestOrigin = await this.createCvatManifest(
         dto,
         requestType,
         tokenFundAmount,
       );
->>>>>>> f957962e
-    }
-    const hash = hashString(stringify(manifestOrigin));
-    const { url } = await this.storageService.uploadFile(
-      manifestEncrypted || manifestOrigin,
-      hash,
-    );
+    }
+    const { url, hash } = await this.uploadManifest(manifestOrigin, chainId);
 
     const jobEntity = await this.jobRepository.create({
       chainId,
@@ -635,50 +546,11 @@
     );
   }
 
-<<<<<<< HEAD
-  private getOracleAddresses(requestType: JobRequestType) {
-    const exchangeOracleConfigKey =
-      requestType === JobRequestType.FORTUNE
-        ? ConfigNames.FORTUNE_EXCHANGE_ORACLE_ADDRESS
-        : ConfigNames.CVAT_EXCHANGE_ORACLE_ADDRESS;
-    const recordingOracleConfigKey =
-      requestType === JobRequestType.FORTUNE
-        ? ConfigNames.FORTUNE_RECORDING_ORACLE_ADDRESS
-        : ConfigNames.CVAT_RECORDING_ORACLE_ADDRESS;
-
-    const exchangeOracle = this.configService.get<string>(
-      exchangeOracleConfigKey,
-    )!;
-    const recordingOracle = this.configService.get<string>(
-      recordingOracleConfigKey,
-    )!;
-    const reputationOracle = this.configService.get<string>(
-      ConfigNames.REPUTATION_ORACLE_ADDRESS,
-    )!;
-
-    return { exchangeOracle, recordingOracle, reputationOracle };
-  }
-
-  public async launchJob(jobEntity: JobEntity): Promise<JobEntity> {
-=======
   public async createEscrow(jobEntity: JobEntity): Promise<JobEntity> {
->>>>>>> f957962e
     const signer = this.web3Service.getSigner(jobEntity.chainId);
 
     const escrowClient = await EscrowClient.build(signer);
 
-<<<<<<< HEAD
-    const manifest = await this.getManifest(jobEntity.manifestUrl);
-    const oracleAddresses = this.getOracleAddresses(
-      (manifest as FortuneManifestDto).requestType,
-    );
-    const escrowConfig = {
-      recordingOracle: oracleAddresses.recordingOracle,
-      reputationOracle: oracleAddresses.reputationOracle,
-      exchangeOracle: oracleAddresses.exchangeOracle,
-      recordingOracleFee: BigNumber.from(
-        this.configService.get<number>(ConfigNames.RECORDING_ORACLE_FEE)!,
-=======
     const escrowAddress = await escrowClient.createEscrow(
       NETWORKS[jobEntity.chainId as ChainId]!.hmtAddress,
       [],
@@ -719,50 +591,22 @@
 
     await this.validateManifest(manifest);
 
-    let recordingOracleConfigKey;
-    let exchangeOracleConfigKey;
-
-    if (
-      (manifest as FortuneManifestDto).requestType === JobRequestType.FORTUNE
-    ) {
-      recordingOracleConfigKey = ConfigNames.FORTUNE_RECORDING_ORACLE_ADDRESS;
-      exchangeOracleConfigKey = ConfigNames.FORTUNE_EXCHANGE_ORACLE_ADDRESS;
-    } else if (
-      (manifest as HCaptchaManifestDto).job_mode === JobCaptchaMode.BATCH
-    ) {
-      recordingOracleConfigKey = ConfigNames.HCAPTCHA_ORACLE_ADDRESS;
-      exchangeOracleConfigKey = ConfigNames.HCAPTCHA_ORACLE_ADDRESS;
-    } else {
-      recordingOracleConfigKey = ConfigNames.CVAT_RECORDING_ORACLE_ADDRESS;
-      exchangeOracleConfigKey = ConfigNames.CVAT_EXCHANGE_ORACLE_ADDRESS;
-    }
-
-    const recordingOracleAddress = this.configService.get<string>(
-      recordingOracleConfigKey,
-    )!;
-
-    const reputationOracleAddress = this.configService.get<string>(
-      ConfigNames.REPUTATION_ORACLE_ADDRESS,
-    )!;
-
-    const exchangeOracleAddress = this.configService.get<string>(
-      exchangeOracleConfigKey,
-    )!;
+    const oracleAddresses = this.getOracleAddresses(manifest);
+
     const escrowConfig = {
-      recordingOracle: recordingOracleAddress,
-      reputationOracle: recordingOracleAddress,
-      exchangeOracle: exchangeOracleAddress,
+      recordingOracle: oracleAddresses.recordingOracle,
+      reputationOracle: oracleAddresses.recordingOracle,
+      exchangeOracle: oracleAddresses.exchangeOracle,
       recordingOracleFee: await this.getOracleFee(
-        recordingOracleAddress,
+        oracleAddresses.recordingOracle,
         jobEntity.chainId,
->>>>>>> f957962e
       ),
       reputationOracleFee: await this.getOracleFee(
-        reputationOracleAddress,
+        oracleAddresses.reputationOracle,
         jobEntity.chainId,
       ),
       exchangeOracleFee: await this.getOracleFee(
-        exchangeOracleAddress,
+        oracleAddresses.exchangeOracle,
         jobEntity.chainId,
       ),
       manifestUrl: jobEntity.manifestUrl,
@@ -826,15 +670,40 @@
     }
     jobEntity.retriesCount = 0;
     await jobEntity.save();
-<<<<<<< HEAD
-
-    return true;
-  }
-
-  public async saveManifest(
-    manifest: FortuneManifestDto | CvatManifestDto,
+  }
+
+  private getOracleAddresses(manifest: any) {
+    let recordingOracleConfigKey;
+    let exchangeOracleConfigKey;
+    const oracleType = this.getOracleType(manifest);
+    if (oracleType === OracleType.FORTUNE) {
+      recordingOracleConfigKey = ConfigNames.FORTUNE_RECORDING_ORACLE_ADDRESS;
+      exchangeOracleConfigKey = ConfigNames.FORTUNE_EXCHANGE_ORACLE_ADDRESS;
+    } else if (oracleType === OracleType.HCAPTCHA) {
+      recordingOracleConfigKey = ConfigNames.HCAPTCHA_ORACLE_ADDRESS;
+      exchangeOracleConfigKey = ConfigNames.HCAPTCHA_ORACLE_ADDRESS;
+    } else {
+      recordingOracleConfigKey = ConfigNames.CVAT_RECORDING_ORACLE_ADDRESS;
+      exchangeOracleConfigKey = ConfigNames.CVAT_EXCHANGE_ORACLE_ADDRESS;
+    }
+
+    const exchangeOracle = this.configService.get<string>(
+      exchangeOracleConfigKey,
+    )!;
+    const recordingOracle = this.configService.get<string>(
+      recordingOracleConfigKey,
+    )!;
+    const reputationOracle = this.configService.get<string>(
+      ConfigNames.REPUTATION_ORACLE_ADDRESS,
+    )!;
+
+    return { exchangeOracle, recordingOracle, reputationOracle };
+  }
+
+  public async uploadManifest(
+    manifest: FortuneManifestDto | CvatManifestDto | HCaptchaManifestDto,
     chainId: ChainId,
-  ): Promise<SaveManifestDto> {
+  ): Promise<any> {
     const signer = this.web3Service.getSigner(chainId);
     const kvstore = await KVStoreClient.build(signer);
     const publicKeys: string[] = [
@@ -844,7 +713,7 @@
       (manifest as FortuneManifestDto).requestType,
     );
     for (const address in Object.values(oracleAddresses)) {
-      const publicKey = await kvstore.get(address, KVStoreKeys.public_key);
+      const publicKey = await kvstore.get(address, KVStoreKeys.publicKey);
       if (publicKey) publicKeys.push(publicKey);
     }
 
@@ -852,23 +721,21 @@
       JSON.stringify(manifest),
       publicKeys,
     );
-
-    const uploadedFiles: UploadFile[] = await this.storageClient.uploadFiles(
-      [encryptedManifest],
-      this.bucket,
-    );
-
-    if (!uploadedFiles[0]) {
+    const hash = crypto
+      .createHash('sha1')
+      .update(stringify(encryptedManifest))
+      .digest('hex');
+    const uploadedFile = await this.storageService.uploadFile(
+      encryptedManifest,
+      hash,
+    );
+
+    if (!uploadedFile) {
       this.logger.log(ErrorBucket.UnableSaveFile, JobService.name);
       throw new BadGatewayException(ErrorBucket.UnableSaveFile);
     }
 
-    const { url, hash } = uploadedFiles[0];
-    const manifestUrl = url;
-
-    return { manifestUrl, manifestHash: hash };
-=======
->>>>>>> f957962e
+    return uploadedFile;
   }
 
   private async validateManifest(
@@ -1343,7 +1210,7 @@
 
   private getOracleType(manifest: any): OracleType {
     if (
-      (manifest as FortuneManifestDto).requestType === JobRequestType.FORTUNE
+      (manifest as FortuneManifestDto)?.requestType === JobRequestType.FORTUNE
     ) {
       return OracleType.FORTUNE;
     } else if (
