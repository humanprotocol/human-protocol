/* eslint-disable @typescript-eslint/no-non-null-assertion */
import { FixedNumber, ethers } from 'ethers';
import { validate } from 'class-validator';
import {
  BadGatewayException,
  BadRequestException,
  Inject,
  Injectable,
  Logger,
  NotFoundException,
  ValidationError,
} from '@nestjs/common';
import { ConfigService } from '@nestjs/config';
import { BigNumber } from 'ethers';
import { JobRequestType, JobStatus } from '../../common/enums/job';
import { PaymentService } from '../payment/payment.service';
import { JobEntity } from './job.entity';
import { JobRepository } from './job.repository';
import {
  ErrorBucket,
  ErrorEscrow,
  ErrorJob,
} from '../../common/constants/errors';
import {
  ChainId,
  EscrowClient,
  NETWORKS,
  StorageClient,
  StorageCredentials,
  StorageParams,
  UploadFile,
} from '@human-protocol/sdk';
import {
  FortuneFinalResultDto,
  FortuneManifestDto,
  ImageLabelBinaryFinalResultDto,
  ImageLabelBinaryManifestDto,
  JobCvatDto,
  JobFortuneDto,
  SaveManifestDto,
  SendWebhookDto,
} from './job.dto';
import {
  Currency,
  PaymentSource,
  PaymentType,
  TokenId,
} from '../../common/enums/payment';
import { firstValueFrom } from 'rxjs';
import { HttpService } from '@nestjs/axios';
import { Web3Service } from '../web3/web3.service';
import { ConfigNames } from '../../common/config';
import {
  HMToken,
  HMToken__factory,
} from '@human-protocol/core/typechain-types';
<<<<<<< HEAD
import { PaymentRepository } from '../payment/payment.repository';
import { getRate } from '../../common/utils';
=======
import { CurrencyService } from '../payment/currency.service';
import { RoutingProtocolService } from './routing-protocol.service';
>>>>>>> 4c675dce

@Injectable()
export class JobService {
  public readonly logger = new Logger(JobService.name);
  public readonly storageClient: StorageClient;
  public readonly storageParams: StorageParams;
  public readonly bucket: string;

  constructor(
    @Inject(Web3Service)
    private readonly web3Service: Web3Service,
    public readonly jobRepository: JobRepository,
    private readonly paymentRepository: PaymentRepository,
    private readonly paymentService: PaymentService,
    public readonly httpService: HttpService,
    public readonly configService: ConfigService,
    private readonly routingProtocolService: RoutingProtocolService,
  ) {
    const storageCredentials: StorageCredentials = {
      accessKey: this.configService.get<string>(ConfigNames.S3_ACCESS_KEY)!,
      secretKey: this.configService.get<string>(ConfigNames.S3_SECRET_KEY)!,
    };

    const useSSL =
      this.configService.get<string>(ConfigNames.S3_USE_SSL) === 'true';
    this.storageParams = {
      endPoint: this.configService.get<string>(ConfigNames.S3_ENDPOINT)!,
      port: Number(this.configService.get<number>(ConfigNames.S3_PORT)!),
      useSSL,
    };

    this.bucket = this.configService.get<string>(ConfigNames.S3_BUCKET)!;

    this.storageClient = new StorageClient(
      storageCredentials,
      this.storageParams,
    );
  }

  public async createFortuneJob(
    userId: number,
    dto: JobFortuneDto,
  ): Promise<number> {
    const {
      chainId,
      fortunesRequired,
      requesterTitle,
      requesterDescription,
      fundAmount,
    } = dto;

    const userBalance = await this.paymentService.getUserBalance(userId);

    const fundAmountInWei = ethers.utils.parseUnits(
      fundAmount.toString(),
      'ether',
    );

<<<<<<< HEAD
    const rate = await getRate(Currency.USD, TokenId.HMT);
=======
    const rate = await this.currencyService.getRate(Currency.USD, TokenId.HMT);
>>>>>>> 4c675dce

    const jobLauncherFee = BigNumber.from(
      this.configService.get<number>(ConfigNames.JOB_LAUNCHER_FEE)!,
    )
      .div(100)
      .mul(fundAmountInWei);

    const usdTotalAmount = BigNumber.from(
      FixedNumber.from(
        ethers.utils.formatUnits(fundAmountInWei.add(jobLauncherFee), 'ether'),
      ).mulUnsafe(FixedNumber.from(rate.toString())),
    );

    if (userBalance.lt(usdTotalAmount)) {
      this.logger.log(ErrorJob.NotEnoughFunds, JobService.name);
      throw new BadRequestException(ErrorJob.NotEnoughFunds);
    }

    const manifestData: FortuneManifestDto | ImageLabelBinaryManifestDto = {
      submissionsRequired: fortunesRequired,
      requesterTitle,
      requesterDescription,
      fundAmount: fundAmountInWei.toString(),
      requestType: JobRequestType.FORTUNE,
    };

    const { manifestUrl, manifestHash } = await this.saveManifest(
      manifestData,
      this.bucket,
    );

    const jobEntity = await this.jobRepository.create({
      chainId: chainId ?? this.routingProtocolService.selectNetwork(),
      userId,
      manifestUrl,
      manifestHash,
      fee: jobLauncherFee.toString(),
      fundAmount: fundAmountInWei.toString(),
      status: JobStatus.PENDING,
      waitUntil: new Date(),
    });

    if (!jobEntity) {
      this.logger.log(ErrorJob.NotCreated, JobService.name);
      throw new NotFoundException(ErrorJob.NotCreated);
    }

    await this.paymentRepository.create({
      userId,
      source: PaymentSource.BALANCE,
      type: PaymentType.WITHDRAWAL,
      amount: usdTotalAmount.toString(),
      currency: TokenId.HMT,
      rate
    })

    jobEntity.status = JobStatus.PAID;
    await jobEntity.save();

    return jobEntity.id;
  }

  public async createCvatJob(userId: number, dto: JobCvatDto): Promise<number> {
    const {
      chainId,
      dataUrl,
      annotationsPerImage,
      labels,
      requesterDescription,
      requesterAccuracyTarget,
      fundAmount,
    } = dto;

    const userBalance = await this.paymentService.getUserBalance(userId);

    const fundAmountInWei = ethers.utils.parseUnits(
      fundAmount.toString(),
      'ether',
    );

<<<<<<< HEAD
    const rate = await getRate(Currency.USD, TokenId.HMT);
=======
    const rate = await this.currencyService.getRate(Currency.USD, TokenId.HMT);
>>>>>>> 4c675dce

    const jobLauncherFee = BigNumber.from(
      this.configService.get<number>(ConfigNames.JOB_LAUNCHER_FEE)!,
    )
      .div(100)
      .mul(fundAmountInWei);

    const usdTotalAmount = BigNumber.from(
      FixedNumber.from(
        ethers.utils.formatUnits(fundAmountInWei.add(jobLauncherFee), 'ether'),
      ).mulUnsafe(FixedNumber.from(rate.toString())),
    );

    if (userBalance.lt(usdTotalAmount)) {
      this.logger.log(ErrorJob.NotEnoughFunds, JobService.name);
      throw new BadRequestException(ErrorJob.NotEnoughFunds);
    }

    const manifestData: FortuneManifestDto | ImageLabelBinaryManifestDto = {
      dataUrl,
      submissionsRequired: annotationsPerImage,
      labels,
      requesterDescription,
      requesterAccuracyTarget,
      fundAmount: fundAmountInWei.toString(),
      requestType: JobRequestType.IMAGE_LABEL_BINARY,
    };

    const { manifestUrl, manifestHash } = await this.saveManifest(
      manifestData,
      this.bucket,
    );

    const jobEntity = await this.jobRepository.create({
      chainId: chainId ?? this.routingProtocolService.selectNetwork(),
      userId,
      manifestUrl,
      manifestHash,
      fee: jobLauncherFee.toString(),
      fundAmount: fundAmountInWei.toString(),
      status: JobStatus.PENDING,
      waitUntil: new Date(),
    });

    if (!jobEntity) {
      this.logger.log(ErrorJob.NotCreated, JobService.name);
      throw new NotFoundException(ErrorJob.NotCreated);
    }

    await this.paymentRepository.create({
      userId,
<<<<<<< HEAD
      source: PaymentSource.BALANCE,
      type: PaymentType.WITHDRAWAL,
      amount: usdTotalAmount.toString(),
      currency: TokenId.HMT,
      rate
    })
=======
      PaymentSource.BALANCE,
      Currency.USD,
      TokenId.HMT,
      PaymentType.WITHDRAWAL,
      usdTotalAmount,
    );
>>>>>>> 4c675dce

    jobEntity.status = JobStatus.PAID;
    await jobEntity.save();

    return jobEntity.id;
  }

  public async launchJob(jobEntity: JobEntity): Promise<JobEntity> {
    const signer = this.web3Service.getSigner(jobEntity.chainId);

    const escrowClient = await EscrowClient.build(signer);

    const escrowConfig = {
      recordingOracle: this.configService.get<string>(
        ConfigNames.RECORDING_ORACLE_ADDRESS,
      )!,
      reputationOracle: this.configService.get<string>(
        ConfigNames.REPUTATION_ORACLE_ADDRESS,
      )!,
      recordingOracleFee: BigNumber.from(
        this.configService.get<number>(ConfigNames.RECORDING_ORACLE_FEE)!,
      ),
      reputationOracleFee: BigNumber.from(
        this.configService.get<number>(ConfigNames.REPUTATION_ORACLE_FEE)!,
      ),
      manifestUrl: jobEntity.manifestUrl,
      manifestHash: jobEntity.manifestHash,
    };

    const escrowAddress = await escrowClient.createAndSetupEscrow(
      NETWORKS[jobEntity.chainId as ChainId]!.hmtAddress,
      [],
      escrowConfig,
    );

    if (!escrowAddress) {
      this.logger.log(ErrorEscrow.NotCreated, JobService.name);
      throw new NotFoundException(ErrorEscrow.NotCreated);
    }

    const manifest = await this.getManifest(jobEntity.manifestUrl);

    await this.validateManifest(manifest);

    const tokenContract: HMToken = HMToken__factory.connect(
      NETWORKS[jobEntity.chainId as ChainId]!.hmtAddress,
      signer,
    );
    await tokenContract.transfer(escrowAddress, jobEntity.fundAmount);

    jobEntity.escrowAddress = escrowAddress;
    jobEntity.status = JobStatus.LAUNCHED;
    await jobEntity.save();

    if (manifest.requestType === JobRequestType.IMAGE_LABEL_BINARY) {
      this.sendWebhook(
        this.configService.get<string>(
          ConfigNames.EXCHANGE_ORACLE_WEBHOOK_URL,
        )!,
        {
          escrowAddress: jobEntity.escrowAddress,
          chainId: jobEntity.chainId,
        },
      );
    }

    return jobEntity;
  }

  public async saveManifest(
    encryptedManifest: any,
    bucket: string,
  ): Promise<SaveManifestDto> {
    const uploadedFiles: UploadFile[] = await this.storageClient.uploadFiles(
      [encryptedManifest],
      bucket,
    );

    if (!uploadedFiles[0]) {
      this.logger.log(ErrorBucket.UnableSaveFile, JobService.name);
      throw new BadGatewayException(ErrorBucket.UnableSaveFile);
    }

    const { url, hash } = uploadedFiles[0];
    const manifestUrl = url;

    return { manifestUrl, manifestHash: hash };
  }

  private async validateManifest(
    manifest: FortuneManifestDto | ImageLabelBinaryManifestDto,
  ): Promise<boolean> {
    const dtoCheck =
      manifest.requestType === JobRequestType.FORTUNE
        ? new FortuneManifestDto()
        : new ImageLabelBinaryManifestDto();

    Object.assign(dtoCheck, manifest);

    const validationErrors: ValidationError[] = await validate(dtoCheck);
    if (validationErrors.length > 0) {
      this.logger.log(
        ErrorJob.ManifestValidationFailed,
        JobService.name,
        validationErrors,
      );
      throw new NotFoundException(ErrorJob.ManifestValidationFailed);
    }

    return true;
  }

  public async getManifest(
    manifestUrl: string,
  ): Promise<FortuneManifestDto | ImageLabelBinaryManifestDto> {
    const manifest = await StorageClient.downloadFileFromUrl(manifestUrl);

    if (!manifest) {
      throw new NotFoundException(ErrorJob.ManifestNotFound);
    }

    return manifest;
  }

  public async sendWebhook(
    webhookUrl: string,
    webhookData: SendWebhookDto,
  ): Promise<boolean> {
    const { data } = await firstValueFrom(
      await this.httpService.post(webhookUrl, webhookData),
    );

    if (!data) {
      this.logger.log(ErrorJob.WebhookWasNotSent, JobService.name);
      throw new NotFoundException(ErrorJob.WebhookWasNotSent);
    }

    return true;
  }

  public async getResult(
    finalResultUrl: string,
  ): Promise<FortuneFinalResultDto | ImageLabelBinaryFinalResultDto> {
    const result = await StorageClient.downloadFileFromUrl(finalResultUrl);

    if (!result) {
      throw new NotFoundException(ErrorJob.ResultNotFound);
    }

    const fortuneDtoCheck = new FortuneFinalResultDto();
    const imageLabelBinaryDtoCheck = new ImageLabelBinaryFinalResultDto();

    Object.assign(fortuneDtoCheck, result);
    Object.assign(imageLabelBinaryDtoCheck, result);

    const fortuneValidationErrors: ValidationError[] = await validate(
      fortuneDtoCheck,
    );
    const imageLabelBinaryValidationErrors: ValidationError[] = await validate(
      imageLabelBinaryDtoCheck,
    );
    if (
      fortuneValidationErrors.length > 0 &&
      imageLabelBinaryValidationErrors.length > 0
    ) {
      this.logger.log(
        ErrorJob.ResultValidationFailed,
        JobService.name,
        fortuneValidationErrors,
        imageLabelBinaryValidationErrors,
      );
      throw new NotFoundException(ErrorJob.ResultValidationFailed);
    }

    return result;
  }
}<|MERGE_RESOLUTION|>--- conflicted
+++ resolved
@@ -54,13 +54,9 @@
   HMToken,
   HMToken__factory,
 } from '@human-protocol/core/typechain-types';
-<<<<<<< HEAD
+import { RoutingProtocolService } from './routing-protocol.service';
 import { PaymentRepository } from '../payment/payment.repository';
 import { getRate } from '../../common/utils';
-=======
-import { CurrencyService } from '../payment/currency.service';
-import { RoutingProtocolService } from './routing-protocol.service';
->>>>>>> 4c675dce
 
 @Injectable()
 export class JobService {
@@ -119,11 +115,7 @@
       'ether',
     );
 
-<<<<<<< HEAD
     const rate = await getRate(Currency.USD, TokenId.HMT);
-=======
-    const rate = await this.currencyService.getRate(Currency.USD, TokenId.HMT);
->>>>>>> 4c675dce
 
     const jobLauncherFee = BigNumber.from(
       this.configService.get<number>(ConfigNames.JOB_LAUNCHER_FEE)!,
@@ -204,11 +196,7 @@
       'ether',
     );
 
-<<<<<<< HEAD
     const rate = await getRate(Currency.USD, TokenId.HMT);
-=======
-    const rate = await this.currencyService.getRate(Currency.USD, TokenId.HMT);
->>>>>>> 4c675dce
 
     const jobLauncherFee = BigNumber.from(
       this.configService.get<number>(ConfigNames.JOB_LAUNCHER_FEE)!,
@@ -260,21 +248,12 @@
 
     await this.paymentRepository.create({
       userId,
-<<<<<<< HEAD
       source: PaymentSource.BALANCE,
       type: PaymentType.WITHDRAWAL,
       amount: usdTotalAmount.toString(),
       currency: TokenId.HMT,
       rate
     })
-=======
-      PaymentSource.BALANCE,
-      Currency.USD,
-      TokenId.HMT,
-      PaymentType.WITHDRAWAL,
-      usdTotalAmount,
-    );
->>>>>>> 4c675dce
 
     jobEntity.status = JobStatus.PAID;
     await jobEntity.save();
