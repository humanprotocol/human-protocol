--- conflicted
+++ resolved
@@ -908,23 +908,7 @@
     jobEntity.fundAmount = fundTokenAmount; // Amount in the token used to funding the escrow
     jobEntity.payments = [paymentEntity];
     jobEntity.token = dto.escrowFundToken;
-    jobEntity.status = JobStatus.PAID;
     jobEntity.waitUntil = new Date();
-
-<<<<<<< HEAD
-    jobEntity = await this.jobRepository.createUnique(jobEntity);
-
-    const paymentEntity = new PaymentEntity();
-    paymentEntity.userId = user.id;
-    paymentEntity.jobId = jobEntity.id;
-    paymentEntity.source = PaymentSource.BALANCE;
-    paymentEntity.type = PaymentType.WITHDRAWAL;
-    paymentEntity.amount = -totalPaymentAmount; // In the currency used for the payment.
-    paymentEntity.currency = dto.paymentCurrency;
-    paymentEntity.rate = paymentCurrencyRate;
-    paymentEntity.status = PaymentStatus.SUCCEEDED;
-
-    await this.paymentRepository.createUnique(paymentEntity);
 
     if (user.whitelist) {
       jobEntity.status = JobStatus.MODERATION_PASSED;
@@ -932,10 +916,7 @@
       jobEntity.status = JobStatus.PAID;
     }
 
-    await this.jobRepository.updateOne(jobEntity);
-=======
     jobEntity = await this.jobRepository.updateOne(jobEntity);
->>>>>>> 950bf8a3
 
     return jobEntity.id;
   }
