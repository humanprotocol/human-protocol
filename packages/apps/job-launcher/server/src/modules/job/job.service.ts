/* eslint-disable @typescript-eslint/no-non-null-assertion */
import {
  ChainId,
  EscrowClient,
  EscrowStatus,
  EscrowUtils,
  NETWORKS,
  StakingClient,
  Encryption,
  EncryptionUtils,
} from '@human-protocol/sdk';
import { HttpService } from '@nestjs/axios';
import { v4 as uuidv4 } from 'uuid';
import {
  BadRequestException,
  ConflictException,
  Inject,
  Injectable,
  Logger,
  NotFoundException,
  ValidationError,
} from '@nestjs/common';
import { ConfigService } from '@nestjs/config';
import { validate } from 'class-validator';
import { BigNumber, ethers } from 'ethers';
import { firstValueFrom } from 'rxjs';
import { IsNull, LessThanOrEqual, Not, QueryFailedError } from 'typeorm';
import { ConfigNames } from '../../common/config';
import {
  ErrorEscrow,
  ErrorJob,
  ErrorPayment,
  ErrorPostgres,
} from '../../common/constants/errors';
import {
  JobCaptchaMode,
  JobCaptchaRequestType,
  JobCaptchaShapeType,
  JobRequestType,
  JobStatus,
  JobStatusFilter,
} from '../../common/enums/job';
import {
  Currency,
  PaymentSource,
  PaymentStatus,
  PaymentType,
  TokenId,
} from '../../common/enums/payment';
import {
  isPGPMessage,
  getRate,
  hashString,
  isValidJSON,
} from '../../common/utils';
import { add, div, lt, mul } from '../../common/utils/decimal';
import { PaymentRepository } from '../payment/payment.repository';
import { PaymentService } from '../payment/payment.service';
import { Web3Service } from '../web3/web3.service';
import {
  CvatManifestDto,
  EscrowCancelDto,
  EscrowFailedWebhookDto,
  FortuneFinalResultDto,
  FortuneManifestDto,
  HCaptchaManifestDto,
  JobCaptchaAdvancedDto,
  JobCaptchaDto,
  JobCvatDto,
  JobDetailsDto,
  JobFortuneDto,
  JobListDto,
  RestrictedAudience,
  CVATWebhookDto,
  FortuneWebhookDto,
} from './job.dto';
import { JobEntity } from './job.entity';
import { JobRepository } from './job.repository';
import { RoutingProtocolService } from './routing-protocol.service';
import {
  CANCEL_JOB_STATUSES,
  HCAPTCHA_BOUNDING_BOX_MAX_POINTS,
  HCAPTCHA_BOUNDING_BOX_MIN_POINTS,
  HCAPTCHA_IMMO_MAX_LENGTH,
  HCAPTCHA_IMMO_MIN_LENGTH,
  HCAPTCHA_LANDMARK_MAX_POINTS,
  HCAPTCHA_LANDMARK_MIN_POINTS,
  HCAPTCHA_MAX_SHAPES_PER_IMAGE,
  HCAPTCHA_MINIMUM_SELECTION_AREA_PER_SHAPE,
  HCAPTCHA_MIN_SHAPES_PER_IMAGE,
  HCAPTCHA_NOT_PRESENTED_LABEL,
  HCAPTCHA_ORACLE_STAKE,
  HCAPTCHA_POLYGON_MAX_POINTS,
  HCAPTCHA_POLYGON_MIN_POINTS,
  HEADER_SIGNATURE_KEY,
  JOB_RETRIES_COUNT_THRESHOLD,
} from '../../common/constants';
import { SortDirection } from '../../common/enums/collection';
import { EventType } from '../../common/enums/webhook';
import {
  HMToken,
  HMToken__factory,
} from '@human-protocol/core/typechain-types';
import Decimal from 'decimal.js';
import { EscrowData } from '@human-protocol/sdk/dist/graphql';
import { filterToEscrowStatus } from '../../common/utils/status';
import { signMessage } from '../../common/utils/signature';
import { StorageService } from '../storage/storage.service';
import stringify from 'json-stable-stringify';
import { Cron, CronExpression } from '@nestjs/schedule';

@Injectable()
export class JobService {
  public readonly logger = new Logger(JobService.name);

  constructor(
    @Inject(Web3Service)
    private readonly web3Service: Web3Service,
    public readonly jobRepository: JobRepository,
    private readonly paymentRepository: PaymentRepository,
    private readonly paymentService: PaymentService,
    public readonly httpService: HttpService,
    public readonly configService: ConfigService,
    private readonly routingProtocolService: RoutingProtocolService,
    private readonly storageService: StorageService,
  ) {}

  public async createCvatManifest(
    dto: JobCvatDto,
    requestType: JobRequestType,
    tokenFundAmount: number,
  ): Promise<CvatManifestDto> {
    return {
      data: {
        data_url: dto.dataUrl,
      },
      annotation: {
        labels: dto.labels.map((item) => ({ name: item })),
        description: dto.requesterDescription,
        user_guide: dto.userGuide,
        type: requestType,
        job_size: Number(
          this.configService.get<number>(ConfigNames.CVAT_JOB_SIZE)!,
        ),
        max_time: Number(
          this.configService.get<number>(ConfigNames.CVAT_MAX_TIME)!,
        ),
      },
      validation: {
        min_quality: dto.minQuality,
        val_size: Number(
          this.configService.get<number>(ConfigNames.CVAT_VAL_SIZE)!,
        ),
        gt_url: dto.gtUrl,
      },
      job_bounty: await this.calculateJobBounty(dto.dataUrl, tokenFundAmount),
    };
  }

  public async createHCaptchaManifest(
    jobType: JobCaptchaShapeType,
    jobDto: JobCaptchaDto,
  ): Promise<HCaptchaManifestDto> {
    const objectsInBucket = await this.storageService.listObjectsInBucket(
      jobDto.dataUrl,
    );

    const commonManifestProperties = {
      job_mode: JobCaptchaMode.BATCH,
      requester_accuracy_target: jobDto.accuracyTarget,
      request_config: {},
      restricted_audience: this.buildHCaptchaRestrictedAudience(
        jobDto.advanced,
      ),
      requester_max_repeats: jobDto.maxRequests,
      requester_min_repeats: jobDto.minRequests,
      requester_question: { en: jobDto.annotations.labelingPrompt },
      job_total_tasks: objectsInBucket.length,
      task_bid_price: jobDto.annotations.taskBidPrice,
      taskdata_uri: await this.generateAndUploadTaskData(
        jobDto.dataUrl,
        objectsInBucket,
      ),
      public_results: true,
      oracle_stake: HCAPTCHA_ORACLE_STAKE,
      repo_uri: this.configService.get<string>(
        ConfigNames.HCAPTCHA_REPUTATION_ORACLE_ADDRESS,
      )!,
      ro_uri: this.configService.get<string>(
        ConfigNames.HCAPTCHA_RECORDING_ORACLE_ADDRESS,
      )!,
    };

    let groundTruthsData;
    if (jobDto.annotations.groundTruths) {
      groundTruthsData = await this.storageService.download(
        jobDto.annotations.groundTruths,
      );

      if (isValidJSON(groundTruthsData)) {
        groundTruthsData = JSON.parse(groundTruthsData);
      }
    }

    switch (jobType) {
      case JobCaptchaShapeType.COMPARISON:
        return {
          ...commonManifestProperties,
          request_type: JobCaptchaRequestType.IMAGE_LABEL_BINARY,
          groundtruth_uri: jobDto.annotations.groundTruths,
          requester_restricted_answer_set: {},
          requester_question_example: jobDto.annotations.exampleImages || [],
        };

      case JobCaptchaShapeType.CATEGORIZATION:
        return {
          ...commonManifestProperties,
          request_type: JobCaptchaRequestType.IMAGE_LABEL_MULTIPLE_CHOICE,
          groundtruth_uri: jobDto.annotations.groundTruths,
          requester_restricted_answer_set:
            this.buildHCaptchaRestrictedAnswerSet(groundTruthsData),
        };

      case JobCaptchaShapeType.POLYGON:
        if (!jobDto.annotations.label) {
          this.logger.log(ErrorJob.JobParamsValidationFailed, JobService.name);
          throw new BadRequestException(ErrorJob.JobParamsValidationFailed);
        }

        const polygonManifest = {
          ...commonManifestProperties,
          request_type: JobCaptchaRequestType.IMAGE_LABEL_AREA_SELECT,
          request_config: {
            shape_type: JobCaptchaShapeType.POLYGON,
            min_shapes_per_image: HCAPTCHA_MIN_SHAPES_PER_IMAGE,
            max_shapes_per_image: HCAPTCHA_MAX_SHAPES_PER_IMAGE,
            min_points: HCAPTCHA_POLYGON_MIN_POINTS,
            max_points: HCAPTCHA_POLYGON_MAX_POINTS,
            minimum_selection_area_per_shape:
              HCAPTCHA_MINIMUM_SELECTION_AREA_PER_SHAPE,
          },
          groundtruth_uri: jobDto.annotations.groundTruths,
          requester_restricted_answer_set: {
            [jobDto.annotations.label!]: { en: jobDto.annotations.label },
          },
          requester_question_example: jobDto.annotations.exampleImages || [],
        };

        return polygonManifest;

      case JobCaptchaShapeType.POINT:
        if (!jobDto.annotations.label) {
          this.logger.log(ErrorJob.JobParamsValidationFailed, JobService.name);
          throw new BadRequestException(ErrorJob.JobParamsValidationFailed);
        }

        const pointManifest = {
          ...commonManifestProperties,
          request_type: JobCaptchaRequestType.IMAGE_LABEL_AREA_SELECT,
          request_config: {
            shape_type: jobType,
            min_shapes_per_image: HCAPTCHA_MIN_SHAPES_PER_IMAGE,
            max_shapes_per_image: HCAPTCHA_MAX_SHAPES_PER_IMAGE,
            min_points: HCAPTCHA_LANDMARK_MIN_POINTS,
            max_points: HCAPTCHA_LANDMARK_MAX_POINTS,
          },
          groundtruth_uri: jobDto.annotations.groundTruths,
          requester_restricted_answer_set: {
            [jobDto.annotations.label!]: { en: jobDto.annotations.label },
          },
          requester_question_example: jobDto.annotations.exampleImages || [],
        };

        return pointManifest;
      case JobCaptchaShapeType.BOUNDING_BOX:
        if (!jobDto.annotations.label) {
          this.logger.log(ErrorJob.JobParamsValidationFailed, JobService.name);
          throw new BadRequestException(ErrorJob.JobParamsValidationFailed);
        }

        const boundingBoxManifest = {
          ...commonManifestProperties,
          request_type: JobCaptchaRequestType.IMAGE_LABEL_AREA_SELECT,
          request_config: {
            shape_type: jobType,
            min_shapes_per_image: HCAPTCHA_MIN_SHAPES_PER_IMAGE,
            max_shapes_per_image: HCAPTCHA_MAX_SHAPES_PER_IMAGE,
            min_points: HCAPTCHA_BOUNDING_BOX_MIN_POINTS,
            max_points: HCAPTCHA_BOUNDING_BOX_MAX_POINTS,
          },
          groundtruth_uri: jobDto.annotations.groundTruths,
          requester_restricted_answer_set: {
            [jobDto.annotations.label!]: { en: jobDto.annotations.label },
          },
          requester_question_example: jobDto.annotations.exampleImages || [],
        };

        return boundingBoxManifest;
      case JobCaptchaShapeType.IMMO:
        if (!jobDto.annotations.label) {
          this.logger.log(ErrorJob.JobParamsValidationFailed, JobService.name);
          throw new BadRequestException(ErrorJob.JobParamsValidationFailed);
        }

        const immoManifest = {
          ...commonManifestProperties,
          request_type: JobCaptchaRequestType.TEXT_FREEE_NTRY,
          request_config: {
            multiple_choice_max_choices: 1,
            multiple_choice_min_choices: 1,
            overlap_threshold: null,
            answer_type: 'str',
            max_length: HCAPTCHA_IMMO_MAX_LENGTH,
            min_length: HCAPTCHA_IMMO_MIN_LENGTH,
          },
          requester_restricted_answer_set: {
            [jobDto.annotations.label!]: { en: jobDto.annotations.label },
          },
          taskdata: [],
        };

        return immoManifest;

      default:
        this.logger.log(ErrorJob.HCaptchaInvalidJobType, JobService.name);
        throw new ConflictException(ErrorJob.HCaptchaInvalidJobType);
    }
  }

  private buildHCaptchaRestrictedAudience(advanced: JobCaptchaAdvancedDto) {
    const restrictedAudience: RestrictedAudience = {};

    restrictedAudience.sitekey = [
      {
        [this.configService.get<number>(ConfigNames.HCAPTCHA_SITE_KEY)!]: {
          score: 1,
        },
      },
    ];

    if (advanced.workerLanguage) {
      restrictedAudience.lang = [{ [advanced.workerLanguage]: { score: 1 } }];
    }

    if (advanced.workerLocation) {
      restrictedAudience.country = [
        { [advanced.workerLocation]: { score: 1 } },
      ];
    }

    if (advanced.targetBrowser) {
      restrictedAudience.browser = [{ [advanced.targetBrowser]: { score: 1 } }];
    }

    return restrictedAudience;
  }

  private buildHCaptchaRestrictedAnswerSet(groundTruthsData: any) {
    const maxElements = 3;
    const outputObject: any = {};

    let elementCount = 0;

    for (const key of Object.keys(groundTruthsData)) {
      if (elementCount >= maxElements) {
        break;
      }

      const value = groundTruthsData[key][0][0];
      outputObject[value] = { en: value, answer_example_uri: key };
      elementCount++;
    }

    // Default case
    outputObject['0'] = { en: HCAPTCHA_NOT_PRESENTED_LABEL };

    return outputObject;
  }

  public async generateAndUploadTaskData(
    dataUrl: string,
    objectNames: string[],
  ) {
    const data = objectNames.map((objectName) => {
      return {
        datapoint_uri: `${dataUrl}/${objectName}`,
        datapoint_hash: 'undefined-hash',
        task_key: uuidv4(),
      };
    });

    const hash = hashString(stringify(data));
    const { url } = await this.storageService.uploadFile(data, hash);
    return url;
  }

  public async createJob(
    userId: number,
    requestType: JobRequestType,
    dto: JobFortuneDto | JobCvatDto | JobCaptchaDto,
  ): Promise<number> {
    const { chainId } = dto;

    if (chainId) {
      this.web3Service.validateChainId(chainId);
    }

    let manifestOrigin, manifestEncrypted, fundAmount;
    const rate = await getRate(Currency.USD, TokenId.HMT);

    if (requestType === JobRequestType.HCAPTCHA) {
      // hCaptcha
      dto = dto as JobCaptchaDto;
      const objectsInBucket = await this.storageService.listObjectsInBucket(
        dto.dataUrl,
      );
      fundAmount = div(
        dto.annotations.taskBidPrice * objectsInBucket.length,
        rate,
      );
    } else if (requestType === JobRequestType.FORTUNE) {
      // Fortune
      dto = dto as JobFortuneDto;
      fundAmount = dto.fundAmount;
    } else {
      // CVAT
      dto = dto as JobCvatDto;
      fundAmount = dto.fundAmount;
    }

    const userBalance = await this.paymentService.getUserBalance(userId);
    const feePercentage = this.configService.get<number>(
      ConfigNames.JOB_LAUNCHER_FEE,
    )!;

    const fee = mul(div(feePercentage, 100), fundAmount);
    const usdTotalAmount = add(fundAmount, fee);

    if (lt(userBalance, usdTotalAmount)) {
      this.logger.log(ErrorJob.NotEnoughFunds, JobService.name);
      throw new BadRequestException(ErrorJob.NotEnoughFunds);
    }

    const tokenFundAmount = mul(fundAmount, rate);
    const tokenFee = mul(fee, rate);
    const tokenTotalAmount = add(tokenFundAmount, tokenFee);

    if (requestType === JobRequestType.HCAPTCHA) {
      // hCaptcha
      dto = dto as JobCaptchaDto;
      dto.dataUrl = dto.dataUrl.replace(/\/$/, '');
      manifestOrigin = await this.createHCaptchaManifest(
        dto.annotations.typeOfJob,
        dto,
      );

      manifestEncrypted = await EncryptionUtils.encrypt(
        stringify(manifestOrigin),
        [
          this.configService.get<string>(ConfigNames.PGP_PUBLIC_KEY)!,
          this.configService.get<string>(ConfigNames.HCAPTCHA_PGP_PUBLIC_KEY)!,
        ],
      );
    } else if (requestType === JobRequestType.FORTUNE) {
      // Fortune
      dto = dto as JobFortuneDto;
      manifestOrigin = { ...dto, requestType, fundAmount: tokenTotalAmount };
    } else {
      // CVAT
      dto = dto as JobCvatDto;
      dto.dataUrl = dto.dataUrl.replace(/\/$/, '');
      manifestOrigin = await this.createCvatManifest(
        dto,
        requestType,
        tokenFundAmount,
      );
    }

    const hash = hashString(stringify(manifestOrigin));
    const { url } = await this.storageService.uploadFile(
      manifestEncrypted || manifestOrigin,
      hash,
    );

    const jobEntity = await this.jobRepository.create({
      chainId: chainId ?? this.routingProtocolService.selectNetwork(),
      userId,
      manifestUrl: url,
      manifestHash: hash,
      fee: tokenFee,
      fundAmount: tokenFundAmount,
      status: JobStatus.PENDING,
      waitUntil: new Date(),
    });

    if (!jobEntity) {
      this.logger.log(ErrorJob.NotCreated, JobService.name);
      throw new NotFoundException(ErrorJob.NotCreated);
    }

    try {
      await this.paymentRepository.create({
        userId,
        jobId: jobEntity.id,
        source: PaymentSource.BALANCE,
        type: PaymentType.WITHDRAWAL,
        amount: -tokenTotalAmount,
        currency: TokenId.HMT,
        rate: div(1, rate),
        status: PaymentStatus.SUCCEEDED,
      });
    } catch (error) {
      if (
        error instanceof QueryFailedError &&
        error.message.includes(ErrorPostgres.NumericFieldOverflow.toLowerCase())
      ) {
        this.logger.log(ErrorPostgres.NumericFieldOverflow, JobService.name);
        throw new ConflictException(ErrorPayment.IncorrectAmount);
      } else {
        this.logger.log(error, JobService.name);
        throw new ConflictException(ErrorPayment.NotSuccess);
      }
    }

    jobEntity.status = JobStatus.PAID;
    await jobEntity.save();

    return jobEntity.id;
  }

  public async calculateJobBounty(
    endpointUrl: string,
    fundAmount: number,
  ): Promise<string> {
    const totalImages = (
      await this.storageService.listObjectsInBucket(endpointUrl)
    ).length;

    const totalJobs = Math.ceil(
      div(
        totalImages,
        Number(this.configService.get<number>(ConfigNames.CVAT_JOB_SIZE)!),
      ),
    );

    return ethers.utils.formatEther(
      ethers.utils.parseUnits(fundAmount.toString(), 'ether').div(totalJobs),
    );
  }

  public async launchJob(jobEntity: JobEntity): Promise<JobEntity> {
    const signer = this.web3Service.getSigner(jobEntity.chainId);

    const escrowClient = await EscrowClient.build(signer, this.configService.get<number>(ConfigNames.GAS_PRICE_MULTIPLIER));

    let manifest = await this.storageService.download(jobEntity.manifestUrl);
    if (typeof manifest === 'string' && isPGPMessage(manifest)) {
      const encription = await Encryption.build(
        this.configService.get<string>(ConfigNames.PGP_PRIVATE_KEY)!,
      );
      manifest = await encription.decrypt(manifest as any);
    }

    if (isValidJSON(manifest)) {
      manifest = JSON.parse(manifest);
    }

    await this.validateManifest(manifest);

    let recordingOracleConfigKey;
    let exchangeOracleConfigKey;
    let trustedHandlers;

    if (
      (manifest as FortuneManifestDto).requestType === JobRequestType.FORTUNE
    ) {
      recordingOracleConfigKey = ConfigNames.FORTUNE_RECORDING_ORACLE_ADDRESS;
      exchangeOracleConfigKey = ConfigNames.FORTUNE_EXCHANGE_ORACLE_ADDRESS;
    } else if (
      (manifest as HCaptchaManifestDto).job_mode === JobCaptchaMode.BATCH
    ) {
      recordingOracleConfigKey = ConfigNames.HCAPTCHA_ORACLE_ADDRESS;
      exchangeOracleConfigKey = ConfigNames.HCAPTCHA_ORACLE_ADDRESS;
    } else {
      recordingOracleConfigKey = ConfigNames.CVAT_RECORDING_ORACLE_ADDRESS;
      exchangeOracleConfigKey = ConfigNames.CVAT_EXCHANGE_ORACLE_ADDRESS;
    }

    const escrowConfig = {
      recordingOracle: this.configService.get<string>(
        recordingOracleConfigKey,
      )!,
      reputationOracle: this.configService.get<string>(
        ConfigNames.REPUTATION_ORACLE_ADDRESS,
      )!,
      exchangeOracle: this.configService.get<string>(exchangeOracleConfigKey)!,
      recordingOracleFee: BigNumber.from(
        this.configService.get<number>(ConfigNames.RECORDING_ORACLE_FEE)!,
      ),
      reputationOracleFee: BigNumber.from(
        this.configService.get<number>(ConfigNames.REPUTATION_ORACLE_FEE)!,
      ),
      exchangeOracleFee: BigNumber.from(
        this.configService.get<number>(ConfigNames.EXCHANGE_ORACLE_FEE)!,
      ),
      manifestUrl: jobEntity.manifestUrl,
      manifestHash: jobEntity.manifestHash,
    };

    jobEntity.status = JobStatus.LAUNCHING;
    await jobEntity.save();

    const escrowAddress = await escrowClient.createAndSetupEscrow(
      NETWORKS[jobEntity.chainId as ChainId]!.hmtAddress,
      [],
      jobEntity.userId.toString(),
      escrowConfig,
    );

    if (!escrowAddress) {
      this.logger.log(ErrorEscrow.NotCreated, JobService.name);
      throw new NotFoundException(ErrorEscrow.NotCreated);
    }

    jobEntity.escrowAddress = escrowAddress;
    await jobEntity.save();

    return jobEntity;
  }

  public async fundJob(jobEntity: JobEntity): Promise<JobEntity> {
    jobEntity.status = JobStatus.FUNDING;
    await jobEntity.save();
    
    const signer = this.web3Service.getSigner(jobEntity.chainId);

    const escrowClient = await EscrowClient.build(signer, this.configService.get<number>(ConfigNames.GAS_PRICE_MULTIPLIER));

    const weiAmount = ethers.utils.parseUnits(
      jobEntity.fundAmount.toString(),
      'ether',
    );
    await escrowClient.fund(jobEntity.escrowAddress, weiAmount);

    jobEntity.status = JobStatus.LAUNCHED;
    await jobEntity.save();

    return jobEntity;
  }

  public async requestToCancelJob(
    userId: number,
    id: number,
  ): Promise<boolean> {
    const jobEntity = await this.jobRepository.findOne({ id, userId });

    if (!jobEntity) {
      this.logger.log(ErrorJob.NotFound, JobService.name);
      throw new NotFoundException(ErrorJob.NotFound);
    }

    if (!CANCEL_JOB_STATUSES.includes(jobEntity.status)) {
      this.logger.log(ErrorJob.InvalidStatusCancellation, JobService.name);
      throw new ConflictException(ErrorJob.InvalidStatusCancellation);
    }

    if (
      jobEntity.status === JobStatus.PENDING ||
      jobEntity.status === JobStatus.PAID
    ) {
      await this.paymentService.createRefundPayment({
        refundAmount: jobEntity.fundAmount,
        userId: jobEntity.userId,
        jobId: jobEntity.id,
      });
      jobEntity.status = JobStatus.CANCELED;
    } else {
      jobEntity.status = JobStatus.TO_CANCEL;
    }
    jobEntity.retriesCount = 0;
    await jobEntity.save();

    return true;
  }

  private async validateManifest(
    manifest: FortuneManifestDto | CvatManifestDto | HCaptchaManifestDto,
  ): Promise<boolean> {
    let dtoCheck;

    if (
      (manifest as FortuneManifestDto).requestType === JobRequestType.FORTUNE
    ) {
      dtoCheck = new FortuneManifestDto();
    } else if (
      (manifest as HCaptchaManifestDto).job_mode === JobCaptchaMode.BATCH
    ) {
      dtoCheck = new HCaptchaManifestDto();
    } else {
      dtoCheck = new CvatManifestDto();
    }

    Object.assign(dtoCheck, manifest);

    const validationErrors: ValidationError[] = await validate(dtoCheck);
    if (validationErrors.length > 0) {
      this.logger.log(
        ErrorJob.ManifestValidationFailed,
        JobService.name,
        validationErrors,
      );
      throw new NotFoundException(ErrorJob.ManifestValidationFailed);
    }

    return true;
  }

  public async sendWebhook(
    webhookUrl: string,
    webhookData: FortuneWebhookDto | CVATWebhookDto,
    hasSignature: boolean,
  ): Promise<boolean> {
    let config = {};

    if (hasSignature) {
      const signedBody = await signMessage(
        webhookData,
        this.configService.get(ConfigNames.WEB3_PRIVATE_KEY)!,
      );

      config = {
        headers: { [HEADER_SIGNATURE_KEY]: signedBody },
      };
    }

    const { data } = await firstValueFrom(
      await this.httpService.post(webhookUrl, webhookData, config),
    );

    if (!data) {
      this.logger.log(ErrorJob.WebhookWasNotSent, JobService.name);
      throw new NotFoundException(ErrorJob.WebhookWasNotSent);
    }

    return true;
  }

  public async getJobsByStatus(
    networks: ChainId[],
    userId: number,
    status?: JobStatusFilter,
    skip = 0,
    limit = 10,
  ): Promise<JobListDto[] | BadRequestException> {
    try {
      let jobs: JobEntity[] = [];
      let escrows: EscrowData[] | undefined;

      networks.forEach((chainId) =>
        this.web3Service.validateChainId(Number(chainId)),
      );

      switch (status) {
        case JobStatusFilter.FAILED:
        case JobStatusFilter.PENDING:
        case JobStatusFilter.CANCELED:
          jobs = await this.jobRepository.findJobsByStatusFilter(
            networks,
            userId,
            status,
            skip,
            limit,
          );
          break;
        case JobStatusFilter.LAUNCHED:
        case JobStatusFilter.COMPLETED:
          escrows = await this.findEscrowsByStatus(
            networks,
            userId,
            status,
            skip,
            limit,
          );
          const escrowAddresses = escrows.map((escrow) =>
            ethers.utils.getAddress(escrow.address),
          );

          jobs = await this.jobRepository.findJobsByEscrowAddresses(
            userId,
            escrowAddresses,
          );
          break;
      }

      return this.transformJobs(jobs, escrows);
    } catch (error) {
      console.error(error);
      throw new BadRequestException(error.message);
    }
  }

  private async findEscrowsByStatus(
    networks: ChainId[],
    userId: number,
    status: JobStatusFilter,
    skip: number,
    limit: number,
  ): Promise<EscrowData[]> {
    const escrows: EscrowData[] = [];
    const statuses = filterToEscrowStatus(status);

    for (const escrowStatus of statuses) {
      escrows.push(
        ...(await EscrowUtils.getEscrows({
          networks,
          jobRequesterId: userId.toString(),
          status: escrowStatus,
          launcher: this.web3Service.signerAddress,
        })),
      );
    }

    if (statuses.length > 1) {
      escrows.sort((a, b) => Number(b.createdAt) - Number(a.createdAt));
    }

    return escrows.slice(skip, limit);
  }

  private async transformJobs(
    jobs: JobEntity[],
    escrows: EscrowData[] | undefined,
  ): Promise<JobListDto[]> {
    const jobPromises = jobs.map(async (job) => {
      return {
        jobId: job.id,
        escrowAddress: job.escrowAddress,
        network: NETWORKS[job.chainId as ChainId]!.title,
        fundAmount: job.fundAmount,
        status: await this.mapJobStatus(job, escrows),
      };
    });

    return Promise.all(jobPromises);
  }

  private async mapJobStatus(job: JobEntity, escrows?: EscrowData[]) {
    if (job.status === JobStatus.PAID) {
      return JobStatus.PENDING;
    }

    if (escrows) {
      const escrow = escrows.find(
        (escrow) =>
          escrow.address.toLowerCase() === job.escrowAddress.toLowerCase(),
      );
      if (escrow) {
        const newJob = await this.updateCompletedStatus(job, escrow);
        return newJob.status;
      }
    }

    return job.status;
  }

  public async getResult(
    userId: number,
    jobId: number,
  ): Promise<FortuneFinalResultDto[] | string> {
    const jobEntity = await this.jobRepository.findOne({
      id: jobId,
      userId,
    });
    if (!jobEntity) {
      this.logger.log(ErrorJob.NotFound, JobService.name);
      throw new NotFoundException(ErrorJob.NotFound);
    }

    const signer = this.web3Service.getSigner(jobEntity.chainId);
    const escrowClient = await EscrowClient.build(signer, this.configService.get<number>(ConfigNames.GAS_PRICE_MULTIPLIER));

    const finalResultUrl = await escrowClient.getResultsUrl(
      jobEntity.escrowAddress,
    );

    if (!finalResultUrl) {
      this.logger.log(ErrorJob.ResultNotFound, JobService.name);
      throw new NotFoundException(ErrorJob.ResultNotFound);
    }

    const manifest = await this.storageService.download(jobEntity.manifestUrl);
    if (
      (manifest as FortuneManifestDto).requestType === JobRequestType.FORTUNE
    ) {
      const result = await this.storageService.download(finalResultUrl);

      if (!result) {
        throw new NotFoundException(ErrorJob.ResultNotFound);
      }

      const allFortuneValidationErrors: ValidationError[] = [];

      for (const fortune of result) {
        const fortuneDtoCheck = new FortuneFinalResultDto();
        Object.assign(fortuneDtoCheck, fortune);
        const fortuneValidationErrors: ValidationError[] = await validate(
          fortuneDtoCheck,
        );
        allFortuneValidationErrors.push(...fortuneValidationErrors);
      }

      if (allFortuneValidationErrors.length > 0) {
        this.logger.log(
          ErrorJob.ResultValidationFailed,
          JobService.name,
          allFortuneValidationErrors,
        );
        throw new NotFoundException(ErrorJob.ResultValidationFailed);
      }
      return result;
    }
    return finalResultUrl;
  }

  // @Cron(CronExpression.EVERY_10_MINUTES)
  public async launchCronJob() {
    this.logger.log('Launch jobs START');
    try {
      // TODO: Add retry policy and process failure requests https://github.com/humanprotocol/human-protocol/issues/334
      let jobEntity;

      jobEntity = await this.jobRepository.findOne(
        {
          status: JobStatus.LAUNCHING,
          retriesCount: LessThanOrEqual(JOB_RETRIES_COUNT_THRESHOLD),
          waitUntil: LessThanOrEqual(new Date()),
          escrowAddress: Not(IsNull()),
        },
        {
          order: {
            waitUntil: SortDirection.ASC,
          },
        },
      );
<<<<<<< HEAD
=======

      if (!jobEntity) {
        jobEntity = await this.jobRepository.findOne(
          {
            status: JobStatus.PAID,
            retriesCount: LessThanOrEqual(JOB_RETRIES_COUNT_THRESHOLD),
            waitUntil: LessThanOrEqual(new Date()),
          },
          {
            order: {
              waitUntil: SortDirection.ASC,
            },
          },
        );
      }  
>>>>>>> b5b0dce9

      if (!jobEntity) return;

      const manifest = await this.storageService.download(
        jobEntity.manifestUrl,
      );

      if (!jobEntity.escrowAddress && jobEntity.status === JobStatus.PAID) {
        jobEntity = await this.launchJob(jobEntity);
      }
      if (jobEntity.escrowAddress && jobEntity.status === JobStatus.LAUNCHING) {
        jobEntity = await this.fundJob(jobEntity);
      }
      if (jobEntity.escrowAddress && jobEntity.status === JobStatus.LAUNCHED) {
        if ((manifest as CvatManifestDto)?.annotation?.type) {
          await this.sendWebhook(
            this.configService.get<string>(
              ConfigNames.CVAT_EXCHANGE_ORACLE_WEBHOOK_URL,
            )!,
            {
              escrow_address: jobEntity.escrowAddress,
              chain_id: jobEntity.chainId,
              event_type: EventType.ESCROW_CREATED,
            },
            false,
          );
        }
      }
    } catch (e) {
      console.log(e);
      this.logger.error(e);
      return;
    }
    this.logger.log('Launch jobs STOP');
  }

  // @Cron(CronExpression.EVERY_10_MINUTES)
  public async cancelCronJob() {
    this.logger.log('Cancel jobs START');
    const jobEntity = await this.jobRepository.findOne(
      {
        status: JobStatus.TO_CANCEL,
        retriesCount: LessThanOrEqual(JOB_RETRIES_COUNT_THRESHOLD),
        waitUntil: LessThanOrEqual(new Date()),
      },
      {
        order: {
          waitUntil: SortDirection.ASC,
        },
      },
    );
    if (!jobEntity) return;

    if (jobEntity.escrowAddress) {
      const { amountRefunded } = await this.processEscrowCancellation(
        jobEntity,
      );
      await this.paymentService.createRefundPayment({
        refundAmount: Number(ethers.utils.formatEther(amountRefunded)),
        userId: jobEntity.userId,
        jobId: jobEntity.id,
      });
    } else {
      await this.paymentService.createRefundPayment({
        refundAmount: jobEntity.fundAmount,
        userId: jobEntity.userId,
        jobId: jobEntity.id,
      });
    }
    jobEntity.status = JobStatus.CANCELED;
    await jobEntity.save();

    const manifest = await this.storageService.download(jobEntity.manifestUrl);

    if (
      (manifest as FortuneManifestDto).requestType === JobRequestType.FORTUNE
    ) {
      await this.sendWebhook(
        this.configService.get<string>(
          ConfigNames.FORTUNE_EXCHANGE_ORACLE_WEBHOOK_URL,
        )!,
        {
          escrowAddress: jobEntity.escrowAddress,
          chainId: jobEntity.chainId,
          eventType: EventType.ESCROW_CANCELED,
        },
        true,
      );
    } else if (
      (manifest as CvatManifestDto)?.annotation?.type ===
        JobRequestType.IMAGE_BOXES ||
      (manifest as CvatManifestDto)?.annotation?.type ===
        JobRequestType.IMAGE_POINTS
    ) {
      await this.sendWebhook(
        this.configService.get<string>(
          ConfigNames.CVAT_EXCHANGE_ORACLE_WEBHOOK_URL,
        )!,
        {
          escrow_address: jobEntity.escrowAddress,
          chain_id: jobEntity.chainId,
          event_type: EventType.ESCROW_CANCELED,
        },
        false,
      );
    }

    this.logger.log('Cancel jobs STOP');
    return true;
  }

  public async processEscrowCancellation(
    jobEntity: JobEntity,
  ): Promise<EscrowCancelDto> {
    const { chainId, escrowAddress } = jobEntity;

    const signer = this.web3Service.getSigner(chainId);
    const escrowClient = await EscrowClient.build(signer, this.configService.get<number>(ConfigNames.GAS_PRICE_MULTIPLIER));

    const escrowStatus = await escrowClient.getStatus(escrowAddress);
    if (
      escrowStatus === EscrowStatus.Complete ||
      escrowStatus === EscrowStatus.Paid ||
      escrowStatus === EscrowStatus.Cancelled
    ) {
      this.logger.log(ErrorEscrow.InvalidStatusCancellation, JobService.name);
      throw new BadRequestException(ErrorEscrow.InvalidStatusCancellation);
    }

    const balance = await escrowClient.getBalance(escrowAddress);
    if (balance.eq(0)) {
      this.logger.log(ErrorEscrow.InvalidBalanceCancellation, JobService.name);
      throw new BadRequestException(ErrorEscrow.InvalidBalanceCancellation);
    }

    return escrowClient.cancel(escrowAddress);
  }

  public async escrowFailedWebhook(
    dto: EscrowFailedWebhookDto,
  ): Promise<boolean> {
    if (dto.eventType !== EventType.TASK_CREATION_FAILED) {
      this.logger.log(ErrorJob.InvalidEventType, JobService.name);
      throw new BadRequestException(ErrorJob.InvalidEventType);
    }

    const jobEntity = await this.jobRepository.findOne({
      chainId: dto.chainId,
      escrowAddress: dto.escrowAddress,
    });

    if (!jobEntity) {
      this.logger.log(ErrorJob.NotFound, JobService.name);
      throw new NotFoundException(ErrorJob.NotFound);
    }

    if (jobEntity.status !== JobStatus.LAUNCHED) {
      this.logger.log(ErrorJob.NotLaunched, JobService.name);
      throw new ConflictException(ErrorJob.NotLaunched);
    }

    jobEntity.status = JobStatus.FAILED;
    jobEntity.failedReason = dto.reason;
    await jobEntity.save();

    return true;
  }

  public async getDetails(
    userId: number,
    jobId: number,
  ): Promise<JobDetailsDto> {
    let jobEntity = await this.jobRepository.findOne({ id: jobId, userId });

    if (!jobEntity) {
      this.logger.log(ErrorJob.NotFound, JobService.name);
      throw new NotFoundException(ErrorJob.NotFound);
    }

    const { chainId, escrowAddress, manifestUrl, manifestHash } = jobEntity;
    const signer = this.web3Service.getSigner(chainId);

    let escrow, allocation;

    if (escrowAddress) {
      const stakingClient = await StakingClient.build(signer);

      escrow = await EscrowUtils.getEscrow(chainId, escrowAddress);
      allocation = await stakingClient.getAllocation(escrowAddress);
      jobEntity = await this.updateCompletedStatus(jobEntity, escrow);
    }

    let manifestData = await this.storageService.download(manifestUrl);
    if (!manifestData) {
      throw new NotFoundException(ErrorJob.ManifestNotFound);
    }

    let manifest;
    if (typeof manifestData === 'string' && isPGPMessage(manifestData)) {
      const encription = await Encryption.build(
        this.configService.get<string>(ConfigNames.PGP_PRIVATE_KEY)!,
      );
      manifestData = await encription.decrypt(manifestData as any);
    }

    if (isValidJSON(manifestData)) {
      manifestData = JSON.parse(manifestData);
    }

    if (
      (manifestData as FortuneManifestDto).requestType ===
      JobRequestType.FORTUNE
    ) {
      manifest = manifestData as FortuneManifestDto;
    } else if (
      (manifestData as HCaptchaManifestDto)?.job_mode === JobCaptchaMode.BATCH
    ) {
      manifest = manifestData as HCaptchaManifestDto;
    } else {
      manifest = manifestData as CvatManifestDto;
    }

    const baseManifestDetails = {
      chainId,
      tokenAddress: escrow ? escrow.token : ethers.constants.AddressZero,
      requesterAddress: signer.address,
      fundAmount: escrow ? Number(escrow.totalFundedAmount) : 0,
      exchangeOracleAddress:
        escrow?.exchangeOracle || ethers.constants.AddressZero,
      recordingOracleAddress:
        escrow?.recordingOracle || ethers.constants.AddressZero,
      reputationOracleAddress:
        escrow?.reputationOracle || ethers.constants.AddressZero,
    };

    let specificManifestDetails;
    if (
      (manifest as FortuneManifestDto).requestType === JobRequestType.FORTUNE
    ) {
      manifest = manifest as FortuneManifestDto;
      specificManifestDetails = {
        title: manifest.requesterTitle,
        description: manifest.requesterDescription,
        requestType: JobRequestType.FORTUNE,
        submissionsRequired: manifest.submissionsRequired,
      };
    } else if (
      (manifest as HCaptchaManifestDto).job_mode === JobCaptchaMode.BATCH
    ) {
      manifest = manifest as HCaptchaManifestDto;
      specificManifestDetails = {
        requestType: JobRequestType.HCAPTCHA,
        submissionsRequired: manifest.job_total_tasks,
      };
    } else {
      manifest = manifest as CvatManifestDto;
      specificManifestDetails = {
        requestType: manifest.annotation.type,
        submissionsRequired: manifest.annotation.job_size,
      };
    }

    const manifestDetails = {
      ...baseManifestDetails,
      ...specificManifestDetails,
    };

    if (!escrowAddress) {
      return {
        details: {
          escrowAddress: ethers.constants.AddressZero,
          manifestUrl,
          manifestHash,
          balance: 0,
          paidOut: 0,
          status: jobEntity.status,
        },
        manifest: manifestDetails,
        staking: {
          staker: ethers.constants.AddressZero,
          allocated: 0,
          slashed: 0,
        },
      };
    }

    return {
      details: {
        escrowAddress,
        manifestUrl,
        manifestHash,
        balance: Number(ethers.utils.formatEther(escrow?.balance || 0)),
        paidOut: Number(escrow?.amountPaid || 0),
        status: jobEntity.status,
      },
      manifest: manifestDetails,
      staking: {
        staker: allocation?.staker as string,
        allocated: allocation?.tokens.toNumber() as number,
        slashed: 0, // TODO: Retrieve slash tokens
      },
    };
  }

  public async getTransferLogs(
    chainId: ChainId,
    tokenAddress: string,
    fromBlock: number,
    toBlock: string | number,
  ) {
    const signer = this.web3Service.getSigner(chainId);
    const filter = {
      address: tokenAddress,
      topics: [ethers.utils.id('Transfer(address,address,uint256)')],
      fromBlock: fromBlock,
      toBlock: toBlock,
    };

    return signer.provider.getLogs(filter);
  }

  public async getPaidOutAmount(
    chainId: ChainId,
    tokenAddress: string,
    escrowAddress: string,
  ): Promise<number> {
    const signer = this.web3Service.getSigner(chainId);
    const tokenContract: HMToken = HMToken__factory.connect(
      tokenAddress,
      signer,
    );

    const logs = await this.getTransferLogs(chainId, tokenAddress, 0, 'latest');
    let paidOutAmount = new Decimal(0);

    logs.forEach((log) => {
      const parsedLog = tokenContract.interface.parseLog(log);
      const from = parsedLog.args[0];
      const amount = parsedLog.args[2];

      if (from === escrowAddress) {
        paidOutAmount = paidOutAmount.add(ethers.utils.formatEther(amount));
      }
    });

    return Number(paidOutAmount);
  }

  private async updateCompletedStatus(
    job: JobEntity,
    escrow: EscrowData,
  ): Promise<JobEntity> {
    let updatedJob = job;
    if (
      escrow.status === EscrowStatus[EscrowStatus.Complete] &&
      job.status !== JobStatus.COMPLETED
    )
      updatedJob = await this.jobRepository.updateOne(
        { id: job.id },
        { status: JobStatus.COMPLETED },
      );
    return updatedJob;
  }
}<|MERGE_RESOLUTION|>--- conflicted
+++ resolved
@@ -184,10 +184,10 @@
       public_results: true,
       oracle_stake: HCAPTCHA_ORACLE_STAKE,
       repo_uri: this.configService.get<string>(
-        ConfigNames.HCAPTCHA_REPUTATION_ORACLE_ADDRESS,
+        ConfigNames.HCAPTCHA_REPUTATION_ORACLE_URI,
       )!,
       ro_uri: this.configService.get<string>(
-        ConfigNames.HCAPTCHA_RECORDING_ORACLE_ADDRESS,
+        ConfigNames.HCAPTCHA_RECORDING_ORACLE_URI,
       )!,
     };
 
@@ -942,8 +942,6 @@
           },
         },
       );
-<<<<<<< HEAD
-=======
 
       if (!jobEntity) {
         jobEntity = await this.jobRepository.findOne(
@@ -959,7 +957,6 @@
           },
         );
       }  
->>>>>>> b5b0dce9
 
       if (!jobEntity) return;
 
