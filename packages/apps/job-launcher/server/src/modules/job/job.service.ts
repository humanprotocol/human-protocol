/* eslint-disable @typescript-eslint/no-non-null-assertion */
import {
  ChainId,
  EscrowClient,
  EscrowStatus,
  KVStoreClient,
  EscrowUtils,
  NETWORKS,
  StakingClient,
  StorageParams,
  Encryption,
  KVStoreKeys,
} from '@human-protocol/sdk';
import { v4 as uuidv4 } from 'uuid';
import {
  BadRequestException,
  ConflictException,
  Inject,
  Injectable,
  Logger,
  NotFoundException,
  ValidationError,
} from '@nestjs/common';
import { ConfigService } from '@nestjs/config';
import { validate } from 'class-validator';
import { ethers } from 'ethers';
import { LessThanOrEqual, QueryFailedError } from 'typeorm';
import { ConfigNames } from '../../common/config';
import {
  ErrorBucket,
  ErrorEscrow,
  ErrorJob,
  ErrorPayment,
  ErrorPostgres,
} from '../../common/constants/errors';
import {
  JobRequestType,
  JobStatus,
  JobStatusFilter,
  JobCaptchaMode,
  JobCaptchaRequestType,
  JobCaptchaShapeType,
} from '../../common/enums/job';
import {
  Currency,
  PaymentSource,
  PaymentStatus,
  PaymentType,
  TokenId,
} from '../../common/enums/payment';
import { isPGPMessage, getRate, isValidJSON } from '../../common/utils';
import { add, div, lt, mul } from '../../common/utils/decimal';
import { PaymentRepository } from '../payment/payment.repository';
import { PaymentService } from '../payment/payment.service';
import { Web3Service } from '../web3/web3.service';
import {
  CvatManifestDto,
  EscrowCancelDto,
  FortuneFinalResultDto,
  FortuneManifestDto,
  JobCvatDto,
  JobDetailsDto,
  JobFortuneDto,
  JobListDto,
  HCaptchaManifestDto,
  JobCaptchaAdvancedDto,
  JobCaptchaDto,
  RestrictedAudience,
} from './job.dto';
import { JobEntity } from './job.entity';
import { JobRepository } from './job.repository';
import { RoutingProtocolService } from './routing-protocol.service';
import {
  CANCEL_JOB_STATUSES,
  DEFAULT_MAX_RETRY_COUNT,
  HCAPTCHA_BOUNDING_BOX_MAX_POINTS,
  HCAPTCHA_BOUNDING_BOX_MIN_POINTS,
  HCAPTCHA_IMMO_MAX_LENGTH,
  HCAPTCHA_IMMO_MIN_LENGTH,
  HCAPTCHA_LANDMARK_MAX_POINTS,
  HCAPTCHA_LANDMARK_MIN_POINTS,
  HCAPTCHA_MAX_SHAPES_PER_IMAGE,
  HCAPTCHA_MINIMUM_SELECTION_AREA_PER_SHAPE,
  HCAPTCHA_MIN_SHAPES_PER_IMAGE,
  HCAPTCHA_NOT_PRESENTED_LABEL,
  HCAPTCHA_ORACLE_STAKE,
  HCAPTCHA_POLYGON_MAX_POINTS,
  HCAPTCHA_POLYGON_MIN_POINTS,
} from '../../common/constants';
import { SortDirection } from '../../common/enums/collection';
import { EventType, OracleType } from '../../common/enums/webhook';
import {
  HMToken,
  HMToken__factory,
} from '@human-protocol/core/typechain-types';
import Decimal from 'decimal.js';
import { EscrowData } from '@human-protocol/sdk/dist/graphql';
import { filterToEscrowStatus } from '../../common/utils/status';
import { StorageService } from '../storage/storage.service';
import stringify from 'json-stable-stringify';
import {
  generateBucketUrl,
  listObjectsInBucket,
} from '../../common/utils/storage';
import { WebhookDataDto } from '../webhook/webhook.dto';
import * as crypto from 'crypto';

@Injectable()
export class JobService {
  public readonly logger = new Logger(JobService.name);
  public readonly storageParams: StorageParams;
  public readonly bucket: string;

  constructor(
    @Inject(Web3Service)
    private readonly web3Service: Web3Service,
    public readonly jobRepository: JobRepository,
    private readonly paymentRepository: PaymentRepository,
    private readonly paymentService: PaymentService,
    public readonly configService: ConfigService,
    private readonly routingProtocolService: RoutingProtocolService,
    private readonly storageService: StorageService,
<<<<<<< HEAD
=======
    private readonly webhookService: WebhookService,
    private readonly cronJobService: CronJobService,
    @Inject(Encryption) private readonly encryption: Encryption,
>>>>>>> e347920f
  ) {}

  public async createCvatManifest(
    dto: JobCvatDto,
    requestType: JobRequestType,
    tokenFundAmount: number,
  ): Promise<CvatManifestDto> {
    const elementsCount = (await listObjectsInBucket(dto.data, requestType))
      .length;
    return {
      data: {
        data_url: generateBucketUrl(dto.data, requestType),
      },
      annotation: {
        labels: dto.labels.map((item) => ({ name: item })),
        description: dto.requesterDescription,
        user_guide: dto.userGuide,
        type: requestType,
        job_size: Number(
          this.configService.get<number>(ConfigNames.CVAT_JOB_SIZE)!,
        ),
        max_time: Number(
          this.configService.get<number>(ConfigNames.CVAT_MAX_TIME)!,
        ),
      },
      validation: {
        min_quality: dto.minQuality,
        val_size: Number(
          this.configService.get<number>(ConfigNames.CVAT_VAL_SIZE)!,
        ),
        gt_url: generateBucketUrl(dto.groundTruth, requestType),
      },
      job_bounty: await this.calculateJobBounty(elementsCount, tokenFundAmount),
    };
  }

  public async createHCaptchaManifest(
    jobType: JobCaptchaShapeType,
    jobDto: JobCaptchaDto,
  ): Promise<HCaptchaManifestDto> {
    const dataUrl = generateBucketUrl(jobDto.data, JobRequestType.HCAPTCHA);
    const objectsInBucket = await listObjectsInBucket(
      jobDto.data,
      JobRequestType.HCAPTCHA,
    );

    const commonManifestProperties = {
      job_mode: JobCaptchaMode.BATCH,
      requester_accuracy_target: jobDto.accuracyTarget,
      request_config: {},
      restricted_audience: this.buildHCaptchaRestrictedAudience(
        jobDto.advanced,
      ),
      requester_max_repeats: jobDto.maxRequests,
      requester_min_repeats: jobDto.minRequests,
      requester_question: { en: jobDto.annotations.labelingPrompt },
      job_total_tasks: objectsInBucket.length,
      task_bid_price: jobDto.annotations.taskBidPrice,
      taskdata_uri: await this.generateAndUploadTaskData(
        dataUrl,
        objectsInBucket,
      ),
      public_results: true,
      oracle_stake: HCAPTCHA_ORACLE_STAKE,
      repo_uri: this.configService.get<string>(
        ConfigNames.HCAPTCHA_REPUTATION_ORACLE_URI,
      )!,
      ro_uri: this.configService.get<string>(
        ConfigNames.HCAPTCHA_RECORDING_ORACLE_URI,
      )!,
    };

    let groundTruthsData;
    if (jobDto.annotations.groundTruths) {
      groundTruthsData = await this.storageService.download(
        jobDto.annotations.groundTruths,
      );

      if (isValidJSON(groundTruthsData)) {
        groundTruthsData = JSON.parse(groundTruthsData);
      }
    }

    switch (jobType) {
      case JobCaptchaShapeType.COMPARISON:
        return {
          ...commonManifestProperties,
          request_type: JobCaptchaRequestType.IMAGE_LABEL_BINARY,
          groundtruth_uri: jobDto.annotations.groundTruths,
          requester_restricted_answer_set: {},
          requester_question_example: jobDto.annotations.exampleImages || [],
        };

      case JobCaptchaShapeType.CATEGORIZATION:
        return {
          ...commonManifestProperties,
          request_type: JobCaptchaRequestType.IMAGE_LABEL_MULTIPLE_CHOICE,
          groundtruth_uri: jobDto.annotations.groundTruths,
          requester_restricted_answer_set:
            this.buildHCaptchaRestrictedAnswerSet(groundTruthsData),
        };

      case JobCaptchaShapeType.POLYGON:
        if (!jobDto.annotations.label) {
          this.logger.log(ErrorJob.JobParamsValidationFailed, JobService.name);
          throw new BadRequestException(ErrorJob.JobParamsValidationFailed);
        }

        const polygonManifest = {
          ...commonManifestProperties,
          request_type: JobCaptchaRequestType.IMAGE_LABEL_AREA_SELECT,
          request_config: {
            shape_type: JobCaptchaShapeType.POLYGON,
            min_shapes_per_image: HCAPTCHA_MIN_SHAPES_PER_IMAGE,
            max_shapes_per_image: HCAPTCHA_MAX_SHAPES_PER_IMAGE,
            min_points: HCAPTCHA_POLYGON_MIN_POINTS,
            max_points: HCAPTCHA_POLYGON_MAX_POINTS,
            minimum_selection_area_per_shape:
              HCAPTCHA_MINIMUM_SELECTION_AREA_PER_SHAPE,
          },
          groundtruth_uri: jobDto.annotations.groundTruths,
          requester_restricted_answer_set: {
            [jobDto.annotations.label!]: { en: jobDto.annotations.label },
          },
          requester_question_example: jobDto.annotations.exampleImages || [],
        };

        return polygonManifest;

      case JobCaptchaShapeType.POINT:
        if (!jobDto.annotations.label) {
          this.logger.log(ErrorJob.JobParamsValidationFailed, JobService.name);
          throw new BadRequestException(ErrorJob.JobParamsValidationFailed);
        }

        const pointManifest = {
          ...commonManifestProperties,
          request_type: JobCaptchaRequestType.IMAGE_LABEL_AREA_SELECT,
          request_config: {
            shape_type: jobType,
            min_shapes_per_image: HCAPTCHA_MIN_SHAPES_PER_IMAGE,
            max_shapes_per_image: HCAPTCHA_MAX_SHAPES_PER_IMAGE,
            min_points: HCAPTCHA_LANDMARK_MIN_POINTS,
            max_points: HCAPTCHA_LANDMARK_MAX_POINTS,
          },
          groundtruth_uri: jobDto.annotations.groundTruths,
          requester_restricted_answer_set: {
            [jobDto.annotations.label!]: { en: jobDto.annotations.label },
          },
          requester_question_example: jobDto.annotations.exampleImages || [],
        };

        return pointManifest;
      case JobCaptchaShapeType.BOUNDING_BOX:
        if (!jobDto.annotations.label) {
          this.logger.log(ErrorJob.JobParamsValidationFailed, JobService.name);
          throw new BadRequestException(ErrorJob.JobParamsValidationFailed);
        }

        const boundingBoxManifest = {
          ...commonManifestProperties,
          request_type: JobCaptchaRequestType.IMAGE_LABEL_AREA_SELECT,
          request_config: {
            shape_type: jobType,
            min_shapes_per_image: HCAPTCHA_MIN_SHAPES_PER_IMAGE,
            max_shapes_per_image: HCAPTCHA_MAX_SHAPES_PER_IMAGE,
            min_points: HCAPTCHA_BOUNDING_BOX_MIN_POINTS,
            max_points: HCAPTCHA_BOUNDING_BOX_MAX_POINTS,
          },
          groundtruth_uri: jobDto.annotations.groundTruths,
          requester_restricted_answer_set: {
            [jobDto.annotations.label!]: { en: jobDto.annotations.label },
          },
          requester_question_example: jobDto.annotations.exampleImages || [],
        };

        return boundingBoxManifest;
      case JobCaptchaShapeType.IMMO:
        if (!jobDto.annotations.label) {
          this.logger.log(ErrorJob.JobParamsValidationFailed, JobService.name);
          throw new BadRequestException(ErrorJob.JobParamsValidationFailed);
        }

        const immoManifest = {
          ...commonManifestProperties,
          request_type: JobCaptchaRequestType.TEXT_FREEE_NTRY,
          request_config: {
            multiple_choice_max_choices: 1,
            multiple_choice_min_choices: 1,
            overlap_threshold: null,
            answer_type: 'str',
            max_length: HCAPTCHA_IMMO_MAX_LENGTH,
            min_length: HCAPTCHA_IMMO_MIN_LENGTH,
          },
          requester_restricted_answer_set: {
            [jobDto.annotations.label!]: { en: jobDto.annotations.label },
          },
          taskdata: [],
        };

        return immoManifest;

      default:
        this.logger.log(ErrorJob.HCaptchaInvalidJobType, JobService.name);
        throw new ConflictException(ErrorJob.HCaptchaInvalidJobType);
    }
  }

  private buildHCaptchaRestrictedAudience(advanced: JobCaptchaAdvancedDto) {
    const restrictedAudience: RestrictedAudience = {};

    restrictedAudience.sitekey = [
      {
        [this.configService.get<number>(ConfigNames.HCAPTCHA_SITE_KEY)!]: {
          score: 1,
        },
      },
    ];

    if (advanced.workerLanguage) {
      restrictedAudience.lang = [{ [advanced.workerLanguage]: { score: 1 } }];
    }

    if (advanced.workerLocation) {
      restrictedAudience.country = [
        { [advanced.workerLocation]: { score: 1 } },
      ];
    }

    if (advanced.targetBrowser) {
      restrictedAudience.browser = [{ [advanced.targetBrowser]: { score: 1 } }];
    }

    return restrictedAudience;
  }

  private buildHCaptchaRestrictedAnswerSet(groundTruthsData: any) {
    const maxElements = 3;
    const outputObject: any = {};

    let elementCount = 0;

    for (const key of Object.keys(groundTruthsData)) {
      if (elementCount >= maxElements) {
        break;
      }

      const value = groundTruthsData[key][0][0];
      outputObject[value] = { en: value, answer_example_uri: key };
      elementCount++;
    }

    // Default case
    outputObject['0'] = { en: HCAPTCHA_NOT_PRESENTED_LABEL };

    return outputObject;
  }

  public async generateAndUploadTaskData(
    dataUrl: string,
    objectNames: string[],
  ) {
    const data = objectNames.map((objectName) => {
      return {
        datapoint_uri: `${dataUrl}/${objectName}`,
        datapoint_hash: 'undefined-hash',
        task_key: uuidv4(),
      };
    });

    const hash = crypto
      .createHash('sha1')
      .update(stringify(data))
      .digest('hex');
    const { url } = await this.storageService.uploadFile(data, hash);
    return url;
  }

  public async createJob(
    userId: number,
    requestType: JobRequestType,
    dto: JobFortuneDto | JobCvatDto | JobCaptchaDto,
  ): Promise<number> {
    let { chainId } = dto;

    if (chainId) {
      this.web3Service.validateChainId(chainId);
    } else {
      chainId = this.routingProtocolService.selectNetwork();
    }

    let manifestOrigin, fundAmount;
    const rate = await getRate(Currency.USD, TokenId.HMT);

    if (requestType === JobRequestType.HCAPTCHA) {
      // hCaptcha
      dto = dto as JobCaptchaDto;
      const objectsInBucket = await listObjectsInBucket(
        dto.data,
        JobRequestType.HCAPTCHA,
      );
      fundAmount = div(
        dto.annotations.taskBidPrice * objectsInBucket.length,
        rate,
      );
    } else if (requestType === JobRequestType.FORTUNE) {
      // Fortune
      dto = dto as JobFortuneDto;
      fundAmount = dto.fundAmount;
    } else {
      // CVAT
      dto = dto as JobCvatDto;
      fundAmount = dto.fundAmount;
    }
    const userBalance = await this.paymentService.getUserBalance(userId);
    const feePercentage = Number(
      await this.getOracleFee(
        await this.web3Service.getOperatorAddress(),
        chainId,
      ),
    );
    const fee = mul(div(feePercentage, 100), fundAmount);
    const usdTotalAmount = add(fundAmount, fee);

    if (lt(userBalance, usdTotalAmount)) {
      this.logger.log(ErrorJob.NotEnoughFunds, JobService.name);
      throw new BadRequestException(ErrorJob.NotEnoughFunds);
    }

    const tokenFundAmount = mul(fundAmount, rate);
    const tokenFee = mul(fee, rate);
    const tokenTotalAmount = add(tokenFundAmount, tokenFee);

    if (requestType === JobRequestType.HCAPTCHA) {
      // hCaptcha
      dto = dto as JobCaptchaDto;
      manifestOrigin = await this.createHCaptchaManifest(
        dto.annotations.typeOfJob,
        dto,
      );
    } else if (requestType == JobRequestType.FORTUNE) {
      // Fortune
      dto = dto as JobFortuneDto;
      manifestOrigin = { ...dto, requestType, fundAmount: tokenTotalAmount };
    } else {
      // CVAT
      dto = dto as JobCvatDto;
      manifestOrigin = await this.createCvatManifest(
        dto,
        requestType,
        tokenFundAmount,
      );
    }
    const { url, hash } = await this.uploadManifest(manifestOrigin, chainId);

    const jobEntity = await this.jobRepository.create({
      chainId,
      userId,
      manifestUrl: url,
      manifestHash: hash,
      fee: tokenFee,
      fundAmount: tokenFundAmount,
      status: JobStatus.PENDING,
      waitUntil: new Date(),
    });

    if (!jobEntity) {
      this.logger.log(ErrorJob.NotCreated, JobService.name);
      throw new NotFoundException(ErrorJob.NotCreated);
    }

    try {
      await this.paymentRepository.create({
        userId,
        jobId: jobEntity.id,
        source: PaymentSource.BALANCE,
        type: PaymentType.WITHDRAWAL,
        amount: -tokenTotalAmount,
        currency: TokenId.HMT,
        rate: div(1, rate),
        status: PaymentStatus.SUCCEEDED,
      });
    } catch (error) {
      if (
        error instanceof QueryFailedError &&
        error.message.includes(ErrorPostgres.NumericFieldOverflow.toLowerCase())
      ) {
        this.logger.log(ErrorPostgres.NumericFieldOverflow, JobService.name);
        throw new ConflictException(ErrorPayment.IncorrectAmount);
      } else {
        this.logger.log(error, JobService.name);
        throw new ConflictException(ErrorPayment.NotSuccess);
      }
    }

    jobEntity.status = JobStatus.PAID;
    await jobEntity.save();

    return jobEntity.id;
  }

  public async calculateJobBounty(
    elementsCount: number,
    fundAmount: number,
  ): Promise<string> {
    const totalJobs = Math.ceil(
      div(
        elementsCount,
        Number(this.configService.get<number>(ConfigNames.CVAT_JOB_SIZE)!),
      ),
    );

    return ethers.formatEther(
      ethers.parseUnits(fundAmount.toString(), 'ether') / BigInt(totalJobs),
    );
  }

  public async createEscrow(jobEntity: JobEntity): Promise<JobEntity> {
    const signer = this.web3Service.getSigner(jobEntity.chainId);

    const escrowClient = await EscrowClient.build(signer);

    const escrowAddress = await escrowClient.createEscrow(
      NETWORKS[jobEntity.chainId as ChainId]!.hmtAddress,
      [],
      jobEntity.userId.toString(),
      {
        gasPrice: await this.web3Service.calculateGasPrice(jobEntity.chainId),
      },
    );

    if (!escrowAddress) {
      this.logger.log(ErrorEscrow.NotCreated, JobService.name);
      throw new NotFoundException(ErrorEscrow.NotCreated);
    }

    jobEntity.status = JobStatus.CREATED;
    jobEntity.escrowAddress = escrowAddress;
    await jobEntity.save();

    return jobEntity;
  }

  public async setupEscrow(jobEntity: JobEntity): Promise<JobEntity> {
    const signer = this.web3Service.getSigner(jobEntity.chainId);

    const escrowClient = await EscrowClient.build(signer);

    let manifest = await this.storageService.download(jobEntity.manifestUrl);
    if (typeof manifest === 'string' && isPGPMessage(manifest)) {
      manifest = await this.encryption.decrypt(manifest as any);
    }

    if (isValidJSON(manifest)) {
      manifest = JSON.parse(manifest);
    }

    await this.validateManifest(manifest);

    const oracleAddresses = this.getOracleAddresses(manifest);

    const escrowConfig = {
      recordingOracle: oracleAddresses.recordingOracle,
      reputationOracle: oracleAddresses.recordingOracle,
      exchangeOracle: oracleAddresses.exchangeOracle,
      recordingOracleFee: await this.getOracleFee(
        oracleAddresses.recordingOracle,
        jobEntity.chainId,
      ),
      reputationOracleFee: await this.getOracleFee(
        oracleAddresses.reputationOracle,
        jobEntity.chainId,
      ),
      exchangeOracleFee: await this.getOracleFee(
        oracleAddresses.exchangeOracle,
        jobEntity.chainId,
      ),
      manifestUrl: jobEntity.manifestUrl,
      manifestHash: jobEntity.manifestHash,
    };

    await escrowClient.setup(jobEntity.escrowAddress, escrowConfig, {
      gasPrice: await this.web3Service.calculateGasPrice(jobEntity.chainId),
    });

    jobEntity.status = JobStatus.SET_UP;
    await jobEntity.save();

    return jobEntity;
  }

  public async fundEscrow(jobEntity: JobEntity): Promise<JobEntity> {
    const signer = this.web3Service.getSigner(jobEntity.chainId);

    const escrowClient = await EscrowClient.build(signer);

    const weiAmount = ethers.parseUnits(
      jobEntity.fundAmount.toString(),
      'ether',
    );
    await escrowClient.fund(jobEntity.escrowAddress, weiAmount, {
      gasPrice: await this.web3Service.calculateGasPrice(jobEntity.chainId),
    });

    jobEntity.status = JobStatus.LAUNCHED;
    await jobEntity.save();

    return jobEntity;
  }

  public async requestToCancelJob(userId: number, id: number): Promise<void> {
    const jobEntity = await this.jobRepository.findOne({ id, userId });

    if (!jobEntity) {
      this.logger.log(ErrorJob.NotFound, JobService.name);
      throw new NotFoundException(ErrorJob.NotFound);
    }

    if (!CANCEL_JOB_STATUSES.includes(jobEntity.status)) {
      this.logger.log(ErrorJob.InvalidStatusCancellation, JobService.name);
      throw new ConflictException(ErrorJob.InvalidStatusCancellation);
    }

    if (
      jobEntity.status === JobStatus.PENDING ||
      jobEntity.status === JobStatus.PAID
    ) {
      await this.paymentService.createRefundPayment({
        refundAmount: jobEntity.fundAmount,
        userId: jobEntity.userId,
        jobId: jobEntity.id,
      });
      jobEntity.status = JobStatus.CANCELED;
    } else {
      jobEntity.status = JobStatus.TO_CANCEL;
    }
    jobEntity.retriesCount = 0;
    await jobEntity.save();
  }

  private getOracleAddresses(manifest: any) {
    let recordingOracleConfigKey;
    let exchangeOracleConfigKey;
    const oracleType = this.getOracleType(manifest);
    if (oracleType === OracleType.FORTUNE) {
      recordingOracleConfigKey = ConfigNames.FORTUNE_RECORDING_ORACLE_ADDRESS;
      exchangeOracleConfigKey = ConfigNames.FORTUNE_EXCHANGE_ORACLE_ADDRESS;
    } else if (oracleType === OracleType.HCAPTCHA) {
      recordingOracleConfigKey = ConfigNames.HCAPTCHA_ORACLE_ADDRESS;
      exchangeOracleConfigKey = ConfigNames.HCAPTCHA_ORACLE_ADDRESS;
    } else {
      recordingOracleConfigKey = ConfigNames.CVAT_RECORDING_ORACLE_ADDRESS;
      exchangeOracleConfigKey = ConfigNames.CVAT_EXCHANGE_ORACLE_ADDRESS;
    }

    const exchangeOracle = this.configService.get<string>(
      exchangeOracleConfigKey,
    )!;
    const recordingOracle = this.configService.get<string>(
      recordingOracleConfigKey,
    )!;
    const reputationOracle = this.configService.get<string>(
      ConfigNames.REPUTATION_ORACLE_ADDRESS,
    )!;

    return { exchangeOracle, recordingOracle, reputationOracle };
  }

  public async uploadManifest(
    manifest: FortuneManifestDto | CvatManifestDto | HCaptchaManifestDto,
    chainId: ChainId,
  ): Promise<any> {
    let manifestFile: any = manifest;
    if (this.configService.get(ConfigNames.PGP_ENCRYPT)) {
      const signer = this.web3Service.getSigner(chainId);
      const kvstore = await KVStoreClient.build(signer);
      const publicKeys: string[] = [
        await kvstore.get(signer.address, KVStoreKeys.publicKey),
      ];
      const oracleAddresses = this.getOracleAddresses(
        (manifest as FortuneManifestDto).requestType,
      );
      for (const address in Object.values(oracleAddresses)) {
        const publicKey = await kvstore.get(address, KVStoreKeys.publicKey);
        if (publicKey) publicKeys.push(publicKey);
      }

      const encryptedManifest = await this.encryption.signAndEncrypt(
        JSON.stringify(manifest),
        publicKeys,
      );
      manifestFile = encryptedManifest;
    }
    const hash = crypto
      .createHash('sha1')
      .update(stringify(manifestFile))
      .digest('hex');
    const uploadedFile = await this.storageService.uploadFile(
      manifestFile,
      hash,
    );

    if (!uploadedFile) {
      this.logger.log(ErrorBucket.UnableSaveFile, JobService.name);
      throw new BadRequestException(ErrorBucket.UnableSaveFile);
    }

    return uploadedFile;
  }

  private async validateManifest(
    manifest: FortuneManifestDto | CvatManifestDto | HCaptchaManifestDto,
  ): Promise<boolean> {
    let dtoCheck;

    if (
      (manifest as FortuneManifestDto).requestType === JobRequestType.FORTUNE
    ) {
      dtoCheck = new FortuneManifestDto();
    } else if (
      (manifest as HCaptchaManifestDto).job_mode === JobCaptchaMode.BATCH
    ) {
      dtoCheck = new HCaptchaManifestDto();
    } else {
      dtoCheck = new CvatManifestDto();
    }

    Object.assign(dtoCheck, manifest);

    const validationErrors: ValidationError[] = await validate(dtoCheck);
    if (validationErrors.length > 0) {
      this.logger.log(
        ErrorJob.ManifestValidationFailed,
        JobService.name,
        validationErrors,
      );
      throw new NotFoundException(ErrorJob.ManifestValidationFailed);
    }

    return true;
  }

  public async getJobsByStatus(
    networks: ChainId[],
    userId: number,
    status?: JobStatusFilter,
    skip = 0,
    limit = 10,
  ): Promise<JobListDto[] | BadRequestException> {
    try {
      let jobs: JobEntity[] = [];
      let escrows: EscrowData[] | undefined;

      networks.forEach((chainId) =>
        this.web3Service.validateChainId(Number(chainId)),
      );

      switch (status) {
        case JobStatusFilter.FAILED:
        case JobStatusFilter.PENDING:
        case JobStatusFilter.CANCELED:
          jobs = await this.jobRepository.findJobsByStatusFilter(
            networks,
            userId,
            status,
            skip,
            limit,
          );
          break;
        case JobStatusFilter.LAUNCHED:
        case JobStatusFilter.COMPLETED:
          escrows = await this.findEscrowsByStatus(
            networks,
            userId,
            status,
            skip,
            limit,
          );
          const escrowAddresses = escrows.map((escrow) =>
            ethers.getAddress(escrow.address),
          );

          jobs = await this.jobRepository.findJobsByEscrowAddresses(
            userId,
            escrowAddresses,
          );
          break;
      }

      return this.transformJobs(jobs, escrows);
    } catch (error) {
      throw new BadRequestException(error.message);
    }
  }

  private async findEscrowsByStatus(
    networks: ChainId[],
    userId: number,
    status: JobStatusFilter,
    skip: number,
    limit: number,
  ): Promise<EscrowData[]> {
    const escrows: EscrowData[] = [];
    const statuses = filterToEscrowStatus(status);

    for (const escrowStatus of statuses) {
      escrows.push(
        ...(await EscrowUtils.getEscrows({
          networks,
          jobRequesterId: userId.toString(),
          status: escrowStatus,
          launcher: this.web3Service.signerAddress,
        })),
      );
    }

    if (statuses.length > 1) {
      escrows.sort((a, b) => Number(b.createdAt) - Number(a.createdAt));
    }

    return escrows.slice(skip, limit);
  }

  private async transformJobs(
    jobs: JobEntity[],
    escrows: EscrowData[] | undefined,
  ): Promise<JobListDto[]> {
    const jobPromises = jobs.map(async (job) => {
      return {
        jobId: job.id,
        escrowAddress: job.escrowAddress,
        network: NETWORKS[job.chainId as ChainId]!.title,
        fundAmount: job.fundAmount,
        status: await this.mapJobStatus(job, escrows),
      };
    });

    return Promise.all(jobPromises);
  }

  private async mapJobStatus(job: JobEntity, escrows?: EscrowData[]) {
    if (job.status === JobStatus.PAID) {
      return JobStatus.PENDING;
    }

    if (escrows) {
      const escrow = escrows.find(
        (escrow) =>
          escrow.address.toLowerCase() === job.escrowAddress.toLowerCase(),
      );
      if (escrow) {
        const newJob = await this.updateCompletedStatus(job, escrow);
        return newJob.status;
      }
    }

    return job.status;
  }

  public async getResult(
    userId: number,
    jobId: number,
  ): Promise<FortuneFinalResultDto[] | string> {
    const jobEntity = await this.jobRepository.findOne({
      id: jobId,
      userId,
    });
    if (!jobEntity) {
      this.logger.log(ErrorJob.NotFound, JobService.name);
      throw new NotFoundException(ErrorJob.NotFound);
    }

    const signer = this.web3Service.getSigner(jobEntity.chainId);
    const escrowClient = await EscrowClient.build(signer);

    const finalResultUrl = await escrowClient.getResultsUrl(
      jobEntity.escrowAddress,
    );

    if (!finalResultUrl) {
      this.logger.log(ErrorJob.ResultNotFound, JobService.name);
      throw new NotFoundException(ErrorJob.ResultNotFound);
    }

    const manifest = await this.storageService.download(jobEntity.manifestUrl);
    if (
      (manifest as FortuneManifestDto).requestType === JobRequestType.FORTUNE
    ) {
      const result = await this.storageService.download(finalResultUrl);

      if (!result) {
        throw new NotFoundException(ErrorJob.ResultNotFound);
      }

      const allFortuneValidationErrors: ValidationError[] = [];

      for (const fortune of result) {
        const fortuneDtoCheck = new FortuneFinalResultDto();
        Object.assign(fortuneDtoCheck, fortune);
        const fortuneValidationErrors: ValidationError[] =
          await validate(fortuneDtoCheck);
        allFortuneValidationErrors.push(...fortuneValidationErrors);
      }

      if (allFortuneValidationErrors.length > 0) {
        this.logger.log(
          ErrorJob.ResultValidationFailed,
          JobService.name,
          allFortuneValidationErrors,
        );
        throw new NotFoundException(ErrorJob.ResultValidationFailed);
      }
      return result;
    }
    return finalResultUrl;
  }

  public findJobByStatus = async (status: JobStatus) => {
    return this.jobRepository.find(
      {
        status: status,
        retriesCount: LessThanOrEqual(
          this.configService.get(
            ConfigNames.MAX_RETRY_COUNT,
            DEFAULT_MAX_RETRY_COUNT,
          ),
        ),
        waitUntil: LessThanOrEqual(new Date()),
      },
      {
        order: {
          waitUntil: SortDirection.ASC,
        },
      },
    );
  };

  public handleProcessJobFailure = async (jobEntity: JobEntity) => {
    if (
      jobEntity.retriesCount <
      this.configService.get(
        ConfigNames.MAX_RETRY_COUNT,
        DEFAULT_MAX_RETRY_COUNT,
      )
    ) {
      jobEntity.retriesCount += 1;
    } else {
      jobEntity.status = JobStatus.FAILED;
    }

    await jobEntity.save();
  };

  public getOracleType(manifest: any): OracleType {
    if (
      (manifest as FortuneManifestDto)?.requestType === JobRequestType.FORTUNE
    ) {
      return OracleType.FORTUNE;
    } else if (
      (manifest as CvatManifestDto)?.annotation?.type ===
        JobRequestType.IMAGE_BOXES ||
      (manifest as CvatManifestDto)?.annotation?.type ===
        JobRequestType.IMAGE_POINTS
    ) {
      return OracleType.CVAT;
    }
    return OracleType.HCAPTCHA;
  }

  public async processEscrowCancellation(
    jobEntity: JobEntity,
  ): Promise<EscrowCancelDto> {
    const { chainId, escrowAddress } = jobEntity;

    const signer = this.web3Service.getSigner(chainId);
    const escrowClient = await EscrowClient.build(signer);

    const escrowStatus = await escrowClient.getStatus(escrowAddress);
    if (
      escrowStatus === EscrowStatus.Complete ||
      escrowStatus === EscrowStatus.Paid ||
      escrowStatus === EscrowStatus.Cancelled
    ) {
      this.logger.log(ErrorEscrow.InvalidStatusCancellation, JobService.name);
      throw new BadRequestException(ErrorEscrow.InvalidStatusCancellation);
    }

    const balance = await escrowClient.getBalance(escrowAddress);
    if (balance === 0n) {
      this.logger.log(ErrorEscrow.InvalidBalanceCancellation, JobService.name);
      throw new BadRequestException(ErrorEscrow.InvalidBalanceCancellation);
    }

    return escrowClient.cancel(escrowAddress, {
      gasPrice: await this.web3Service.calculateGasPrice(chainId),
    });
  }

  public async escrowFailedWebhook(dto: WebhookDataDto): Promise<void> {
    if (dto.eventType !== EventType.TASK_CREATION_FAILED) {
      this.logger.log(ErrorJob.InvalidEventType, JobService.name);
      throw new BadRequestException(ErrorJob.InvalidEventType);
    }

    const jobEntity = await this.jobRepository.findOne({
      chainId: dto.chainId,
      escrowAddress: dto.escrowAddress,
    });

    if (!jobEntity) {
      this.logger.log(ErrorJob.NotFound, JobService.name);
      throw new NotFoundException(ErrorJob.NotFound);
    }

    if (jobEntity.status !== JobStatus.LAUNCHED) {
      this.logger.log(ErrorJob.NotLaunched, JobService.name);
      throw new ConflictException(ErrorJob.NotLaunched);
    }

    jobEntity.status = JobStatus.FAILED;
    jobEntity.failedReason = dto.reason!;
    await jobEntity.save();
  }

  public async getDetails(
    userId: number,
    jobId: number,
  ): Promise<JobDetailsDto> {
    let jobEntity = await this.jobRepository.findOne({ id: jobId, userId });

    if (!jobEntity) {
      this.logger.log(ErrorJob.NotFound, JobService.name);
      throw new NotFoundException(ErrorJob.NotFound);
    }

    const { chainId, escrowAddress, manifestUrl, manifestHash } = jobEntity;
    const signer = this.web3Service.getSigner(chainId);

    let escrow, allocation;

    if (escrowAddress) {
      const stakingClient = await StakingClient.build(signer);

      escrow = await EscrowUtils.getEscrow(chainId, escrowAddress);
      allocation = await stakingClient.getAllocation(escrowAddress);
      jobEntity = await this.updateCompletedStatus(jobEntity, escrow);
    }

    let manifestData = await this.storageService.download(manifestUrl);

    if (!manifestData) {
      throw new NotFoundException(ErrorJob.ManifestNotFound);
    }

    let manifest;
    if (typeof manifestData === 'string' && isPGPMessage(manifestData)) {
      manifestData = await this.encryption.decrypt(manifestData as any);
    }

    if (isValidJSON(manifestData)) {
      manifestData = JSON.parse(manifestData);
    }

    if (
      (manifestData as FortuneManifestDto).requestType ===
      JobRequestType.FORTUNE
    ) {
      manifest = manifestData as FortuneManifestDto;
    } else if (
      (manifestData as HCaptchaManifestDto)?.job_mode === JobCaptchaMode.BATCH
    ) {
      manifest = manifestData as HCaptchaManifestDto;
    } else {
      manifest = manifestData as CvatManifestDto;
    }

    const baseManifestDetails = {
      chainId,
      tokenAddress: escrow ? escrow.token : ethers.ZeroAddress,
      requesterAddress: signer.address,
      fundAmount: escrow ? Number(escrow.totalFundedAmount) : 0,
      exchangeOracleAddress: escrow?.exchangeOracle || ethers.ZeroAddress,
      recordingOracleAddress: escrow?.recordingOracle || ethers.ZeroAddress,
      reputationOracleAddress: escrow?.reputationOracle || ethers.ZeroAddress,
    };

    let specificManifestDetails;
    if (
      (manifest as FortuneManifestDto).requestType === JobRequestType.FORTUNE
    ) {
      manifest = manifest as FortuneManifestDto;
      specificManifestDetails = {
        title: manifest.requesterTitle,
        description: manifest.requesterDescription,
        requestType: JobRequestType.FORTUNE,
        submissionsRequired: manifest.submissionsRequired,
      };
    } else if (
      (manifest as HCaptchaManifestDto).job_mode === JobCaptchaMode.BATCH
    ) {
      manifest = manifest as HCaptchaManifestDto;
      specificManifestDetails = {
        requestType: JobRequestType.HCAPTCHA,
        submissionsRequired: manifest.job_total_tasks,
      };
    } else {
      manifest = manifest as CvatManifestDto;
      specificManifestDetails = {
        requestType: manifest.annotation.type,
        submissionsRequired: manifest.annotation.job_size,
      };
    }

    const manifestDetails = {
      ...baseManifestDetails,
      ...specificManifestDetails,
    };

    if (!escrowAddress) {
      return {
        details: {
          escrowAddress: ethers.ZeroAddress,
          manifestUrl,
          manifestHash,
          balance: 0,
          paidOut: 0,
          status: jobEntity.status,
        },
        manifest: manifestDetails,
        staking: {
          staker: ethers.ZeroAddress,
          allocated: 0,
          slashed: 0,
        },
      };
    }

    return {
      details: {
        escrowAddress,
        manifestUrl,
        manifestHash,
        balance: Number(ethers.formatEther(escrow?.balance || 0)),
        paidOut: Number(escrow?.amountPaid || 0),
        status: jobEntity.status,
      },
      manifest: manifestDetails,
      staking: {
        staker: allocation?.staker as string,
        allocated: Number(allocation?.tokens),
        slashed: 0, // TODO: Retrieve slash tokens
      },
    };
  }

  public async getTransferLogs(
    chainId: ChainId,
    tokenAddress: string,
    fromBlock: number,
    toBlock: string | number,
  ) {
    const signer = this.web3Service.getSigner(chainId);
    const filter = {
      address: tokenAddress,
      topics: [ethers.id('Transfer(address,address,uint256)')],
      fromBlock: fromBlock,
      toBlock: toBlock,
    };

    return signer.provider?.getLogs(filter);
  }

  public async getPaidOutAmount(
    chainId: ChainId,
    tokenAddress: string,
    escrowAddress: string,
  ): Promise<number> {
    const signer = this.web3Service.getSigner(chainId);
    const tokenContract: HMToken = HMToken__factory.connect(
      tokenAddress,
      signer,
    );

    const logs = await this.getTransferLogs(chainId, tokenAddress, 0, 'latest');
    let paidOutAmount = new Decimal(0);

    logs?.forEach((log) => {
      const parsedLog = tokenContract.interface.parseLog({
        topics: log.topics as string[],
        data: log.data,
      });
      const from = parsedLog?.args[0];
      const amount = parsedLog?.args[2];

      if (from === escrowAddress) {
        paidOutAmount = paidOutAmount.add(ethers.formatEther(amount));
      }
    });

    return Number(paidOutAmount);
  }

  private async getOracleFee(
    oracleAddress: string,
    chainId: ChainId,
  ): Promise<bigint> {
    const signer = this.web3Service.getSigner(chainId);

    const kvStoreClient = await KVStoreClient.build(signer);

    const feeValue = await kvStoreClient.get(oracleAddress, KVStoreKeys.fee);

    return BigInt(feeValue ? feeValue : 1);
  }

  private async updateCompletedStatus(
    job: JobEntity,
    escrow: EscrowData,
  ): Promise<JobEntity> {
    let updatedJob = job;
    if (
      escrow.status === EscrowStatus[EscrowStatus.Complete] &&
      job.status !== JobStatus.COMPLETED
    )
      updatedJob = await this.jobRepository.updateOne(
        { id: job.id },
        { status: JobStatus.COMPLETED },
      );
    return updatedJob;
  }
}<|MERGE_RESOLUTION|>--- conflicted
+++ resolved
@@ -120,12 +120,7 @@
     public readonly configService: ConfigService,
     private readonly routingProtocolService: RoutingProtocolService,
     private readonly storageService: StorageService,
-<<<<<<< HEAD
-=======
-    private readonly webhookService: WebhookService,
-    private readonly cronJobService: CronJobService,
     @Inject(Encryption) private readonly encryption: Encryption,
->>>>>>> e347920f
   ) {}
 
   public async createCvatManifest(
