/* eslint-disable @typescript-eslint/no-non-null-assertion */
import { ethers } from 'ethers';
import { validate } from 'class-validator';
import {
  BadGatewayException,
  BadRequestException,
  Inject,
  Injectable,
  Logger,
  NotFoundException,
  ValidationError,
} from '@nestjs/common';
import { ConfigService } from '@nestjs/config';
import { BigNumber } from 'ethers';
import { JobRequestType, JobStatus } from '../../common/enums/job';
import { PaymentService } from '../payment/payment.service';
import { JobEntity } from './job.entity';
import { JobRepository } from './job.repository';
import {
  ErrorBucket,
  ErrorEscrow,
  ErrorJob,
} from '../../common/constants/errors';
import {
  ChainId,
  EscrowClient,
  NETWORKS,
  StorageClient,
  StorageCredentials,
  StorageParams,
  UploadFile,
} from '@human-protocol/sdk';
import {
  FortuneManifestDto,
  ImageLabelBinaryManifestDto,
  JobCvatDto,
  JobFortuneDto,
  SaveManifestDto,
  SendWebhookDto,
} from './job.dto';
import { Currency, PaymentSource, PaymentType, TokenId } from '../../common/enums/payment';
import { firstValueFrom } from 'rxjs';
import { HttpService } from '@nestjs/axios';
import { Web3Service } from '../web3/web3.service';
import { ConfigNames } from '../../common/config';
<<<<<<< HEAD
import {
  HMToken,
  HMToken__factory,
} from '@human-protocol/core/typechain-types';
=======
import { HMToken, HMToken__factory } from '@human-protocol/core/typechain-types';
import { CurrencyService } from '../payment/currency.service';
import { CoingeckoTokenId } from '../../common/constants/payment';
>>>>>>> ab27d779

@Injectable()
export class JobService {
  public readonly logger = new Logger(JobService.name);
  public readonly storageClient: StorageClient;
  public readonly storageParams: StorageParams;
  public readonly bucket: string;

  constructor(
    @Inject(Web3Service)
    private readonly web3Service: Web3Service,
    public readonly jobRepository: JobRepository,
    public readonly paymentService: PaymentService,
    private readonly currencyService: CurrencyService,
    public readonly httpService: HttpService,
    public readonly configService: ConfigService,
  ) {
    const storageCredentials: StorageCredentials = {
      accessKey: this.configService.get<string>(ConfigNames.S3_ACCESS_KEY)!,
      secretKey: this.configService.get<string>(ConfigNames.S3_SECRET_KEY)!,
    };

    const useSSL =
      this.configService.get<string>(ConfigNames.S3_USE_SSL) === 'true';
    this.storageParams = {
      endPoint: this.configService.get<string>(ConfigNames.S3_ENDPOINT)!,
      port: 9000,
      useSSL,
    };

    this.bucket = this.configService.get<string>(ConfigNames.S3_BACKET)!;

    this.storageClient = new StorageClient(
      storageCredentials,
      this.storageParams,
    );
  }

  public async createFortuneJob(
    userId: number,
    dto: JobFortuneDto,
  ): Promise<number> {
    const {
      chainId,
      fortunesRequired,
      requesterTitle,
      requesterDescription,
      fundAmount,
    } = dto;

    const userBalance = await this.paymentService.getUserBalance(userId);

    const fundAmountInWei = ethers.utils.parseUnits(
      fundAmount.toString(),
      'ether',
    );

    const totalFeePercentage = BigNumber.from(
      this.configService.get<number>(ConfigNames.JOB_LAUNCHER_FEE)!,
    )
      .add(this.configService.get<number>(ConfigNames.RECORDING_ORACLE_FEE)!)
      .add(this.configService.get<number>(ConfigNames.REPUTATION_ORACLE_FEE)!);
    const totalFee = BigNumber.from(fundAmountInWei)
      .mul(totalFeePercentage)
      .div(100);
    const totalAmount = BigNumber.from(fundAmountInWei).add(totalFee);

    if (userBalance.lte(totalAmount)) {
      this.logger.log(ErrorJob.NotEnoughFunds, JobService.name);
      throw new BadRequestException(ErrorJob.NotEnoughFunds);
    }

    const manifestData: FortuneManifestDto | ImageLabelBinaryManifestDto = {
      submissionsRequired: fortunesRequired,
      requesterTitle,
      requesterDescription,
      fee: totalFee.toString(),
      fundAmount: totalAmount.toString(),
      requestType: JobRequestType.FORTUNE,
    };

    const { manifestUrl, manifestHash } = await this.saveManifest(
      manifestData,
      this.bucket,
    );

    const jobEntity = await this.jobRepository.create({
      chainId,
      userId,
      manifestUrl,
      manifestHash,
      fee: totalFee.toString(),
      fundAmount: totalAmount.toString(),
      status: JobStatus.PENDING,
      waitUntil: new Date(),
    });

    if (!jobEntity) {
      this.logger.log(ErrorJob.NotCreated, JobService.name);
      throw new NotFoundException(ErrorJob.NotCreated);
    }

    await this.paymentService.savePayment(
      userId,
      PaymentSource.BALANCE,
      Currency.USD,
      TokenId.HMT,
      PaymentType.WITHDRAWAL,
      totalAmount,
    );

    jobEntity.status = JobStatus.PAID;
    await jobEntity.save();

    return jobEntity.id;
  }

  public async createCvatJob(userId: number, dto: JobCvatDto): Promise<number> {
    const {
      chainId,
      dataUrl,
      annotationsPerImage,
      labels,
      requesterDescription,
      requesterAccuracyTarget,
      fundAmount,
    } = dto;

    const userBalance = await this.paymentService.getUserBalance(userId);

    const fundAmountInWei = ethers.utils.parseUnits(
      fundAmount.toString(),
      'ether',
    );

    const jobLauncherFee = BigNumber.from(
      this.configService.get<number>(ConfigNames.JOB_LAUNCHER_FEE)!,
    );
    const recordingOracleFee = BigNumber.from(
      this.configService.get<number>(ConfigNames.RECORDING_ORACLE_FEE)!,
    );
    const reputationOracleFee = BigNumber.from(
      this.configService.get<number>(ConfigNames.REPUTATION_ORACLE_FEE)!,
    );

    const totalFeePercentage = BigNumber.from(jobLauncherFee)
      .add(recordingOracleFee)
      .add(reputationOracleFee);
    const totalFee = BigNumber.from(fundAmountInWei)
      .mul(totalFeePercentage)
      .div(100);
    const totalAmount = BigNumber.from(fundAmountInWei).add(totalFee);

    if (userBalance.lte(totalAmount)) {
      this.logger.log(ErrorJob.NotEnoughFunds, JobService.name);
      throw new NotFoundException(ErrorJob.NotEnoughFunds);
    }

    const manifestData: FortuneManifestDto | ImageLabelBinaryManifestDto = {
      dataUrl,
      submissionsRequired: annotationsPerImage,
      labels,
      requesterDescription,
      requesterAccuracyTarget,
      fee: totalFee.toString(),
      fundAmount: totalAmount.toString(),
      requestType: JobRequestType.IMAGE_LABEL_BINARY,
    };

    const { manifestUrl, manifestHash } = await this.saveManifest(
      manifestData,
      this.bucket,
    );

    const jobEntity = await this.jobRepository.create({
      chainId,
      userId,
      manifestUrl,
      manifestHash,
      fee: totalFee.toString(),
      fundAmount: totalAmount.toString(),
      status: JobStatus.PENDING,
      waitUntil: new Date(),
    });

    if (!jobEntity) {
      this.logger.log(ErrorJob.NotCreated, JobService.name);
      throw new NotFoundException(ErrorJob.NotCreated);
    }

    await this.paymentService.savePayment(
      userId,
      PaymentSource.BALANCE,
      Currency.USD,
      TokenId.HMT,
      PaymentType.WITHDRAWAL,
      totalAmount,
    );
    
    jobEntity.status = JobStatus.PAID;
    await jobEntity.save();

    return jobEntity.id;
  }

  public async launchJob(jobEntity: JobEntity): Promise<JobEntity> {
    const signer = this.web3Service.getSigner(jobEntity.chainId);

    const escrowClient = await EscrowClient.build(signer);

    const escrowConfig = {
      recordingOracle: this.configService.get<string>(
        ConfigNames.RECORDING_ORACLE_ADDRESS,
      )!,
      reputationOracle: this.configService.get<string>(
        ConfigNames.REPUTATION_ORACLE_ADDRESS,
      )!,
      recordingOracleFee: BigNumber.from(
        this.configService.get<number>(ConfigNames.RECORDING_ORACLE_FEE)!,
      ),
      reputationOracleFee: BigNumber.from(
        this.configService.get<number>(ConfigNames.REPUTATION_ORACLE_FEE)!,
      ),
      manifestUrl: jobEntity.manifestUrl,
      manifestHash: jobEntity.manifestHash,
    };

    const escrowAddress = await escrowClient.createAndSetupEscrow(
      NETWORKS[jobEntity.chainId as ChainId]!.hmtAddress,
      [],
      escrowConfig,
    );

    if (!escrowAddress) {
      this.logger.log(ErrorEscrow.NotCreated, JobService.name);
      throw new NotFoundException(ErrorEscrow.NotCreated);
    }

    const manifest = await this.getManifest(jobEntity.manifestUrl);

    await this.validateManifest(manifest);

    const tokenContract: HMToken = HMToken__factory.connect(
      NETWORKS[jobEntity.chainId as ChainId]!.hmtAddress,
      signer,
    );
    await tokenContract.transfer(escrowAddress, jobEntity.fundAmount);

    jobEntity.escrowAddress = escrowAddress;
    jobEntity.status = JobStatus.LAUNCHED;
    await jobEntity.save();

    if (manifest.requestType === JobRequestType.IMAGE_LABEL_BINARY) {
      this.sendWebhook(
        this.configService.get<string>(
          ConfigNames.EXCHANGE_ORACLE_WEBHOOK_URL,
        )!,
        {
          escrowAddress: jobEntity.escrowAddress,
          chainId: jobEntity.chainId,
        },
      );
    }

    return jobEntity;
  }

  public async saveManifest(
    encryptedManifest: any,
    bucket: string,
  ): Promise<SaveManifestDto> {
    const uploadedFiles: UploadFile[] = await this.storageClient.uploadFiles(
      [encryptedManifest],
      bucket,
    );

    if (!uploadedFiles[0]) {
      this.logger.log(ErrorBucket.UnableSaveFile, JobService.name);
      throw new BadGatewayException(ErrorBucket.UnableSaveFile);
    }

    const { url, hash } = uploadedFiles[0];
    const manifestUrl = url;

    return { manifestUrl, manifestHash: hash };
  }

  private async validateManifest(
    manifest: FortuneManifestDto | ImageLabelBinaryManifestDto,
  ): Promise<boolean> {
    const dtoCheck = manifest.requestType === JobRequestType.FORTUNE
      ? new FortuneManifestDto()
      : new ImageLabelBinaryManifestDto();

    Object.assign(dtoCheck, manifest);

    const validationErrors: ValidationError[] = await validate(dtoCheck);
    if (validationErrors.length > 0) {
      this.logger.log(ErrorJob.ManifestValidationFailed, JobService.name, validationErrors);
      throw new NotFoundException(ErrorJob.ManifestValidationFailed);
    }

    return true;
  }

  public async getManifest(
    manifestUrl: string,
  ): Promise<FortuneManifestDto | ImageLabelBinaryManifestDto> {
    const manifest = await StorageClient.downloadFileFromUrl(manifestUrl);

    if (!manifest) {
      throw new NotFoundException(ErrorJob.ManifestNotFound);
    }

    return manifest;
  }

  public async sendWebhook(
    webhookUrl: string,
    webhookData: SendWebhookDto,
  ): Promise<boolean> {
    const { data } = await firstValueFrom(
      await this.httpService.post(webhookUrl, webhookData),
    );

    if (!data) {
      this.logger.log(ErrorJob.WebhookWasNotSent, JobService.name);
      throw new NotFoundException(ErrorJob.WebhookWasNotSent);
    }

    return true;
  }
}<|MERGE_RESOLUTION|>--- conflicted
+++ resolved
@@ -43,16 +43,9 @@
 import { HttpService } from '@nestjs/axios';
 import { Web3Service } from '../web3/web3.service';
 import { ConfigNames } from '../../common/config';
-<<<<<<< HEAD
-import {
-  HMToken,
-  HMToken__factory,
-} from '@human-protocol/core/typechain-types';
-=======
 import { HMToken, HMToken__factory } from '@human-protocol/core/typechain-types';
 import { CurrencyService } from '../payment/currency.service';
 import { CoingeckoTokenId } from '../../common/constants/payment';
->>>>>>> ab27d779
 
 @Injectable()
 export class JobService {
