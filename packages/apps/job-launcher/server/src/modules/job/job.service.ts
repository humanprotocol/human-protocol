--- conflicted
+++ resolved
@@ -106,11 +106,8 @@
   generateBucketUrl,
   listObjectsInBucket,
 } from '../../common/utils/storage';
-<<<<<<< HEAD
 import { WebhookDataDto } from '../webhook/webhook.dto';
-=======
 import * as crypto from 'crypto';
->>>>>>> dda78811
 
 @Injectable()
 export class JobService {
