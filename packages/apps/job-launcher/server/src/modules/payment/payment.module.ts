--- conflicted
+++ resolved
@@ -10,12 +10,9 @@
 import { HttpModule } from '@nestjs/axios';
 import { Web3Module } from '../web3/web3.module';
 import { RateService } from './rate.service';
-<<<<<<< HEAD
 import { PaymentInfoEntity } from './payment-info.entity';
 import { PaymentInfoRepository } from './payment-info.repository';
-=======
 import { WhitelistModule } from '../whitelist/whitelist.module';
->>>>>>> 84c50f0d
 
 @Module({
   imports: [
