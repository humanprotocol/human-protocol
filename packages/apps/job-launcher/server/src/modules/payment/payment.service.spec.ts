--- conflicted
+++ resolved
@@ -84,10 +84,7 @@
           },
         },
         { provide: HttpService, useValue: createMock<HttpService>() },
-<<<<<<< HEAD
-=======
         { provide: RateService, useValue: createMock<RateService>() },
->>>>>>> 8042c875
         {
           provide: RateService,
           useValue: {
