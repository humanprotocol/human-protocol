--- conflicted
+++ resolved
@@ -197,11 +197,7 @@
       const paymentData: Partial<Stripe.Response<Stripe.PaymentIntent>> = {
         status: 'succeeded',
         amount: 100,
-<<<<<<< HEAD
         currency: Currency.EUR
-=======
-        currency: 'USD',
->>>>>>> a73e6e88
       };
 
       jest
@@ -223,10 +219,6 @@
         Currency.EUR,
         PaymentType.DEPOSIT,
         BigNumber.from(paymentData.amount),
-<<<<<<< HEAD
-=======
-        1 / rate,
->>>>>>> a73e6e88
       );
       expect(result).toBe(true);
     });
@@ -335,12 +327,7 @@
         TokenId.HMT,
         PaymentType.DEPOSIT,
         BigNumber.from('100'),
-<<<<<<< HEAD
         MOCK_TRANSACTION_HASH
-=======
-        {},
-        MOCK_TRANSACTION_HASH,
->>>>>>> a73e6e88
       );
       expect(result).toBe(true);
     });
