--- conflicted
+++ resolved
@@ -6,11 +6,7 @@
 import { ConfigService } from '@nestjs/config';
 import { HttpService } from '@nestjs/axios';
 import { createMock } from '@golevelup/ts-jest';
-<<<<<<< HEAD
-import { ErrorPayment, ErrorPostgres } from '../../common/constants/errors';
-=======
-import { ErrorPayment, ErrorSignature } from '../../common/constants/errors';
->>>>>>> 283a5db6
+import { ErrorPayment, ErrorPostgres, ErrorSignature } from '../../common/constants/errors';
 import { TransactionReceipt } from '@ethersproject/abstract-provider';
 import {
   Currency,
@@ -31,13 +27,9 @@
 import { HMToken__factory } from '@human-protocol/core/typechain-types';
 import { ChainId, NETWORKS } from '@human-protocol/sdk';
 import { PaymentEntity } from './payment.entity';
-<<<<<<< HEAD
-import { ConflictException } from '@nestjs/common';
 import { QueryFailedError } from 'typeorm';
-=======
 import { verifySignature } from '../../common/utils/signature';
 import { ConflictException } from '@nestjs/common';
->>>>>>> 283a5db6
 
 jest.mock('@human-protocol/sdk');
 
