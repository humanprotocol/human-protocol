--- conflicted
+++ resolved
@@ -560,16 +560,11 @@
 
       const balance = await paymentService.getUserBalance(userId);
 
-<<<<<<< HEAD
       expect(balance).toEqual(0);
-      expect(paymentRepository.find).toHaveBeenCalledWith({ userId });
-=======
-      expect(balance).toEqual(BigNumber.from(0));
       expect(paymentRepository.find).toHaveBeenCalledWith({
         userId,
         status: PaymentStatus.SUCCEEDED,
       });
->>>>>>> e8db754b
     });
   });
 });