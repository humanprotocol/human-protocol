import { ethers } from 'ethers';
import { Test } from '@nestjs/testing';
import Stripe from 'stripe';
import { PaymentService } from './payment.service';
import { PaymentRepository } from './payment.repository';
import { ConfigService } from '@nestjs/config';
import { HttpService } from '@nestjs/axios';
import { BigNumber } from 'ethers';
import { createMock, DeepMocked } from '@golevelup/ts-jest';
import { ErrorPayment } from '../../common/constants/errors';
import { CurrencyService } from './currency.service';
import { TransactionReceipt, Log } from '@ethersproject/abstract-provider';
import {
  Currency,
  PaymentFiatMethodType,
  PaymentSource,
  PaymentType,
  TokenId,
} from '../../common/enums/payment';
import { TX_CONFIRMATION_TRESHOLD } from '../../common/constants';
import {
  MOCK_ADDRESS,
  MOCK_CUSTOMER_ID,
  MOCK_EMAIL,
  MOCK_PAYMENT_ID,
  MOCK_TRANSACTION_HASH,
} from '../../common/test/constants';
import { Web3Service } from '../web3/web3.service';
import { HMToken__factory } from '@human-protocol/core/typechain-types';
import { ChainId } from '@human-protocol/sdk';

jest.mock('@human-protocol/sdk');

describe('PaymentService', () => {
  let stripe: Stripe;
  let paymentService: PaymentService;
  let paymentRepository: PaymentRepository;
  let currencyService: CurrencyService;

  const signerMock = {
    address: MOCK_ADDRESS,
<<<<<<< HEAD
    getNetwork: jest.fn().mockResolvedValue({ chainId: ChainId.LOCALHOST }),
=======
    getNetwork: jest.fn().mockResolvedValue({ chainId: 1 }),
>>>>>>> 47d992c1
  };

  beforeEach(async () => {
    const mockConfigService: Partial<ConfigService> = {
      get: jest.fn((key: string, defaultValue?: any) => {
        switch (key) {
          case 'STRIPE_SECRET_KEY':
            return 'test-secret';
          case 'STRIPE_API_VERSION':
            return '2022-11-15';
          case 'NAME':
            return 'Fortune';
          case 'VERSION':
            return '0.0.1';
          case 'STRIPE_APP_INFO_URL':
            return 'https://test-app-url.com';
          default:
            return defaultValue;
        }
      }),
    };
  
    const moduleRef = await Test.createTestingModule({
      providers: [
        PaymentService,
        {
          provide: PaymentRepository,
          useValue: createMock<PaymentRepository>(),
        },
        {
          provide: Web3Service,
          useValue: {
            getSigner: jest.fn().mockReturnValue(signerMock),
          },
        },
        { provide: CurrencyService, useValue: createMock<CurrencyService>() },
        { provide: ConfigService, useValue: mockConfigService },
        { provide: HttpService, useValue: createMock<HttpService>() },
      ],
      exports: [CurrencyService],
    }).compile();
  
    paymentService = moduleRef.get<PaymentService>(PaymentService);
    paymentRepository = moduleRef.get(PaymentRepository);
    currencyService = moduleRef.get(CurrencyService);
  
    const stripeCustomersCreateMock = jest.fn();
    const stripePaymentIntentsCreateMock = jest.fn();
  
    stripe = {
      customers: {
        create: stripeCustomersCreateMock,
      },
      paymentIntents: {
        create: stripePaymentIntentsCreateMock,
      },
    } as any;
  
    paymentService['stripe'] = stripe;
  
    jest.spyOn(stripe.customers, 'create').mockImplementation(stripeCustomersCreateMock);
    jest.spyOn(stripe.paymentIntents, 'create').mockImplementation(stripePaymentIntentsCreateMock);
  });

  describe('createCustomer', () => {
    let createCustomerMock: any;

    beforeEach(() => {
      createCustomerMock = jest.spyOn(stripe.customers, 'create');
    });

    afterEach(() => {
      expect(createCustomerMock).toHaveBeenCalledTimes(1);
      expect(createCustomerMock).toHaveBeenCalledWith({
        email: MOCK_EMAIL,
      });
      createCustomerMock.mockRestore();
    });

    it('should create a customer', async () => {
      const stripeApiResponse = {
        id: MOCK_CUSTOMER_ID,
        email: MOCK_EMAIL,
      };

      createCustomerMock.mockResolvedValue(
          stripeApiResponse as Stripe.Response<Stripe.Customer>,
        );

      const result = await paymentService.createCustomer(MOCK_EMAIL);

      expect(result).toBe(MOCK_CUSTOMER_ID);
    });

    it('should throw bad request exception if customer creation fails', async () => {
      createCustomerMock.mockRejectedValue(new Error());

      expect(paymentService.createCustomer(MOCK_EMAIL)).rejects.toThrowError();
    });
  });

  describe('createFiatPayment', () => {
    let createPaymentIntentMock: any;
  
    beforeEach(() => {
      createPaymentIntentMock = jest.spyOn(stripe.paymentIntents, 'create');
    });
  
    afterEach(() => {
      expect(createPaymentIntentMock).toHaveBeenCalledTimes(1);
      createPaymentIntentMock.mockRestore();
    });
  
    it('should create a fiat payment successfully', async () => {
      const customerId = MOCK_CUSTOMER_ID;
      const dto = {
        amount: 100,
        currency: Currency.USD,
      };
  
      const paymentIntent = {
        client_secret: 'clientSecret123',
      };
  
      createPaymentIntentMock.mockResolvedValue(paymentIntent);
  
      const result = await paymentService.createFiatPayment(customerId, dto);
  
      expect(createPaymentIntentMock).toHaveBeenCalledWith({
        payment_method_types: [PaymentFiatMethodType.CARD],
        amount: dto.amount * 100,
        currency: dto.currency,
        confirm: true,
        customer: customerId,
        payment_method_options: {},
      });
      expect(result).toEqual({
        clientSecret: paymentIntent.client_secret,
      });
    });
  
    it('should throw a bad request exception if the payment intent creation fails', async () => {
      const customerId = MOCK_CUSTOMER_ID;
  
      const dto = {
        amount: 100,
        currency: Currency.USD,
      };
  
      createPaymentIntentMock.mockRejectedValue(new Error());
  
      await expect(
        paymentService.createFiatPayment(customerId, dto),
      ).rejects.toThrowError();
    });
  });

  describe('confirmFiatPayment', () => {
    it('should confirm a fiat payment successfully', async () => {
      const userId = 1;
      const dto = {
        paymentId: MOCK_PAYMENT_ID,
      };
      const rate = 1.5;

      const paymentData: Partial<Stripe.Response<Stripe.PaymentIntent>> = {
        status: 'succeeded',
        amount: 100,
        currency: Currency.EUR
      };

      jest
        .spyOn(paymentService, 'getPayment')
        .mockResolvedValue(
          paymentData as Stripe.Response<Stripe.PaymentIntent>,
        );
      jest.spyOn(paymentService, 'savePayment').mockResolvedValue(true);

      jest.spyOn(currencyService, 'getRate').mockResolvedValue(rate);

      const result = await paymentService.confirmFiatPayment(userId, dto);

      expect(paymentService.getPayment).toHaveBeenCalledWith(dto.paymentId);
      expect(paymentService.savePayment).toHaveBeenCalledWith(
        userId,
        PaymentSource.FIAT,
        Currency.USD,
        Currency.EUR,
        PaymentType.DEPOSIT,
        BigNumber.from(paymentData.amount),
      );
      expect(result).toBe(true);
    });

    it('should throw a bad request exception if the payment is not successful', async () => {
      const userId = 1;
      const dto = {
        paymentId: MOCK_PAYMENT_ID,
      };

      const paymentData: Partial<Stripe.Response<Stripe.PaymentIntent>> = {
        status: 'canceled',
        amount: 100,
      };

      jest
        .spyOn(paymentService, 'getPayment')
        .mockResolvedValue(
          paymentData as Stripe.Response<Stripe.PaymentIntent>,
        );

      await expect(
        paymentService.confirmFiatPayment(userId, dto),
      ).rejects.toThrowError(ErrorPayment.NotSuccess);
    });

    it('should return false if the payment is not found', async () => {
      const userId = 1;
      const dto = {
        paymentId: MOCK_PAYMENT_ID,
      };

      jest.spyOn(paymentService, 'getPayment').mockResolvedValue(null);

      await expect(
        paymentService.confirmFiatPayment(userId, dto),
      ).rejects.toThrowError(ErrorPayment.NotFound);
    });
  });

  describe('confirmFiatPayment', () => {
    let getPaymentMock: any,
        savePaymentMock: any,
        getRateMock: any;

    beforeEach(() => {
      getPaymentMock = jest.spyOn(paymentService, 'getPayment');
      savePaymentMock = jest.spyOn(paymentService, 'savePayment');
      getRateMock = jest.spyOn(currencyService, 'getRate');
    });
  
    afterEach(() => {
      jest.restoreAllMocks();
    });
  
    it('should confirm a fiat payment successfully', async () => {
      const userId = 1;
      const dto = {
        paymentId: MOCK_PAYMENT_ID,
      };
      const rate = 1.5;
  
      const paymentData = {
        status: 'succeeded',
        amount: 100,
        currency: 'USD'
      };
  
      getPaymentMock.mockResolvedValue(paymentData);
      savePaymentMock.mockResolvedValue(true);
      getRateMock.mockResolvedValue(rate);
  
      const result = await paymentService.confirmFiatPayment(userId, dto);
  
      expect(paymentService.getPayment).toHaveBeenCalledWith(dto.paymentId);
      expect(paymentService.savePayment).toHaveBeenCalledWith(
        userId,
        PaymentSource.FIAT,
        Currency.USD,
        PaymentType.DEPOSIT,
        BigNumber.from(paymentData.amount),
        1 / rate
      );
      expect(result).toBe(true);
    });
  
    it('should throw a bad request exception if the payment is not successful', async () => {
      const userId = 1;
      const dto = {
        paymentId: MOCK_PAYMENT_ID,
      };
  
      const paymentData = {
        status: 'canceled',
        amount: 100,
      };
  
      getPaymentMock.mockResolvedValue(paymentData);
  
      await expect(
        paymentService.confirmFiatPayment(userId, dto),
      ).rejects.toThrowError(ErrorPayment.NotSuccess);
    });
  
    it('should return false if the payment is not found', async () => {
      const userId = 1;
      const dto = {
        paymentId: MOCK_PAYMENT_ID,
      };
  
      getPaymentMock.mockResolvedValue(null);
  
      await expect(
        paymentService.confirmFiatPayment(userId, dto),
      ).rejects.toThrowError(ErrorPayment.NotFound);
    });
  });

  describe('createCryptoPayment', () => {
    let jsonRpcProviderMock: any,
        findOneMock: any,
        savePaymentMock: any;

    const mockTokenContract: any = {
      symbol: jest.fn(),
    };
<<<<<<< HEAD
  
    beforeEach(() => {
      jsonRpcProviderMock = {
        getTransactionReceipt: jest.fn(),
      };
  
      jest
        .spyOn(ethers.providers, 'JsonRpcProvider')
        .mockReturnValue(jsonRpcProviderMock as any);
  
      jest.spyOn(HMToken__factory, 'connect').mockReturnValue(mockTokenContract);
      jest.spyOn(mockTokenContract, 'symbol');
      findOneMock = jest.spyOn(paymentRepository, 'findOne');
      savePaymentMock = jest.spyOn(paymentService, 'savePayment');
    });
  
    afterEach(() => {
      jest.restoreAllMocks();
    });
  
=======

>>>>>>> 47d992c1
    it('should create a crypto payment successfully', async () => {
      const userId = 1;
      const dto = {
        chainId: ChainId.LOCALHOST,
        transactionHash: MOCK_TRANSACTION_HASH,
      };
  
      const token = 'hmt';
  
      const transactionReceipt: Partial<TransactionReceipt> = {
        logs: [
          {
            data: '100',
            blockNumber: 123,
            blockHash: '123',
            transactionIndex: 123,
            removed: false,
            address: MOCK_ADDRESS,
            topics: [
              '0x123',
              '0x0000000000000000000000000123',
              MOCK_ADDRESS,
            ],
            transactionHash: MOCK_TRANSACTION_HASH,
            logIndex: 123,
          },
        ],
        transactionHash: MOCK_TRANSACTION_HASH,
        confirmations: TX_CONFIRMATION_TRESHOLD,
      };
<<<<<<< HEAD
  
      jsonRpcProviderMock.getTransactionReceipt.mockResolvedValue(transactionReceipt);
  
      mockTokenContract.symbol.mockResolvedValue(token);
      findOneMock.mockResolvedValue(null);
      savePaymentMock.mockResolvedValue(true);
  
=======

      const jsonRpcProviderMock = {
        getTransactionReceipt: jest
          .fn()
          .mockResolvedValue(transactionReceipt as TransactionReceipt),
      };

      jest
        .spyOn(ethers.providers, 'JsonRpcProvider')
        .mockReturnValue(jsonRpcProviderMock as any);

      jest
        .spyOn(HMToken__factory, 'connect')
        .mockReturnValue(mockTokenContract);

      jest.spyOn(mockTokenContract, 'symbol').mockResolvedValue(token);

      jest.spyOn(paymentRepository, 'findOne').mockResolvedValue(null);

      jest.spyOn(paymentService, 'savePayment').mockResolvedValue(true);

>>>>>>> 47d992c1
      const result = await paymentService.createCryptoPayment(userId, dto);
  
      expect(paymentRepository.findOne).toHaveBeenCalledWith({
        transactionHash: dto.transactionHash,
      });
      expect(paymentService.savePayment).toHaveBeenCalledWith(
        userId,
        PaymentSource.CRYPTO,
        Currency.USD,
        TokenId.HMT,
        PaymentType.DEPOSIT,
        BigNumber.from('100'),
        MOCK_TRANSACTION_HASH
      );
      expect(result).toBe(true);
    });
  
    it('should throw a conflict exception if an unsupported token is used', async () => {
      const userId = 1;
      const dto = {
        chainId: ChainId.LOCALHOST,
        transactionHash: MOCK_TRANSACTION_HASH,
      };
<<<<<<< HEAD
  
=======

      const token = 'hmt';
      const invalidRecipient = '0x123'

      const transactionReceipt: Partial<TransactionReceipt> = {
        logs: [
          {
            data: '100',
            blockNumber: 123,
            blockHash: '123',
            transactionIndex: 123,
            removed: false,
            address: MOCK_ADDRESS,
            topics: [
              '0x123',
              '0x0000000000000000000000000123',
              invalidRecipient,
            ],
            transactionHash: MOCK_TRANSACTION_HASH,
            logIndex: 123,
          },
        ],
        transactionHash: MOCK_TRANSACTION_HASH,
        confirmations: TX_CONFIRMATION_TRESHOLD,
      };

      const jsonRpcProviderMock = {
        getTransactionReceipt: jest
          .fn()
          .mockResolvedValue(transactionReceipt as TransactionReceipt),
      };

      jest
        .spyOn(ethers.providers, 'JsonRpcProvider')
        .mockReturnValue(jsonRpcProviderMock as any);

      jest
        .spyOn(HMToken__factory, 'connect')
        .mockReturnValue(mockTokenContract);

      jest
        .spyOn(mockTokenContract, 'symbol')
        .mockResolvedValue(token);

      await expect(
        paymentService.createCryptoPayment(userId, dto),
      ).rejects.toThrowError(ErrorPayment.InvalidRecipient);
    });

    it('should throw a conflict exception if an invalid recepient', async () => {
      const userId = 1;
      const dto = {
        chainId: 1,
        transactionHash: MOCK_TRANSACTION_HASH,
      };

>>>>>>> 47d992c1
      const unsupportedToken = 'doge';
  
      const transactionReceipt: Partial<TransactionReceipt> = {
        logs: [
          {
            data: '100',
            blockNumber: 123,
            blockHash: '123',
            transactionIndex: 123,
            removed: false,
            address: MOCK_ADDRESS,
            topics: [
              '0x123',
              '0x0000000000000000000000000123',
              MOCK_ADDRESS,
            ],
            transactionHash: MOCK_TRANSACTION_HASH,
            logIndex: 123,
          },
        ],
        transactionHash: MOCK_TRANSACTION_HASH,
        confirmations: TX_CONFIRMATION_TRESHOLD,
      };
<<<<<<< HEAD
  
      jsonRpcProviderMock.getTransactionReceipt.mockResolvedValue(transactionReceipt);
  
      mockTokenContract.symbol.mockResolvedValue(unsupportedToken);
  
=======

      const jsonRpcProviderMock = {
        getTransactionReceipt: jest
          .fn()
          .mockResolvedValue(transactionReceipt as TransactionReceipt),
      };

      jest
        .spyOn(ethers.providers, 'JsonRpcProvider')
        .mockReturnValue(jsonRpcProviderMock as any);

      jest
        .spyOn(HMToken__factory, 'connect')
        .mockReturnValue(mockTokenContract);

      jest
        .spyOn(mockTokenContract, 'symbol')
        .mockResolvedValue(unsupportedToken);

>>>>>>> 47d992c1
      await expect(
        paymentService.createCryptoPayment(userId, dto),
      ).rejects.toThrowError(ErrorPayment.UnsupportedToken);
    });
  
    it('should throw a not found exception if the transaction is not found by hash', async () => {
      const userId = 1;
      const dto = {
        chainId: ChainId.LOCALHOST,
        transactionHash: MOCK_TRANSACTION_HASH,
      };
  
      jsonRpcProviderMock.getTransactionReceipt.mockResolvedValue(null);
  
      await expect(
        paymentService.createCryptoPayment(userId, dto),
      ).rejects.toThrowError(ErrorPayment.TransactionNotFoundByHash);
    });
  
    it('should throw a not found exception if the transaction data is invalid', async () => {
      const userId = 1;
      const dto = {
        chainId: ChainId.LOCALHOST,
        transactionHash: MOCK_TRANSACTION_HASH,
      };
  
      const transactionReceipt: Partial<TransactionReceipt> = {
        logs: [],
        confirmations: TX_CONFIRMATION_TRESHOLD,
      };
  
      jsonRpcProviderMock.getTransactionReceipt.mockResolvedValue(transactionReceipt);
  
      await expect(
        paymentService.createCryptoPayment(userId, dto),
      ).rejects.toThrowError(ErrorPayment.InvalidTransactionData);
    });
  
    it('should throw a not found exception if the transaction has insufficient confirmations', async () => {
      const userId = 1;
      const dto = {
        chainId: ChainId.LOCALHOST,
        transactionHash: MOCK_TRANSACTION_HASH,
      };
  
      const transactionReceipt: Partial<TransactionReceipt> = {
        logs: [
          {
            data: '100',
            blockNumber: 123,
            blockHash: '123',
            transactionIndex: 123,
            removed: false,
            address: MOCK_ADDRESS,
            topics: [
              '0x123',
              '0x0000000000000000000000000123',
              MOCK_ADDRESS,
            ],
            transactionHash: MOCK_TRANSACTION_HASH,
            logIndex: 123,
          },
        ],
        transactionHash: MOCK_TRANSACTION_HASH,
        confirmations: TX_CONFIRMATION_TRESHOLD - 1,
      };
  
      jsonRpcProviderMock.getTransactionReceipt.mockResolvedValue(transactionReceipt);
  
      await expect(
        paymentService.createCryptoPayment(userId, dto),
      ).rejects.toThrowError(
        ErrorPayment.TransactionHasNotEnoughAmountOfConfirmations,
      );
    });
  
    it('should throw a bad request exception if the payment with the same transaction hash already exists', async () => {
      const userId = 1;
      const dto = {
        chainId: ChainId.LOCALHOST,
        transactionHash: MOCK_TRANSACTION_HASH,
      };
  
      const token = 'hmt';
  
      const transactionReceipt: Partial<TransactionReceipt> = {
        logs: [
          {
            data: '100',
            blockNumber: 123,
            blockHash: '123',
            transactionIndex: 123,
            removed: false,
            address: MOCK_ADDRESS,
            topics: [
              '0x123',
              '0x0000000000000000000000000123',
              MOCK_ADDRESS,
            ],
            transactionHash: MOCK_TRANSACTION_HASH,
            logIndex: 123,
          },
        ],
        transactionHash: MOCK_TRANSACTION_HASH,
        confirmations: TX_CONFIRMATION_TRESHOLD,
      };
<<<<<<< HEAD
  
      jsonRpcProviderMock.getTransactionReceipt.mockResolvedValue(transactionReceipt);
  
      mockTokenContract.symbol.mockResolvedValue(token);
  
      findOneMock.mockResolvedValue({} as any);
  
=======

      const jsonRpcProviderMock = {
        getTransactionReceipt: jest.fn().mockResolvedValue(transactionReceipt),
      };

      jest
        .spyOn(ethers.providers, 'JsonRpcProvider')
        .mockReturnValue(jsonRpcProviderMock as any);

      jest
        .spyOn(HMToken__factory, 'connect')
        .mockReturnValue(mockTokenContract);

      jest.spyOn(mockTokenContract, 'symbol').mockResolvedValue(token);

      jest.spyOn(paymentRepository, 'findOne').mockResolvedValue({} as any);

>>>>>>> 47d992c1
      await expect(
        paymentService.createCryptoPayment(userId, dto),
      ).rejects.toThrowError(ErrorPayment.TransactionHashAlreadyExists);
    });
  });
});<|MERGE_RESOLUTION|>--- conflicted
+++ resolved
@@ -39,11 +39,7 @@
 
   const signerMock = {
     address: MOCK_ADDRESS,
-<<<<<<< HEAD
     getNetwork: jest.fn().mockResolvedValue({ chainId: ChainId.LOCALHOST }),
-=======
-    getNetwork: jest.fn().mockResolvedValue({ chainId: 1 }),
->>>>>>> 47d992c1
   };
 
   beforeEach(async () => {
@@ -299,7 +295,7 @@
       const paymentData = {
         status: 'succeeded',
         amount: 100,
-        currency: 'USD'
+        currency: Currency.EUR
       };
   
       getPaymentMock.mockResolvedValue(paymentData);
@@ -313,9 +309,9 @@
         userId,
         PaymentSource.FIAT,
         Currency.USD,
+        Currency.EUR,
         PaymentType.DEPOSIT,
         BigNumber.from(paymentData.amount),
-        1 / rate
       );
       expect(result).toBe(true);
     });
@@ -360,7 +356,6 @@
     const mockTokenContract: any = {
       symbol: jest.fn(),
     };
-<<<<<<< HEAD
   
     beforeEach(() => {
       jsonRpcProviderMock = {
@@ -381,9 +376,6 @@
       jest.restoreAllMocks();
     });
   
-=======
-
->>>>>>> 47d992c1
     it('should create a crypto payment successfully', async () => {
       const userId = 1;
       const dto = {
@@ -414,7 +406,6 @@
         transactionHash: MOCK_TRANSACTION_HASH,
         confirmations: TX_CONFIRMATION_TRESHOLD,
       };
-<<<<<<< HEAD
   
       jsonRpcProviderMock.getTransactionReceipt.mockResolvedValue(transactionReceipt);
   
@@ -422,29 +413,6 @@
       findOneMock.mockResolvedValue(null);
       savePaymentMock.mockResolvedValue(true);
   
-=======
-
-      const jsonRpcProviderMock = {
-        getTransactionReceipt: jest
-          .fn()
-          .mockResolvedValue(transactionReceipt as TransactionReceipt),
-      };
-
-      jest
-        .spyOn(ethers.providers, 'JsonRpcProvider')
-        .mockReturnValue(jsonRpcProviderMock as any);
-
-      jest
-        .spyOn(HMToken__factory, 'connect')
-        .mockReturnValue(mockTokenContract);
-
-      jest.spyOn(mockTokenContract, 'symbol').mockResolvedValue(token);
-
-      jest.spyOn(paymentRepository, 'findOne').mockResolvedValue(null);
-
-      jest.spyOn(paymentService, 'savePayment').mockResolvedValue(true);
-
->>>>>>> 47d992c1
       const result = await paymentService.createCryptoPayment(userId, dto);
   
       expect(paymentRepository.findOne).toHaveBeenCalledWith({
@@ -468,66 +436,7 @@
         chainId: ChainId.LOCALHOST,
         transactionHash: MOCK_TRANSACTION_HASH,
       };
-<<<<<<< HEAD
-  
-=======
-
-      const token = 'hmt';
-      const invalidRecipient = '0x123'
-
-      const transactionReceipt: Partial<TransactionReceipt> = {
-        logs: [
-          {
-            data: '100',
-            blockNumber: 123,
-            blockHash: '123',
-            transactionIndex: 123,
-            removed: false,
-            address: MOCK_ADDRESS,
-            topics: [
-              '0x123',
-              '0x0000000000000000000000000123',
-              invalidRecipient,
-            ],
-            transactionHash: MOCK_TRANSACTION_HASH,
-            logIndex: 123,
-          },
-        ],
-        transactionHash: MOCK_TRANSACTION_HASH,
-        confirmations: TX_CONFIRMATION_TRESHOLD,
-      };
-
-      const jsonRpcProviderMock = {
-        getTransactionReceipt: jest
-          .fn()
-          .mockResolvedValue(transactionReceipt as TransactionReceipt),
-      };
-
-      jest
-        .spyOn(ethers.providers, 'JsonRpcProvider')
-        .mockReturnValue(jsonRpcProviderMock as any);
-
-      jest
-        .spyOn(HMToken__factory, 'connect')
-        .mockReturnValue(mockTokenContract);
-
-      jest
-        .spyOn(mockTokenContract, 'symbol')
-        .mockResolvedValue(token);
-
-      await expect(
-        paymentService.createCryptoPayment(userId, dto),
-      ).rejects.toThrowError(ErrorPayment.InvalidRecipient);
-    });
-
-    it('should throw a conflict exception if an invalid recepient', async () => {
-      const userId = 1;
-      const dto = {
-        chainId: 1,
-        transactionHash: MOCK_TRANSACTION_HASH,
-      };
-
->>>>>>> 47d992c1
+  
       const unsupportedToken = 'doge';
   
       const transactionReceipt: Partial<TransactionReceipt> = {
@@ -551,33 +460,11 @@
         transactionHash: MOCK_TRANSACTION_HASH,
         confirmations: TX_CONFIRMATION_TRESHOLD,
       };
-<<<<<<< HEAD
   
       jsonRpcProviderMock.getTransactionReceipt.mockResolvedValue(transactionReceipt);
   
       mockTokenContract.symbol.mockResolvedValue(unsupportedToken);
   
-=======
-
-      const jsonRpcProviderMock = {
-        getTransactionReceipt: jest
-          .fn()
-          .mockResolvedValue(transactionReceipt as TransactionReceipt),
-      };
-
-      jest
-        .spyOn(ethers.providers, 'JsonRpcProvider')
-        .mockReturnValue(jsonRpcProviderMock as any);
-
-      jest
-        .spyOn(HMToken__factory, 'connect')
-        .mockReturnValue(mockTokenContract);
-
-      jest
-        .spyOn(mockTokenContract, 'symbol')
-        .mockResolvedValue(unsupportedToken);
-
->>>>>>> 47d992c1
       await expect(
         paymentService.createCryptoPayment(userId, dto),
       ).rejects.toThrowError(ErrorPayment.UnsupportedToken);
@@ -684,7 +571,6 @@
         transactionHash: MOCK_TRANSACTION_HASH,
         confirmations: TX_CONFIRMATION_TRESHOLD,
       };
-<<<<<<< HEAD
   
       jsonRpcProviderMock.getTransactionReceipt.mockResolvedValue(transactionReceipt);
   
@@ -692,25 +578,6 @@
   
       findOneMock.mockResolvedValue({} as any);
   
-=======
-
-      const jsonRpcProviderMock = {
-        getTransactionReceipt: jest.fn().mockResolvedValue(transactionReceipt),
-      };
-
-      jest
-        .spyOn(ethers.providers, 'JsonRpcProvider')
-        .mockReturnValue(jsonRpcProviderMock as any);
-
-      jest
-        .spyOn(HMToken__factory, 'connect')
-        .mockReturnValue(mockTokenContract);
-
-      jest.spyOn(mockTokenContract, 'symbol').mockResolvedValue(token);
-
-      jest.spyOn(paymentRepository, 'findOne').mockResolvedValue({} as any);
-
->>>>>>> 47d992c1
       await expect(
         paymentService.createCryptoPayment(userId, dto),
       ).rejects.toThrowError(ErrorPayment.TransactionHashAlreadyExists);
