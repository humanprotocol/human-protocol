import {
  BadRequestException,
  ConflictException,
  Injectable,
  Logger,
  NotFoundException,
} from '@nestjs/common';
import { ConfigService } from '@nestjs/config';
import Stripe from 'stripe';
import { ethers, providers } from 'ethers';
import { ErrorPayment, ErrorPostgres } from '../../common/constants/errors';
import { PaymentRepository } from './payment.repository';
import {
  PaymentCryptoCreateDto,
  PaymentFiatConfirmDto,
  PaymentFiatCreateDto,
  PaymentRefundCreateDto,
} from './payment.dto';
import {
  Currency,
  PaymentSource,
  PaymentStatus,
  PaymentType,
  StripePaymentStatus,
  TokenId,
} from '../../common/enums/payment';
import { TX_CONFIRMATION_TRESHOLD } from '../../common/constants';
import { ConfigNames, networkMap } from '../../common/config';
import {
  HMToken,
  HMToken__factory,
} from '@human-protocol/core/typechain-types';
import { Web3Service } from '../web3/web3.service';
import { CoingeckoTokenId } from '../../common/constants/payment';
import { getRate } from '../../common/utils';
import { add, div, mul } from '../../common/utils/decimal';
<<<<<<< HEAD
import { QueryFailedError } from 'typeorm';
=======
import { verifySignature } from '../../common/utils/signature';
>>>>>>> 283a5db6

@Injectable()
export class PaymentService {
  private readonly logger = new Logger(PaymentService.name);
  private stripe: Stripe;

  constructor(
    private readonly web3Service: Web3Service,
    private readonly paymentRepository: PaymentRepository,
    private configService: ConfigService,
  ) {
    this.stripe = new Stripe(
      this.configService.get<string>(ConfigNames.STRIPE_SECRET_KEY)!,
      {
        apiVersion: this.configService.get<any>(
          ConfigNames.STRIPE_API_VERSION,
        )!,
        appInfo: {
          name: this.configService.get<string>(
            ConfigNames.STRIPE_APP_NAME,
            'Fortune',
          )!,
          version: this.configService.get<string>(
            ConfigNames.STRIPE_APP_VERSION,
          )!,
          url: this.configService.get<string>(ConfigNames.STRIPE_APP_INFO_URL)!,
        },
      },
    );
  }

  public async createFiatPayment(
    userId: number,
    dto: PaymentFiatCreateDto,
  ): Promise<string> {
    const { amount, currency } = dto;

    const amountInCents = Math.ceil(mul(amount, 100));
    const params: Stripe.PaymentIntentCreateParams = {
      amount: amountInCents,
      currency: currency,
    };

    const paymentIntent = await this.stripe.paymentIntents.create(params);

    if (!paymentIntent.client_secret) {
      this.logger.log(
        ErrorPayment.ClientSecretDoesNotExist,
        PaymentService.name,
      );
      throw new NotFoundException(ErrorPayment.ClientSecretDoesNotExist);
    }

    const paymentEntity = await this.paymentRepository.findOne({
      transaction: paymentIntent.id,
    });

    if (paymentEntity) {
      this.logger.log(
        ErrorPayment.TransactionAlreadyExists,
        PaymentRepository.name,
      );
      throw new BadRequestException(ErrorPayment.TransactionAlreadyExists);
    }

    const rate = await getRate(currency, Currency.USD);

    await this.paymentRepository.create({
      userId,
      source: PaymentSource.FIAT,
      type: PaymentType.DEPOSIT,
      amount: div(amountInCents, 100),
      currency,
      rate,
      transaction: paymentIntent.id,
      status: PaymentStatus.PENDING,
    });

    return paymentIntent.client_secret;
  }

  public async confirmFiatPayment(
    userId: number,
    data: PaymentFiatConfirmDto,
  ): Promise<boolean> {
    const paymentData = await this.stripe.paymentIntents.retrieve(
      data.paymentId,
    );

    if (!paymentData) {
      this.logger.log(ErrorPayment.NotFound, PaymentService.name);
      throw new NotFoundException(ErrorPayment.NotFound);
    }

    const paymentEntity = await this.paymentRepository.findOne({
      userId,
      transaction: data.paymentId,
      status: PaymentStatus.PENDING,
      amount: div(paymentData.amount_received, 100),
      currency: paymentData.currency,
    });

    if (!paymentEntity) {
      this.logger.log(ErrorPayment.NotFound, PaymentRepository.name);
      throw new BadRequestException(ErrorPayment.NotFound);
    }

    if (
      paymentData?.status === StripePaymentStatus.CANCELED ||
      paymentData?.status === StripePaymentStatus.REQUIRES_PAYMENT_METHOD
    ) {
      paymentEntity.status = PaymentStatus.FAILED;
      await paymentEntity.save();
      this.logger.log(ErrorPayment.NotSuccess, PaymentService.name);
      throw new BadRequestException(ErrorPayment.NotSuccess);
    } else if (paymentData?.status !== StripePaymentStatus.SUCCEEDED) {
      return false; // TODO: Handling other cases
    }

    paymentEntity.status = PaymentStatus.SUCCEEDED;
    await paymentEntity.save();

    return true;
  }

  public async createCryptoPayment(
    userId: number,
    dto: PaymentCryptoCreateDto,
    signature: string,
  ): Promise<boolean> {
    this.web3Service.validateChainId(dto.chainId);
    const network = Object.values(networkMap).find(
      (item) => item.chainId === dto.chainId,
    );
    const provider = new providers.JsonRpcProvider(network?.rpcUrl);

    const transaction = await provider.getTransactionReceipt(
      dto.transactionHash,
    );

    if (!transaction) {
      this.logger.error(ErrorPayment.TransactionNotFoundByHash);
      throw new NotFoundException(ErrorPayment.TransactionNotFoundByHash);
    }

    verifySignature(dto, signature, [transaction.from]);

    if (!transaction.logs[0] || !transaction.logs[0].data) {
      this.logger.error(ErrorPayment.InvalidTransactionData);
      throw new NotFoundException(ErrorPayment.InvalidTransactionData);
    }

    if (transaction.confirmations < TX_CONFIRMATION_TRESHOLD) {
      this.logger.error(
        `Transaction has ${transaction.confirmations} confirmations instead of ${TX_CONFIRMATION_TRESHOLD}`,
      );
      throw new NotFoundException(
        ErrorPayment.TransactionHasNotEnoughAmountOfConfirmations,
      );
    }

    const signer = this.web3Service.getSigner(dto.chainId);

    const recipientAddress = transaction.logs[0].topics.some(
      (topic) =>
        ethers.utils.hexValue(topic) === ethers.utils.hexValue(signer.address),
    );
    if (!recipientAddress) {
      this.logger.error(ErrorPayment.InvalidRecipient);
      throw new ConflictException(ErrorPayment.InvalidRecipient);
    }

    const amount = Number(ethers.utils.formatEther(transaction.logs[0].data));
    const tokenAddress = transaction.logs[0].address;

    const tokenContract: HMToken = HMToken__factory.connect(
      tokenAddress,
      signer,
    );
    const tokenId = (await tokenContract.symbol()).toLowerCase();

    if (
      network?.tokens[tokenId] != tokenAddress ||
      !CoingeckoTokenId[tokenId]
    ) {
      this.logger.log(ErrorPayment.UnsupportedToken, PaymentRepository.name);
      throw new ConflictException(ErrorPayment.UnsupportedToken);
    }

    const paymentEntity = await this.paymentRepository.findOne({
      transaction: transaction.transactionHash,
      chainId: dto.chainId,
    });

    if (paymentEntity) {
      this.logger.log(
        ErrorPayment.TransactionAlreadyExists,
        PaymentRepository.name,
      );
      throw new BadRequestException(ErrorPayment.TransactionAlreadyExists);
    }

    const rate = await getRate(tokenId, Currency.USD);

    await this.paymentRepository.create({
      userId,
      source: PaymentSource.CRYPTO,
      type: PaymentType.DEPOSIT,
      amount: amount,
      currency: tokenId,
      rate,
      chainId: dto.chainId,
      transaction: dto.transactionHash,
      status: PaymentStatus.SUCCEEDED,
    });

    return true;
  }

  public async getUserBalance(userId: number): Promise<number> {
    const paymentEntities = await this.paymentRepository.find({
      userId,
      status: PaymentStatus.SUCCEEDED,
    });

    const totalAmount = paymentEntities.reduce((total, payment) => {
      return add(total, mul(payment.amount, payment.rate));
    }, 0);

    return totalAmount;
  }

  public async createRefundPayment(dto: PaymentRefundCreateDto) {
    const rate = await getRate(TokenId.HMT, Currency.USD);

    try {
        await this.paymentRepository.create({
            userId: dto.userId,
            jobId: dto.jobId,
            source: PaymentSource.BALANCE,
            type: PaymentType.REFUND,
            amount: dto.refundAmount,
            currency: TokenId.HMT,
            rate,
            status: PaymentStatus.SUCCEEDED,
        });
    } catch (error) {
        if (error instanceof QueryFailedError && error.message.includes(ErrorPostgres.NumericFieldOverflow.toLowerCase())) {
            this.logger.log(ErrorPostgres.NumericFieldOverflow, PaymentService.name);
            throw new ConflictException(ErrorPayment.IncorrectAmount);
        } else {
            this.logger.log(error, PaymentService.name);
            throw new ConflictException(ErrorPayment.NotSuccess);
        }
    }
  }
}<|MERGE_RESOLUTION|>--- conflicted
+++ resolved
@@ -34,11 +34,8 @@
 import { CoingeckoTokenId } from '../../common/constants/payment';
 import { getRate } from '../../common/utils';
 import { add, div, mul } from '../../common/utils/decimal';
-<<<<<<< HEAD
 import { QueryFailedError } from 'typeorm';
-=======
 import { verifySignature } from '../../common/utils/signature';
->>>>>>> 283a5db6
 
 @Injectable()
 export class PaymentService {
