import {
  BadRequestException,
  ConflictException,
  Injectable,
  Logger,
  NotFoundException,
} from '@nestjs/common';
import { ConfigService } from '@nestjs/config';
import Stripe from 'stripe';
import { ethers, providers } from 'ethers';
import { ErrorPayment } from '../../common/constants/errors';
import { PaymentRepository } from './payment.repository';
import {
  PaymentCryptoCreateDto,
  PaymentFiatConfirmDto,
  PaymentFiatCreateDto,
} from './payment.dto';
import {
  Currency,
  PaymentSource,
  PaymentStatus,
  PaymentType,
  StripePaymentStatus,
  TokenId,
} from '../../common/enums/payment';
import { TX_CONFIRMATION_TRESHOLD } from '../../common/constants';
import { ConfigNames, networkMap } from '../../common/config';
import {
  HMToken,
  HMToken__factory,
} from '@human-protocol/core/typechain-types';
import { Web3Service } from '../web3/web3.service';
import { CoingeckoTokenId } from '../../common/constants/payment';
import { getRate } from '../../common/utils';
import { add, mul } from '../../common/utils/decimal';

@Injectable()
export class PaymentService {
  private readonly logger = new Logger(PaymentService.name);
  private stripe: Stripe;

  constructor(
    private readonly web3Service: Web3Service,
    private readonly paymentRepository: PaymentRepository,
    private configService: ConfigService,
  ) {
    this.stripe = new Stripe(
      this.configService.get<string>(ConfigNames.STRIPE_SECRET_KEY)!,
      {
        apiVersion: this.configService.get<any>(
          ConfigNames.STRIPE_API_VERSION,
        )!,
        appInfo: {
          name: this.configService.get<string>(
            ConfigNames.STRIPE_APP_NAME,
            'Fortune',
          )!,
          version: this.configService.get<string>(
            ConfigNames.STRIPE_APP_VERSION,
          )!,
          url: this.configService.get<string>(ConfigNames.STRIPE_APP_INFO_URL)!,
        },
      },
    );
  }

  public async createFiatPayment(
    userId: number,
    dto: PaymentFiatCreateDto,
  ): Promise<string> {
    const { amount, currency } = dto;

    const params: Stripe.PaymentIntentCreateParams = {
      amount: amount * 100,
      currency: currency,
    };

    const paymentIntent = await this.stripe.paymentIntents.create(params);

    if (!paymentIntent.client_secret) {
      this.logger.log(
        ErrorPayment.ClientSecretDoesNotExist,
        PaymentService.name,
      );
      throw new NotFoundException(ErrorPayment.ClientSecretDoesNotExist);
    }

    const paymentEntity = await this.paymentRepository.findOne({
      transaction: paymentIntent.client_secret,
    });

    if (paymentEntity) {
      this.logger.log(
        ErrorPayment.TransactionAlreadyExists,
        PaymentRepository.name,
      );
      throw new BadRequestException(ErrorPayment.TransactionAlreadyExists);
    }

    const rate = await getRate(Currency.USD, currency);

    await this.paymentRepository.create({
      userId,
      source: PaymentSource.FIAT,
      type: PaymentType.DEPOSIT,
      amount,
      currency,
      rate,
      transaction: paymentIntent.client_secret,
      status: PaymentStatus.PENDING,
    });

    return paymentIntent.client_secret;
  }

  public async confirmFiatPayment(
    userId: number,
    data: PaymentFiatConfirmDto,
  ): Promise<boolean> {
    const paymentData = await this.stripe.paymentIntents.retrieve(
      data.paymentId,
    );

    if (!paymentData) {
      this.logger.log(ErrorPayment.NotFound, PaymentService.name);
      throw new NotFoundException(ErrorPayment.NotFound);
    }

    const paymentEntity = await this.paymentRepository.findOne({
      userId,
      transaction: data.paymentId,
      status: PaymentStatus.PENDING,
    });

    if (!paymentEntity) {
      this.logger.log(ErrorPayment.NotFound, PaymentRepository.name);
      throw new BadRequestException(ErrorPayment.NotFound);
    }

    if (
      paymentData?.status === StripePaymentStatus.CANCELED ||
      paymentData?.status === StripePaymentStatus.REQUIRES_PAYMENT_METHOD
    ) {
      paymentEntity.status = PaymentStatus.FAILED;
      await paymentEntity.save();
      this.logger.log(ErrorPayment.NotSuccess, PaymentService.name);
      throw new BadRequestException(ErrorPayment.NotSuccess);
    } else if (paymentData?.status !== StripePaymentStatus.SUCCEEDED) {
      return false; // TODO: Handling other cases
    }

    paymentEntity.status = PaymentStatus.SUCCEEDED;
    await paymentEntity.save();

    return true;
  }

  public async createCryptoPayment(
    userId: number,
    dto: PaymentCryptoCreateDto,
  ): Promise<boolean> {
    this.web3Service.validateChainId(dto.chainId);

    const provider = new providers.JsonRpcProvider(
      Object.values(networkMap).find(
        (item) => item.chainId === dto.chainId,
      )?.rpcUrl,
    );

    const transaction = await provider.getTransactionReceipt(
      dto.transactionHash,
    );

    if (!transaction) {
      this.logger.error(ErrorPayment.TransactionNotFoundByHash);
      throw new NotFoundException(ErrorPayment.TransactionNotFoundByHash);
    }

    if (!transaction.logs[0] || !transaction.logs[0].data) {
      this.logger.error(ErrorPayment.InvalidTransactionData);
      throw new NotFoundException(ErrorPayment.InvalidTransactionData);
    }

    if (transaction.confirmations < TX_CONFIRMATION_TRESHOLD) {
      this.logger.error(
        `Transaction has ${transaction.confirmations} confirmations instead of ${TX_CONFIRMATION_TRESHOLD}`,
      );
      throw new NotFoundException(
        ErrorPayment.TransactionHasNotEnoughAmountOfConfirmations,
      );
    }

    const signer = this.web3Service.getSigner(dto.chainId);

    const recepientAddress = transaction.logs[0].topics.some(
      (topic) =>
        ethers.utils.hexValue(topic) === ethers.utils.hexValue(signer.address),
    );
    if (!recepientAddress) {
      this.logger.error(ErrorPayment.InvalidRecipient);
      throw new ConflictException(ErrorPayment.InvalidRecipient);
    }

    const amount = Number(ethers.utils.formatEther(transaction.logs[0].data));
    const tokenAddress = transaction.logs[0].address;

    const tokenContract: HMToken = HMToken__factory.connect(
      tokenAddress,
      signer,
    );
    const tokenId = (await tokenContract.symbol()).toLowerCase();

    if (!CoingeckoTokenId[tokenId]) {
      this.logger.log(ErrorPayment.UnsupportedToken, PaymentRepository.name);
      throw new ConflictException(ErrorPayment.UnsupportedToken);
    }

    const paymentEntity = await this.paymentRepository.findOne({
      transaction: transaction.transactionHash,
    });

    if (paymentEntity) {
      this.logger.log(
        ErrorPayment.TransactionAlreadyExists,
        PaymentRepository.name,
      );
      throw new BadRequestException(ErrorPayment.TransactionAlreadyExists);
    }

    const rate = await getRate(Currency.USD, TokenId.HMT);

    await this.paymentRepository.create({
      userId,
      source: PaymentSource.CRYPTO,
      type: PaymentType.DEPOSIT,
      amount,
      currency: TokenId.HMT,
      rate,
      chainId: dto.chainId,
      transaction: dto.transactionHash,
      status: PaymentStatus.SUCCEEDED,
    });

    return true;
  }

<<<<<<< HEAD
  public async getUserBalance(userId: number): Promise<number> {
    const paymentEntities = await this.paymentRepository.find({ userId });
=======
  public async getUserBalance(userId: number): Promise<BigNumber> {
    const paymentEntities = await this.paymentRepository.find({
      userId,
      status: PaymentStatus.SUCCEEDED,
    });
>>>>>>> e8db754b

    const totalAmount = paymentEntities.reduce((total, payment) => {
      return add(total, mul(payment.amount, payment.rate));
    }, 0);

    return totalAmount;
  }
}<|MERGE_RESOLUTION|>--- conflicted
+++ resolved
@@ -244,16 +244,11 @@
     return true;
   }
 
-<<<<<<< HEAD
   public async getUserBalance(userId: number): Promise<number> {
-    const paymentEntities = await this.paymentRepository.find({ userId });
-=======
-  public async getUserBalance(userId: number): Promise<BigNumber> {
     const paymentEntities = await this.paymentRepository.find({
       userId,
       status: PaymentStatus.SUCCEEDED,
     });
->>>>>>> e8db754b
 
     const totalAmount = paymentEntities.reduce((total, payment) => {
       return add(total, mul(payment.amount, payment.rate));
