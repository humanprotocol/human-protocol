--- conflicted
+++ resolved
@@ -50,15 +50,9 @@
 
 @Injectable()
 export class PaymentService {
-<<<<<<< HEAD
   private readonly logger = Logger.child({
     context: PaymentService.name,
   });
-
-  private stripe: Stripe;
-=======
-  private readonly logger = new Logger(PaymentService.name);
->>>>>>> e7920640
 
   constructor(
     private readonly networkConfigService: NetworkConfigService,
@@ -72,51 +66,10 @@
   ) {}
 
   public async createCustomerAndAssignCard(user: UserEntity): Promise<string> {
-<<<<<<< HEAD
-    // Creates a new Stripe customer if the user does not already have one.
-    // It then initiates a SetupIntent to link a payment method (card) to the customer.
-    let setupIntent: Stripe.Response<Stripe.SetupIntent>;
-    let customerId = user.stripeCustomerId;
-
-    if (!user.stripeCustomerId) {
-      try {
-        // Create a new customer in Stripe and assign the ID to the user.
-        customerId = (
-          await this.stripe.customers.create({
-            email: user.email,
-          })
-        ).id;
-      } catch (error) {
-        this.logger.error(error.message, PaymentService.name);
-        throw new ServerError(ErrorPayment.CustomerNotCreated);
-      }
-    }
-    try {
-      // Create a SetupIntent to manage and confirm card setup.
-      setupIntent = await this.stripe.setupIntents.create({
-        automatic_payment_methods: {
-          enabled: true,
-        },
-        customer: customerId ?? undefined,
-      });
-    } catch (error) {
-      this.logger.error(error.message, PaymentService.name);
-      throw new ServerError(ErrorPayment.CardNotAssigned);
-    }
-
-    // Ensure the SetupIntent contains a client secret for completing the card setup process.
-    if (!setupIntent?.client_secret) {
-      this.logger.error(
-        ErrorPayment.ClientSecretDoesNotExist,
-        PaymentService.name,
-      );
-      throw new ServerError(ErrorPayment.ClientSecretDoesNotExist);
-=======
     let customerId = user.paymentProviderId;
 
     if (!customerId) {
       customerId = await this.paymentProvider.createCustomer(user.email);
->>>>>>> e7920640
     }
 
     return await this.paymentProvider.setupCard(customerId);
