--- conflicted
+++ resolved
@@ -10,16 +10,11 @@
 import { BigNumber, FixedNumber, ethers, providers } from 'ethers';
 import { ErrorPayment } from '../../common/constants/errors';
 import { PaymentRepository } from './payment.repository';
-<<<<<<< HEAD
-import { CurrencyService } from './currency.service';
-import { PaymentCryptoCreateDto, PaymentFiatConfirmDto, PaymentFiatCreateDto } from './payment.dto';
-=======
 import {
   PaymentCryptoCreateDto,
   PaymentFiatConfirmDto,
   PaymentFiatCreateDto,
 } from './payment.dto';
->>>>>>> a1b245c8
 import {
   Currency,
   PaymentSource,
@@ -35,11 +30,8 @@
 } from '@human-protocol/core/typechain-types';
 import { Web3Service } from '../web3/web3.service';
 import { CoingeckoTokenId } from '../../common/constants/payment';
-<<<<<<< HEAD
+import { getRate } from '../../common/utils';
 import { UserEntity } from '../user/user.entity';
-=======
-import { getRate } from '../../common/utils';
->>>>>>> a1b245c8
 
 @Injectable()
 export class PaymentService {
@@ -132,22 +124,12 @@
     
     await this.paymentRepository.create({
       userId,
-<<<<<<< HEAD
-      PaymentSource.FIAT,
-      Currency.USD,
-      paymentData.currency.toLowerCase(),
-      PaymentType.DEPOSIT,
-      BigNumber.from(paymentData.amount),
-      data.paymentId,
-    );
-=======
       source: PaymentSource.FIAT,
       type: PaymentType.DEPOSIT,
       amount: BigNumber.from(paymentData.amount).toString(),
       currency: paymentData.currency.toLowerCase(),
       rate
     })
->>>>>>> a1b245c8
 
     return true;
   }
@@ -230,56 +212,15 @@
       type: PaymentType.DEPOSIT,
       amount: amount.toString(),
       currency: TokenId.HMT,
-      rate
+      rate,
+      chainId: dto.chainId,
+      transaction: dto.transactionHash
     })
 
     return true;
   }
 
-<<<<<<< HEAD
-  public async savePayment(
-    userId: number,
-    source: PaymentSource,
-    currencyFrom: string,
-    currencyTo: string,
-    type: PaymentType,
-    amount: BigNumber,
-    transaction?: string,
-    chainId?: number,
-  ): Promise<boolean> {
-    if (source == PaymentSource.CRYPTO && !chainId) {
-      this.logger.log(
-        ErrorPayment.ChainIdMissing,
-        `${PaymentService.name} - savePayment`,
-      );
-      throw new ConflictException(ErrorPayment.ChainIdMissing);
-    }
-    const rate = await this.currencyService.getRate(currencyFrom, currencyTo);
-
-    const paymentEntity = await this.paymentRepository.create({
-      userId,
-      amount: amount.toString(),
-      currency: currencyTo,
-      source,
-      rate,
-      type,
-      transaction,
-      chainId,
-    });
-
-    if (!paymentEntity) {
-      this.logger.log(ErrorPayment.NotFound, PaymentService.name);
-      throw new NotFoundException(ErrorPayment.NotFound);
-    }
-
-    return true;
-=======
-  public async getPayment(
-    paymentId: string,
-  ): Promise<Stripe.Response<Stripe.PaymentIntent> | null> {
-    return this.stripe.paymentIntents.retrieve(paymentId);
->>>>>>> a1b245c8
-  }
+  
 
   public async getUserBalance(userId: number): Promise<BigNumber> {
     const paymentEntities = await this.paymentRepository.find({ userId });
