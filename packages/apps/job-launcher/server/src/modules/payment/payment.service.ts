import {
  BadRequestException,
  ConflictException,
  Injectable,
  Logger,
<<<<<<< HEAD
  NotFoundException,
  ConflictException,
=======
  NotFoundException
>>>>>>> ab27d779
} from '@nestjs/common';
import { ConfigService } from '@nestjs/config';
import Stripe from 'stripe';
import { BigNumber, FixedNumber, ethers, providers } from 'ethers';
import { ErrorPayment } from '../../common/constants/errors';
import { PaymentRepository } from './payment.repository';
import { CurrencyService } from './currency.service';
import {
  PaymentCryptoCreateDto,
  PaymentFiatConfirmDto,
  PaymentFiatCreateDto,
} from './payment.dto';
import {
  Currency,
  PaymentFiatMethodType,
  PaymentSource,
  PaymentStatus,
  PaymentType,
  TokenId,
} from '../../common/enums/payment';
import { TX_CONFIRMATION_TRESHOLD } from '../../common/constants';
import { networkMap } from '../../common/constants/network';
import { ConfigNames } from '../../common/config';
<<<<<<< HEAD
import { IClientSecret } from '../../common/interfaces';
=======
import { HMToken, HMToken__factory } from '@human-protocol/core/typechain-types';
import { Web3Service } from '../web3/web3.service';
import { CoingeckoTokenId } from '../../common/constants/payment';
>>>>>>> ab27d779

@Injectable()
export class PaymentService {
  private readonly logger = new Logger(PaymentService.name);
  private stripe: Stripe;

  constructor(
    private readonly web3Service: Web3Service,
    private readonly paymentRepository: PaymentRepository,
    private readonly currencyService: CurrencyService,
    private configService: ConfigService,
  ) {
    this.stripe = new Stripe(
      this.configService.get<string>(ConfigNames.STRIPE_SECRET_KEY)!,
      {
        apiVersion: this.configService.get<any>(
          ConfigNames.STRIPE_API_VERSION,
        )!,
        appInfo: {
          name: this.configService.get<string>(
            ConfigNames.STRIPE_APP_NAME,
            'Fortune',
          )!,
          version: this.configService.get<string>(
            ConfigNames.STRIPE_APP_VERSION,
          )!,
          url: this.configService.get<string>(ConfigNames.STRIPE_APP_INFO_URL)!,
        },
      },
    );
  }

  public async createCustomer(email: string): Promise<string> {
    const customer = await this.stripe.customers.create({
      email,
    });

    if (!customer) {
      this.logger.log(ErrorPayment.CustomerNotCreated, PaymentService.name);
      throw new NotFoundException(ErrorPayment.CustomerNotCreated);
    }

    return customer.id;
  }

  public async createFiatPayment(
    customerId: string,
    dto: PaymentFiatCreateDto,
  ): Promise<string> {
    const { amount, currency } = dto;

    const params: Stripe.PaymentIntentCreateParams = {
      payment_method_types: [PaymentFiatMethodType.CARD],
      amount: amount * 100,
      currency: currency,
    };

    params.confirm = true;
    params.customer = customerId;
    params.payment_method_options = {};

    const paymentIntent = await this.stripe.paymentIntents.create(params);

    if (!paymentIntent.client_secret) {
      this.logger.log(
        ErrorPayment.ClientSecretDoesNotExist,
        PaymentService.name,
      );
      throw new NotFoundException(ErrorPayment.ClientSecretDoesNotExist);
    }

    return paymentIntent.client_secret;
  }

  public async confirmFiatPayment(
    userId: number,
    dto: PaymentFiatConfirmDto,
  ): Promise<boolean> {
    const paymentData = await this.getPayment(dto.paymentId);

    if (!paymentData) {
      this.logger.log(ErrorPayment.NotFound, PaymentService.name);
      throw new NotFoundException(ErrorPayment.NotFound);
    }

    if (paymentData?.status?.toUpperCase() !== PaymentStatus.SUCCEEDED) {
      this.logger.log(ErrorPayment.NotSuccess, PaymentService.name);
      throw new BadRequestException(ErrorPayment.NotSuccess);
    }

    await this.savePayment(
      userId,
      PaymentSource.FIAT,
      Currency.USD,
      paymentData.currency.toLowerCase(),
      PaymentType.DEPOSIT,
      BigNumber.from(paymentData.amount)
    );

    return true;
  }

  public async createCryptoPayment(
    userId: number,
    dto: PaymentCryptoCreateDto,
  ): Promise<boolean> {
    const provider = new providers.JsonRpcProvider(
      Object.values(networkMap).find(
        (item) => item.network.chainId === dto.chainId,
      )?.rpcUrl,
    );

    const transaction = await provider.getTransactionReceipt(
      dto.transactionHash,
    );

    if (!transaction) {
      this.logger.error(ErrorPayment.TransactionNotFoundByHash);
      throw new NotFoundException(ErrorPayment.TransactionNotFoundByHash);
    }

    if (!transaction.logs[0] || !transaction.logs[0].data) {
      this.logger.error(ErrorPayment.InvalidTransactionData);
      throw new NotFoundException(ErrorPayment.InvalidTransactionData);
    }

    if (transaction.confirmations < TX_CONFIRMATION_TRESHOLD) {
      this.logger.error(
        `Transaction has ${transaction.confirmations} confirmations instead of ${TX_CONFIRMATION_TRESHOLD}`,
      );
      throw new NotFoundException(
        ErrorPayment.TransactionHasNotEnoughAmountOfConfirmations,
      );
    }

    const amount = BigNumber.from(transaction.logs[0].data);
    const tokenAddress = transaction.logs[0].address;

    const signer = this.web3Service.getSigner(dto.chainId);
    const tokenContract: HMToken = HMToken__factory.connect(
      tokenAddress,
      signer
    );
    const tokenId = (await tokenContract.symbol()).toLowerCase();

    if (!CoingeckoTokenId[tokenId]) {
      this.logger.log(
        ErrorPayment.UnsupportedToken,
        PaymentRepository.name,
      );
      throw new ConflictException(
        ErrorPayment.UnsupportedToken,
      );
    }

    const paymentEntity = await this.paymentRepository.findOne({
      transactionHash: transaction.transactionHash,
    });

    if (paymentEntity) {
      this.logger.log(
        ErrorPayment.TransactionHashAlreadyExists,
        PaymentRepository.name,
      );
      throw new BadRequestException(ErrorPayment.TransactionHashAlreadyExists);
    }

    await this.savePayment(
      userId,
      PaymentSource.CRYPTO,
      Currency.USD,
      TokenId.HMT,
      PaymentType.DEPOSIT,
      amount,
      transaction.transactionHash
    );

    return true;
  }

  public async getPayment(
    paymentId: string,
  ): Promise<Stripe.Response<Stripe.PaymentIntent> | null> {
    return this.stripe.paymentIntents.retrieve(paymentId);
  }

  public async savePayment(
    userId: number,
    source: PaymentSource,
    currencyFrom: string,
    currencyTo: string,
    type: PaymentType,
    amount: BigNumber,
    transactionHash?: string
  ): Promise<boolean> {
    const rate = await this.currencyService.getRate(
      currencyFrom,
      currencyTo,
    );

    const paymentEntity = await this.paymentRepository.create({
      userId,
      amount: amount.toString(),
      currency: currencyTo,
      source,
      rate,
      type,
      transactionHash
    });

    if (!paymentEntity) {
      this.logger.log(ErrorPayment.NotFound, PaymentService.name);
      throw new NotFoundException(ErrorPayment.NotFound);
    }

    return true;
  }

  public async getUserBalance(userId: number): Promise<BigNumber> {
    const paymentEntities = await this.paymentRepository.find({ userId });

    let finalAmount = BigNumber.from(0);
    
    paymentEntities.forEach((payment) => {
      const fixedAmount = FixedNumber.from(ethers.utils.formatUnits(payment.amount, 18));
      const rate = FixedNumber.from(payment.rate);

      const amount = BigNumber.from(fixedAmount.mulUnsafe(rate));

      if (payment.type === PaymentType.WITHDRAWAL) {
        finalAmount = finalAmount.sub(amount);
      } else {
        finalAmount = finalAmount.add(amount);
      }
    });
    
    return finalAmount;
  }
}<|MERGE_RESOLUTION|>--- conflicted
+++ resolved
@@ -3,12 +3,7 @@
   ConflictException,
   Injectable,
   Logger,
-<<<<<<< HEAD
-  NotFoundException,
-  ConflictException,
-=======
   NotFoundException
->>>>>>> ab27d779
 } from '@nestjs/common';
 import { ConfigService } from '@nestjs/config';
 import Stripe from 'stripe';
@@ -32,13 +27,9 @@
 import { TX_CONFIRMATION_TRESHOLD } from '../../common/constants';
 import { networkMap } from '../../common/constants/network';
 import { ConfigNames } from '../../common/config';
-<<<<<<< HEAD
-import { IClientSecret } from '../../common/interfaces';
-=======
 import { HMToken, HMToken__factory } from '@human-protocol/core/typechain-types';
 import { Web3Service } from '../web3/web3.service';
 import { CoingeckoTokenId } from '../../common/constants/payment';
->>>>>>> ab27d779
 
 @Injectable()
 export class PaymentService {
