--- conflicted
+++ resolved
@@ -8,11 +8,8 @@
 import { PaymentEntity } from '../payment/payment.entity';
 import { JobEntity } from '../job/job.entity';
 import { ApiKeyEntity } from '../auth/apikey.entity';
-<<<<<<< HEAD
 import { PaymentInfoEntity } from '../payment/payment-info.entity';
-=======
 import { WhitelistEntity } from '../whitelist/whitelist.entity';
->>>>>>> 84c50f0d
 
 @Entity({ schema: NS, name: 'users' })
 export class UserEntity extends BaseEntity implements IUser {
