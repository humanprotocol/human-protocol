import { ChainId, OperatorUtils, Role } from '@human-protocol/sdk';
import { ConfigService } from '@nestjs/config';
import { Test } from '@nestjs/testing';
import { ErrorWeb3 } from '../../common/constants/errors';
import { Web3Env } from '../../common/enums/web3';
import { Web3Service } from './web3.service';
import {
  MOCK_ADDRESS,
<<<<<<< HEAD
  MOCK_GAS_PRICE_MULTIPLIER,
  MOCK_PRIVATE_KEY,
=======
  MOCK_REPUTATION_ORACLES,
  mockConfig,
>>>>>>> d457d315
} from './../../../test/constants';
import { NetworkConfigService } from '../../common/config/network-config.service';
import { Web3ConfigService } from '../../common/config/web3-config.service';
import { ControlledError } from '../../common/errors/controlled';
import { HttpStatus } from '@nestjs/common';
import { OracleDataDto } from './web3.dto';

jest.mock('@human-protocol/sdk', () => {
  const actualSdk = jest.requireActual('@human-protocol/sdk');
  return {
    ...actualSdk,
    OperatorUtils: {
      getReputationNetworkOperators: jest.fn(),
      getLeader: jest.fn(),
    },
  };
});

describe('Web3Service', () => {
  let configService: ConfigService;
  let web3Service: Web3Service;

  beforeAll(async () => {
<<<<<<< HEAD
    mockConfigService = {
      get: jest.fn((key: string, defaultValue?: any) => {
        switch (key) {
          case 'WEB3_PRIVATE_KEY':
            return MOCK_PRIVATE_KEY;
          case 'WEB3_ENV':
            return Web3Env.TESTNET;
          case 'GAS_PRICE_MULTIPLIER':
            return MOCK_GAS_PRICE_MULTIPLIER;
          case 'RPC_URL_POLYGON_AMOY':
            return 'http://0.0.0.0:8545';
          default:
            return defaultValue;
        }
      }),
    };

=======
>>>>>>> d457d315
    const moduleRef = await Test.createTestingModule({
      providers: [
        {
          provide: ConfigService,
          useValue: {
            get: jest.fn((key: string) => mockConfig[key]),
            getOrThrow: jest.fn((key: string) => {
              if (!mockConfig[key]) {
                throw new Error(`Configuration key "${key}" does not exist`);
              }
              return mockConfig[key];
            }),
          },
        },
        Web3Service,
        NetworkConfigService,
        Web3ConfigService,
      ],
    }).compile();

    web3Service = moduleRef.get<Web3Service>(Web3Service);
    configService = moduleRef.get<ConfigService>(ConfigService);
  });

  describe('constructor', () => {
    it('should throw an error if no valid networks are found', () => {
      jest.spyOn(configService, 'get').mockImplementation((key: string) => {
        if (key === 'WEB3_ENV') return Web3Env.MAINNET;
        return mockConfig[key];
      });

      expect(
        () =>
          new Web3Service(
            new Web3ConfigService(configService),
            new NetworkConfigService(configService),
          ),
      ).toThrow(
        new ControlledError(ErrorWeb3.NoValidNetworks, HttpStatus.BAD_REQUEST),
      );
    });
  });

  describe('getSigner', () => {
    it('should return a signer for a valid chainId on TESTNET', () => {
      jest.spyOn(configService, 'get').mockImplementation((key: string) => {
        if (key === 'WEB3_ENV') return Web3Env.TESTNET;
        return mockConfig[key];
      });
      const validChainId = ChainId.POLYGON_AMOY;

      const signer = web3Service.getSigner(validChainId);
      expect(signer).toBeDefined();
    });

    it('should throw invalid chain id provided for the testnet environment', () => {
      const invalidChainId = ChainId.POLYGON;

      expect(() => web3Service.getSigner(invalidChainId)).toThrow(
        new ControlledError(ErrorWeb3.InvalidChainId, HttpStatus.BAD_REQUEST),
      );
    });
  });

  describe('getOperatorAddress', () => {
    it('should get the operator address', () => {
      const operatorAddress = web3Service.getOperatorAddress();
      expect(operatorAddress).toBe(MOCK_ADDRESS);
    });
  });

  describe('calculateGasPrice', () => {
    it('should return gas price multiplied by the multiplier', async () => {
      jest.spyOn(configService, 'get').mockImplementation((key: string) => {
        if (key === 'GAS_PRICE_MULTIPLIER') return 1;
        return mockConfig[key];
      });
      const mockGasPrice = BigInt(1000000000);

      web3Service.getSigner = jest.fn().mockReturnValue({
        address: MOCK_ADDRESS,
        getNetwork: jest.fn().mockResolvedValue({ chainId: 1 }),
        provider: {
          getFeeData: jest
            .fn()
            .mockResolvedValueOnce({ gasPrice: mockGasPrice }),
        },
      });

      const result = await web3Service.calculateGasPrice(ChainId.POLYGON_AMOY);
      expect(result).toBe(mockGasPrice * BigInt(1));
    });

    it('should throw an error if gasPrice is undefined', async () => {
      web3Service.getSigner = jest.fn().mockReturnValue({
        address: MOCK_ADDRESS,
        getNetwork: jest.fn().mockResolvedValue({ chainId: 1 }),
        provider: {
          getFeeData: jest.fn().mockResolvedValueOnce({ gasPrice: undefined }),
        },
      });

      await expect(
        web3Service.calculateGasPrice(ChainId.POLYGON_AMOY),
      ).rejects.toThrow(
        new ControlledError(ErrorWeb3.GasPriceError, HttpStatus.CONFLICT),
      );
    });
  });

  describe('validateChainId', () => {
    it('should not throw an error for a valid chainId', () => {
      expect(() =>
        web3Service.validateChainId(ChainId.POLYGON_AMOY),
      ).not.toThrow();
    });

    it('should throw an error for an invalid chainId', () => {
      const invalidChainId = ChainId.POLYGON;
      expect(() => web3Service.validateChainId(invalidChainId)).toThrow(
        new ControlledError(ErrorWeb3.InvalidChainId, HttpStatus.BAD_REQUEST),
      );
    });
  });

  describe('getAvailableOracles', () => {
    it('should return data if available', async () => {
      const mockData: OracleDataDto[] = [
        {
          address: 'address1',
          role: Role.ExchangeOracle,
          url: 'http://oracle1.com',
          jobTypes: ['Points'],
        },
        {
          address: 'address2',
          role: Role.ExchangeOracle,
          url: 'http://oracle2.com',
          jobTypes: ['Fortune'],
        },
      ];
      jest
        .spyOn(OperatorUtils, 'getReputationNetworkOperators')
        .mockResolvedValueOnce(mockData);

      const result = await web3Service.getAvailableOracles(
        ChainId.POLYGON_AMOY,
        'Points',
        'address1',
      );

      expect(result).toEqual({
        exchangeOracles: ['address1'],
        recordingOracles: [],
      });
      expect(OperatorUtils.getReputationNetworkOperators).toHaveBeenCalledWith(
        ChainId.POLYGON_AMOY,
        'address1',
      );
    });
  });

  describe('filterOracles', () => {
    it('should return oracles with matching job types', () => {
      const mockOracles: OracleDataDto[] = [
        {
          address: 'address1',
          role: Role.ExchangeOracle,
          url: 'http://oracle1.com',
          jobTypes: ['Points'],
        },
        {
          address: 'address2',
          role: Role.ExchangeOracle,
          url: 'http://oracle2.com',
          jobTypes: ['Fortune'],
        },
        {
          address: 'address3',
          role: Role.ExchangeOracle,
          url: 'http://oracle3.com',
          jobTypes: ['Points'],
        },
      ];

      const result = (web3Service as any).filterOracles(mockOracles, 'Points');
      expect(result).toEqual([
        {
          address: 'address1',
          role: Role.ExchangeOracle,
          url: 'http://oracle1.com',
          jobTypes: ['Points'],
        },
        {
          address: 'address3',
          role: Role.ExchangeOracle,
          url: 'http://oracle3.com',
          jobTypes: ['Points'],
        },
      ]);
    });

    it('should filter out oracles with invalid URLs', () => {
      const mockOracles: OracleDataDto[] = [
        {
          address: 'address1',
          role: Role.ExchangeOracle,
          url: null as any,
          jobTypes: ['Points'],
        },
        {
          address: 'address2',
          role: Role.ExchangeOracle,
          url: '',
          jobTypes: ['Fortune'],
        },
        {
          address: 'address3',
          role: Role.ExchangeOracle,
          url: 'http://oracle3.com',
          jobTypes: ['Points'],
        },
      ];

      const result = (web3Service as any).filterOracles(mockOracles, 'Points');
      expect(result).toEqual([
        {
          address: 'address3',
          role: Role.ExchangeOracle,
          url: 'http://oracle3.com',
          jobTypes: ['Points'],
        },
      ]);
    });

    it('should return all oracles if jobType is not provided', () => {
      const mockOracles: OracleDataDto[] = [
        {
          address: 'address1',
          role: Role.ExchangeOracle,
          url: 'http://oracle1.com',
          jobTypes: ['Points'],
        },
        {
          address: 'address2',
          role: Role.ExchangeOracle,
          url: 'http://oracle2.com',
          jobTypes: ['Fortune'],
        },
      ];

      const result = (web3Service as any).filterOracles(mockOracles, '');
      expect(result).toEqual(mockOracles);
    });
  });

  describe('getReputationOraclesByJobType', () => {
<<<<<<< HEAD
=======
    beforeEach(async () => {
      jest.spyOn(configService, 'get').mockImplementation((key: string) => {
        if (key === 'REPUTATION_ORACLES') return MOCK_REPUTATION_ORACLES;
        return mockConfig[key];
      });
    });

>>>>>>> d457d315
    afterEach(() => {
      jest.clearAllMocks();
    });

    it('should return matching oracle addresses based on job type', async () => {
      const mockLeader = {
        address: '0x0000000000000000000000000000000000000000',
        reputationNetworks: [
          '0x0000000000000000000000000000000000000001',
          '0x0000000000000000000000000000000000000002',
          '0x0000000000000000000000000000000000000003',
        ],
      };

      const mockLeader1 = {
        address: '0x0000000000000000000000000000000000000001',
        jobTypes: ['Points'],
      };
      const mockLeader2 = {
        address: '0x0000000000000000000000000000000000000002',
        jobTypes: ['Fortune'],
      };
      const mockLeader3 = {
        address: '0x0000000000000000000000000000000000000003',
        jobTypes: ['Points', 'Fortune'],
      };

      (OperatorUtils.getLeader as jest.Mock)
        .mockResolvedValueOnce(mockLeader)
        .mockResolvedValueOnce(mockLeader1)
        .mockResolvedValueOnce(mockLeader2)
        .mockResolvedValueOnce(mockLeader3);

      const result = await web3Service.getReputationOraclesByJobType(
        ChainId.POLYGON_AMOY,
        'Points',
      );

      expect(result).toEqual([
        '0x0000000000000000000000000000000000000001',
        '0x0000000000000000000000000000000000000003',
      ]);
      expect(OperatorUtils.getLeader).toHaveBeenCalledTimes(4);
    });

    it('should return an empty array if reputation networks not found for chain', async () => {
      const mockLeader = {
        address: '0x0000000000000000000000000000000000000000',
      };

      const mockLeader1 = {
        address: '0x0000000000000000000000000000000000000001',
        jobTypes: ['NewJobType1'],
      };
      const mockLeader2 = {
        address: '0x0000000000000000000000000000000000000002',
        jobTypes: ['NewJobType2'],
      };
      const mockLeader3 = {
        address: '0x0000000000000000000000000000000000000003',
        jobTypes: ['NewJobType3'],
      };

      (OperatorUtils.getLeader as jest.Mock)
        .mockResolvedValueOnce(mockLeader)
        .mockResolvedValueOnce(mockLeader1)
        .mockResolvedValueOnce(mockLeader2)
        .mockResolvedValueOnce(mockLeader3);

      const result = await web3Service.getReputationOraclesByJobType(
        ChainId.POLYGON_AMOY,
        'Points',
      );

      expect(result).toEqual([]);
      expect(OperatorUtils.getLeader).toHaveBeenCalledTimes(1);
    });

    it('should return an empty array if no oracles match the job type', async () => {
      const mockLeader = {
        address: '0x0000000000000000000000000000000000000000',
        reputationNetworks: [
          '0x0000000000000000000000000000000000000001',
          '0x0000000000000000000000000000000000000002',
          '0x0000000000000000000000000000000000000003',
        ],
      };

      const mockLeader1 = {
        address: '0x0000000000000000000000000000000000000001',
        jobTypes: ['NewJobType1'],
      };
      const mockLeader2 = {
        address: '0x0000000000000000000000000000000000000002',
        jobTypes: ['NewJobType2'],
      };
      const mockLeader3 = {
        address: '0x0000000000000000000000000000000000000003',
        jobTypes: ['NewJobType3'],
      };

      (OperatorUtils.getLeader as jest.Mock)
        .mockResolvedValueOnce(mockLeader)
        .mockResolvedValueOnce(mockLeader1)
        .mockResolvedValueOnce(mockLeader2)
        .mockResolvedValueOnce(mockLeader3);

      const result = await web3Service.getReputationOraclesByJobType(
        ChainId.POLYGON_AMOY,
        'Points',
      );

      expect(result).toEqual([]);
      expect(OperatorUtils.getLeader).toHaveBeenCalledTimes(1);
    });

    it('should handle errors from getLeader and return an empty array', async () => {
      (OperatorUtils.getLeader as jest.Mock).mockRejectedValueOnce(
        new Error('Failed to fetch leader'),
      );

      const result = await web3Service.getReputationOraclesByJobType(
        ChainId.POLYGON_AMOY,
        'Points',
      );

      expect(result).toEqual([]);
      expect(OperatorUtils.getLeader).toHaveBeenCalledTimes(1);
    });

    it('should return an empty array if no reputation oracles are configured', async () => {
      jest
        .spyOn(configService, 'getOrThrow')
        .mockImplementation((key: string) => {
          if (key === 'REPUTATION_ORACLES') return '';
          return mockConfig[key];
        });

      const result = await web3Service.getReputationOraclesByJobType(
        ChainId.POLYGON_AMOY,
        'Points',
      );

      expect(result).toEqual([]);
      expect(OperatorUtils.getLeader).toHaveBeenCalledTimes(1);
    });
  });
});<|MERGE_RESOLUTION|>--- conflicted
+++ resolved
@@ -6,13 +6,8 @@
 import { Web3Service } from './web3.service';
 import {
   MOCK_ADDRESS,
-<<<<<<< HEAD
-  MOCK_GAS_PRICE_MULTIPLIER,
-  MOCK_PRIVATE_KEY,
-=======
   MOCK_REPUTATION_ORACLES,
   mockConfig,
->>>>>>> d457d315
 } from './../../../test/constants';
 import { NetworkConfigService } from '../../common/config/network-config.service';
 import { Web3ConfigService } from '../../common/config/web3-config.service';
@@ -36,26 +31,6 @@
   let web3Service: Web3Service;
 
   beforeAll(async () => {
-<<<<<<< HEAD
-    mockConfigService = {
-      get: jest.fn((key: string, defaultValue?: any) => {
-        switch (key) {
-          case 'WEB3_PRIVATE_KEY':
-            return MOCK_PRIVATE_KEY;
-          case 'WEB3_ENV':
-            return Web3Env.TESTNET;
-          case 'GAS_PRICE_MULTIPLIER':
-            return MOCK_GAS_PRICE_MULTIPLIER;
-          case 'RPC_URL_POLYGON_AMOY':
-            return 'http://0.0.0.0:8545';
-          default:
-            return defaultValue;
-        }
-      }),
-    };
-
-=======
->>>>>>> d457d315
     const moduleRef = await Test.createTestingModule({
       providers: [
         {
@@ -313,8 +288,6 @@
   });
 
   describe('getReputationOraclesByJobType', () => {
-<<<<<<< HEAD
-=======
     beforeEach(async () => {
       jest.spyOn(configService, 'get').mockImplementation((key: string) => {
         if (key === 'REPUTATION_ORACLES') return MOCK_REPUTATION_ORACLES;
@@ -322,7 +295,6 @@
       });
     });
 
->>>>>>> d457d315
     afterEach(() => {
       jest.clearAllMocks();
     });
