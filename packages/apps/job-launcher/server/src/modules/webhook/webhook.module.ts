--- conflicted
+++ resolved
@@ -8,10 +8,7 @@
 import { Web3Module } from '../web3/web3.module';
 import { HttpModule } from '@nestjs/axios';
 import { JobModule } from '../job/job.module';
-<<<<<<< HEAD
-=======
 import { WebhookController } from './webhook.controller';
->>>>>>> 5e4adddc
 
 @Module({
   imports: [
