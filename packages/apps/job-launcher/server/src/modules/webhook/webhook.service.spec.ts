--- conflicted
+++ resolved
@@ -83,14 +83,11 @@
           provide: JobService,
           useValue: createMock<JobService>(),
         },
-<<<<<<< HEAD
         {
           provide: JobRepository,
           useValue: createMock<JobRepository>(),
         },
         { provide: ConfigService, useValue: mockConfigService },
-=======
->>>>>>> 84c50f0d
         { provide: HttpService, useValue: createMock<HttpService>() },
       ],
     }).compile();
