<<<<<<< HEAD
import { JobRequestType } from '../src/common/enums/job';
import { FortuneManifestDto } from '../src/modules/job/job.dto';
=======
import { AWSRegions, StorageProviders } from '../src/common/enums/storage';
import { JobRequestType } from '../src/common/enums/job';
import { FortuneManifestDto, StorageDataDto } from '../src/modules/job/job.dto';
>>>>>>> 47b5f8b2

export const MOCK_REQUESTER_TITLE = 'Mock job title';
export const MOCK_REQUESTER_DESCRIPTION = 'Mock job description';
export const MOCK_SUBMISSION_REQUIRED = 5;
export const MOCK_CHAIN_ID = 1;
export const MOCK_ADDRESS = '0xCf88b3f1992458C2f5a229573c768D0E9F70C44e';
export const MOCK_FILE_URL = 'http://mockedFileUrl.test/bucket/file.json';
export const MOCK_FILE_HASH = 'mockedFileHash';
export const MOCK_FILE_KEY = 'manifest.json';
export const MOCK_BUCKET_FILES = [
  'file0',
  'file1',
  'file2',
  'file3',
  'file4',
  'file5',
];
export const MOCK_PRIVATE_KEY =
  'd334daf65a631f40549cc7de126d5a0016f32a2d00c49f94563f9737f7135e55';
export const MOCK_BUCKET_NAME = 'bucket-name';
export const MOCK_EXCHANGE_ORACLE_ADDRESS =
  '0xCf88b3f1992458C2f5a229573c768D0E9F70C44e';
export const MOCK_RECORDING_ORACLE_ADDRESS =
  '0xCf88b3f1992458C2f5a229573c768D0E9F70C44e';
export const MOCK_REPUTATION_ORACLE_ADDRESS =
  '0x2E04d5D6cE3fF2261D0Cb04d41Fb4Cd67362A473';
export const MOCK_EXCHANGE_ORACLE_WEBHOOK_URL = 'http://localhost:3000';
export const MOCK_JOB_LAUNCHER_FEE = 5;
export const MOCK_ORACLE_FEE = 5;
export const MOCK_TRANSACTION_HASH =
  '0xd28e4c40571530afcb25ea1890e77b2d18c35f06049980ca4fb71829f64d89dc';
export const MOCK_SIGNATURE =
  '0x1502ec7e795ed9c96b215e80d46d87e26141bc8d41f69ee1bfbc8d8ed9a700db62136da8ee35eadbfd678817342444dff0239508be51c1fae55d62fcdba2867e1b';
export const MOCK_EMAIL = 'test@example.com';
export const MOCK_PASSWORD = 'password123';
export const MOCK_HASHED_PASSWORD = 'hashedPassword';
export const MOCK_CUSTOMER_ID = 'customer123';
export const MOCK_PAYMENT_ID = 'payment123';
export const MOCK_ACCESS_TOKEN = 'access_token';
export const MOCK_REFRESH_TOKEN = 'refresh_token';
export const MOCK_ACCESS_TOKEN_HASHED = 'access_token_hashed';
export const MOCK_REFRESH_TOKEN_HASHED = 'refresh_token_hashed';
export const MOCK_EXPIRES_IN = 1000000000000000;
export const MOCK_USER_ID = 1;
export const MOCK_JOB_ID = 1;

export const MOCK_SENDGRID_API_KEY =
  'SG.xxxxxxxxxxxxxxxxxxxxxx.xxxxxxxxxxxxxxxxxxxxxxxxxxxxxxxxxxxxxxxxxxx';
export const MOCK_SENDGRID_FROM_EMAIL = 'info@hmt.ai';
export const MOCK_SENDGRID_FROM_NAME = 'John Doe';
export const MOCK_S3_ENDPOINT = 'localhost';
export const MOCK_S3_PORT = 9000;
export const MOCK_S3_ACCESS_KEY = 'access_key';
export const MOCK_S3_SECRET_KEY = 'secret_key';
export const MOCK_S3_BUCKET = 'solution';
export const MOCK_S3_USE_SSL = false;
export const MOCK_MANIFEST: FortuneManifestDto = {
  submissionsRequired: 2,
  requesterTitle: 'Fortune',
  requesterDescription: 'Some desc',
  fundAmount: 10,
  requestType: JobRequestType.FORTUNE,
};
<<<<<<< HEAD

export const MOCK_ENCRYPTION_PRIVATE_KEY = 'private_key';
export const MOCK_ENCRYPTION_PASSPHRASE = 'passphrase';
=======
export const MOCK_ENCRYPTED_MANIFEST = 'encryptedManifest';
export const MOCK_PGP_PRIVATE_KEY = `-----BEGIN PGP PRIVATE KEY BLOCK-----

xVgEZS6w6BYJKwYBBAHaRw8BAQdAXRzFR1ROwdb4Bu7RKYXcBvJsH6JmBxiT
Zwbnk3KUBiUAAP9N8d16MWV/M+yggH6cTODDCNCDV/Ic012RP0fTI4VEjhFF
zRtKb2IgTGF1bmNoZXIgPGFkbWluQGhtdC5haT7CjAQQFgoAPgWCZS6w6AQL
CQcICZBAfiPaLRaJeAMVCAoEFgACAQIZAQKbAwIeARYhBNvDQnyGS7m0aAs+
BUB+I9otFol4AACYcAEA/c1peyz3aWsB9NkvOfy/erdqkNAAHfikCKzGRKtD
sKcA/Rk9IHYRBzrvXyXXpFYkeFR1H6dXTUYzoZy8xoFleSIOx10EZS6w6BIK
KwYBBAGXVQEFAQEHQPOpvDe3nptX0ZqcFsUz/K7HHnSSOIn/aGYfrZfKAwQ1
AwEIBwAA/3fQjUAKIaoDAQTB2Jufw9g1JBybjMXSb3YCWunTB6ZgD5vCeAQY
FggAKgWCZS6w6AmQQH4j2i0WiXgCmwwWIQTbw0J8hku5tGgLPgVAfiPaLRaJ
eAAAYHMBAPI7LdZ8k4lQBvlXjVMV3hlkQGtKp+EXHd3BaT1hpniVAP4wecxi
7jxPB0Thko1w1Ro6ZYsFtlOB52qocYtduLJkCA==
=qV+I
-----END PGP PRIVATE KEY BLOCK-----`;

export const MOCK_PGP_PUBLIC_KEY = `-----BEGIN PGP PUBLIC KEY BLOCK-----

xjMEZS6w6BYJKwYBBAHaRw8BAQdAXRzFR1ROwdb4Bu7RKYXcBvJsH6JmBxiT
Zwbnk3KUBiXNG0pvYiBMYXVuY2hlciA8YWRtaW5AaG10LmFpPsKMBBAWCgA+
BYJlLrDoBAsJBwgJkEB+I9otFol4AxUICgQWAAIBAhkBApsDAh4BFiEE28NC
fIZLubRoCz4FQH4j2i0WiXgAAJhwAQD9zWl7LPdpawH02S85/L96t2qQ0AAd
+KQIrMZEq0OwpwD9GT0gdhEHOu9fJdekViR4VHUfp1dNRjOhnLzGgWV5Ig7O
OARlLrDoEgorBgEEAZdVAQUBAQdA86m8N7eem1fRmpwWxTP8rscedJI4if9o
Zh+tl8oDBDUDAQgHwngEGBYIACoFgmUusOgJkEB+I9otFol4ApsMFiEE28NC
fIZLubRoCz4FQH4j2i0WiXgAAGBzAQDyOy3WfJOJUAb5V41TFd4ZZEBrSqfh
Fx3dwWk9YaZ4lQD+MHnMYu48TwdE4ZKNcNUaOmWLBbZTgedqqHGLXbiyZAg=
=IMAe
-----END PGP PUBLIC KEY BLOCK-----`;
export const MOCK_HCAPTCHA_ORACLE_ADDRESS =
  '0xa62a1c18571b869e43eeabd217e233e7f0275af3';
export const MOCK_CVAT_JOB_SIZE = '10';
export const MOCK_CVAT_MAX_TIME = '300';
export const MOCK_CVAT_VAL_SIZE = '2';
export const MOCK_HCAPTCHA_SITE_KEY = '1234';
export const MOCK_HCAPTCHA_IMAGE_URL =
  'http://mockedFileUrl.test/bucket/img_1.jpg';
export const MOCK_HCAPTCHA_IMAGE_LABEL = 'cat';
export const MOCK_HCAPTCHA_REPO_URI = 'http://recoracle:3000';
export const MOCK_HCAPTCHA_RO_URI = 'http://recoracle:3000';
export const MOCK_MAX_RETRY_COUNT = 5;
export const MOCK_STORAGE_DATA: StorageDataDto = {
  provider: StorageProviders.AWS,
  region: AWSRegions.EU_CENTRAL_1,
  bucketName: 'bucket',
  path: 'folder/test',
};
export const MOCK_BUCKET_FILE =
  'https://bucket.s3.eu-central-1.amazonaws.com/folder/test';
>>>>>>> 47b5f8b2
<|MERGE_RESOLUTION|>--- conflicted
+++ resolved
@@ -1,11 +1,6 @@
-<<<<<<< HEAD
-import { JobRequestType } from '../src/common/enums/job';
-import { FortuneManifestDto } from '../src/modules/job/job.dto';
-=======
 import { AWSRegions, StorageProviders } from '../src/common/enums/storage';
 import { JobRequestType } from '../src/common/enums/job';
 import { FortuneManifestDto, StorageDataDto } from '../src/modules/job/job.dto';
->>>>>>> 47b5f8b2
 
 export const MOCK_REQUESTER_TITLE = 'Mock job title';
 export const MOCK_REQUESTER_DESCRIPTION = 'Mock job description';
@@ -69,11 +64,7 @@
   fundAmount: 10,
   requestType: JobRequestType.FORTUNE,
 };
-<<<<<<< HEAD
 
-export const MOCK_ENCRYPTION_PRIVATE_KEY = 'private_key';
-export const MOCK_ENCRYPTION_PASSPHRASE = 'passphrase';
-=======
 export const MOCK_ENCRYPTED_MANIFEST = 'encryptedManifest';
 export const MOCK_PGP_PRIVATE_KEY = `-----BEGIN PGP PRIVATE KEY BLOCK-----
 
@@ -124,4 +115,6 @@
 };
 export const MOCK_BUCKET_FILE =
   'https://bucket.s3.eu-central-1.amazonaws.com/folder/test';
->>>>>>> 47b5f8b2
+
+export const MOCK_ENCRYPTION_PRIVATE_KEY = 'private_key';
+export const MOCK_ENCRYPTION_PASSPHRASE = 'passphrase';