--- conflicted
+++ resolved
@@ -32,13 +32,8 @@
     "assert": "^2.0.0",
     "eslint": "^8.55.0",
     "jest": "^27.1.0",
-<<<<<<< HEAD
-    "jest-environment-jsdom": "^27.5.1",
+    "jest-environment-jsdom": "^29.7.0",
     "prettier": "^3.1.1",
-=======
-    "jest-environment-jsdom": "^29.7.0",
-    "prettier": "^2.3.2",
->>>>>>> 8c1119be
     "rollup": "^2.56.3",
     "sinon-chrome": "^3.0.1",
     "ts-jest": "^29.1.1",
