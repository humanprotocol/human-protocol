--- conflicted
+++ resolved
@@ -71,12 +71,8 @@
     "zxcvbn": "^4.4.2"
   },
   "devDependencies": {
-<<<<<<< HEAD
+    "@eslint/js": "^9.33.0",
     "@faker-js/faker": "^9.8.0",
-=======
-    "@eslint/js": "^9.33.0",
-    "@faker-js/faker": "^9.4.0",
->>>>>>> 83cd12c9
     "@golevelup/ts-jest": "^0.6.1",
     "@nestjs/cli": "^10.3.2",
     "@nestjs/schematics": "^11.0.2",
