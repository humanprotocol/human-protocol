import { Module } from '@nestjs/common';
import { APP_FILTER, APP_INTERCEPTOR, APP_PIPE } from '@nestjs/core';
import { ConfigModule } from '@nestjs/config';
import { ScheduleModule } from '@nestjs/schedule';
import { AppController } from './app.controller';
import { DatabaseModule } from './database/database.module';
import { HttpValidationPipe } from './common/pipes';
import { HealthModule } from './modules/health/health.module';
import { ReputationModule } from './modules/reputation/reputation.module';
import { WebhookModule } from './modules/webhook/webhook.module';
import { Web3Module } from './modules/web3/web3.module';
import { envValidator } from './common/config';
import { AuthModule } from './modules/auth/auth.module';
import { ServeStaticModule } from '@nestjs/serve-static';
import { join } from 'path';
import { SnakeCaseInterceptor } from './common/interceptors/snake-case';
import { KycModule } from './modules/kyc/kyc.module';
import { CronJobModule } from './modules/cron-job/cron-job.module';
import { PayoutModule } from './modules/payout/payout.module';
import { EnvConfigModule } from './common/config/config.module';
import { HCaptchaModule } from './integrations/hcaptcha/hcaptcha.module';
import { ExceptionFilter } from './common/exceptions/exception.filter';
<<<<<<< HEAD
import { NDAModule } from './modules/nda/nda.module';
=======
import { QualificationModule } from './modules/qualification/qualification.module';
import { EscrowCompletionTrackingModule } from './modules/escrow-completion-tracking/escrow-completion-tracking.module';
>>>>>>> 16d740b7

@Module({
  providers: [
    {
      provide: APP_PIPE,
      useClass: HttpValidationPipe,
    },
    {
      provide: APP_INTERCEPTOR,
      useClass: SnakeCaseInterceptor,
    },
    {
      provide: APP_FILTER,
      useClass: ExceptionFilter,
    },
  ],
  imports: [
    ScheduleModule.forRoot(),
    ConfigModule.forRoot({
      envFilePath: process.env.NODE_ENV
        ? `.env.${process.env.NODE_ENV as string}`
        : '.env',
      validationSchema: envValidator,
    }),
    DatabaseModule,
    HealthModule,
    ReputationModule,
    WebhookModule,
    Web3Module,
    AuthModule,
    KycModule,
    ServeStaticModule.forRoot({
      rootPath: join(
        __dirname,
        '../../../../../../',
        'node_modules/swagger-ui-dist',
      ),
    }),
    CronJobModule,
    PayoutModule,
    EnvConfigModule,
    HCaptchaModule,
<<<<<<< HEAD
    NDAModule,
=======
    QualificationModule,
    EscrowCompletionTrackingModule,
>>>>>>> 16d740b7
  ],
  controllers: [AppController],
})
export class AppModule {}<|MERGE_RESOLUTION|>--- conflicted
+++ resolved
@@ -20,12 +20,9 @@
 import { EnvConfigModule } from './common/config/config.module';
 import { HCaptchaModule } from './integrations/hcaptcha/hcaptcha.module';
 import { ExceptionFilter } from './common/exceptions/exception.filter';
-<<<<<<< HEAD
 import { NDAModule } from './modules/nda/nda.module';
-=======
 import { QualificationModule } from './modules/qualification/qualification.module';
 import { EscrowCompletionTrackingModule } from './modules/escrow-completion-tracking/escrow-completion-tracking.module';
->>>>>>> 16d740b7
 
 @Module({
   providers: [
@@ -68,12 +65,9 @@
     PayoutModule,
     EnvConfigModule,
     HCaptchaModule,
-<<<<<<< HEAD
-    NDAModule,
-=======
     QualificationModule,
     EscrowCompletionTrackingModule,
->>>>>>> 16d740b7
+    NDAModule,
   ],
   controllers: [AppController],
 })
