import { Module } from '@nestjs/common';
import { APP_FILTER, APP_INTERCEPTOR, APP_PIPE } from '@nestjs/core';
import { ConfigModule } from '@nestjs/config';
import { ScheduleModule } from '@nestjs/schedule';
import { ServeStaticModule } from '@nestjs/serve-static';
import { join } from 'path';
import { DatabaseModule } from './database/database.module';
import { HttpValidationPipe } from './common/pipes';
import { HealthModule } from './modules/health/health.module';
import { ReputationModule } from './modules/reputation/reputation.module';
import { Web3Module } from './modules/web3/web3.module';
import { envValidator } from './config';
import { AuthModule } from './modules/auth/auth.module';
import { TransformInterceptor } from './common/interceptors/transform.interceptor';
import { KycModule } from './modules/kyc/kyc.module';
import { CronJobModule } from './modules/cron-job/cron-job.module';
import { PayoutModule } from './modules/payout/payout.module';
import { EnvConfigModule } from './config/config.module';
import { HCaptchaModule } from './integrations/hcaptcha/hcaptcha.module';
import { ExceptionFilter } from './common/filters/exception.filter';
import { QualificationModule } from './modules/qualification/qualification.module';
import { EscrowCompletionModule } from './modules/escrow-completion/escrow-completion.module';
import { WebhookIncomingModule } from './modules/webhook/webhook-incoming.module';
import { WebhookOutgoingModule } from './modules/webhook/webhook-outgoing.module';
import { UserModule } from './modules/user/user.module';
import { EmailModule } from './modules/email/module';
<<<<<<< HEAD
import { UserModule } from './modules/user/user.module';
import { NDAModule } from './modules/nda/nda.module';
=======
import { StorageModule } from './modules/storage/storage.module';
>>>>>>> 92edc871
import Environment from './utils/environment';

@Module({
  providers: [
    {
      provide: APP_PIPE,
      useClass: HttpValidationPipe,
    },
    {
      provide: APP_INTERCEPTOR,
      useClass: TransformInterceptor,
    },
    {
      provide: APP_FILTER,
      useClass: ExceptionFilter,
    },
  ],
  imports: [
    ScheduleModule.forRoot(),
    ServeStaticModule.forRoot({
      rootPath: join(
        __dirname,
        '../../../../../../',
        'node_modules/swagger-ui-dist',
      ),
    }),
    ConfigModule.forRoot({
      /**
       * First value found takes precendece
       */
      envFilePath: [`.env.${Environment.name}`, '.env'],
      validationSchema: envValidator,
    }),
    EnvConfigModule,
    DatabaseModule,
    HCaptchaModule,
    AuthModule,
    CronJobModule,
    EmailModule,
    EscrowCompletionModule,
    HealthModule,
    KycModule,
    PayoutModule,
    QualificationModule,
<<<<<<< HEAD
    EscrowCompletionModule,
    EmailModule,
    UserModule,
    NDAModule,
=======
    ReputationModule,
    StorageModule,
    UserModule,
    Web3Module,
    WebhookIncomingModule,
    WebhookOutgoingModule,
>>>>>>> 92edc871
  ],
})
export class AppModule {}<|MERGE_RESOLUTION|>--- conflicted
+++ resolved
@@ -24,12 +24,8 @@
 import { WebhookOutgoingModule } from './modules/webhook/webhook-outgoing.module';
 import { UserModule } from './modules/user/user.module';
 import { EmailModule } from './modules/email/module';
-<<<<<<< HEAD
-import { UserModule } from './modules/user/user.module';
 import { NDAModule } from './modules/nda/nda.module';
-=======
 import { StorageModule } from './modules/storage/storage.module';
->>>>>>> 92edc871
 import Environment from './utils/environment';
 
 @Module({
@@ -69,24 +65,19 @@
     AuthModule,
     CronJobModule,
     EmailModule,
+    UserModule,
+    NDAModule,
     EscrowCompletionModule,
     HealthModule,
     KycModule,
     PayoutModule,
     QualificationModule,
-<<<<<<< HEAD
-    EscrowCompletionModule,
-    EmailModule,
-    UserModule,
-    NDAModule,
-=======
     ReputationModule,
     StorageModule,
     UserModule,
     Web3Module,
     WebhookIncomingModule,
     WebhookOutgoingModule,
->>>>>>> 92edc871
   ],
 })
 export class AppModule {}