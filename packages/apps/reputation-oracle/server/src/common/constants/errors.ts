/**
 * Represents error messages related to webhook.
 */
export enum ErrorWebhook {
  NotFound = 'Webhook not found',
  UrlNotFound = 'Webhook url not found',
  NotCreated = 'Webhook has not been created',
  InvalidEventType = 'Invalid event type',
  NotSent = 'Webhook was not sent',
}

/**
 * Represents error messages related to reputation.
 */
export enum ErrorReputation {
  NotFound = 'Reputation not found',
  NotCreated = 'Reputation has not been created',
}

/**
 * Represents error messages related to credential.
 */
export enum ErrorCredential {
  NotFound = 'Credential not found',
  NotCreated = 'Credential has not been created',
  InvalidCredential = 'Invalid credential',
}

/**
 * Represents error messages related to results.
 */
export enum ErrorResults {
  IntermediateResultsURLNotSet = 'Intermediate results URL is not set',
  NoIntermediateResultsFound = 'No intermediate results found',
  NoAnnotationsMetaFound = 'No annotations meta found',
  NoResultsHaveBeenVerified = 'No results have been verified',
  NotAllRequiredSolutionsHaveBeenSent = 'Not all required solutions have been sent',
}

/**
 * Represents error messages related to manifest.
 */
export enum ErrorManifest {
  ManifestUrlDoesNotExist = 'Manifest url does not exist',
  UnsupportedManifestType = 'Unsupported manifest type',
}

/**
 * Represents error messages related to signature.
 */
export enum ErrorSignature {
  SignatureNotVerified = 'Signature not verified',
  InvalidSignature = 'Invalid signature',
}

/**
 * Represents error messages related to user.
 */
export enum ErrorUser {
  NotFound = 'User not found',
  AccountCannotBeRegistered = 'Account cannot be registered',
  BalanceCouldNotBeRetreived = 'User balance could not be retrieved',
  InvalidCredentials = 'Invalid credentials',
  AlreadyAssigned = 'User already has an address assigned',
  NoWalletAddresRegistered = 'No wallet address registered on your account',
  KycNotApproved = 'KYC not approved',
  UserNotActive = 'User not active',
  LabelingEnableFailed = 'Failed to enable labeling for this account',
  InvalidType = 'User has invalid type',
  DuplicatedEmail = 'The email you are trying to use already exists. Please check that the email is correct or use a different email',
  DuplicatedAddress = 'The address you are trying to use already exists. Please check that the address is correct or use a different address',
}

/**
 * Represents error messages related to auth.
 */
export enum ErrorAuth {
  NotFound = 'Auth not found',
  InvalidEmailOrPassword = 'Invalid email or password',
  RefreshTokenHasExpired = 'Refresh token has expired',
  TokenExpired = 'Token has expired',
  UserNotActive = 'User not active',
  InvalidSignature = 'Invalid signature',
  InvalidRole = 'Invalid role in KVStore',
  PasswordIsNotStrongEnough = 'Password is not strong enough. Password must be at least eight characters long and contain 1 upper, 1 lowercase, 1 number and 1 special character. (!@#$%^&*()_+={}|\'"/`[]:;<>,.?~-])',
  InvalidToken = 'Invalid token',
  InvalidJobType = 'Invalid operator job type',
  InvalidUrl = 'Invalid operator URL',
  InvalidFee = 'Invalid operator fee',
}

/**
 * Represents error messages related to token.
 */
export enum ErrorToken {
  NotFound = 'Token not found',
}

/**
 * Represents error messages related to send grid.
 */
export enum ErrorSendGrid {
  EmailNotSent = 'Email was not sent',
  InvalidApiKey = 'Invalid SendGrid API key',
}

export enum ErrorKyc {
  NotFound = 'KYC session not found',
  AlreadyApproved = 'KYC session already approved',
  VerificationInProgress = 'KYC session verification in progress',
  Rejected = 'KYC session rejected',
  InvalidSynapsAPIResponse = 'Invalid Synaps API response',
  InvalidWebhookSecret = 'Invalid webhook secret',
  CountryNotSet = 'Сountry is not set for the user',
}

/**
 * Represents error messages associated with a cron job.
 */
export enum ErrorCronJob {
  NotCreated = 'Cron job has not been created',
  NotCompleted = 'Cron job is not completed',
  Completed = 'Cron job is completed',
}

/**
 * Represents error messages related to web3.
 */
export enum ErrorWeb3 {
  NoValidNetworks = 'No valid networks found',
  InvalidChainId = 'Invalid chain id provided for the configured environment',
  GasPriceError = 'Error calculating gas price',
}

/**
 * Represents error messages related to operator.
 */
export enum ErrorOperator {
  OperatorNotActive = 'Operator not active',
}

/**
 * Represents error messages related to qualification.
 */
export enum ErrorQualification {
<<<<<<< HEAD
  InvalidExpiresAt = 'ExpiresAt must be a future date',
=======
  InvalidExpiresAt = 'Qualification should be valid for at least %minValidity% hours',
  FailedFetchQualifications = 'Failed to fetch qualifications',
>>>>>>> fd0b1d3e
  NotFound = 'Qualification not found',
  NoWorkersFound = 'No workers found for the provided addresses or emails',
  AddressesOrEmailsMustBeProvided = 'Either addresses or emails must be provided',
  NotCreated = 'Qualification has not been created',
}<|MERGE_RESOLUTION|>--- conflicted
+++ resolved
@@ -143,12 +143,8 @@
  * Represents error messages related to qualification.
  */
 export enum ErrorQualification {
-<<<<<<< HEAD
-  InvalidExpiresAt = 'ExpiresAt must be a future date',
-=======
   InvalidExpiresAt = 'Qualification should be valid for at least %minValidity% hours',
   FailedFetchQualifications = 'Failed to fetch qualifications',
->>>>>>> fd0b1d3e
   NotFound = 'Qualification not found',
   NoWorkersFound = 'No workers found for the provided addresses or emails',
   AddressesOrEmailsMustBeProvided = 'Either addresses or emails must be provided',
