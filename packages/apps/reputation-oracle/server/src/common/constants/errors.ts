--- conflicted
+++ resolved
@@ -151,12 +151,6 @@
 }
 
 /**
-<<<<<<< HEAD
- * Represents error messages related to NDA.
- */
-export enum ErrorNda {
-  NotFound = 'NDA version not found',
-=======
  * Represents error messages related to qualification.
  */
 export enum ErrorQualification {
@@ -165,5 +159,11 @@
   NoWorkersFound = 'No workers found for the provided addresses or emails',
   AddressesOrEmailsMustBeProvided = 'Either addresses or emails must be provided',
   CannotDeleteAssignedQualification = 'Cannot delete qualification because it is assigned to users',
->>>>>>> 16d740b7
+}
+
+/**
+ * Represents error messages related to NDA.
+ */
+export enum ErrorNda {
+  NotFound = 'NDA version not found',
 }