/**
 * Represents error messages related to webhook.
 */
export enum ErrorWebhook {
  NotFound = 'Webhook not found',
  NotCreated = 'Webhook has not been created',
  InvalidEventType = 'Invalid event type',
}

/**
 * Represents error messages related to reputation.
 */
export enum ErrorReputation {
  NotFound = 'Reputation not found',
  NotCreated = 'Reputation has not been created',
}

/**
 * Represents error messages related to results.
 */
export enum ErrorResults {
  IntermediateResultsURLNotSet = 'Intermediate results URL is not set',
  NoIntermediateResultsFound = 'No intermediate results found',
  NoResultsHaveBeenVerified = 'No results have been verified',
}

/**
 * Represents error messages related to manifest.
 */
export enum ErrorManifest {
  ManifestUrlDoesNotExist = 'Manifest url does not exist',
<<<<<<< HEAD
  UnsupportedManifestType = 'Unsupported manifest type'
}

/**
 * Represents error messages related to signature.
 */
export enum ErrorSignature {
  SignatureNotVerified = 'Signature not verified',
  InvalidSignature = 'Invalid signature',
=======
>>>>>>> 44488583
}

/**
 * Represents error messages related to user.
 */
export enum ErrorUser {
  NotFound = 'User not found',
  AccountCannotBeRegistered = 'Account cannot be registered',
  BalanceCouldNotBeRetreived = 'User balance could not be retrieved',
  InvalidCredentials = 'Invalid credentials',
}

/**
 * Represents error messages related to auth.
 */
export enum ErrorAuth {
  NotFound = 'Auth not found',
  InvalidEmailOrPassword = 'Invalid email or password',
  RefreshTokenHasExpired = 'Refresh token has expired',
  UserNotActive = 'User not active',
}

/**
 * Represents error messages related to token.
 */
export enum ErrorToken {
  NotFound = 'Token not found',
}

/**
 * Represents error messages related to send grid.
 */
export enum ErrorSendGrid {
  EmailNotSent = 'Email was not sent',
  InvalidApiKey = 'Invalid SendGrid API key',
}<|MERGE_RESOLUTION|>--- conflicted
+++ resolved
@@ -29,8 +29,7 @@
  */
 export enum ErrorManifest {
   ManifestUrlDoesNotExist = 'Manifest url does not exist',
-<<<<<<< HEAD
-  UnsupportedManifestType = 'Unsupported manifest type'
+  UnsupportedManifestType = 'Unsupported manifest type',
 }
 
 /**
@@ -39,8 +38,6 @@
 export enum ErrorSignature {
   SignatureNotVerified = 'Signature not verified',
   InvalidSignature = 'Invalid signature',
-=======
->>>>>>> 44488583
 }
 
 /**
