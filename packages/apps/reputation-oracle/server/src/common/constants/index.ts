--- conflicted
+++ resolved
@@ -1,4 +1,4 @@
-import { JobRequestType } from "../enums";
+import { JobRequestType } from '../enums';
 
 export const NS = 'hmt';
 export const RETRIES_COUNT_THRESHOLD = 3;
@@ -6,16 +6,17 @@
 export const JWT_PREFIX = 'bearer ';
 export const SENDGRID_API_KEY_REGEX =
   /^SG\.[A-Za-z0-9-_]{22}\.[A-Za-z0-9-_]{43}$/;
-<<<<<<< HEAD
 
-export const CVAT_RESULTS_ANNOTATIONS_FILENAME = 'resulting_annotations.zip'
-export const CVAT_VALIDATION_META_FILENAME = 'validation_meta.json'
+export const CVAT_RESULTS_ANNOTATIONS_FILENAME = 'resulting_annotations.zip';
+export const CVAT_VALIDATION_META_FILENAME = 'validation_meta.json';
 
-export const CVAT_JOB_TYPES = [JobRequestType.IMAGE_LABEL_BINARY, JobRequestType.IMAGE_BOXES, JobRequestType.IMAGE_POINTS]
+export const CVAT_JOB_TYPES = [
+  JobRequestType.IMAGE_LABEL_BINARY,
+  JobRequestType.IMAGE_BOXES,
+  JobRequestType.IMAGE_POINTS,
+];
 
 export const HEADER_SIGNATURE_KEY = 'human-signature';
-=======
->>>>>>> 44488583
 
 export const CURSE_WORDS = [
   '4r5e',
