export enum EventType {
<<<<<<< HEAD
  TASK_FINISHED = 'task_finished',
=======
  TASK_COMPLETED = 'task_completed',
>>>>>>> 25a2d6a9
}

export enum WebhookStatus {
  PENDING = 'PENDING',
  COMPLETED = 'COMPLETED',
  FAILED = 'FAILED',
  PAID = 'PAID',
}

export enum OracleType {
  FORTUNE = 'fortune',
  CVAT = 'cvat',
}<|MERGE_RESOLUTION|>--- conflicted
+++ resolved
@@ -1,9 +1,5 @@
 export enum EventType {
-<<<<<<< HEAD
-  TASK_FINISHED = 'task_finished',
-=======
   TASK_COMPLETED = 'task_completed',
->>>>>>> 25a2d6a9
 }
 
 export enum WebhookStatus {
