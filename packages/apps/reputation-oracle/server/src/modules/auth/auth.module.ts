import { Module } from '@nestjs/common';
import { JwtModule } from '@nestjs/jwt';

import { UserModule } from '../user/user.module';
import { JwtHttpStrategy } from './strategy';
import { AuthService } from './auth.service';
import { AuthJwtController } from './auth.controller';
import { TokenRepository } from './token.repository';
import { UserRepository } from '../user/user.repository';
import { Web3Module } from '../web3/web3.module';
import { AuthConfigService } from '../../common/config/auth-config.service';
import { HCaptchaModule } from '../../integrations/hcaptcha/hcaptcha.module';
<<<<<<< HEAD
import { NDAModule } from '../nda/nda.module';
=======
import { EmailModule } from '../email/module';
>>>>>>> 3eaecdbc

@Module({
  imports: [
    UserModule,
    JwtModule.registerAsync({
      inject: [AuthConfigService],
      useFactory: (authConfigService: AuthConfigService) => ({
        privateKey: authConfigService.jwtPrivateKey,
        signOptions: {
          algorithm: 'ES256',
          expiresIn: authConfigService.accessTokenExpiresIn,
        },
      }),
    }),
    Web3Module,
    HCaptchaModule,
<<<<<<< HEAD
    NDAModule,
=======
    EmailModule,
>>>>>>> 3eaecdbc
  ],
  providers: [JwtHttpStrategy, AuthService, TokenRepository, UserRepository],
  controllers: [AuthJwtController],
  exports: [AuthService],
})
export class AuthModule {}<|MERGE_RESOLUTION|>--- conflicted
+++ resolved
@@ -10,11 +10,8 @@
 import { Web3Module } from '../web3/web3.module';
 import { AuthConfigService } from '../../common/config/auth-config.service';
 import { HCaptchaModule } from '../../integrations/hcaptcha/hcaptcha.module';
-<<<<<<< HEAD
 import { NDAModule } from '../nda/nda.module';
-=======
 import { EmailModule } from '../email/module';
->>>>>>> 3eaecdbc
 
 @Module({
   imports: [
@@ -31,11 +28,8 @@
     }),
     Web3Module,
     HCaptchaModule,
-<<<<<<< HEAD
     NDAModule,
-=======
     EmailModule,
->>>>>>> 3eaecdbc
   ],
   providers: [JwtHttpStrategy, AuthService, TokenRepository, UserRepository],
   controllers: [AuthJwtController],
