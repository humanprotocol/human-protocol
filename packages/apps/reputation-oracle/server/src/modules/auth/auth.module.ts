import { Module } from '@nestjs/common';
import { JwtModule } from '@nestjs/jwt';
import { TypeOrmModule } from '@nestjs/typeorm';

import { UserModule } from '../user/user.module';
import { JwtHttpStrategy } from './strategy';
import { AuthService } from './auth.service';
import { AuthJwtController } from './auth.controller';
import { TokenEntity } from './token.entity';
import { TokenRepository } from './token.repository';
import { SendGridModule } from '../sendgrid/sendgrid.module';
import { UserEntity } from '../user/user.entity';
import { UserRepository } from '../user/user.repository';
import { Web3Module } from '../web3/web3.module';
import { AuthConfigService } from '../../common/config/auth-config.service';
<<<<<<< HEAD
import { NDAModule } from '../nda/nda.module';
=======
import { HCaptchaModule } from '../../integrations/hcaptcha/hcaptcha.module';
>>>>>>> bc14efc3

@Module({
  imports: [
    UserModule,
    JwtModule.registerAsync({
      inject: [AuthConfigService],
      useFactory: (authConfigService: AuthConfigService) => ({
        privateKey: authConfigService.jwtPrivateKey,
        signOptions: {
          algorithm: 'ES256',
          expiresIn: authConfigService.accessTokenExpiresIn,
        },
      }),
    }),
    TypeOrmModule.forFeature([TokenEntity, UserEntity]),
    SendGridModule,
    Web3Module,
<<<<<<< HEAD
    NDAModule,
=======
    HCaptchaModule,
>>>>>>> bc14efc3
  ],
  providers: [JwtHttpStrategy, AuthService, TokenRepository, UserRepository],
  controllers: [AuthJwtController],
  exports: [AuthService],
})
export class AuthModule {}<|MERGE_RESOLUTION|>--- conflicted
+++ resolved
@@ -13,11 +13,8 @@
 import { UserRepository } from '../user/user.repository';
 import { Web3Module } from '../web3/web3.module';
 import { AuthConfigService } from '../../common/config/auth-config.service';
-<<<<<<< HEAD
+import { HCaptchaModule } from '../../integrations/hcaptcha/hcaptcha.module';
 import { NDAModule } from '../nda/nda.module';
-=======
-import { HCaptchaModule } from '../../integrations/hcaptcha/hcaptcha.module';
->>>>>>> bc14efc3
 
 @Module({
   imports: [
@@ -35,11 +32,8 @@
     TypeOrmModule.forFeature([TokenEntity, UserEntity]),
     SendGridModule,
     Web3Module,
-<<<<<<< HEAD
+    HCaptchaModule,
     NDAModule,
-=======
-    HCaptchaModule,
->>>>>>> bc14efc3
   ],
   providers: [JwtHttpStrategy, AuthService, TokenRepository, UserRepository],
   controllers: [AuthJwtController],
