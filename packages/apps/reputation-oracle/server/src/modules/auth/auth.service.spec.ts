import { Test } from '@nestjs/testing';
import { AuthService } from './auth.service';
import { TokenRepository } from './token.repository';
import { ConfigService } from '@nestjs/config';
import { HttpService } from '@nestjs/axios';
import { createMock } from '@golevelup/ts-jest';
import { UserRepository } from '../user/user.repository';
import { JwtService } from '@nestjs/jwt';
import { Repository } from 'typeorm';
import { AuthEntity } from './auth.entity';
import { UserService } from '../user/user.service';
import { getRepositoryToken } from '@nestjs/typeorm';
import { UserEntity } from '../user/user.entity';
import { AuthRepository } from './auth.repository';
import { ErrorAuth } from '../../common/constants/errors';
import {
  MOCK_ACCESS_TOKEN,
  MOCK_ACCESS_TOKEN_HASHED,
  MOCK_ADDRESS,
  MOCK_EMAIL,
  MOCK_EXPIRES_IN,
  MOCK_HASHED_PASSWORD,
  MOCK_PASSWORD,
  MOCK_PRIVATE_KEY,
  MOCK_REFRESH_TOKEN,
  MOCK_REFRESH_TOKEN_HASHED,
} from '../../../test/constants';
import { TokenType } from './token.entity';
import { v4 } from 'uuid';
import { UserStatus, UserType } from '../../common/enums/user';
import { SendGridService } from '../sendgrid/sendgrid.service';
import {
  BadRequestException,
  ConflictException,
  NotFoundException,
  UnauthorizedException,
} from '@nestjs/common';
import { SENDGRID_TEMPLATES, SERVICE_NAME } from '../../common/constants';
import { getNonce, signMessage } from '../../common/utils/signature';
import { Web3Service } from '../web3/web3.service';
import { KVStoreClient, Role } from '@human-protocol/sdk';
<<<<<<< HEAD
import { Web3PreSignUpDto, Web3PreSignUpPayloadDto } from './auth.dto';
=======
import { PrepareSignatureDto, SignatureBodyDto } from '../web3/web3.dto';
import { SignatureType } from '../../common/enums/web3';
>>>>>>> 02a34497

jest.mock('@human-protocol/sdk', () => ({
  ...jest.requireActual('@human-protocol/sdk'),
  KVStoreClient: {
    build: jest.fn().mockImplementation(() => ({
      set: jest.fn(),
      get: jest.fn(),
    })),
  },
}));

jest.mock('uuid', () => ({
  v4: jest.fn().mockReturnValue('mocked-uuid'),
}));

describe('AuthService', () => {
  let authService: AuthService;
  let tokenRepository: TokenRepository;
  let userService: UserService;
  let authRepository: AuthRepository;
  let jwtService: JwtService;
  let sendGridService: SendGridService;
  let web3Service: Web3Service;

  const signerMock = {
    address: MOCK_ADDRESS,
  };

  beforeAll(async () => {
    const mockConfigService: Partial<ConfigService> = {
      get: jest.fn((key: string) => {
        switch (key) {
          case 'JWT_ACCESS_TOKEN_EXPIRES_IN':
            return MOCK_EXPIRES_IN;
        }
      }),
    };

    const signerMock = {
      address: MOCK_ADDRESS,
      getNetwork: jest.fn().mockResolvedValue({ chainId: 1 }),
    };

    const moduleRef = await Test.createTestingModule({
      providers: [
        AuthService,
        UserService,
        {
          provide: getRepositoryToken(AuthEntity),
          useClass: Repository,
        },
        {
          provide: JwtService,
          useValue: {
            signAsync: jest.fn(),
          },
        },
        { provide: AuthRepository, useValue: createMock<AuthRepository>() },
        { provide: TokenRepository, useValue: createMock<TokenRepository>() },
        { provide: UserRepository, useValue: createMock<UserRepository>() },
        { provide: ConfigService, useValue: mockConfigService },
        { provide: HttpService, useValue: createMock<HttpService>() },
        { provide: SendGridService, useValue: createMock<SendGridService>() },
        {
          provide: Web3Service,
          useValue: {
            getSigner: jest.fn().mockReturnValue(signerMock),
            signMessage: jest.fn(),
            getOperatorAddress: jest.fn().mockReturnValue(MOCK_ADDRESS),
<<<<<<< HEAD
=======
            prepareSignatureBody: jest.fn(),
>>>>>>> 02a34497
          },
        },
      ],
    }).compile();

    authService = moduleRef.get<AuthService>(AuthService);
    authRepository = moduleRef.get(AuthRepository);
    tokenRepository = moduleRef.get(TokenRepository);
    userService = moduleRef.get<UserService>(UserService);
    jwtService = moduleRef.get<JwtService>(JwtService);
    sendGridService = moduleRef.get<SendGridService>(SendGridService);
    web3Service = moduleRef.get<Web3Service>(Web3Service);
  });

  afterEach(() => {
    jest.restoreAllMocks();
  });

  describe('signin', () => {
    const signInDto = {
      email: MOCK_EMAIL,
      password: MOCK_PASSWORD,
    };

    const userEntity: Partial<UserEntity> = {
      id: 1,
      email: signInDto.email,
      password: MOCK_HASHED_PASSWORD,
      status: UserStatus.ACTIVE,
    };

    let getByCredentialsMock: any;

    beforeEach(() => {
      getByCredentialsMock = jest.spyOn(userService, 'getByCredentials');
      jest.spyOn(authService, 'auth').mockResolvedValue({
        accessToken: MOCK_ACCESS_TOKEN,
        refreshToken: MOCK_REFRESH_TOKEN,
      });
    });

    afterEach(() => {
      jest.clearAllMocks();
    });

    it('should sign in the user and return the JWT', async () => {
      getByCredentialsMock.mockResolvedValue(userEntity as UserEntity);

      const result = await authService.signin(signInDto);

      expect(userService.getByCredentials).toHaveBeenCalledWith(
        signInDto.email,
        signInDto.password,
      );
      expect(authService.auth).toHaveBeenCalledWith(userEntity);
      expect(result).toStrictEqual({
        accessToken: MOCK_ACCESS_TOKEN,
        refreshToken: MOCK_REFRESH_TOKEN,
      });
    });

    it('should throw UnauthorizedException if user credentials are invalid', async () => {
      getByCredentialsMock.mockResolvedValue(undefined);

      await expect(authService.signin(signInDto)).rejects.toThrow(
        ErrorAuth.InvalidEmailOrPassword,
      );

      expect(userService.getByCredentials).toHaveBeenCalledWith(
        signInDto.email,
        signInDto.password,
      );
    });
  });

  describe('signup', () => {
    const userCreateDto = {
      email: MOCK_EMAIL,
      password: MOCK_PASSWORD,
      type: UserType.WORKER,
    };

    const userEntity: Partial<UserEntity> = {
      id: 1,
      email: userCreateDto.email,
      password: MOCK_HASHED_PASSWORD,
    };

    const tokenEntity = {
      uuid: v4(),
      tokenType: TokenType.EMAIL,
      user: userEntity,
    };

    let createUserMock: any, createTokenMock: any;

    beforeEach(() => {
      createUserMock = jest.spyOn(userService, 'create');
      createTokenMock = jest.spyOn(tokenRepository, 'create');

      createUserMock.mockResolvedValue(userEntity);
      createTokenMock.mockResolvedValue(tokenEntity);
    });

    afterEach(() => {
      jest.clearAllMocks();
    });

    it('should create a new user and return the user entity', async () => {
      const result = await authService.signup(userCreateDto);

      expect(userService.create).toHaveBeenCalledWith(userCreateDto);
      expect(tokenRepository.create).toHaveBeenCalledWith({
        tokenType: TokenType.EMAIL,
        user: userEntity,
      });
      expect(result).toBe(userEntity);
    });

    it("should call sendGridService sendEmail if user's email is valid", async () => {
      sendGridService.sendEmail = jest.fn();

      await authService.signup(userCreateDto);

      expect(sendGridService.sendEmail).toHaveBeenCalled();
    });
  });

  describe('logout', () => {
    let updateAuth: any;
    const userEntity: Partial<UserEntity> = {
      id: 1,
    };

    const updateResult = {};

    beforeEach(() => {
      updateAuth = jest.spyOn(authRepository, 'update');
      updateAuth.mockResolvedValue(updateResult);
    });

    afterEach(() => {
      jest.clearAllMocks();
    });

    it('should delete the authentication entities based on email', async () => {
      const result = await authService.logout(userEntity as UserEntity);

      const expectedUpdateQuery = {
        userId: userEntity.id,
      };

      expect(authRepository.delete).toHaveBeenCalledWith(expectedUpdateQuery);
      expect(result).toBe(undefined);
    });
  });

  describe('auth', () => {
    const userEntity: Partial<UserEntity> = {
      id: 1,
      email: 'user@example.com',
    };

    const authEntity: Partial<AuthEntity> = {
      id: 1,
    };

    let createAuthMock: any;
    let updateAuthMock: any;
    let jwtSignMock: any;
    let hashTokenMock: any;
    let logoutMock: any;
    beforeEach(() => {
      createAuthMock = jest
        .spyOn(authRepository, 'create' as any)
        .mockResolvedValueOnce(authEntity);

      updateAuthMock = jest
        .spyOn(authRepository, 'update' as any)
        .mockResolvedValueOnce(authEntity);

      jwtSignMock = jest
        .spyOn(jwtService, 'signAsync')
        .mockResolvedValueOnce(MOCK_ACCESS_TOKEN)
        .mockResolvedValueOnce(MOCK_REFRESH_TOKEN);

      hashTokenMock = jest
        .spyOn(authService, 'hashToken')
        .mockReturnValueOnce(MOCK_ACCESS_TOKEN_HASHED)
        .mockReturnValueOnce(MOCK_REFRESH_TOKEN_HASHED);
      logoutMock = jest
        .spyOn(authService, 'logout' as any)
        .mockResolvedValueOnce(undefined);
    });

    afterEach(() => {
      jest.clearAllMocks();
    });

    it('should create authentication tokens and return them', async () => {
      const findAuthMock = jest
        .spyOn(authRepository, 'findOne' as any)
        .mockResolvedValueOnce(undefined);

      const result = await authService.auth(userEntity as UserEntity);

      expect(findAuthMock).toHaveBeenCalledWith({ userId: userEntity.id });
      expect(updateAuthMock).not.toHaveBeenCalled();
      expect(createAuthMock).toHaveBeenCalledWith({
        user: userEntity,
        refreshToken: MOCK_REFRESH_TOKEN_HASHED,
        accessToken: MOCK_ACCESS_TOKEN_HASHED,
      });
      expect(jwtSignMock).toHaveBeenCalledWith({
        email: userEntity.email,
        userId: userEntity.id,
      });
      expect(jwtSignMock).toHaveBeenLastCalledWith(
        {
          email: userEntity.email,
          userId: userEntity.id,
        },
        {
          expiresIn: undefined,
        },
      );
      expect(logoutMock).not.toHaveBeenCalled();
      expect(hashTokenMock).toHaveBeenCalledWith(MOCK_ACCESS_TOKEN);
      expect(hashTokenMock).toHaveBeenLastCalledWith(MOCK_REFRESH_TOKEN);
      expect(result).toEqual({
        accessToken: MOCK_ACCESS_TOKEN,
        refreshToken: MOCK_REFRESH_TOKEN,
      });
    });

    it('should logout, create authentication tokens and return them', async () => {
      const findAuthMock = jest
        .spyOn(authRepository, 'findOne' as any)
        .mockResolvedValueOnce(authEntity);

      const result = await authService.auth(userEntity as UserEntity);

      expect(findAuthMock).toHaveBeenCalledWith({ userId: userEntity.id });
      expect(updateAuthMock).not.toHaveBeenCalled();
      expect(createAuthMock).toHaveBeenCalledWith({
        user: userEntity,
        refreshToken: MOCK_REFRESH_TOKEN_HASHED,
        accessToken: MOCK_ACCESS_TOKEN_HASHED,
      });
      expect(jwtSignMock).toHaveBeenCalledWith({
        email: userEntity.email,
        userId: userEntity.id,
      });
      expect(jwtSignMock).toHaveBeenLastCalledWith(
        {
          email: userEntity.email,
          userId: userEntity.id,
        },
        {
          expiresIn: undefined,
        },
      );
      expect(logoutMock).toHaveBeenCalled();
      expect(hashTokenMock).toHaveBeenCalledWith(MOCK_ACCESS_TOKEN);
      expect(hashTokenMock).toHaveBeenLastCalledWith(MOCK_REFRESH_TOKEN);
      expect(result).toEqual({
        accessToken: MOCK_ACCESS_TOKEN,
        refreshToken: MOCK_REFRESH_TOKEN,
      });
    });
  });

  describe('forgotPassword', () => {
    const userEntity: Partial<UserEntity> = {
      id: 1,
      email: 'user@example.com',
      status: UserStatus.ACTIVE,
    };

    const tokenEntity = {
      uuid: v4(),
      tokenType: TokenType.EMAIL,
      user: userEntity,
    };

    let createTokenMock: any;

    beforeEach(() => {
      createTokenMock = jest.spyOn(tokenRepository, 'create');

      createTokenMock.mockResolvedValue(tokenEntity);
    });

    afterEach(() => {
      jest.clearAllMocks();
    });

    it('should throw NotFound exception if user is not found', () => {
      userService.getByEmail = jest.fn().mockResolvedValueOnce(undefined);

      expect(
        authService.forgotPassword({ email: 'user@example.com' }),
      ).rejects.toThrow(NotFoundException);
    });

    it('should throw Unauthorized exception if user is not active', () => {
      userService.getByEmail = jest
        .fn()
        .mockResolvedValueOnce({ ...userEntity, status: UserStatus.PENDING });

      expect(
        authService.forgotPassword({ email: 'user@example.com' }),
      ).rejects.toThrow(UnauthorizedException);
    });

    it('should create a new token and send email', async () => {
      userService.getByEmail = jest.fn().mockResolvedValueOnce(userEntity);

      sendGridService.sendEmail = jest.fn();
      const email = 'user@example.com';

      await authService.forgotPassword({ email });

      expect(createTokenMock).toHaveBeenCalled();
      expect(sendGridService.sendEmail).toHaveBeenCalledWith(
        expect.objectContaining({
          personalizations: [
            {
              dynamicTemplateData: {
                service_name: SERVICE_NAME,
                url: expect.stringContaining(
                  'undefined/reset-password?token=mocked-uuid',
                ),
              },
              to: email,
            },
          ],
          templateId: SENDGRID_TEMPLATES.resetPassword,
        }),
      );
    });
  });

  describe('restorePassword', () => {
    const userEntity: Partial<UserEntity> = {
      id: 1,
      email: 'user@example.com',
    };

    const tokenEntity = {
      uuid: v4(),
      tokenType: TokenType.EMAIL,
      user: userEntity,
      remove: jest.fn(),
    };

    let findTokenMock: any;

    beforeEach(() => {
      findTokenMock = jest.spyOn(tokenRepository, 'findOne');
    });

    afterEach(() => {
      jest.clearAllMocks();
    });

    it('should throw NotFound exception if token is not found', () => {
      findTokenMock.mockResolvedValueOnce(undefined);

      expect(
        authService.restorePassword({
          token: 'token',
          password: 'password',
        }),
      ).rejects.toThrow(NotFoundException);
    });

    it('should update password and send email', async () => {
      findTokenMock.mockResolvedValueOnce(tokenEntity);

      userService.updatePassword = jest.fn();
      sendGridService.sendEmail = jest.fn();

      const updatePasswordMock = jest.spyOn(userService, 'updatePassword');

      await authService.restorePassword({
        token: 'token',
        password: 'password',
      });

      expect(updatePasswordMock).toHaveBeenCalled();
      expect(sendGridService.sendEmail).toHaveBeenCalled();
      expect(tokenEntity.remove).toHaveBeenCalled();
    });
  });

  describe('emailVerification', () => {
    const userEntity: Partial<UserEntity> = {
      id: 1,
      email: 'user@example.com',
    };

    const tokenEntity = {
      uuid: v4(),
      tokenType: TokenType.EMAIL,
      user: userEntity,
      remove: jest.fn(),
    };

    let findTokenMock: any;

    beforeEach(() => {
      findTokenMock = jest.spyOn(tokenRepository, 'findOne');
    });

    afterEach(() => {
      jest.clearAllMocks();
    });

    it('should throw NotFound exception if token is not found', () => {
      findTokenMock.mockResolvedValueOnce(undefined);

      expect(authService.emailVerification({ token: 'token' })).rejects.toThrow(
        NotFoundException,
      );
    });

    it('should activate user', async () => {
      findTokenMock.mockResolvedValueOnce(tokenEntity);

      userService.activate = jest.fn();
      const userActivateMock = jest.spyOn(userService, 'activate');

      await authService.emailVerification({ token: 'token' });

      expect(userActivateMock).toHaveBeenCalled();
      expect(tokenEntity.remove).toHaveBeenCalled();
    });
  });

  describe('resendEmailVerification', () => {
    const userEntity: Partial<UserEntity> = {
      id: 1,
      email: 'user@example.com',
      status: UserStatus.PENDING,
    };

    let createTokenMock: any;

    beforeEach(() => {
      createTokenMock = jest.spyOn(tokenRepository, 'create');
    });

    afterEach(() => {
      jest.clearAllMocks();
    });

    it('should throw NotFound exception if user is not found', () => {
      userService.getByEmail = jest.fn().mockResolvedValueOnce(undefined);

      expect(
        authService.resendEmailVerification({ email: 'user@example.com' }),
      ).rejects.toThrow(NotFoundException);
    });

    it('should create token and send email', async () => {
      userService.getByEmail = jest.fn().mockResolvedValueOnce(userEntity);

      sendGridService.sendEmail = jest.fn();
      const email = 'user@example.com';

      await authService.resendEmailVerification({ email });

      expect(createTokenMock).toHaveBeenCalled();
      expect(sendGridService.sendEmail).toHaveBeenCalledWith(
        expect.objectContaining({
          personalizations: [
            {
              dynamicTemplateData: {
                service_name: SERVICE_NAME,
                url: expect.stringContaining('/verify?token=mocked-uuid'),
              },
              to: email,
            },
          ],
          templateId: SENDGRID_TEMPLATES.signup,
        }),
      );
    });
  });

  describe('web3auth', () => {
    describe('signin', () => {
      const nonce = getNonce();
      const nonce1 = getNonce();

      const userEntity: Partial<UserEntity> = {
        id: 1,
        evmAddress: MOCK_ADDRESS,
        nonce,
      };

      let getByAddressMock: any;
      let updateNonceMock: any;

      beforeEach(() => {
        getByAddressMock = jest.spyOn(userService, 'getByAddress');
        updateNonceMock = jest.spyOn(userService, 'updateNonce');

        jest.spyOn(authService, 'auth').mockResolvedValue({
          accessToken: MOCK_ACCESS_TOKEN,
          refreshToken: MOCK_REFRESH_TOKEN,
        });
      });

      afterEach(() => {
        jest.clearAllMocks();
      });

      it('should sign in the user, reset nonce and return the JWT', async () => {
        getByAddressMock.mockResolvedValue(userEntity as UserEntity);
        updateNonceMock.mockResolvedValue({
          ...userEntity,
          nonce: nonce1,
        } as UserEntity);

        const signature = await signMessage(nonce, MOCK_PRIVATE_KEY);
        const result = await authService.web3Signin({
          address: MOCK_ADDRESS,
          signature,
        });

        expect(userService.getByAddress).toHaveBeenCalledWith(MOCK_ADDRESS);
        expect(userService.updateNonce).toHaveBeenCalledWith(userEntity);

        expect(authService.auth).toHaveBeenCalledWith(userEntity);
        expect(result).toStrictEqual({
          accessToken: MOCK_ACCESS_TOKEN,
          refreshToken: MOCK_REFRESH_TOKEN,
        });
      });

      it("should throw ConflictException if signature doesn't match", async () => {
        const invalidSignature = await signMessage(
          'invalid message',
          MOCK_PRIVATE_KEY,
        );

        await expect(
          authService.web3Signin({
            address: MOCK_ADDRESS,
            signature: invalidSignature,
          }),
        ).rejects.toThrow(ConflictException);
      });
    });

    describe('presignup', () => {
      afterEach(() => {
        jest.clearAllMocks();
      });

      it('should prepare web3 pre sign up payload and return typed structured data', async () => {
        const preSignUpDataMock: Web3PreSignUpPayloadDto = {
          from: MOCK_ADDRESS,
          to: MOCK_ADDRESS,
          contents: WEB3_SIGNUP_MESSAGE,
        };

        const web3PreSignUpDto: Web3PreSignUpDto = {
          address: MOCK_ADDRESS,
        };

        jest
          .spyOn(authService as any, 'prepareWeb3PreSignUpPayload')
          .mockResolvedValue(preSignUpDataMock);

        const result = await authService.web3PreSignup(web3PreSignUpDto);

        expect(authService.prepareWeb3PreSignUpPayload).toHaveBeenCalledWith(
          web3PreSignUpDto,
        );
        expect(result).toStrictEqual(preSignUpDataMock);
      });
    });

    describe('signup', () => {
<<<<<<< HEAD
      const web3PreSignUpDto: Web3PreSignUpDto = {
        address: MOCK_ADDRESS,
=======
      const web3PreSignUpDto: PrepareSignatureDto = {
        address: MOCK_ADDRESS,
        type: SignatureType.SIGNUP,
>>>>>>> 02a34497
      };

      const nonce = getNonce();

      const userEntity: Partial<UserEntity> = {
        id: 1,
        evmAddress: web3PreSignUpDto.address,
        nonce,
      };

      const preSignUpDataMock: SignatureBodyDto = {
        from: MOCK_ADDRESS,
        to: MOCK_ADDRESS,
        contents: 'signup',
      };
      let createUserMock: any;
      let preSignUpDataMock: Web3PreSignUpPayloadDto;

      beforeEach(() => {
        preSignUpDataMock = {
          from: MOCK_ADDRESS,
          to: MOCK_ADDRESS,
          contents: WEB3_SIGNUP_MESSAGE,
        };

        createUserMock = jest.spyOn(userService, 'createWeb3User');

        createUserMock.mockResolvedValue(userEntity);

        jest.spyOn(authService, 'auth').mockResolvedValue({
          accessToken: MOCK_ACCESS_TOKEN,
          refreshToken: MOCK_REFRESH_TOKEN,
        });

        jest
          .spyOn(web3Service as any, 'prepareSignatureBody')
          .mockReturnValue(preSignUpDataMock);
      });

      afterEach(() => {
        jest.clearAllMocks();
      });

      it('should create a new web3 user and return the token', async () => {
        (KVStoreClient.build as any).mockImplementationOnce(() => ({
          get: jest.fn().mockResolvedValue(Role.JobLauncher),
          set: jest.fn(),
        }));

        const signature = await signMessage(
          preSignUpDataMock,
          MOCK_PRIVATE_KEY,
        );

        const result = await authService.web3Signup({
          ...web3PreSignUpDto,
          type: UserType.WORKER,
          signature,
        });

        expect(userService.createWeb3User).toHaveBeenCalledWith(
          web3PreSignUpDto.address,
          UserType.WORKER,
        );

        expect(authService.auth).toHaveBeenCalledWith(userEntity);
        expect(result).toStrictEqual({
          accessToken: MOCK_ACCESS_TOKEN,
          refreshToken: MOCK_REFRESH_TOKEN,
        });
      });

      it("should throw ConflictException if signature doesn't match", async () => {
        const invalidSignature = await signMessage(
          'invalid message',
          MOCK_PRIVATE_KEY,
        );

        await expect(
          authService.web3Signup({
            ...web3PreSignUpDto,
            type: UserType.WORKER,
            signature: invalidSignature,
          }),
        ).rejects.toThrow(ConflictException);
      });
      it('should throw BadRequestException if role is not in KVStore', async () => {
        const signature = await signMessage(
          preSignUpDataMock,
          MOCK_PRIVATE_KEY,
        );

        await expect(
          authService.web3Signup({
            ...web3PreSignUpDto,
            type: UserType.WORKER,
            signature: signature,
          }),
        ).rejects.toThrow(BadRequestException);
      });
    });
  });
});<|MERGE_RESOLUTION|>--- conflicted
+++ resolved
@@ -39,12 +39,8 @@
 import { getNonce, signMessage } from '../../common/utils/signature';
 import { Web3Service } from '../web3/web3.service';
 import { KVStoreClient, Role } from '@human-protocol/sdk';
-<<<<<<< HEAD
-import { Web3PreSignUpDto, Web3PreSignUpPayloadDto } from './auth.dto';
-=======
 import { PrepareSignatureDto, SignatureBodyDto } from '../web3/web3.dto';
 import { SignatureType } from '../../common/enums/web3';
->>>>>>> 02a34497
 
 jest.mock('@human-protocol/sdk', () => ({
   ...jest.requireActual('@human-protocol/sdk'),
@@ -68,10 +64,6 @@
   let jwtService: JwtService;
   let sendGridService: SendGridService;
   let web3Service: Web3Service;
-
-  const signerMock = {
-    address: MOCK_ADDRESS,
-  };
 
   beforeAll(async () => {
     const mockConfigService: Partial<ConfigService> = {
@@ -114,10 +106,7 @@
             getSigner: jest.fn().mockReturnValue(signerMock),
             signMessage: jest.fn(),
             getOperatorAddress: jest.fn().mockReturnValue(MOCK_ADDRESS),
-<<<<<<< HEAD
-=======
             prepareSignatureBody: jest.fn(),
->>>>>>> 02a34497
           },
         },
       ],
@@ -675,44 +664,10 @@
       });
     });
 
-    describe('presignup', () => {
-      afterEach(() => {
-        jest.clearAllMocks();
-      });
-
-      it('should prepare web3 pre sign up payload and return typed structured data', async () => {
-        const preSignUpDataMock: Web3PreSignUpPayloadDto = {
-          from: MOCK_ADDRESS,
-          to: MOCK_ADDRESS,
-          contents: WEB3_SIGNUP_MESSAGE,
-        };
-
-        const web3PreSignUpDto: Web3PreSignUpDto = {
-          address: MOCK_ADDRESS,
-        };
-
-        jest
-          .spyOn(authService as any, 'prepareWeb3PreSignUpPayload')
-          .mockResolvedValue(preSignUpDataMock);
-
-        const result = await authService.web3PreSignup(web3PreSignUpDto);
-
-        expect(authService.prepareWeb3PreSignUpPayload).toHaveBeenCalledWith(
-          web3PreSignUpDto,
-        );
-        expect(result).toStrictEqual(preSignUpDataMock);
-      });
-    });
-
     describe('signup', () => {
-<<<<<<< HEAD
-      const web3PreSignUpDto: Web3PreSignUpDto = {
-        address: MOCK_ADDRESS,
-=======
       const web3PreSignUpDto: PrepareSignatureDto = {
         address: MOCK_ADDRESS,
         type: SignatureType.SIGNUP,
->>>>>>> 02a34497
       };
 
       const nonce = getNonce();
@@ -729,15 +684,8 @@
         contents: 'signup',
       };
       let createUserMock: any;
-      let preSignUpDataMock: Web3PreSignUpPayloadDto;
 
       beforeEach(() => {
-        preSignUpDataMock = {
-          from: MOCK_ADDRESS,
-          to: MOCK_ADDRESS,
-          contents: WEB3_SIGNUP_MESSAGE,
-        };
-
         createUserMock = jest.spyOn(userService, 'createWeb3User');
 
         createUserMock.mockResolvedValue(userEntity);
