--- conflicted
+++ resolved
@@ -44,13 +44,10 @@
 import { HCaptchaConfigService } from '../../common/config/hcaptcha-config.service';
 import { ControlledError } from '../../common/errors/controlled';
 import { NetworkConfigService } from '../../common/config/network-config.service';
-<<<<<<< HEAD
+import { JobRequestType } from '../../common/enums';
 import { NDAService } from '../nda/nda.service';
 import { NDAVersionRepository } from '../nda/nda-version.repository';
 import { NDARepository } from '../nda/nda.repository';
-=======
-import { JobRequestType } from '../../common/enums';
->>>>>>> 16d740b7
 
 jest.mock('@human-protocol/sdk', () => ({
   ...jest.requireActual('@human-protocol/sdk'),
@@ -291,12 +288,9 @@
     const userEntity: Partial<UserEntity> = {
       id: 1,
       email: 'user@example.com',
-<<<<<<< HEAD
-      ndas: [],
-=======
       status: UserStatus.ACTIVE,
       evmAddress: MOCK_ADDRESS,
->>>>>>> 16d740b7
+      ndas: [],
     };
 
     beforeEach(() => {
