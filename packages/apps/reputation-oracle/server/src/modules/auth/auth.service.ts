--- conflicted
+++ resolved
@@ -31,12 +31,9 @@
 import { ServerConfigService } from '../../common/config/server-config.service';
 import { Web3ConfigService } from '../../common/config/web3-config.service';
 import { ControlledError } from '../../common/errors/controlled';
-<<<<<<< HEAD
-import { NDAService } from '../nda/nda.service';
-=======
 import { HCaptchaService } from '../../integrations/hcaptcha/hcaptcha.service';
 import { HCaptchaConfigService } from '../../common/config/hcaptcha-config.service';
->>>>>>> bc14efc3
+import { NDAService } from '../nda/nda.service';
 
 @Injectable()
 export class AuthService {
@@ -53,11 +50,8 @@
     private readonly sendgridService: SendGridService,
     private readonly web3Service: Web3Service,
     private readonly userRepository: UserRepository,
-<<<<<<< HEAD
+    private readonly hCaptchaService: HCaptchaService,
     private readonly ndaService: NDAService,
-=======
-    private readonly hCaptchaService: HCaptchaService,
->>>>>>> bc14efc3
   ) {}
 
   public async signin(data: SignInDto, ip?: string): Promise<AuthDto> {
