--- conflicted
+++ resolved
@@ -155,12 +155,8 @@
       wallet_address: userEntity.evmAddress,
       role: userEntity.role,
       kyc_status: userEntity.kyc?.status,
-<<<<<<< HEAD
       nda_signed: userEntity.ndaSigned === this.authConfigService.latestNdaUrl,
-      reputation_network: this.web3Service.getOperatorAddress(),
-=======
       reputation_network: operatorAddress,
->>>>>>> 92edc871
       qualifications: userEntity.userQualifications
         ? userEntity.userQualifications.map(
             (userQualification) => userQualification.qualification.reference,
