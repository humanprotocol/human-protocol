import { Logger, Module } from '@nestjs/common';
import { TypeOrmModule } from '@nestjs/typeorm';
import { ConfigModule } from '@nestjs/config';

import { CredentialService } from './credential.service';
import { CredentialEntity } from './credential.entity';
import { CredentialRepository } from './credential.repository';
import { Web3Module } from '../web3/web3.module'; // Assuming integration with blockchain
<<<<<<< HEAD
import { CredentialController } from './credential.controller';
=======
import { UserModule } from '../user/user.module';
>>>>>>> 76597ecf

@Module({
  imports: [
    TypeOrmModule.forFeature([CredentialEntity]),
    ConfigModule,
    Web3Module,
    UserModule,
  ],
  controllers: [CredentialController],
  providers: [Logger, CredentialService, CredentialRepository],
  exports: [CredentialService],
})
export class CredentialModule {}<|MERGE_RESOLUTION|>--- conflicted
+++ resolved
@@ -1,16 +1,12 @@
 import { Logger, Module } from '@nestjs/common';
 import { TypeOrmModule } from '@nestjs/typeorm';
 import { ConfigModule } from '@nestjs/config';
-
 import { CredentialService } from './credential.service';
 import { CredentialEntity } from './credential.entity';
 import { CredentialRepository } from './credential.repository';
 import { Web3Module } from '../web3/web3.module'; // Assuming integration with blockchain
-<<<<<<< HEAD
 import { CredentialController } from './credential.controller';
-=======
 import { UserModule } from '../user/user.module';
->>>>>>> 76597ecf
 
 @Module({
   imports: [
