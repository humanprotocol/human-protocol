import { Test } from '@nestjs/testing';
import { CredentialService } from './credential.service';
import { CredentialRepository } from './credential.repository';
import { Web3ConfigService } from '../../common/config/web3-config.service';
import { createMock } from '@golevelup/ts-jest';
import { CredentialEntity } from './credential.entity';
import { MOCK_ADDRESS } from '../../../test/constants';
import { Web3Service } from '../web3/web3.service';
import { SelectQueryBuilder } from 'typeorm';
import { CredentialStatus } from '../../common/enums/credential';
import { CreateCredentialDto } from './credential.dto';
<<<<<<< HEAD
import { UserType } from '../../common/enums/user';
=======
import { UserService } from '../user/user.service';
>>>>>>> 76597ecf

jest.mock('@human-protocol/sdk', () => ({
  ...jest.requireActual('@human-protocol/sdk'),
  EscrowClient: {
    build: jest.fn().mockImplementation(() => ({
      getReputationOracleAddress: jest.fn().mockResolvedValue('MOCK_ADDRESS'),
    })),
  },
  KVStoreClient: {
    build: jest.fn().mockImplementation(() => ({
      set: jest.fn(),
      get: jest.fn(),
    })),
  },
}));

describe('CredentialService', () => {
  let credentialService: CredentialService;
  let credentialRepository: CredentialRepository;

  beforeEach(async () => {
    const moduleRef = await Test.createTestingModule({
      providers: [
        CredentialService,
        {
          provide: CredentialRepository,
          useValue: createMock<CredentialRepository>(),
        },
        {
          provide: Web3Service,
          useValue: {
            getSigner: jest.fn().mockReturnValue({ address: MOCK_ADDRESS }),
            signMessage: jest.fn(),
            prepareSignatureBody: jest.fn(),
          },
        },
        {
          provide: Web3ConfigService,
          useValue: createMock<Web3ConfigService>(),
        },
        {
          provide: UserService,
          useValue: createMock<UserService>(),
        },
      ],
    }).compile();

    credentialService = moduleRef.get<CredentialService>(CredentialService);
    credentialRepository = moduleRef.get(CredentialRepository);
  });

  describe('createCredential', () => {
    it('should create a new credential and return a credential entity', async () => {
      const startsAtDate = new Date('2024-05-12T13:48:35.938Z');
      const createCredentialDto: CreateCredentialDto = {
        reference: 'bbe5b21336ce',
        description: 'expertise skill',
        url: 'https://credentials-validator.com?credential_id=1',
        startsAt: startsAtDate,
      };

      const createdCredential = new CredentialEntity();
      createdCredential.reference = createCredentialDto.reference;
      createdCredential.description = createCredentialDto.description;
      createdCredential.url = createCredentialDto.url;
      createdCredential.startsAt = startsAtDate;
      createdCredential.status = CredentialStatus.ACTIVE;

      jest
        .spyOn(credentialRepository, 'save')
        .mockResolvedValue(createdCredential);

      const result =
        await credentialService.createCredential(createCredentialDto);

      expect(credentialRepository.save).toHaveBeenCalledWith(createdCredential);
      expect(result).toMatchObject(createdCredential);
    });
  });

  describe('getCredentials', () => {
    it('should return a list of credentials for a CREDENTIAL_VALIDATOR', async () => {
      const credentials = [
        {
          id: 1,
          reference: 'ref1',
          description: 'desc1',
          url: 'url1',
          status: CredentialStatus.ACTIVE,
          startsAt: new Date(),
          createdAt: new Date(),
          updatedAt: new Date(),
          validator: { id: 1 } as any, // Mock validator
          validations: [],
        } as unknown as CredentialEntity,
        {
          id: 2,
          reference: 'ref2',
          description: 'desc2',
          url: 'url2',
          status: CredentialStatus.EXPIRED,
          startsAt: new Date(),
          createdAt: new Date(),
          updatedAt: new Date(),
          validator: { id: 1 } as any, // Mock validator
          validations: [],
        } as unknown as CredentialEntity,
        {
          id: 3,
          reference: 'ref3',
          description: 'desc3',
          url: 'url3',
          status: CredentialStatus.VALIDATED,
          startsAt: new Date(),
          createdAt: new Date(),
          updatedAt: new Date(),
          validator: { id: 1 } as any, // Mock validator
          validations: [],
        } as unknown as CredentialEntity,
      ];

      const mockQueryBuilder = {
        where: jest.fn().mockReturnThis(),
        andWhere: jest.fn().mockReturnThis(),
        getMany: jest.fn().mockResolvedValue(credentials),
      } as Partial<SelectQueryBuilder<CredentialEntity>>;

      jest
        .spyOn(credentialRepository, 'createQueryBuilder')
        .mockReturnValue(
          mockQueryBuilder as SelectQueryBuilder<CredentialEntity>,
        );

      const result = await credentialService.getCredentials(
        { id: 'user123', role: UserType.CREDENTIAL_VALIDATOR },
        'ACTIVE',
      );

      expect(result).toEqual([
        {
          id: 1,
          reference: 'ref1',
          description: 'desc1',
          url: 'url1',
          status: CredentialStatus.ACTIVE,
          startsAt: expect.any(Date),
          createdAt: expect.any(Date),
          updatedAt: expect.any(Date),
          validator: { id: 1 },
          validations: [],
        },
        {
          id: 2,
          reference: 'ref2',
          description: 'desc2',
          url: 'url2',
          status: CredentialStatus.EXPIRED,
          startsAt: expect.any(Date),
          createdAt: expect.any(Date),
          updatedAt: expect.any(Date),
          validator: { id: 1 },
          validations: [],
        },
      ]);
    });

    it('should return a list of credentials for a WORKER', async () => {
      const credentials = [
        {
          id: 1,
          reference: 'ref1',
          description: 'desc1',
          url: 'url1',
          status: CredentialStatus.ACTIVE,
          startsAt: new Date(),
          createdAt: new Date(),
          updatedAt: new Date(),
          validator: { id: 1 } as any, // Mock validator
          validations: [{ certificate: null, user: { id: 'user123' } as any }],
        } as unknown as CredentialEntity,
        {
          id: 2,
          reference: 'ref2',
          description: 'desc2',
          url: 'url2',
          status: CredentialStatus.EXPIRED,
          startsAt: new Date(),
          createdAt: new Date(),
          updatedAt: new Date(),
          validator: { id: 1 } as any, // Mock validator
          validations: [{ certificate: null, user: { id: 'user123' } as any }],
        } as unknown as CredentialEntity,
        {
          id: 3,
          reference: 'ref3',
          description: 'desc3',
          url: 'url3',
          status: CredentialStatus.VALIDATED,
          startsAt: new Date(),
          createdAt: new Date(),
          updatedAt: new Date(),
          validator: { id: 1 } as any, // Mock validator
          validations: [
            { certificate: 'cert123', user: { id: 'user123' } as any },
          ],
        } as unknown as CredentialEntity,
        {
          id: 4,
          reference: 'ref4',
          description: 'desc4',
          url: 'url4',
          status: CredentialStatus.ON_CHAIN,
          startsAt: new Date(),
          createdAt: new Date(),
          updatedAt: new Date(),
          validator: { id: 1 } as any, // Mock validator
          validations: [
            { certificate: 'cert456', user: { id: 'user123' } as any },
          ],
        } as unknown as CredentialEntity,
      ];

      const mockQueryBuilder = {
        where: jest.fn().mockReturnThis(),
        andWhere: jest.fn().mockReturnThis(),
        leftJoinAndSelect: jest.fn().mockReturnThis(),
        getMany: jest.fn().mockResolvedValue(credentials),
      } as Partial<SelectQueryBuilder<CredentialEntity>>;

      jest
        .spyOn(credentialRepository, 'createQueryBuilder')
        .mockReturnValue(
          mockQueryBuilder as SelectQueryBuilder<CredentialEntity>,
        );

      const result = await credentialService.getCredentials(
        { id: 'user123', role: UserType.WORKER },
        'ACTIVE',
      );

      expect(result).toEqual([
        {
          id: 1,
          reference: 'ref1',
          description: 'desc1',
          url: 'url1',
          status: CredentialStatus.ACTIVE,
          certificate: null,
          startsAt: expect.any(Date),
          createdAt: expect.any(Date),
          updatedAt: expect.any(Date),
          validations: [
            {
              certificate: null,
              user: { id: 'user123' },
            },
          ],
          validator: { id: 1 },
        },
        {
          id: 2,
          reference: 'ref2',
          description: 'desc2',
          url: 'url2',
          status: CredentialStatus.EXPIRED,
          certificate: null,
          startsAt: expect.any(Date),
          createdAt: expect.any(Date),
          updatedAt: expect.any(Date),
          validations: [
            {
              certificate: null,
              user: { id: 'user123' },
            },
          ],
          validator: { id: 1 },
        },
        {
          id: 3,
          reference: 'ref3',
          description: 'desc3',
          url: 'url3',
          status: CredentialStatus.VALIDATED,
          certificate: 'cert123',
          startsAt: expect.any(Date),
          createdAt: expect.any(Date),
          updatedAt: expect.any(Date),
          validations: [
            {
              certificate: 'cert123',
              user: { id: 'user123' },
            },
          ],
          validator: { id: 1 },
        },
        {
          id: 4,
          reference: 'ref4',
          description: 'desc4',
          url: 'url4',
          status: CredentialStatus.ON_CHAIN,
          certificate: 'cert456',
          startsAt: expect.any(Date),
          createdAt: expect.any(Date),
          updatedAt: expect.any(Date),
          validations: [
            {
              certificate: 'cert456',
              user: { id: 'user123' },
            },
          ],
          validator: { id: 1 },
        },
      ]);
    });
  });

  describe('getByReference', () => {
    it('should return a credential by reference', async () => {
      const credential = new CredentialEntity();
      jest
        .spyOn(credentialRepository, 'findByReference')
        .mockResolvedValue(credential);

      const result = await credentialService.getByReference('ref123');
      expect(result).toEqual(credential);
    });

    it('should return null if the credential is expired', async () => {
      const credential = { status: 'EXPIRED' } as CredentialEntity;
      jest
        .spyOn(credentialRepository, 'findByReference')
        .mockResolvedValue(credential);

      const result = await credentialService.getByReference('ref123');
      expect(result).toBeNull();
    });
  });

  describe('validateCredential', () => {
    it('should validate an active credential', async () => {
      const credential = { status: 'ACTIVE' } as CredentialEntity;
      jest
        .spyOn(credentialRepository, 'findByReference')
        .mockResolvedValue(credential);
      jest.spyOn(credentialRepository, 'save').mockResolvedValue(credential);

      await credentialService.validateCredential('ref123');
      expect(credential.status).toEqual('VALIDATED');
    });

    it('should throw an error if the credential is not found', async () => {
      jest
        .spyOn(credentialRepository, 'findByReference')
        .mockResolvedValue(null);
      await expect(
        credentialService.validateCredential('ref123'),
      ).rejects.toThrow('Credential not found.');
    });
  });
});<|MERGE_RESOLUTION|>--- conflicted
+++ resolved
@@ -9,11 +9,8 @@
 import { SelectQueryBuilder } from 'typeorm';
 import { CredentialStatus } from '../../common/enums/credential';
 import { CreateCredentialDto } from './credential.dto';
-<<<<<<< HEAD
 import { UserType } from '../../common/enums/user';
-=======
 import { UserService } from '../user/user.service';
->>>>>>> 76597ecf
 
 jest.mock('@human-protocol/sdk', () => ({
   ...jest.requireActual('@human-protocol/sdk'),
