import { Test } from '@nestjs/testing';
import { CredentialService } from './credential.service';
import { CredentialRepository } from './credential.repository';
import { Web3ConfigService } from '../../common/config/web3-config.service';
import { createMock } from '@golevelup/ts-jest';
import { CredentialEntity } from './credential.entity';
import { MOCK_ADDRESS } from '../../../test/constants';
import { Web3Service } from '../web3/web3.service';
import { SelectQueryBuilder } from 'typeorm';
import { CredentialStatus } from '../../common/enums/credential';
import { CreateCredentialDto } from './credential.dto';
import { UserType } from '../../common/enums/user';
import { UserService } from '../user/user.service';
import { ControlledError } from '../../common/errors/controlled';
import { HttpStatus } from '@nestjs/common';

jest.mock('@human-protocol/sdk', () => ({
  ...jest.requireActual('@human-protocol/sdk'),
  EscrowClient: {
    build: jest.fn().mockImplementation(() => ({
      getReputationOracleAddress: jest.fn().mockResolvedValue('MOCK_ADDRESS'),
    })),
  },
  KVStoreClient: {
    build: jest.fn().mockImplementation(() => ({
      set: jest.fn(),
      get: jest.fn(),
    })),
  },
}));

describe('CredentialService', () => {
  let credentialService: CredentialService;
  let credentialRepository: CredentialRepository;

  beforeEach(async () => {
    const moduleRef = await Test.createTestingModule({
      providers: [
        CredentialService,
        {
          provide: CredentialRepository,
          useValue: createMock<CredentialRepository>(),
        },
        {
          provide: Web3Service,
          useValue: {
            getSigner: jest.fn().mockReturnValue({ address: MOCK_ADDRESS }),
            signMessage: jest.fn(),
            prepareSignatureBody: jest.fn(),
          },
        },
        {
          provide: Web3ConfigService,
          useValue: createMock<Web3ConfigService>(),
        },
        {
          provide: UserService,
          useValue: createMock<UserService>(),
        },
      ],
    }).compile();

    credentialService = moduleRef.get<CredentialService>(CredentialService);
    credentialRepository = moduleRef.get(CredentialRepository);
  });

  describe('createCredential', () => {
    it('should create a new credential and return a credential entity', async () => {
      const startsAtDate = new Date('2024-05-12T13:48:35.938Z');
      const createCredentialDto: CreateCredentialDto = {
        reference: 'bbe5b21336ce',
        description: 'expertise skill',
        url: 'https://credentials-validator.com?credential_id=1',
        startsAt: startsAtDate,
      };

      const createdCredential = new CredentialEntity();
      createdCredential.reference = createCredentialDto.reference;
      createdCredential.description = createCredentialDto.description;
      createdCredential.url = createCredentialDto.url;
      createdCredential.startsAt = startsAtDate;
      createdCredential.status = CredentialStatus.ACTIVE;

      jest
        .spyOn(credentialRepository, 'save')
        .mockResolvedValue(createdCredential);

      const result =
        await credentialService.createCredential(createCredentialDto);

      expect(credentialRepository.save).toHaveBeenCalledWith(createdCredential);
      expect(result).toMatchObject(createdCredential);
    });
  });

  describe('getCredentials', () => {
    it('should return a list of credentials for a CREDENTIAL_VALIDATOR', async () => {
      const credentials = [
        {
          id: 1,
          reference: 'ref1',
          description: 'desc1',
          url: 'url1',
          status: CredentialStatus.ACTIVE,
          startsAt: new Date(),
          createdAt: new Date(),
          updatedAt: new Date(),
          validator: { id: 1 } as any, // Mock validator
          validations: [],
        } as unknown as CredentialEntity,
        {
          id: 2,
          reference: 'ref2',
          description: 'desc2',
          url: 'url2',
          status: CredentialStatus.EXPIRED,
          startsAt: new Date(),
          createdAt: new Date(),
          updatedAt: new Date(),
          validator: { id: 1 } as any, // Mock validator
          validations: [],
        } as unknown as CredentialEntity,
        {
          id: 3,
          reference: 'ref3',
          description: 'desc3',
          url: 'url3',
          status: CredentialStatus.VALIDATED,
          startsAt: new Date(),
          createdAt: new Date(),
          updatedAt: new Date(),
          validator: { id: 1 } as any, // Mock validator
          validations: [],
        } as unknown as CredentialEntity,
      ];

      const mockQueryBuilder = {
        where: jest.fn().mockReturnThis(),
        andWhere: jest.fn().mockReturnThis(),
        getMany: jest.fn().mockResolvedValue(credentials),
      } as Partial<SelectQueryBuilder<CredentialEntity>>;

      jest
        .spyOn(credentialRepository, 'createQueryBuilder')
        .mockReturnValue(
          mockQueryBuilder as SelectQueryBuilder<CredentialEntity>,
        );

      const result = await credentialService.getCredentials(
        { id: 'user123', role: UserType.CREDENTIAL_VALIDATOR },
        'ACTIVE',
      );

      expect(result).toEqual([
        {
          id: 1,
          reference: 'ref1',
          description: 'desc1',
          url: 'url1',
          status: CredentialStatus.ACTIVE,
          startsAt: expect.any(Date),
          createdAt: expect.any(Date),
          updatedAt: expect.any(Date),
          validator: { id: 1 },
          validations: [],
        },
        {
          id: 2,
          reference: 'ref2',
          description: 'desc2',
          url: 'url2',
          status: CredentialStatus.EXPIRED,
          startsAt: expect.any(Date),
          createdAt: expect.any(Date),
          updatedAt: expect.any(Date),
          validator: { id: 1 },
          validations: [],
        },
      ]);
    });

    it('should return a list of credentials for a WORKER', async () => {
      const credentials = [
        {
          id: 1,
          reference: 'ref1',
          description: 'desc1',
          url: 'url1',
          status: CredentialStatus.ACTIVE,
          startsAt: new Date(),
          createdAt: new Date(),
          updatedAt: new Date(),
          validator: { id: 1 } as any, // Mock validator
          validations: [{ certificate: null, user: { id: 'user123' } as any }],
        } as unknown as CredentialEntity,
        {
          id: 2,
          reference: 'ref2',
          description: 'desc2',
          url: 'url2',
          status: CredentialStatus.EXPIRED,
          startsAt: new Date(),
          createdAt: new Date(),
          updatedAt: new Date(),
          validator: { id: 1 } as any, // Mock validator
          validations: [{ certificate: null, user: { id: 'user123' } as any }],
        } as unknown as CredentialEntity,
        {
          id: 3,
          reference: 'ref3',
          description: 'desc3',
          url: 'url3',
          status: CredentialStatus.VALIDATED,
          startsAt: new Date(),
          createdAt: new Date(),
          updatedAt: new Date(),
          validator: { id: 1 } as any, // Mock validator
          validations: [
            { certificate: 'cert123', user: { id: 'user123' } as any },
          ],
        } as unknown as CredentialEntity,
        {
          id: 4,
          reference: 'ref4',
          description: 'desc4',
          url: 'url4',
          status: CredentialStatus.ON_CHAIN,
          startsAt: new Date(),
          createdAt: new Date(),
          updatedAt: new Date(),
          validator: { id: 1 } as any, // Mock validator
          validations: [
            { certificate: 'cert456', user: { id: 'user123' } as any },
          ],
        } as unknown as CredentialEntity,
      ];

      const mockQueryBuilder = {
        where: jest.fn().mockReturnThis(),
        andWhere: jest.fn().mockReturnThis(),
        leftJoinAndSelect: jest.fn().mockReturnThis(),
        getMany: jest.fn().mockResolvedValue(credentials),
      } as Partial<SelectQueryBuilder<CredentialEntity>>;

      jest
        .spyOn(credentialRepository, 'createQueryBuilder')
        .mockReturnValue(
          mockQueryBuilder as SelectQueryBuilder<CredentialEntity>,
        );

      const result = await credentialService.getCredentials(
        { id: 'user123', role: UserType.WORKER },
        'ACTIVE',
      );

      expect(result).toEqual([
        {
          id: 1,
          reference: 'ref1',
          description: 'desc1',
          url: 'url1',
          status: CredentialStatus.ACTIVE,
          certificate: null,
          startsAt: expect.any(Date),
          createdAt: expect.any(Date),
          updatedAt: expect.any(Date),
          validations: [
            {
              certificate: null,
              user: { id: 'user123' },
            },
          ],
          validator: { id: 1 },
        },
        {
          id: 2,
          reference: 'ref2',
          description: 'desc2',
          url: 'url2',
          status: CredentialStatus.EXPIRED,
          certificate: null,
          startsAt: expect.any(Date),
          createdAt: expect.any(Date),
          updatedAt: expect.any(Date),
          validations: [
            {
              certificate: null,
              user: { id: 'user123' },
            },
          ],
          validator: { id: 1 },
        },
        {
          id: 3,
          reference: 'ref3',
          description: 'desc3',
          url: 'url3',
          status: CredentialStatus.VALIDATED,
          certificate: 'cert123',
          startsAt: expect.any(Date),
          createdAt: expect.any(Date),
          updatedAt: expect.any(Date),
          validations: [
            {
              certificate: 'cert123',
              user: { id: 'user123' },
            },
          ],
          validator: { id: 1 },
        },
        {
          id: 4,
          reference: 'ref4',
          description: 'desc4',
          url: 'url4',
          status: CredentialStatus.ON_CHAIN,
          certificate: 'cert456',
          startsAt: expect.any(Date),
          createdAt: expect.any(Date),
          updatedAt: expect.any(Date),
          validations: [
            {
              certificate: 'cert456',
              user: { id: 'user123' },
            },
          ],
          validator: { id: 1 },
        },
      ]);
    });
  });

  describe('getByReference', () => {
    it('should return a credential by reference', async () => {
      const credential = new CredentialEntity();
      jest
        .spyOn(credentialRepository, 'findByReference')
        .mockResolvedValue(credential);

      const result = await credentialService.getByReference('ref123');
      expect(result).toEqual(credential);
    });

    it('should return null if the credential is expired', async () => {
      const credential = { status: 'EXPIRED' } as CredentialEntity;
      jest
        .spyOn(credentialRepository, 'findByReference')
        .mockResolvedValue(credential);

      const result = await credentialService.getByReference('ref123');
      expect(result).toBeNull();
    });
  });

  describe('validateCredential', () => {
    it('should validate an active credential', async () => {
      const credential = { status: 'ACTIVE' } as CredentialEntity;
      jest
        .spyOn(credentialRepository, 'findByReference')
        .mockResolvedValue(credential);
      jest.spyOn(credentialRepository, 'save').mockResolvedValue(credential);

      await credentialService.validateCredential('ref123');
      expect(credential.status).toEqual('VALIDATED');
    });

<<<<<<< HEAD
    it('should throw an error if the credential is not found', async () => {
      jest
        .spyOn(credentialRepository, 'findByReference')
        .mockResolvedValue(null);
      await expect(
        credentialService.validateCredential('ref123'),
      ).rejects.toThrow('Credential not found.');
=======
    describe('validateCredential', () => {
      it('should validate an active credential', async () => {
        const credential = { status: 'ACTIVE' } as CredentialEntity;
        jest
          .spyOn(credentialRepository, 'findByReference')
          .mockResolvedValue(credential);
        jest.spyOn(credentialRepository, 'save').mockResolvedValue(credential);

        await credentialService.validateCredential('ref123');
        expect(credential.status).toEqual('VALIDATED');
      });

      it('should throw an error if the credential is not found', async () => {
        jest
          .spyOn(credentialRepository, 'findByReference')
          .mockResolvedValue(null);
        await expect(
          credentialService.validateCredential('ref123'),
        ).rejects.toThrow(
          new ControlledError('Credential not found.', HttpStatus.BAD_REQUEST),
        );
      });
>>>>>>> 59581788
    });
  });
});<|MERGE_RESOLUTION|>--- conflicted
+++ resolved
@@ -364,7 +364,6 @@
       expect(credential.status).toEqual('VALIDATED');
     });
 
-<<<<<<< HEAD
     it('should throw an error if the credential is not found', async () => {
       jest
         .spyOn(credentialRepository, 'findByReference')
@@ -372,7 +371,6 @@
       await expect(
         credentialService.validateCredential('ref123'),
       ).rejects.toThrow('Credential not found.');
-=======
     describe('validateCredential', () => {
       it('should validate an active credential', async () => {
         const credential = { status: 'ACTIVE' } as CredentialEntity;
@@ -395,7 +393,6 @@
           new ControlledError('Credential not found.', HttpStatus.BAD_REQUEST),
         );
       });
->>>>>>> 59581788
     });
   });
 });