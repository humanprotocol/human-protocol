--- conflicted
+++ resolved
@@ -1,4 +1,4 @@
-import { HttpStatus, Injectable, Logger } from '@nestjs/common';
+import { HttpStatus, Injectable, Logger, HttpException } from '@nestjs/common';
 import { CreateCredentialDto } from './credential.dto';
 import { CredentialRepository } from './credential.repository';
 import { CredentialEntity } from './credential.entity';
@@ -10,11 +10,9 @@
 import { Web3ConfigService } from '../../common/config/web3-config.service';
 import { UserType } from '../../common/enums/user';
 import { UserService } from '../user/user.service';
-<<<<<<< HEAD
-import { HttpException, HttpStatus } from '@nestjs/common';
-=======
 import { ControlledError } from '../../common/errors/controlled';
->>>>>>> b15d881a
+import { UnauthorizedException } from '@nestjs/common';
+import { ErrorAuth } from '../../common/constants/errors';
 
 @Injectable()
 export class CredentialService {
@@ -180,14 +178,11 @@
     );
 
     if (!verifySignature(signatureBody.contents, signature, [workerAddress])) {
-<<<<<<< HEAD
       throw new UnauthorizedException('Invalid signature');
-=======
       throw new ControlledError(
         ErrorAuth.InvalidSignature,
         HttpStatus.UNAUTHORIZED,
       );
->>>>>>> b15d881a
     }
 
     const currentWeb3Env = this.web3ConfigService.env;
