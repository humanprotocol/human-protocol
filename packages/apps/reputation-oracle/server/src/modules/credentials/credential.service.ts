--- conflicted
+++ resolved
@@ -9,12 +9,8 @@
 import { ChainId, KVStoreClient, EscrowClient } from '@human-protocol/sdk';
 import { SignatureType, Web3Env } from '../../common/enums/web3';
 import { Web3ConfigService } from '../../common/config/web3-config.service';
-<<<<<<< HEAD
 import { UserType } from '../../common/enums/user';
-=======
-import { EscrowClient } from '@human-protocol/sdk';
 import { UserService } from '../user/user.service';
->>>>>>> 76597ecf
 
 @Injectable()
 export class CredentialService {
