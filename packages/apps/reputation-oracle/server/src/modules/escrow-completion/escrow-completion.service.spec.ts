jest.mock('@human-protocol/sdk', () => {
  const mockedSdk = jest.createMockFromModule<
    typeof import('@human-protocol/sdk')
  >('@human-protocol/sdk');

  return {
    ...mockedSdk,
    ESCROW_BULK_PAYOUT_MAX_ITEMS: 2,
  };
});

import * as crypto from 'crypto';

import { faker } from '@faker-js/faker';
import { createMock } from '@golevelup/ts-jest';
import {
  EscrowClient,
  EscrowStatus,
  EscrowUtils,
  IEscrow,
  IOperator,
  OperatorUtils,
} from '@human-protocol/sdk';
import { Test } from '@nestjs/testing';
import stringify from 'json-stable-stringify';
import _ from 'lodash';

import { CvatJobType, FortuneJobType } from '@/common/enums';
import { ServerConfigService } from '@/config';
import { ReputationService } from '@/modules/reputation';
import { StorageService } from '@/modules/storage';
import { WalletWithProvider, Web3Service } from '@/modules/web3';
import { generateTestnetChainId } from '@/modules/web3/fixtures';
import { OutgoingWebhookService } from '@/modules/webhook';
import { createSignerMock, type SignerMock } from '~/test/fixtures/web3';

import { EscrowCompletionStatus } from './constants';
import { EscrowCompletionRepository } from './escrow-completion.repository';
import { EscrowCompletionService } from './escrow-completion.service';
import { EscrowPayoutsBatchRepository } from './escrow-payouts-batch.repository';
import { generateFortuneManifest } from './fixtures';
import {
  generateEscrowCompletion,
  generateEscrowPayoutsBatch,
} from './fixtures/escrow-completion';
import {
  AudinoPayoutsCalculator,
  CvatPayoutsCalculator,
  FortunePayoutsCalculator,
} from './payouts-calculation';
import {
  AudinoResultsProcessor,
  CvatResultsProcessor,
  FortuneResultsProcessor,
} from './results-processing';

const mockServerConfigService = {
  maxRetryCount: faker.number.int({ min: 2, max: 5 }),
};

const mockEscrowCompletionRepository = createMock<EscrowCompletionRepository>();
const mockEscrowPayoutsBatchRepository =
  createMock<EscrowPayoutsBatchRepository>();
const mockWeb3Service = createMock<Web3Service>();
const mockStorageService = createMock<StorageService>();
const mockOutgoingWebhookService = createMock<OutgoingWebhookService>();
const mockReputationService = createMock<ReputationService>();
const mockFortuneResultsProcessor = createMock<FortuneResultsProcessor>();
const mockCvatResultsProcessor = createMock<CvatResultsProcessor>();
const mockFortunePayoutsCalculator = createMock<FortunePayoutsCalculator>();
const mockCvatPayoutsCalculator = createMock<CvatPayoutsCalculator>();

const mockedEscrowClient = jest.mocked(EscrowClient);
const mockedEscrowUtils = jest.mocked(EscrowUtils);
const mockedOperatorUtils = jest.mocked(OperatorUtils);

describe('EscrowCompletionService', () => {
  let service: EscrowCompletionService;

  beforeAll(async () => {
    const moduleRef = await Test.createTestingModule({
      providers: [
        EscrowCompletionService,
        {
          provide: ServerConfigService,
          useValue: mockServerConfigService,
        },
        {
          provide: EscrowCompletionRepository,
          useValue: mockEscrowCompletionRepository,
        },
        {
          provide: EscrowPayoutsBatchRepository,
          useValue: mockEscrowPayoutsBatchRepository,
        },
        {
          provide: Web3Service,
          useValue: mockWeb3Service,
        },
        {
          provide: StorageService,
          useValue: mockStorageService,
        },
        {
          provide: OutgoingWebhookService,
          useValue: mockOutgoingWebhookService,
        },
        {
          provide: ReputationService,
          useValue: mockReputationService,
        },
        {
          provide: FortuneResultsProcessor,
          useValue: mockFortuneResultsProcessor,
        },
        {
          provide: CvatResultsProcessor,
          useValue: mockCvatResultsProcessor,
        },
        {
          provide: FortunePayoutsCalculator,
          useValue: mockFortunePayoutsCalculator,
        },
        {
          provide: CvatPayoutsCalculator,
          useValue: mockCvatPayoutsCalculator,
        },
        {
          provide: AudinoResultsProcessor,
          useValue: createMock(),
        },
        {
          provide: AudinoPayoutsCalculator,
          useValue: createMock(),
        },
      ],
    }).compile();

    service = moduleRef.get<EscrowCompletionService>(EscrowCompletionService);
  });

  afterEach(() => {
    jest.resetAllMocks();
  });

  describe('createEscrowCompletion', () => {
    it('creates escrow completion tracking record with proper defaults', async () => {
      const chainId = generateTestnetChainId();
      const escrowAddress = faker.finance.ethereumAddress();

      const now = Date.now();
      jest.useFakeTimers({ now });

      await service.createEscrowCompletion(chainId, escrowAddress);

      jest.useRealTimers();

      expect(mockEscrowCompletionRepository.createUnique).toHaveBeenCalledTimes(
        1,
      );
      expect(mockEscrowCompletionRepository.createUnique).toHaveBeenCalledWith(
        expect.objectContaining({
          chainId,
          escrowAddress,
          status: 'pending',
          retriesCount: 0,
          waitUntil: new Date(now),
        }),
      );
    });
  });

  describe('processPendingRecords', () => {
    const mockGetEscrowStatus = jest.fn();
    let spyOnCreateEscrowPayoutsBatch: jest.SpyInstance;

    beforeAll(() => {
      spyOnCreateEscrowPayoutsBatch = jest
        // eslint-disable-next-line @typescript-eslint/no-explicit-any
        .spyOn(service as any, 'createEscrowPayoutsBatch')
        .mockImplementation();
    });

    afterAll(() => {
      spyOnCreateEscrowPayoutsBatch.mockRestore();
    });

    beforeEach(() => {
      mockedEscrowClient.build.mockResolvedValue({
        getStatus: mockGetEscrowStatus,
      } as unknown as EscrowClient);
    });

    describe('handle failures', () => {
      const testError = new Error(faker.lorem.sentence());

      beforeEach(() => {
        mockGetEscrowStatus.mockRejectedValue(testError);
      });

      it('should process multiple items and handle failure for each', async () => {
        const pendingRecords = [
          generateEscrowCompletion(EscrowCompletionStatus.PENDING),
          generateEscrowCompletion(EscrowCompletionStatus.PENDING),
        ];
        mockEscrowCompletionRepository.findByStatus.mockResolvedValueOnce(
          _.cloneDeep(pendingRecords),
        );

        await service.processPendingRecords();

        expect(mockEscrowCompletionRepository.updateOne).toHaveBeenCalledTimes(
          2,
        );
        expect(mockEscrowCompletionRepository.updateOne).toHaveBeenCalledWith(
          expect.objectContaining({
            id: pendingRecords[0].id,
            retriesCount: pendingRecords[0].retriesCount + 1,
          }),
        );
        expect(mockEscrowCompletionRepository.updateOne).toHaveBeenCalledWith(
          expect.objectContaining({
            id: pendingRecords[1].id,
            retriesCount: pendingRecords[0].retriesCount + 1,
          }),
        );
      });

      it('should handle failure for item that has 1 retry left', async () => {
        const pendingRecord = generateEscrowCompletion(
          EscrowCompletionStatus.PENDING,
        );
        pendingRecord.retriesCount = mockServerConfigService.maxRetryCount - 1;
        mockEscrowCompletionRepository.findByStatus.mockResolvedValueOnce([
          {
            ...pendingRecord,
          },
        ]);

        await service.processPendingRecords();

        expect(mockEscrowCompletionRepository.updateOne).toHaveBeenCalledTimes(
          1,
        );
        expect(mockEscrowCompletionRepository.updateOne).toHaveBeenCalledWith({
          ...pendingRecord,
          retriesCount: pendingRecord.retriesCount + 1,
          waitUntil: expect.any(Date),
        });
      });

      it('should handle failure and set failed status for item that has no retries left', async () => {
        const pendingRecord = generateEscrowCompletion(
          EscrowCompletionStatus.PENDING,
        );
        pendingRecord.retriesCount = mockServerConfigService.maxRetryCount;
        mockEscrowCompletionRepository.findByStatus.mockResolvedValueOnce([
          {
            ...pendingRecord,
          },
        ]);

        await service.processPendingRecords();

        expect(mockEscrowCompletionRepository.updateOne).toHaveBeenCalledTimes(
          1,
        );
        expect(mockEscrowCompletionRepository.updateOne).toHaveBeenCalledWith({
          ...pendingRecord,
          failureDetail: `Error message: ${testError.message}`,
          status: 'failed',
        });
      });
    });

    it('should skip final results and payout batches processing if escrow status is not pending', async () => {
      const pendingRecord = generateEscrowCompletion(
        EscrowCompletionStatus.PENDING,
      );
      mockEscrowCompletionRepository.findByStatus.mockResolvedValueOnce([
        {
          ...pendingRecord,
        },
      ]);
      mockGetEscrowStatus.mockResolvedValue(
        faker.helpers.arrayElement([
          EscrowStatus.Launched,
          EscrowStatus.Complete,
          EscrowStatus.Paid,
          EscrowStatus.Partial,
        ]),
      );

      await service.processPendingRecords();

      expect(mockEscrowCompletionRepository.updateOne).toHaveBeenCalledTimes(1);
      expect(mockEscrowCompletionRepository.updateOne).toHaveBeenCalledWith({
        ...pendingRecord,
        status: EscrowCompletionStatus.AWAITING_PAYOUTS,
      });
    });

    it('should correctly process escrow that has pending status', async () => {
      const pendingRecord = generateEscrowCompletion(
        EscrowCompletionStatus.PENDING,
      );
      mockEscrowCompletionRepository.findByStatus.mockResolvedValueOnce([
        {
          ...pendingRecord,
        },
      ]);
      mockGetEscrowStatus.mockResolvedValue(EscrowStatus.Pending);

      const manifestUrl = faker.internet.url();
      mockedEscrowUtils.getEscrow.mockResolvedValueOnce({
        manifest: manifestUrl,
      } as unknown as IEscrow);

      const fortuneManifest = generateFortuneManifest();
      mockStorageService.downloadJsonLikeData.mockResolvedValueOnce(
        fortuneManifest,
      );
      const finalResultsUrl = faker.internet.url();
      const finalResultsHash = faker.string.hexadecimal({ length: 42 });
      mockFortuneResultsProcessor.storeResults.mockResolvedValueOnce({
        url: finalResultsUrl,
        hash: finalResultsHash,
      });
      const calculatedPayouts = [
        {
          address: faker.finance.ethereumAddress(),
          amount: faker.number.bigInt(),
        },
      ];
      mockFortunePayoutsCalculator.calculate.mockResolvedValueOnce(
        calculatedPayouts,
      );

      await service.processPendingRecords();

      expect(mockedEscrowUtils.getEscrow).toHaveBeenCalledWith(
        pendingRecord.chainId,
        pendingRecord.escrowAddress,
      );
      expect(mockStorageService.downloadJsonLikeData).toHaveBeenCalledWith(
        manifestUrl,
      );
      expect(mockFortuneResultsProcessor.storeResults).toHaveBeenCalledTimes(1);
      expect(mockFortuneResultsProcessor.storeResults).toHaveBeenCalledWith(
        pendingRecord.chainId,
        pendingRecord.escrowAddress,
        fortuneManifest,
      );
      expect(mockEscrowCompletionRepository.updateOne).toHaveBeenCalledWith(
        expect.objectContaining({
          id: pendingRecord.id,
          finalResultsUrl,
          finalResultsHash,
        }),
      );

      expect(mockFortunePayoutsCalculator.calculate).toHaveBeenCalledTimes(1);
      expect(mockFortunePayoutsCalculator.calculate).toHaveBeenCalledWith({
        manifest: fortuneManifest,
        finalResultsUrl,
        chainId: pendingRecord.chainId,
        escrowAddress: pendingRecord.escrowAddress,
      });
      expect(spyOnCreateEscrowPayoutsBatch).toHaveBeenCalledTimes(1);
      expect(spyOnCreateEscrowPayoutsBatch).toHaveBeenCalledWith(
        pendingRecord.id,
        calculatedPayouts,
      );

      expect(mockEscrowCompletionRepository.updateOne).toHaveBeenCalledWith(
        expect.objectContaining({
          id: pendingRecord.id,
          status: EscrowCompletionStatus.AWAITING_PAYOUTS,
        }),
      );

      expect(mockEscrowCompletionRepository.updateOne).toHaveBeenCalledTimes(2);
    });

    it('should prepare multiple batches if amount of receivers exceeds the limit', async () => {
      const pendingRecord = generateEscrowCompletion(
        EscrowCompletionStatus.PENDING,
      );
      pendingRecord.finalResultsUrl = faker.internet.url();
      pendingRecord.finalResultsHash = faker.string.hexadecimal({ length: 42 });

      mockEscrowCompletionRepository.findByStatus.mockResolvedValueOnce([
        {
          ...pendingRecord,
        },
      ]);
      mockGetEscrowStatus.mockResolvedValue(EscrowStatus.Pending);
      mockedEscrowUtils.getEscrow.mockResolvedValueOnce(
        {} as unknown as IEscrow,
      );
      mockStorageService.downloadJsonLikeData.mockResolvedValueOnce(
        generateFortuneManifest(),
      );

      const firstAddressPayout = {
        address: `0x1${faker.finance.ethereumAddress().slice(3)}`,
        amount: faker.number.bigInt(),
      };
      const secondAddressPayout = {
        address: `0x2${faker.finance.ethereumAddress().slice(3)}`,
        amount: faker.number.bigInt(),
      };
      const thirdAddressPayout = {
        address: `0x3${faker.finance.ethereumAddress().slice(3)}`,
        amount: faker.number.bigInt(),
      };

      mockFortunePayoutsCalculator.calculate.mockResolvedValueOnce(
        faker.helpers.shuffle([
          firstAddressPayout,
          secondAddressPayout,
          thirdAddressPayout,
        ]),
      );

      await service.processPendingRecords();

      expect(spyOnCreateEscrowPayoutsBatch).toHaveBeenCalledTimes(2);
      expect(spyOnCreateEscrowPayoutsBatch).toHaveBeenCalledWith(
        pendingRecord.id,
        [firstAddressPayout, secondAddressPayout],
      );
      expect(spyOnCreateEscrowPayoutsBatch).toHaveBeenCalledWith(
        pendingRecord.id,
        [thirdAddressPayout],
      );

      expect(mockEscrowCompletionRepository.updateOne).toHaveBeenCalledTimes(1);
      expect(mockEscrowCompletionRepository.updateOne).toHaveBeenCalledWith(
        expect.objectContaining({
          id: pendingRecord.id,
          status: EscrowCompletionStatus.AWAITING_PAYOUTS,
        }),
      );
    });

    it('should handle missing escrow data during pending processing and mark as failed when out of retries', async () => {
      const pendingRecord = generateEscrowCompletion(
        EscrowCompletionStatus.PENDING,
      );
      pendingRecord.retriesCount = mockServerConfigService.maxRetryCount;
      mockEscrowCompletionRepository.findByStatus.mockResolvedValueOnce([
        {
          ...pendingRecord,
        },
      ]);

      mockGetEscrowStatus.mockResolvedValue(EscrowStatus.Pending);
      mockedEscrowUtils.getEscrow.mockResolvedValueOnce(null);

      await service.processPendingRecords();

      expect(mockEscrowCompletionRepository.updateOne).toHaveBeenCalledTimes(1);
      expect(mockEscrowCompletionRepository.updateOne).toHaveBeenCalledWith({
        ...pendingRecord,
        failureDetail: 'Error message: Escrow data is missing',
        status: 'failed',
      });
    });
  });

  describe('createEscrowPayoutsBatch', () => {
    it('should create payouts batch with correct data', async () => {
      const payoutsBatch = [
        {
          address: faker.finance.ethereumAddress(),
          amount: faker.number.bigInt(),
        },
      ];
      const escrowCompletionId = faker.number.int();

      await service['createEscrowPayoutsBatch'](
        escrowCompletionId,
        payoutsBatch,
      );

      const payoutsWithStringifiedAmount = payoutsBatch.map((b) => ({
        address: b.address,
        amount: b.amount.toString(),
      }));

      const expectedHash = crypto
        .createHash('sha256')
        .update(stringify(payoutsWithStringifiedAmount) as string)
        .digest('hex');

      expect(
        mockEscrowPayoutsBatchRepository.createUnique,
      ).toHaveBeenCalledTimes(1);
      expect(
        mockEscrowPayoutsBatchRepository.createUnique,
      ).toHaveBeenCalledWith(
        expect.objectContaining({
          escrowCompletionTrackingId: escrowCompletionId,
          payouts: payoutsWithStringifiedAmount,
          payoutsHash: expectedHash,
          txNonce: undefined,
        }),
      );
    });
  });

  describe('processAwaitingPayouts', () => {
    let spyOnProcessPayoutsBatch: jest.SpyInstance;

    beforeAll(() => {
      spyOnProcessPayoutsBatch = jest
        // eslint-disable-next-line @typescript-eslint/no-explicit-any
        .spyOn(service as any, 'processPayoutsBatch')
        .mockImplementation();
    });

    afterAll(() => {
      spyOnProcessPayoutsBatch.mockRestore();
    });

    describe('handle failures', () => {
      const testError = new Error(faker.lorem.sentence());

      beforeEach(() => {
        mockEscrowPayoutsBatchRepository.findForEscrowCompletionTracking.mockResolvedValue(
          [generateEscrowPayoutsBatch()],
        );
      });

      it('should process multiple items and handle failure for each', async () => {
        const awaitingPayoutsRecords = [
          generateEscrowCompletion(EscrowCompletionStatus.AWAITING_PAYOUTS),
          generateEscrowCompletion(EscrowCompletionStatus.AWAITING_PAYOUTS),
        ];
        mockEscrowCompletionRepository.findByStatus.mockResolvedValueOnce(
          _.cloneDeep(awaitingPayoutsRecords),
        );
        spyOnProcessPayoutsBatch.mockRejectedValue(testError);

        await service.processAwaitingPayouts();

        expect(mockEscrowCompletionRepository.updateOne).toHaveBeenCalledTimes(
          2,
        );
        expect(mockEscrowCompletionRepository.updateOne).toHaveBeenCalledWith(
          expect.objectContaining({
            id: awaitingPayoutsRecords[0].id,
            retriesCount: awaitingPayoutsRecords[0].retriesCount + 1,
          }),
        );
        expect(mockEscrowCompletionRepository.updateOne).toHaveBeenCalledWith(
          expect.objectContaining({
            id: awaitingPayoutsRecords[1].id,
            retriesCount: awaitingPayoutsRecords[1].retriesCount + 1,
          }),
        );
      });

      it('should handle failure for item that has 1 retry left', async () => {
        const awaitingPayoutsRecord = generateEscrowCompletion(
          EscrowCompletionStatus.AWAITING_PAYOUTS,
        );
        awaitingPayoutsRecord.retriesCount =
          mockServerConfigService.maxRetryCount - 1;
        mockEscrowCompletionRepository.findByStatus.mockResolvedValueOnce([
          {
            ...awaitingPayoutsRecord,
          },
        ]);
        spyOnProcessPayoutsBatch.mockRejectedValue(testError);

        await service.processAwaitingPayouts();

        expect(mockEscrowCompletionRepository.updateOne).toHaveBeenCalledTimes(
          1,
        );
        expect(mockEscrowCompletionRepository.updateOne).toHaveBeenCalledWith({
          ...awaitingPayoutsRecord,
          retriesCount: awaitingPayoutsRecord.retriesCount + 1,
          waitUntil: expect.any(Date),
        });
      });

      it('should handle failure and set failed status for item that has no retries left', async () => {
        const awaitingPayoutsRecord = generateEscrowCompletion(
          EscrowCompletionStatus.AWAITING_PAYOUTS,
        );
        awaitingPayoutsRecord.retriesCount =
          mockServerConfigService.maxRetryCount;
        mockEscrowCompletionRepository.findByStatus.mockResolvedValueOnce([
          {
            ...awaitingPayoutsRecord,
          },
        ]);
        spyOnProcessPayoutsBatch.mockRejectedValue(testError);

        await service.processAwaitingPayouts();

        expect(mockEscrowCompletionRepository.updateOne).toHaveBeenCalledTimes(
          1,
        );
        expect(mockEscrowCompletionRepository.updateOne).toHaveBeenCalledWith({
          ...awaitingPayoutsRecord,
          failureDetail: 'Error message: Not all payouts batches succeeded',
          status: 'failed',
        });
      });

      it('should not mark as paid if not all payout batches succeeded', async () => {
        const awaitingPayoutsRecord = generateEscrowCompletion(
          EscrowCompletionStatus.AWAITING_PAYOUTS,
        );
        awaitingPayoutsRecord.retriesCount =
          mockServerConfigService.maxRetryCount - 1;
        mockEscrowCompletionRepository.findByStatus.mockResolvedValueOnce([
          {
            ...awaitingPayoutsRecord,
          },
        ]);
        mockEscrowPayoutsBatchRepository.findForEscrowCompletionTracking.mockResolvedValue(
          [generateEscrowPayoutsBatch(), generateEscrowPayoutsBatch()],
        );
        spyOnProcessPayoutsBatch.mockRejectedValueOnce(testError);

        await service.processAwaitingPayouts();

        expect(mockEscrowCompletionRepository.updateOne).toHaveBeenCalledTimes(
          1,
        );
        expect(mockEscrowCompletionRepository.updateOne).toHaveBeenCalledWith({
          ...awaitingPayoutsRecord,
          retriesCount: awaitingPayoutsRecord.retriesCount + 1,
          waitUntil: expect.any(Date),
        });
      });
    });

    it('should correctly process payouts batches', async () => {
      const awaitingPayoutsRecord = generateEscrowCompletion(
        EscrowCompletionStatus.AWAITING_PAYOUTS,
      );
      mockEscrowCompletionRepository.findByStatus.mockResolvedValueOnce([
        {
          ...awaitingPayoutsRecord,
        },
      ]);
      const firstPayoutsBatch = generateEscrowPayoutsBatch();
      const secondPayoutsBatch = generateEscrowPayoutsBatch();
      mockEscrowPayoutsBatchRepository.findForEscrowCompletionTracking.mockResolvedValue(
        [firstPayoutsBatch, secondPayoutsBatch],
      );

      await service.processAwaitingPayouts();

      expect(
        mockEscrowPayoutsBatchRepository.findForEscrowCompletionTracking,
      ).toHaveBeenCalledTimes(1);
      expect(
        mockEscrowPayoutsBatchRepository.findForEscrowCompletionTracking,
      ).toHaveBeenCalledWith(awaitingPayoutsRecord.id);

      expect(mockEscrowCompletionRepository.updateOne).toHaveBeenCalledTimes(1);
      expect(mockEscrowCompletionRepository.updateOne).toHaveBeenCalledWith({
        ...awaitingPayoutsRecord,
        status: 'paid',
      });

      /**
       * This entity is used by reference while processing,
       * so if we pass it as is to matcher - it fails
       * due to having different status
       */
      const expectedEscrowCompletionArg = expect.objectContaining({
        chainId: awaitingPayoutsRecord.chainId,
        escrowAddress: awaitingPayoutsRecord.escrowAddress,
        finalResultsUrl: awaitingPayoutsRecord.finalResultsUrl,
        finalResultsHash: awaitingPayoutsRecord.finalResultsHash,
      });

      expect(spyOnProcessPayoutsBatch).toHaveBeenCalledTimes(2);
      expect(spyOnProcessPayoutsBatch).toHaveBeenCalledWith(
        expectedEscrowCompletionArg,
        firstPayoutsBatch,
      );
      expect(spyOnProcessPayoutsBatch).toHaveBeenCalledWith(
        expectedEscrowCompletionArg,
        secondPayoutsBatch,
      );
    });
  });

  describe('processPayoutsBatch', () => {
    let mockedSigner: SignerMock;
    const mockedCreateBulkPayoutTransaction = jest.fn();
    let mockedRawTransaction: { nonce: number };

    beforeEach(() => {
      mockedSigner = createSignerMock();
      mockWeb3Service.getSigner.mockReturnValueOnce(
        mockedSigner as unknown as WalletWithProvider,
      );

      mockedEscrowClient.build.mockResolvedValue({
        createBulkPayoutTransaction: mockedCreateBulkPayoutTransaction,
      } as unknown as EscrowClient);

      mockedRawTransaction = {
        nonce: faker.number.int(),
      };
      mockedCreateBulkPayoutTransaction.mockResolvedValueOnce(
        mockedRawTransaction,
      );
    });

    it('should succesfully process payouts batch', async () => {
      const awaitingPayoutsRecord = generateEscrowCompletion(
        EscrowCompletionStatus.AWAITING_PAYOUTS,
      );
      const payoutsBatch = generateEscrowPayoutsBatch();

      await service['processPayoutsBatch'](awaitingPayoutsRecord, {
        ...payoutsBatch,
      });

      expect(mockEscrowPayoutsBatchRepository.updateOne).toHaveBeenCalledTimes(
        1,
      );
      expect(mockEscrowPayoutsBatchRepository.updateOne).toHaveBeenCalledWith({
        ...payoutsBatch,
        txNonce: mockedRawTransaction.nonce,
      });

      expect(mockedSigner.sendTransaction).toHaveBeenCalledTimes(1);
      expect(mockedSigner.sendTransaction).toHaveBeenCalledWith(
        mockedRawTransaction,
      );
      expect(mockedSigner.__transactionResponse.wait).toHaveBeenCalledTimes(1);

      expect(mockEscrowPayoutsBatchRepository.deleteOne).toHaveBeenCalledTimes(
        1,
      );
      expect(mockEscrowPayoutsBatchRepository.deleteOne).toHaveBeenCalledWith(
        expect.objectContaining({
          id: payoutsBatch.id,
        }),
      );
    });

    it('should reset nonce if expired', async () => {
      const awaitingPayoutsRecord = generateEscrowCompletion(
        EscrowCompletionStatus.AWAITING_PAYOUTS,
      );
      const payoutsBatch = generateEscrowPayoutsBatch();

      const testError = new Error('Synthetic error');
      // eslint-disable-next-line @typescript-eslint/no-explicit-any
      (testError as any).code = 'NONCE_EXPIRED';

      mockedSigner.sendTransaction.mockRejectedValueOnce(testError);

      let thrownError;
      try {
        await service['processPayoutsBatch'](awaitingPayoutsRecord, {
          ...payoutsBatch,
        });
      } catch (error) {
        thrownError = error;
      }

      expect(thrownError).toEqual(testError);

      expect(
        mockEscrowPayoutsBatchRepository.updateOne,
      ).toHaveBeenNthCalledWith(2, {
        ...payoutsBatch,
        txNonce: null,
      });

      expect(mockEscrowPayoutsBatchRepository.deleteOne).toHaveBeenCalledTimes(
        0,
      );
    });

    it('should not update nonce if already set', async () => {
      const awaitingPayoutsRecord = generateEscrowCompletion(
        EscrowCompletionStatus.AWAITING_PAYOUTS,
      );
      const payoutsBatch = generateEscrowPayoutsBatch();
      payoutsBatch.txNonce = mockedRawTransaction.nonce;

      await service['processPayoutsBatch'](awaitingPayoutsRecord, {
        ...payoutsBatch,
      });

      expect(mockEscrowPayoutsBatchRepository.updateOne).toHaveBeenCalledTimes(
        0,
      );
    });

    it('throws when transaction is failed', async () => {
      const awaitingPayoutsRecord = generateEscrowCompletion(
        EscrowCompletionStatus.AWAITING_PAYOUTS,
      );
      const payoutsBatch = generateEscrowPayoutsBatch();
      payoutsBatch.txNonce = mockedRawTransaction.nonce;

      const testError = new Error('Synthetic error');

      mockedSigner.__transactionResponse.wait.mockRejectedValueOnce(testError);

      let thrownError;
      try {
        await service['processPayoutsBatch'](awaitingPayoutsRecord, {
          ...payoutsBatch,
        });
      } catch (error) {
        thrownError = error;
      }

      expect(thrownError).toEqual(testError);

      expect(mockEscrowPayoutsBatchRepository.updateOne).toHaveBeenCalledTimes(
        0,
      );
      expect(mockEscrowPayoutsBatchRepository.deleteOne).toHaveBeenCalledTimes(
        0,
      );
    });
  });

  describe('processPaidEscrows', () => {
    const mockGetEscrowStatus = jest.fn();
    const mockCompleteEscrow = jest.fn();
    let launcherAddress: string;
    let exchangeOracleAddress: string;
    let recordingOracleAddress: string;

    beforeEach(() => {
      mockedEscrowClient.build.mockResolvedValue({
        getStatus: mockGetEscrowStatus,
        complete: mockCompleteEscrow,
      } as unknown as EscrowClient);

      launcherAddress = faker.finance.ethereumAddress();
      exchangeOracleAddress = faker.finance.ethereumAddress();
<<<<<<< HEAD
      recordingOracleAddress = faker.finance.ethereumAddress();

      mockedEscrowUtils.getEscrow.mockResolvedValueOnce({
        launcher: launcherAddress,
        exchangeOracle: exchangeOracleAddress,
        recordingOracle: recordingOracleAddress,
      } as unknown as IEscrow);
=======
>>>>>>> 5af21475
    });

    describe('handle failures', () => {
      const testError = new Error(faker.lorem.sentence());

      beforeEach(() => {
        mockGetEscrowStatus.mockRejectedValue(testError);
        mockedEscrowUtils.getEscrow.mockResolvedValueOnce({
          launcher: launcherAddress,
          exchangeOracle: exchangeOracleAddress,
        } as unknown as IEscrow);
      });

      it('should process multiple items and handle failure for each', async () => {
        const paidPayoutsRecords = [
          generateEscrowCompletion(EscrowCompletionStatus.PAID),
          generateEscrowCompletion(EscrowCompletionStatus.PAID),
        ];
        mockEscrowCompletionRepository.findByStatus.mockResolvedValueOnce(
          _.cloneDeep(paidPayoutsRecords),
        );

        await service.processPaidEscrows();

        expect(mockEscrowCompletionRepository.updateOne).toHaveBeenCalledTimes(
          2,
        );
        expect(mockEscrowCompletionRepository.updateOne).toHaveBeenCalledWith(
          expect.objectContaining({
            id: paidPayoutsRecords[0].id,
            retriesCount: paidPayoutsRecords[0].retriesCount + 1,
          }),
        );
        expect(mockEscrowCompletionRepository.updateOne).toHaveBeenCalledWith(
          expect.objectContaining({
            id: paidPayoutsRecords[1].id,
            retriesCount: paidPayoutsRecords[1].retriesCount + 1,
          }),
        );
      });

      it('should handle failure for item that has 1 retry left', async () => {
        const paidPayoutsRecord = generateEscrowCompletion(
          EscrowCompletionStatus.PAID,
        );
        paidPayoutsRecord.retriesCount =
          mockServerConfigService.maxRetryCount - 1;
        mockEscrowCompletionRepository.findByStatus.mockResolvedValueOnce([
          {
            ...paidPayoutsRecord,
          },
        ]);

        await service.processPaidEscrows();

        expect(mockEscrowCompletionRepository.updateOne).toHaveBeenCalledTimes(
          1,
        );
        expect(mockEscrowCompletionRepository.updateOne).toHaveBeenCalledWith({
          ...paidPayoutsRecord,
          retriesCount: paidPayoutsRecord.retriesCount + 1,
          waitUntil: expect.any(Date),
        });
      });

      it('should handle failure and set failed status for item that has no retries left', async () => {
        const paidPayoutsRecord = generateEscrowCompletion(
          EscrowCompletionStatus.PAID,
        );
        paidPayoutsRecord.retriesCount = mockServerConfigService.maxRetryCount;
        mockEscrowCompletionRepository.findByStatus.mockResolvedValueOnce([
          {
            ...paidPayoutsRecord,
          },
        ]);

        await service.processPaidEscrows();

        expect(mockEscrowCompletionRepository.updateOne).toHaveBeenCalledTimes(
          1,
        );
        expect(mockEscrowCompletionRepository.updateOne).toHaveBeenCalledWith({
          ...paidPayoutsRecord,
          failureDetail: `Error message: ${testError.message}`,
          status: 'failed',
        });
      });

      it('should handle failure when no webhook url for oracle', async () => {
        const paidPayoutsRecord = generateEscrowCompletion(
          EscrowCompletionStatus.PAID,
        );
        paidPayoutsRecord.retriesCount = mockServerConfigService.maxRetryCount;
        mockEscrowCompletionRepository.findByStatus.mockResolvedValueOnce([
          {
            ...paidPayoutsRecord,
          },
        ]);
        mockGetEscrowStatus.mockResolvedValueOnce(EscrowStatus.Paid);
        mockedOperatorUtils.getOperator.mockResolvedValue({
          webhookUrl: '',
        } as IOperator);

        await service.processPaidEscrows();

        expect(mockEscrowCompletionRepository.updateOne).toHaveBeenCalledTimes(
          1,
        );
        expect(mockEscrowCompletionRepository.updateOne).toHaveBeenCalledWith({
          ...paidPayoutsRecord,
          failureDetail: 'Error message: Webhook url is no set for oracle',
          status: 'failed',
        });
      });

      it('should handle error when creating webhooks', async () => {
        const paidPayoutsRecord = generateEscrowCompletion(
          EscrowCompletionStatus.PAID,
        );
        paidPayoutsRecord.retriesCount = mockServerConfigService.maxRetryCount;
        mockEscrowCompletionRepository.findByStatus.mockResolvedValueOnce([
          {
            ...paidPayoutsRecord,
          },
        ]);
        mockGetEscrowStatus.mockResolvedValueOnce(EscrowStatus.Paid);
        mockedOperatorUtils.getOperator.mockResolvedValue({
          webhookUrl: faker.internet.url(),
        } as IOperator);
        mockOutgoingWebhookService.createOutgoingWebhook.mockRejectedValueOnce(
          testError,
        );

        await service.processPaidEscrows();

        expect(mockEscrowCompletionRepository.updateOne).toHaveBeenCalledTimes(
          1,
        );
        expect(mockEscrowCompletionRepository.updateOne).toHaveBeenCalledWith({
          ...paidPayoutsRecord,
          failureDetail: expect.stringContaining(
            'Failed to create outgoing webhook for oracle. Address: 0x',
          ),
          status: 'failed',
        });
      });
    });

    it.each([EscrowStatus.Partial, EscrowStatus.Paid])(
      'should properly complete escrow with status "%s"',
      async (escrowStatus) => {
        mockedEscrowUtils.getEscrow.mockResolvedValueOnce({
          launcher: launcherAddress,
          exchangeOracle: exchangeOracleAddress,
        } as unknown as IEscrow);
        mockGetEscrowStatus.mockResolvedValueOnce(escrowStatus);
        const mockGasPrice = faker.number.bigInt();
        mockWeb3Service.calculateGasPrice.mockResolvedValueOnce(mockGasPrice);

        const paidPayoutsRecord = generateEscrowCompletion(
          EscrowCompletionStatus.PAID,
        );
        mockEscrowCompletionRepository.findByStatus.mockResolvedValueOnce([
          {
            ...paidPayoutsRecord,
          },
        ]);

        const launcherWebhookUrl = faker.internet.url();
        const exchangeOracleWebhookUrl = faker.internet.url();
        mockedOperatorUtils.getOperator.mockImplementation(
          async (_chainId, address) => {
            let webhookUrl: string;
            switch (address) {
              case launcherAddress:
                webhookUrl = launcherWebhookUrl;
                break;
              case exchangeOracleAddress:
                webhookUrl = exchangeOracleWebhookUrl;
                break;
              default:
                webhookUrl = faker.internet.url();
                break;
            }
            return { webhookUrl } as IOperator;
          },
        );

        await service.processPaidEscrows();

        expect(mockEscrowCompletionRepository.updateOne).toHaveBeenCalledTimes(
          1,
        );
        expect(mockEscrowCompletionRepository.updateOne).toHaveBeenCalledWith({
          ...paidPayoutsRecord,
          status: 'completed',
        });
        expect(mockCompleteEscrow).toHaveBeenCalledWith(
          paidPayoutsRecord.escrowAddress,
          {
            gasPrice: mockGasPrice,
          },
        );
        expect(mockReputationService.assessEscrowParties).toHaveBeenCalledTimes(
          1,
        );
        expect(mockReputationService.assessEscrowParties).toHaveBeenCalledWith(
          paidPayoutsRecord.chainId,
          launcherAddress,
          exchangeOracleAddress,
          recordingOracleAddress,
        );

        const expectedWebhookData = {
          chainId: paidPayoutsRecord.chainId,
          escrowAddress: paidPayoutsRecord.escrowAddress,
          eventType: 'escrow_completed',
        };
        expect(
          mockOutgoingWebhookService.createOutgoingWebhook,
        ).toHaveBeenCalledTimes(2);
        expect(
          mockOutgoingWebhookService.createOutgoingWebhook,
        ).toHaveBeenCalledWith(expectedWebhookData, launcherWebhookUrl);
        expect(
          mockOutgoingWebhookService.createOutgoingWebhook,
        ).toHaveBeenCalledWith(expectedWebhookData, exchangeOracleWebhookUrl);
      },
    );

    it.each([
      EscrowStatus.Cancelled,
      EscrowStatus.Pending,
      EscrowStatus.Complete,
    ])(
      'should not comlete escrow if its status is not partial or paid [%#]',
      async (escrowStatus) => {
        mockedEscrowUtils.getEscrow.mockResolvedValueOnce({
          launcher: launcherAddress,
          exchangeOracle: exchangeOracleAddress,
        } as unknown as IEscrow);
        mockGetEscrowStatus.mockResolvedValueOnce(escrowStatus);

        const paidPayoutsRecord = generateEscrowCompletion(
          EscrowCompletionStatus.PAID,
        );
        mockEscrowCompletionRepository.findByStatus.mockResolvedValueOnce([
          {
            ...paidPayoutsRecord,
          },
        ]);

        mockedOperatorUtils.getOperator.mockResolvedValue({
          webhookUrl: faker.internet.url(),
        } as IOperator);

        await service.processPaidEscrows();

        expect(mockEscrowCompletionRepository.updateOne).toHaveBeenCalledTimes(
          1,
        );
        expect(mockEscrowCompletionRepository.updateOne).toHaveBeenCalledWith({
          ...paidPayoutsRecord,
          status: 'completed',
        });
        expect(mockCompleteEscrow).toHaveBeenCalledTimes(0);
        expect(mockReputationService.assessEscrowParties).toHaveBeenCalledTimes(
          0,
        );
      },
    );

    it('should handle missing escrow data in paid processing and mark as failed when out of retries', async () => {
      const paidPayoutsRecord = generateEscrowCompletion(
        EscrowCompletionStatus.PAID,
      );
      paidPayoutsRecord.retriesCount = mockServerConfigService.maxRetryCount;
      mockEscrowCompletionRepository.findByStatus.mockResolvedValueOnce([
        {
          ...paidPayoutsRecord,
        },
      ]);

      mockGetEscrowStatus.mockResolvedValueOnce(EscrowStatus.Paid);
      mockedEscrowUtils.getEscrow.mockResolvedValueOnce(null);

      await service.processPaidEscrows();

      expect(mockEscrowCompletionRepository.updateOne).toHaveBeenCalledTimes(1);
      expect(mockEscrowCompletionRepository.updateOne).toHaveBeenCalledWith({
        ...paidPayoutsRecord,
        failureDetail: 'Error message: Escrow data is missing',
        status: 'failed',
      });
    });

    it('should handle missing operator data in paid processing and mark as failed when out of retries', async () => {
      const paidPayoutsRecord = generateEscrowCompletion(
        EscrowCompletionStatus.PAID,
      );
      paidPayoutsRecord.retriesCount = mockServerConfigService.maxRetryCount;
      mockEscrowCompletionRepository.findByStatus.mockResolvedValueOnce([
        {
          ...paidPayoutsRecord,
        },
      ]);

      mockGetEscrowStatus.mockResolvedValueOnce(EscrowStatus.Paid);

      const launcher = faker.finance.ethereumAddress();
      const exchangeOracle = faker.finance.ethereumAddress();
      mockedEscrowUtils.getEscrow.mockResolvedValueOnce({
        launcher,
        exchangeOracle,
      } as unknown as IEscrow);

      mockedOperatorUtils.getOperator.mockResolvedValueOnce(null);

      await service.processPaidEscrows();

      expect(mockEscrowCompletionRepository.updateOne).toHaveBeenCalledTimes(1);
      expect(mockEscrowCompletionRepository.updateOne).toHaveBeenCalledWith({
        ...paidPayoutsRecord,
        failureDetail: 'Error message: Oracle data is missing',
        status: 'failed',
      });
    });
  });

  describe('getEscrowResultsProcessor', () => {
    it.each(Object.values(FortuneJobType))(
      'should return fortune processor for "%s" job type',
      (jobRequestType) => {
        expect(service['getEscrowResultsProcessor'](jobRequestType)).toBe(
          mockFortuneResultsProcessor,
        );
      },
    );
    it.each(Object.values(CvatJobType))(
      'should return cvat processor for "%s" job type',
      (jobRequestType) => {
        expect(service['getEscrowResultsProcessor'](jobRequestType)).toBe(
          mockCvatResultsProcessor,
        );
      },
    );
  });

  describe('getEscrowPayoutsCalculator', () => {
    it.each(Object.values(FortuneJobType))(
      'should return fortune calculator for "%s" job type',
      (jobRequestType) => {
        expect(service['getEscrowPayoutsCalculator'](jobRequestType)).toBe(
          mockFortunePayoutsCalculator,
        );
      },
    );
    it.each(Object.values(CvatJobType))(
      'should return cvat calculator for "%s" job type',
      (jobRequestType) => {
        expect(service['getEscrowPayoutsCalculator'](jobRequestType)).toBe(
          mockCvatPayoutsCalculator,
        );
      },
    );
  });
});<|MERGE_RESOLUTION|>--- conflicted
+++ resolved
@@ -849,16 +849,7 @@
 
       launcherAddress = faker.finance.ethereumAddress();
       exchangeOracleAddress = faker.finance.ethereumAddress();
-<<<<<<< HEAD
       recordingOracleAddress = faker.finance.ethereumAddress();
-
-      mockedEscrowUtils.getEscrow.mockResolvedValueOnce({
-        launcher: launcherAddress,
-        exchangeOracle: exchangeOracleAddress,
-        recordingOracle: recordingOracleAddress,
-      } as unknown as IEscrow);
-=======
->>>>>>> 5af21475
     });
 
     describe('handle failures', () => {
@@ -869,6 +860,7 @@
         mockedEscrowUtils.getEscrow.mockResolvedValueOnce({
           launcher: launcherAddress,
           exchangeOracle: exchangeOracleAddress,
+          recordingOracle: recordingOracleAddress,
         } as unknown as IEscrow);
       });
 
@@ -1013,6 +1005,7 @@
         mockedEscrowUtils.getEscrow.mockResolvedValueOnce({
           launcher: launcherAddress,
           exchangeOracle: exchangeOracleAddress,
+          recordingOracle: recordingOracleAddress,
         } as unknown as IEscrow);
         mockGetEscrowStatus.mockResolvedValueOnce(escrowStatus);
         const mockGasPrice = faker.number.bigInt();
@@ -1099,6 +1092,7 @@
         mockedEscrowUtils.getEscrow.mockResolvedValueOnce({
           launcher: launcherAddress,
           exchangeOracle: exchangeOracleAddress,
+          recordingOracle: recordingOracleAddress,
         } as unknown as IEscrow);
         mockGetEscrowStatus.mockResolvedValueOnce(escrowStatus);
 
