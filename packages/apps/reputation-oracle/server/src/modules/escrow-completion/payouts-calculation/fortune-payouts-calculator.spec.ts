--- conflicted
+++ resolved
@@ -4,17 +4,13 @@
 import { createMock } from '@golevelup/ts-jest';
 import { EscrowClient } from '@human-protocol/sdk';
 import { Test } from '@nestjs/testing';
+import { ethers } from 'ethers';
 import _ from 'lodash';
 
-<<<<<<< HEAD
-import { StorageService } from '../../storage';
-import { Web3Service } from '../../web3';
-import { generateTestnetChainId } from '../../web3/fixtures';
-=======
 import { StorageService } from '@/modules/storage';
 import { Web3Service } from '@/modules/web3';
+import { generateTestnetChainId } from '@/modules/web3/fixtures';
 
->>>>>>> cd9289f2
 import { generateFortuneManifest, generateFortuneSolution } from '../fixtures';
 import { FortunePayoutsCalculator } from './fortune-payouts-calculator';
 
@@ -90,14 +86,10 @@
 
       const expectedPayouts = validSolutions.map((s) => ({
         address: s.workerAddress,
-<<<<<<< HEAD
-        amount: balance / BigInt(validSolutions.length),
-=======
         amount:
           BigInt(
             ethers.parseUnits(manifest.fundAmount.toString(), tokenDecimals),
           ) / BigInt(validSolutions.length),
->>>>>>> cd9289f2
       }));
 
       expect(_.sortBy(payouts, 'address')).toEqual(
