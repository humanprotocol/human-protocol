--- conflicted
+++ resolved
@@ -1,22 +1,17 @@
 import { EscrowClient } from '@human-protocol/sdk';
 import { Injectable } from '@nestjs/common';
+import { ethers } from 'ethers';
 import type { OverrideProperties } from 'type-fest';
 
-<<<<<<< HEAD
-=======
 import { FortuneFinalResult, FortuneManifest } from '@/common/types';
 import { StorageService } from '@/modules/storage';
 import { Web3Service } from '@/modules/web3';
 
->>>>>>> cd9289f2
 import {
   CalclulatePayoutsInput,
   CalculatedPayout,
   EscrowPayoutsCalculator,
 } from './types';
-import { FortuneFinalResult, FortuneManifest } from '../../../common/types';
-import { StorageService } from '../../storage';
-import { Web3Service } from '../../web3';
 
 type CalculateFortunePayoutsInput = OverrideProperties<
   CalclulatePayoutsInput,
@@ -31,10 +26,6 @@
   ) {}
 
   async calculate({
-<<<<<<< HEAD
-=======
-    manifest,
->>>>>>> cd9289f2
     chainId,
     escrowAddress,
     finalResultsUrl,
@@ -50,21 +41,15 @@
       .filter((result) => !result.error)
       .map((item) => item.workerAddress);
 
-<<<<<<< HEAD
     const reservedFunds = await escrowClient.getReservedFunds(escrowAddress);
-    const payoutAmount = reservedFunds / BigInt(recipients.length);
-=======
-    const signer = this.web3Service.getSigner(chainId);
-    const escrowClient = await EscrowClient.build(signer);
     const tokenAddress = await escrowClient.getTokenAddress(escrowAddress);
     const tokenDecimals = await this.web3Service.getTokenDecimals(
       chainId,
       tokenAddress,
     );
     const payoutAmount =
-      ethers.parseUnits(manifest.fundAmount.toString(), tokenDecimals) /
+      ethers.parseUnits(reservedFunds, tokenDecimals) /
       BigInt(recipients.length);
->>>>>>> cd9289f2
 
     return recipients.map((recipient) => ({
       address: recipient,
