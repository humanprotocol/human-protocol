jest.mock('@human-protocol/sdk');

<<<<<<< HEAD
import { faker } from '@faker-js/faker';
import { createMock } from '@golevelup/ts-jest';
import { EscrowClient, EscrowStatus, EscrowUtils } from '@human-protocol/sdk';
=======
import * as crypto from 'crypto';

import { faker } from '@faker-js/faker';
import { createMock } from '@golevelup/ts-jest';
import { EscrowClient, EscrowUtils, IEscrow } from '@human-protocol/sdk';
>>>>>>> 83cd12c9
import { Test } from '@nestjs/testing';

<<<<<<< HEAD
import { PgpEncryptionService } from '../../encryption';
import { StorageService } from '../../storage';
import { Web3Service } from '../../web3';
import { generateTestnetChainId } from '../../web3/fixtures';
=======
import { JobManifest } from '@/common/types';
import { PgpEncryptionService } from '@/modules/encryption';
import { StorageService } from '@/modules/storage';
import { Web3Service } from '@/modules/web3';
import { generateTestnetChainId } from '@/modules/web3/fixtures';
>>>>>>> 83cd12c9

import { BaseEscrowResultsProcessor } from './escrow-results-processor';

class TestEscrowResultsProcessor extends BaseEscrowResultsProcessor<JobManifest> {
  override constructIntermediateResultsUrl = jest.fn();

  override assertResultsComplete = jest.fn();

  override getFinalResultsFileName = jest.fn();
}

const mockedStorageService = createMock<StorageService>();
const mockedPgpEncryptionService = createMock<PgpEncryptionService>();
const mockedWeb3Service = createMock<Web3Service>();

const mockedEscrowClient = jest.mocked(EscrowClient);
const mockedEscrowUtils = jest.mocked(EscrowUtils);

describe('BaseEscrowResultsProcessor', () => {
  let processor: TestEscrowResultsProcessor;

  beforeAll(async () => {
    const moduleRef = await Test.createTestingModule({
      providers: [
        TestEscrowResultsProcessor,
        {
          provide: StorageService,
          useValue: mockedStorageService,
        },
        {
          provide: PgpEncryptionService,
          useValue: mockedPgpEncryptionService,
        },
        {
          provide: Web3Service,
          useValue: mockedWeb3Service,
        },
      ],
    }).compile();

    processor = moduleRef.get<TestEscrowResultsProcessor>(
      TestEscrowResultsProcessor,
    );
  });

  describe('storeResults', () => {
    const mockedGetIntermediateResultsUrl = jest
      .fn()
      .mockImplementation(async () => faker.internet.url());

    beforeAll(() => {
      mockedEscrowClient.build.mockResolvedValue({
        getIntermediateResultsUrl: mockedGetIntermediateResultsUrl,
      } as unknown as EscrowClient);
    });

    afterAll(() => {
      jest.resetAllMocks();
    });

    it('should fail if downloaded results not complete', async () => {
      const testError = new Error(`Error: ${faker.string.ulid()}`);

      mockedEscrowUtils.getEscrow.mockResolvedValueOnce({
        status: EscrowStatus[EscrowStatus.Launched],
      } as any);

      processor.assertResultsComplete.mockRejectedValueOnce(testError);

      await expect(
        processor.storeResults(
          faker.number.int(),
          faker.finance.ethereumAddress(),
          {} as unknown as JobManifest,
        ),
      ).rejects.toThrow(testError);
    });

    it('should store results as per workflow', async () => {
      /** ARRANGE */
      const chainId = generateTestnetChainId();
      const escrowAddress = faker.finance.ethereumAddress();

      const baseResultsUrl = faker.internet.url();
      mockedGetIntermediateResultsUrl.mockResolvedValueOnce(baseResultsUrl);

      const resultsUrl = `${baseResultsUrl}/${faker.system.fileName()}`;
      processor.constructIntermediateResultsUrl.mockReturnValueOnce(resultsUrl);

      const jobResult = faker.number.int();
      const resultsFileContent = Buffer.from(jobResult.toString());
      mockedStorageService.downloadFile.mockResolvedValueOnce(
        resultsFileContent,
      );

      processor.assertResultsComplete.mockResolvedValueOnce(undefined);

      processor.assertResultsComplete.mockImplementationOnce(
        async (result, manifest) => {
          if (Number(result) !== manifest.resultToAssert) {
            throw new Error('Incomplete test result');
          }
        },
      );

      const jobLauncherAddress = faker.finance.ethereumAddress();
      mockedEscrowUtils.getEscrow.mockResolvedValueOnce({
        launcher: jobLauncherAddress,
<<<<<<< HEAD
        status: EscrowStatus[EscrowStatus.Launched],
      } as any);

      const encryptedResult = faker.string.ulid();
      mockedPgpEncryptionService.encrypt.mockResolvedValueOnce(encryptedResult);

      const encryptedResultHash = crypto
        .createHash('sha256')
        .update(encryptedResult)
        .digest('hex');
      const storedResultsFileName = `${encryptedResultHash}.${faker.system.fileExt()}`;
      processor.getFinalResultsFileName.mockReturnValueOnce(
        storedResultsFileName,
      );

      const storedResultsUrl = faker.internet.url();
      mockedStorageService.uploadData.mockResolvedValueOnce(storedResultsUrl);

      /** ACT */
      const manifest = { resultToAssert: jobResult };
      const storedResultMeta = await processor.storeResults(
        chainId,
        escrowAddress,
        manifest,
      );

      /** ASSERT */
      expect(storedResultMeta.url).toBe(storedResultsUrl);
      expect(storedResultMeta.hash).toBe(encryptedResultHash);

      expect(mockedGetIntermediateResultsUrl).toHaveBeenCalledWith(
        escrowAddress,
      );
      expect(processor.constructIntermediateResultsUrl).toHaveBeenCalledWith(
        baseResultsUrl,
      );
      expect(mockedStorageService.downloadFile).toHaveBeenCalledWith(
        resultsUrl,
      );
      expect(mockedEscrowUtils.getEscrow).toHaveBeenCalledWith(
        chainId,
        escrowAddress,
      );

      expect(mockedPgpEncryptionService.encrypt).toHaveBeenCalledTimes(1);
      expect(mockedPgpEncryptionService.encrypt).toHaveBeenCalledWith(
        resultsFileContent,
        chainId,
        [jobLauncherAddress],
      );

      expect(processor.getFinalResultsFileName).toHaveBeenCalledTimes(1);
      expect(processor.getFinalResultsFileName).toHaveBeenCalledWith(
        encryptedResultHash,
      );

      expect(mockedStorageService.uploadData).toHaveBeenCalledTimes(1);
      expect(mockedStorageService.uploadData).toHaveBeenCalledWith(
        encryptedResult,
        storedResultsFileName,
        'text/plain',
      );
    });
    it('should NOT call assertResultsComplete if status is ToCancel', async () => {
      /** ARRANGE */
      const chainId = generateTestnetChainId();
      const escrowAddress = faker.finance.ethereumAddress();

      const baseResultsUrl = faker.internet.url();
      mockedGetIntermediateResultsUrl.mockResolvedValueOnce(baseResultsUrl);

      const resultsUrl = `${baseResultsUrl}/${faker.system.fileName()}`;
      processor.constructIntermediateResultsUrl.mockReturnValueOnce(resultsUrl);

      const jobResult = faker.number.int();
      const resultsFileContent = Buffer.from(jobResult.toString());
      mockedStorageService.downloadFile.mockResolvedValueOnce(
        resultsFileContent,
      );

      const jobLauncherAddress = faker.finance.ethereumAddress();
      mockedEscrowUtils.getEscrow.mockResolvedValueOnce({
        launcher: jobLauncherAddress,
        status: EscrowStatus[EscrowStatus.ToCancel],
      } as any);
=======
      } as unknown as IEscrow);
>>>>>>> 83cd12c9

      const encryptedResult = faker.string.ulid();
      mockedPgpEncryptionService.encrypt.mockResolvedValueOnce(encryptedResult);

      const encryptedResultHash = crypto
        .createHash('sha256')
        .update(encryptedResult)
        .digest('hex');
      const storedResultsFileName = `${encryptedResultHash}.${faker.system.fileExt()}`;
      processor.getFinalResultsFileName.mockReturnValueOnce(
        storedResultsFileName,
      );

      const storedResultsUrl = faker.internet.url();
      mockedStorageService.uploadData.mockResolvedValueOnce(storedResultsUrl);

      /** ACT */
      const manifest = { resultToAssert: jobResult } as unknown as JobManifest;
      const storedResultMeta = await processor.storeResults(
        chainId,
        escrowAddress,
        manifest,
      );

      /** ASSERT */
      expect(storedResultMeta.url).toBe(storedResultsUrl);
      expect(storedResultMeta.hash).toBe(encryptedResultHash);

      expect(mockedGetIntermediateResultsUrl).toHaveBeenCalledWith(
        escrowAddress,
      );
      expect(processor.assertResultsComplete).not.toHaveBeenCalled();
      expect(processor.constructIntermediateResultsUrl).toHaveBeenCalledWith(
        baseResultsUrl,
      );
      expect(mockedStorageService.downloadFile).toHaveBeenCalledWith(
        resultsUrl,
      );
      expect(mockedEscrowUtils.getEscrow).toHaveBeenCalledWith(
        chainId,
        escrowAddress,
      );

      expect(mockedPgpEncryptionService.encrypt).toHaveBeenCalledTimes(1);
      expect(mockedPgpEncryptionService.encrypt).toHaveBeenCalledWith(
        resultsFileContent,
        chainId,
        [jobLauncherAddress],
      );

      expect(processor.getFinalResultsFileName).toHaveBeenCalledTimes(1);
      expect(processor.getFinalResultsFileName).toHaveBeenCalledWith(
        encryptedResultHash,
      );

      expect(mockedStorageService.uploadData).toHaveBeenCalledTimes(1);
      expect(mockedStorageService.uploadData).toHaveBeenCalledWith(
        encryptedResult,
        storedResultsFileName,
        'text/plain',
      );
    });
  });
});<|MERGE_RESOLUTION|>--- conflicted
+++ resolved
@@ -1,32 +1,20 @@
 jest.mock('@human-protocol/sdk');
 
-<<<<<<< HEAD
+import * as crypto from 'crypto';
+
 import { faker } from '@faker-js/faker';
 import { createMock } from '@golevelup/ts-jest';
 import { EscrowClient, EscrowStatus, EscrowUtils } from '@human-protocol/sdk';
-=======
-import * as crypto from 'crypto';
-
-import { faker } from '@faker-js/faker';
-import { createMock } from '@golevelup/ts-jest';
-import { EscrowClient, EscrowUtils, IEscrow } from '@human-protocol/sdk';
->>>>>>> 83cd12c9
+import { IEscrow } from '@human-protocol/sdk';
 import { Test } from '@nestjs/testing';
 
-<<<<<<< HEAD
+import { JobManifest } from '@/common/types';
+
+import { BaseEscrowResultsProcessor } from './escrow-results-processor';
 import { PgpEncryptionService } from '../../encryption';
 import { StorageService } from '../../storage';
 import { Web3Service } from '../../web3';
 import { generateTestnetChainId } from '../../web3/fixtures';
-=======
-import { JobManifest } from '@/common/types';
-import { PgpEncryptionService } from '@/modules/encryption';
-import { StorageService } from '@/modules/storage';
-import { Web3Service } from '@/modules/web3';
-import { generateTestnetChainId } from '@/modules/web3/fixtures';
->>>>>>> 83cd12c9
-
-import { BaseEscrowResultsProcessor } from './escrow-results-processor';
 
 class TestEscrowResultsProcessor extends BaseEscrowResultsProcessor<JobManifest> {
   override constructIntermediateResultsUrl = jest.fn();
@@ -133,9 +121,8 @@
       const jobLauncherAddress = faker.finance.ethereumAddress();
       mockedEscrowUtils.getEscrow.mockResolvedValueOnce({
         launcher: jobLauncherAddress,
-<<<<<<< HEAD
         status: EscrowStatus[EscrowStatus.Launched],
-      } as any);
+      } as unknown as IEscrow);
 
       const encryptedResult = faker.string.ulid();
       mockedPgpEncryptionService.encrypt.mockResolvedValueOnce(encryptedResult);
@@ -153,7 +140,7 @@
       mockedStorageService.uploadData.mockResolvedValueOnce(storedResultsUrl);
 
       /** ACT */
-      const manifest = { resultToAssert: jobResult };
+      const manifest = { resultToAssert: jobResult } as unknown as JobManifest;
       const storedResultMeta = await processor.storeResults(
         chainId,
         escrowAddress,
@@ -219,9 +206,6 @@
         launcher: jobLauncherAddress,
         status: EscrowStatus[EscrowStatus.ToCancel],
       } as any);
-=======
-      } as unknown as IEscrow);
->>>>>>> 83cd12c9
 
       const encryptedResult = faker.string.ulid();
       mockedPgpEncryptionService.encrypt.mockResolvedValueOnce(encryptedResult);
@@ -239,7 +223,7 @@
       mockedStorageService.uploadData.mockResolvedValueOnce(storedResultsUrl);
 
       /** ACT */
-      const manifest = { resultToAssert: jobResult } as unknown as JobManifest;
+      const manifest = { resultToAssert: jobResult };
       const storedResultMeta = await processor.storeResults(
         chainId,
         escrowAddress,
