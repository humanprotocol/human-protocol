--- conflicted
+++ resolved
@@ -1,16 +1,11 @@
-<<<<<<< HEAD
+import crypto from 'crypto';
+
 import {
   ChainId,
   EscrowClient,
   EscrowStatus,
   EscrowUtils,
 } from '@human-protocol/sdk';
-import { Injectable } from '@nestjs/common';
-=======
->>>>>>> 83cd12c9
-import crypto from 'crypto';
-
-import { ChainId, EscrowClient, EscrowUtils } from '@human-protocol/sdk';
 import { Injectable } from '@nestjs/common';
 
 import { ContentType } from '@/common/enums';
