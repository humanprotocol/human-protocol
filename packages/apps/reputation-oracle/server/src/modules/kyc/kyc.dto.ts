import { ApiProperty } from '@nestjs/swagger';
import { IsEnum, IsOptional, IsString } from 'class-validator';
import { KycStatus } from '../../common/enums/user';

export class KycSessionDto {
  @ApiProperty({ name: 'session_id' })
  @IsString()
  public sessionId: string;
}

export class KycStatusDto {
  @ApiProperty()
  @IsString()
  @IsOptional()
  public reason?: string;

  @ApiProperty({ name: 'step_id' })
  @IsString()
  public stepId: string;

  @ApiProperty()
  @IsString()
  public service: string;

  @ApiProperty({ name: 'session_id' })
  @IsString()
  public sessionId: string;

  @ApiProperty({
    enum: KycStatus,
  })
  @IsEnum(KycStatus)
  public status: KycStatus;
}

export class KycUpdateWebhookQueryDto {
  @ApiProperty()
  @IsString()
  public secret: string;
<<<<<<< HEAD
}

export class KycCreateDto {
  @ApiProperty()
  @IsString()
  public sessionId: string;

  @ApiProperty({
    enum: KycStatus,
  })
  @IsEnum(KycStatus)
  public status: KycStatus;

  @ApiProperty()
  @IsNumber()
  public userId: number;
}

export class KycUpdateDto {
  @ApiProperty({
    enum: KycStatus,
  })
  @IsEnum(KycStatus)
  public status: KycStatus;

  @ApiPropertyOptional()
  @IsString()
  @IsOptional()
  public message?: string;
}

export class KycSignedAddressDto {
  key: string;
  value: string;
=======
>>>>>>> d5c0cdaa
}<|MERGE_RESOLUTION|>--- conflicted
+++ resolved
@@ -37,41 +37,4 @@
   @ApiProperty()
   @IsString()
   public secret: string;
-<<<<<<< HEAD
-}
-
-export class KycCreateDto {
-  @ApiProperty()
-  @IsString()
-  public sessionId: string;
-
-  @ApiProperty({
-    enum: KycStatus,
-  })
-  @IsEnum(KycStatus)
-  public status: KycStatus;
-
-  @ApiProperty()
-  @IsNumber()
-  public userId: number;
-}
-
-export class KycUpdateDto {
-  @ApiProperty({
-    enum: KycStatus,
-  })
-  @IsEnum(KycStatus)
-  public status: KycStatus;
-
-  @ApiPropertyOptional()
-  @IsString()
-  @IsOptional()
-  public message?: string;
-}
-
-export class KycSignedAddressDto {
-  key: string;
-  value: string;
-=======
->>>>>>> d5c0cdaa
 }