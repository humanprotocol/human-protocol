--- conflicted
+++ resolved
@@ -12,11 +12,8 @@
 import { UserEntity } from '../user/user.entity';
 import { UserRepository } from '../user/user.repository';
 import { UserStatus, Role } from '../../common/enums/user';
-<<<<<<< HEAD
 import { UserQualificationEntity } from './user-qualification.entity';
-=======
 import { ServerConfigService } from '../../common/config/server-config.service';
->>>>>>> fd0b1d3e
 
 @Injectable()
 export class QualificationService {
@@ -174,7 +171,6 @@
     const users: UserEntity[] = [];
 
     if (addresses && addresses.length > 0) {
-<<<<<<< HEAD
       const addressUsers = await this.userRepository.findByAddress(
         addresses,
         Role.WORKER,
@@ -187,24 +183,6 @@
         Role.WORKER,
         UserStatus.ACTIVE,
       );
-=======
-      const addressUsers = await this.userRepository.find({
-        where: addresses.map((address) => ({
-          evmAddress: address,
-          role: Role.WORKER,
-          status: UserStatus.ACTIVE,
-        })),
-      });
-      users.push(...addressUsers);
-    } else if (emails && emails.length > 0) {
-      const emailUsers = await this.userRepository.find({
-        where: emails.map((email) => ({
-          email,
-          role: Role.WORKER,
-          status: UserStatus.ACTIVE,
-        })),
-      });
->>>>>>> fd0b1d3e
       users.push(...emailUsers);
     }
 
