import { Test } from '@nestjs/testing';
import { ReputationService } from './reputation.service';
import { ReputationRepository } from './reputation.repository';
import { ChainId } from '@human-protocol/sdk';
import { ReputationEntity } from './reputation.entity';
import {
  MOCK_ADDRESS,
  MOCK_FILE_URL,
  MOCK_S3_ACCESS_KEY,
  MOCK_S3_BUCKET,
  MOCK_S3_ENDPOINT,
  MOCK_S3_PORT,
  MOCK_S3_SECRET_KEY,
  MOCK_S3_USE_SSL,
} from '../../../test/constants';
import { WebhookRepository } from '../webhook/webhook.repository';
import { createMock } from '@golevelup/ts-jest';
import {
  JobRequestType,
  ReputationEntityType,
  ReputationLevel,
  SolutionError,
} from '../../common/enums';
import { ConfigModule, ConfigService, registerAs } from '@nestjs/config';
import { Web3Service } from '../web3/web3.service';
import { StorageService } from '../storage/storage.service';
import { ErrorManifest, ErrorResults } from '../../common/constants/errors';
import { EscrowClient } from '@human-protocol/sdk';
import { ReputationConfigService } from '../../common/config/reputation-config.service';

jest.mock('@human-protocol/sdk', () => ({
  ...jest.requireActual('@human-protocol/sdk'),
  EscrowClient: {
    build: jest.fn().mockImplementation(() => ({
      getJobLauncherAddress: jest.fn().mockResolvedValue(MOCK_ADDRESS),
      getExchangeOracleAddress: jest.fn().mockResolvedValue(MOCK_ADDRESS),
      getRecordingOracleAddress: jest.fn().mockResolvedValue(MOCK_ADDRESS),
      getResultsUrl: jest.fn().mockResolvedValue(MOCK_FILE_URL),
      getManifestUrl: jest.fn().mockResolvedValue(MOCK_FILE_URL),
    })),
  },
}));

describe('ReputationService', () => {
  let reputationService: ReputationService,
    reputationRepository: ReputationRepository,
    storageService: StorageService;

  const signerMock = {
    address: MOCK_ADDRESS,
    getNetwork: jest.fn().mockResolvedValue({ chainId: 1 }),
  };

  beforeEach(async () => {
    const moduleRef = await Test.createTestingModule({
      imports: [
        ConfigModule.forFeature(
          registerAs('s3', () => ({
            accessKey: MOCK_S3_ACCESS_KEY,
            secretKey: MOCK_S3_SECRET_KEY,
            endPoint: MOCK_S3_ENDPOINT,
            port: MOCK_S3_PORT,
            useSSL: MOCK_S3_USE_SSL,
            bucket: MOCK_S3_BUCKET,
          })),
        ),
      ],
      providers: [
        {
          provide: Web3Service,
          useValue: {
            getSigner: jest.fn().mockReturnValue(signerMock),
            validateChainId: jest.fn().mockReturnValue(new Error()),
            getOperatorAddress: jest.fn().mockReturnValue(MOCK_ADDRESS),
          },
        },
        { provide: StorageService, useValue: createMock<StorageService>() },
        ReputationService,
        {
          provide: ReputationRepository,
          useValue: createMock<ReputationRepository>(),
        },
        {
          provide: WebhookRepository,
          useValue: createMock<WebhookRepository>(),
        },
        ConfigService,
        ReputationConfigService,
      ],
    }).compile();

    reputationService = moduleRef.get<ReputationService>(ReputationService);
    reputationRepository = moduleRef.get(ReputationRepository);
    storageService = moduleRef.get<StorageService>(StorageService);
  });

  describe('assessReputationScores', () => {
    const chainId = ChainId.LOCALHOST;
    const escrowAddress = 'mockEscrowAddress';

    it('should handle manifest URL not found', async () => {
      (EscrowClient.build as any).mockImplementation(() => ({
        getManifestUrl: jest.fn().mockResolvedValue(null),
      }));

      await expect(
        reputationService.assessReputationScores(chainId, escrowAddress),
      ).rejects.toThrow(ErrorManifest.ManifestUrlDoesNotExist);
    });

    describe('fortune', () => {
      it('should handle no verified results', async () => {
        (EscrowClient.build as any).mockImplementation(() => ({
          getJobLauncherAddress: jest.fn().mockResolvedValue(MOCK_ADDRESS),
          getExchangeOracleAddress: jest.fn().mockResolvedValue(MOCK_ADDRESS),
          getRecordingOracleAddress: jest.fn().mockResolvedValue(MOCK_ADDRESS),
          getResultsUrl: jest.fn().mockResolvedValue(MOCK_FILE_URL),
          getManifestUrl: jest.fn().mockResolvedValue(MOCK_ADDRESS),
        }));

        const manifest = {
          requestType: JobRequestType.FORTUNE,
        };

        jest
          .spyOn(storageService, 'download')
          .mockResolvedValueOnce(manifest) // Mock manifest
          .mockResolvedValueOnce([]); // Mock final results

        await expect(
          reputationService.assessReputationScores(chainId, escrowAddress),
        ).rejects.toThrow(ErrorResults.NoResultsHaveBeenVerified);
      });

      it('should assess reputation scores', async () => {
        const manifest = {
          requestType: JobRequestType.FORTUNE,
        };
        const finalResults = [
          { workerAddress: 'worker1', error: undefined },
          { workerAddress: 'worker2', error: SolutionError.Duplicated },
        ];

        jest
          .spyOn(storageService, 'download')
          .mockResolvedValueOnce(manifest)
          .mockResolvedValueOnce(finalResults);

        jest.spyOn(reputationService, 'increaseReputation').mockResolvedValue();
        jest.spyOn(reputationService, 'decreaseReputation').mockResolvedValue();

        await reputationService.assessReputationScores(chainId, escrowAddress);

        expect(reputationService.increaseReputation).toHaveBeenCalledWith(
          chainId,
          MOCK_ADDRESS,
          ReputationEntityType.JOB_LAUNCHER,
        );

        expect(reputationService.increaseReputation).toHaveBeenCalledWith(
          chainId,
          'worker1',
          ReputationEntityType.WORKER,
        );

        expect(reputationService.decreaseReputation).toHaveBeenCalledWith(
          chainId,
          'worker2',
          ReputationEntityType.WORKER,
        );

        expect(reputationService.increaseReputation).toHaveBeenCalledWith(
          chainId,
          MOCK_ADDRESS,
          ReputationEntityType.EXCHANGE_ORACLE,
        );

        expect(reputationService.increaseReputation).toHaveBeenCalledWith(
          chainId,
          MOCK_ADDRESS,
          ReputationEntityType.RECORDING_ORACLE,
        );
      });
    });

    describe('cvat', () => {
      const manifest = {
        requestType: JobRequestType.IMAGE_BOXES,
        data: {
          data_url: MOCK_FILE_URL,
        },
        annotation: {
          labels: [{ name: 'cat' }, { name: 'dog' }],
          description: 'Description',
          type: JobRequestType.IMAGE_BOXES,
          job_size: 10,
          max_time: 10,
        },
        validation: {
          min_quality: 0.95,
          val_size: 10,
          gt_url: MOCK_FILE_URL,
        },
        job_bounty: '10',
      };

      it('should handle annotation meta does not exist', async () => {
        (EscrowClient.build as any).mockImplementation(() => ({
          getJobLauncherAddress: jest.fn().mockResolvedValue(MOCK_ADDRESS),
          getExchangeOracleAddress: jest.fn().mockResolvedValue(MOCK_ADDRESS),
          getRecordingOracleAddress: jest.fn().mockResolvedValue(MOCK_ADDRESS),
          getResultsUrl: jest.fn().mockResolvedValue(MOCK_FILE_URL),
          getIntermediateResultsUrl: jest.fn().mockResolvedValue(MOCK_FILE_URL),
          getManifestUrl: jest.fn().mockResolvedValue(MOCK_ADDRESS),
        }));

        jest
          .spyOn(storageService, 'download')
          .mockResolvedValueOnce(manifest) // Mock manifest
          .mockResolvedValueOnce([]); // Mock final results

        await expect(
          reputationService.assessReputationScores(chainId, escrowAddress),
        ).rejects.toThrow(ErrorResults.NoAnnotationsMetaFound);
      });

      it('should assess reputation scores', async () => {
        const annotationMeta = {
          jobs: [
            {
              id: 1,
              job_id: 1,
              annotator_wallet_address: 'worker1',
              annotation_quality: 0.96,
            },
            {
              id: 2,
              job_id: 2,
              annotator_wallet_address: 'worker2',
              annotation_quality: 0.94,
            },
          ],
          results: [
            {
              id: 1,
              job_id: 1,
              annotator_wallet_address: 'worker1',
              annotation_quality: 0.96,
            },
            {
              id: 2,
              job_id: 2,
              annotator_wallet_address: 'worker2',
              annotation_quality: 0.94,
            },
          ],
        };

        jest
          .spyOn(storageService, 'download')
          .mockResolvedValueOnce(manifest)
          .mockResolvedValueOnce(annotationMeta);

        jest.spyOn(reputationService, 'increaseReputation').mockResolvedValue();
        jest.spyOn(reputationService, 'decreaseReputation').mockResolvedValue();

        await reputationService.assessReputationScores(chainId, escrowAddress);

        expect(reputationService.increaseReputation).toHaveBeenCalledWith(
          chainId,
          MOCK_ADDRESS,
          ReputationEntityType.JOB_LAUNCHER,
        );

        expect(reputationService.increaseReputation).toHaveBeenCalledWith(
          chainId,
          'worker1',
          ReputationEntityType.WORKER,
        );

        expect(reputationService.decreaseReputation).toHaveBeenCalledWith(
          chainId,
          'worker2',
          ReputationEntityType.WORKER,
        );

        expect(reputationService.increaseReputation).toHaveBeenCalledWith(
          chainId,
          MOCK_ADDRESS,
          ReputationEntityType.EXCHANGE_ORACLE,
        );

        expect(reputationService.increaseReputation).toHaveBeenCalledWith(
          chainId,
          MOCK_ADDRESS,
          ReputationEntityType.RECORDING_ORACLE,
        );
      });
    });
  });

  describe('increaseReputation', () => {
    const chainId = ChainId.LOCALHOST;
    const address = MOCK_ADDRESS;
    const type = ReputationEntityType.WORKER;

    it('should create a new reputation entity if not found', async () => {
      jest
        .spyOn(reputationRepository, 'findOneByAddress')
        .mockResolvedValueOnce(undefined as any);
      jest.spyOn(reputationRepository, 'createUnique');

      await reputationService.increaseReputation(chainId, address, type);

      expect(reputationRepository.findOneByAddress).toHaveBeenCalledWith(
        address,
      );
      expect(reputationRepository.createUnique).toHaveBeenCalledWith({
        chainId,
        address,
        reputationPoints: 1,
        type,
      });
    });

    it('should increase reputation points if entity found', async () => {
      const reputationEntity: Partial<ReputationEntity> = {
        address,
        reputationPoints: 1,
        save: jest.fn(),
      };

      jest
        .spyOn(reputationRepository, 'findOneByAddress')
        .mockResolvedValueOnce(reputationEntity as ReputationEntity);

      await reputationService.increaseReputation(chainId, address, type);

      expect(reputationRepository.findOneByAddress).toHaveBeenCalledWith(
        address,
      );
      expect(reputationEntity.reputationPoints).toBe(2);
      expect(reputationEntity.save).toHaveBeenCalled();
    });
  });

  describe('decreaseReputation', () => {
    const chainId = ChainId.LOCALHOST;
    const address = MOCK_ADDRESS;
    const type = ReputationEntityType.WORKER;

    it('should create a new reputation entity if not found', async () => {
      jest
        .spyOn(reputationRepository, 'findOneByAddress')
        .mockResolvedValueOnce(undefined as any);
      jest.spyOn(reputationRepository, 'createUnique');

      await reputationService.decreaseReputation(chainId, address, type);

      expect(reputationRepository.findOneByAddress).toHaveBeenCalledWith(
        address,
      );
      expect(reputationRepository.createUnique).toHaveBeenCalledWith({
        chainId,
        address,
        reputationPoints: 0,
        type,
      });
    });

    it('should decrease reputation points if entity found', async () => {
      const reputationEntity: Partial<ReputationEntity> = {
        address,
        reputationPoints: 1,
        save: jest.fn(),
      };

      jest
        .spyOn(reputationRepository, 'findOneByAddress')
        .mockResolvedValueOnce(reputationEntity as ReputationEntity);

      await reputationService.decreaseReputation(chainId, address, type);

      expect(reputationRepository.findOneByAddress).toHaveBeenCalledWith(
        address,
      );
      expect(reputationEntity.reputationPoints).toBe(0);
      expect(reputationEntity.save).toHaveBeenCalled();
    });
  });

  describe('getReputationLevel', () => {
    it('should return LOW if reputation points are less than 300', () => {
      expect(reputationService.getReputationLevel(299)).toBe(
        ReputationLevel.LOW,
      );
    });
    it('should return MEDIUM if reputation points are less than 700', () => {
      expect(reputationService.getReputationLevel(699)).toBe(
        ReputationLevel.MEDIUM,
      );
    });

    it('should return HIGH if reputation points are greater than 700', () => {
      expect(reputationService.getReputationLevel(701)).toBe(
        ReputationLevel.HIGH,
      );
    });
  });

  describe('getReputation', () => {
    const chainId = ChainId.LOCALHOST;
    const address = MOCK_ADDRESS;

    it('should return HIGH reputation for Reputation Oracle Address', async () => {
      const reputationEntity: Partial<ReputationEntity> = {
        chainId,
        address,
        reputationPoints: 1,
      };

      jest
        .spyOn(reputationRepository, 'findOneByAddressAndChainId')
        .mockResolvedValueOnce(reputationEntity as ReputationEntity);

      const result = await reputationService.getReputation(chainId, address);

      const resultReputation = {
        chainId,
        address,
        reputation: ReputationLevel.HIGH,
      };

      expect(result).toEqual(resultReputation);
    });

    it('should return reputation entity', async () => {
      const NOT_ORACLE_ADDRESS = '0x0000000000000000000000000000000000000000';
      const reputationEntity: Partial<ReputationEntity> = {
        chainId,
        address: NOT_ORACLE_ADDRESS,
        reputationPoints: 1,
      };

      jest
        .spyOn(reputationRepository, 'findOne')
        .mockResolvedValueOnce(reputationEntity as ReputationEntity);

      const result = await reputationService.getReputation(
        chainId,
        NOT_ORACLE_ADDRESS,
      );

      const resultReputation = {
        chainId,
        address: NOT_ORACLE_ADDRESS,
        reputation: ReputationLevel.LOW,
      };

<<<<<<< HEAD
      expect(reputationRepository.findOne).toHaveBeenCalledWith({
        chainId,
        address: NOT_ORACLE_ADDRESS,
      });
=======
      expect(
        reputationRepository.findOneByAddressAndChainId,
      ).toHaveBeenCalledWith(address, chainId);
>>>>>>> b9ae21f0
      expect(result).toEqual(resultReputation);
    });
  });

  describe('getAllReputations', () => {
    const chainId = ChainId.LOCALHOST;
    const address = MOCK_ADDRESS;

    it('should return all reputations', async () => {
      const reputationEntity: Partial<ReputationEntity> = {
        chainId,
        address,
        reputationPoints: 1,
      };

      jest
        .spyOn(reputationRepository, 'findByChainId')
        .mockResolvedValueOnce([reputationEntity as ReputationEntity]);

      const result = await reputationService.getAllReputations();

      const resultReputation = {
        chainId,
        address,
        reputation: ReputationLevel.LOW,
      };

      expect(reputationRepository.findByChainId).toHaveBeenCalled();
      expect(result).toEqual([resultReputation]);
    });
  });
});<|MERGE_RESOLUTION|>--- conflicted
+++ resolved
@@ -323,6 +323,29 @@
       });
     });
 
+    it('should create a new reputation entity with Reputation Oracle type if not found', async () => {
+      jest
+        .spyOn(reputationRepository, 'findOneByAddress')
+        .mockResolvedValueOnce(undefined as any);
+      jest.spyOn(reputationRepository, 'createUnique');
+
+      await reputationService.increaseReputation(
+        chainId,
+        address,
+        ReputationEntityType.REPUTATION_ORACLE,
+      );
+
+      expect(reputationRepository.findOneByAddress).toHaveBeenCalledWith(
+        address,
+      );
+      expect(reputationRepository.createUnique).toHaveBeenCalledWith({
+        chainId,
+        address,
+        reputationPoints: 700,
+        type: ReputationEntityType.REPUTATION_ORACLE,
+      });
+    });
+
     it('should increase reputation points if entity found', async () => {
       const reputationEntity: Partial<ReputationEntity> = {
         address,
@@ -387,6 +410,30 @@
       expect(reputationEntity.reputationPoints).toBe(0);
       expect(reputationEntity.save).toHaveBeenCalled();
     });
+
+    it('should return if called for Reputation Oracle itself', async () => {
+      const reputationEntity: Partial<ReputationEntity> = {
+        address,
+        reputationPoints: 701,
+        save: jest.fn(),
+      };
+
+      jest
+        .spyOn(reputationRepository, 'findOneByAddress')
+        .mockResolvedValueOnce(reputationEntity as ReputationEntity);
+
+      await reputationService.decreaseReputation(
+        chainId,
+        address,
+        ReputationEntityType.REPUTATION_ORACLE,
+      );
+
+      expect(reputationRepository.findOneByAddress).toHaveBeenCalledWith(
+        address,
+      );
+      expect(reputationEntity.reputationPoints).toBe(701);
+      expect(reputationEntity.save).toHaveBeenCalledTimes(0);
+    });
   });
 
   describe('getReputationLevel', () => {
@@ -443,7 +490,7 @@
       };
 
       jest
-        .spyOn(reputationRepository, 'findOne')
+        .spyOn(reputationRepository, 'findOneByAddressAndChainId')
         .mockResolvedValueOnce(reputationEntity as ReputationEntity);
 
       const result = await reputationService.getReputation(
@@ -457,16 +504,9 @@
         reputation: ReputationLevel.LOW,
       };
 
-<<<<<<< HEAD
-      expect(reputationRepository.findOne).toHaveBeenCalledWith({
-        chainId,
-        address: NOT_ORACLE_ADDRESS,
-      });
-=======
       expect(
         reputationRepository.findOneByAddressAndChainId,
-      ).toHaveBeenCalledWith(address, chainId);
->>>>>>> b9ae21f0
+      ).toHaveBeenCalledWith(NOT_ORACLE_ADDRESS, chainId);
       expect(result).toEqual(resultReputation);
     });
   });
