import { Inject, Injectable, Logger } from '@nestjs/common';
import { ChainId } from '@human-protocol/sdk';
import {
  CVAT_VALIDATION_META_FILENAME,
  INITIAL_REPUTATION,
} from '../../common/constants';
import {
  JobRequestType,
  ReputationEntityType,
  ReputationLevel,
  SolutionError,
} from '../../common/enums';
import { ReputationRepository } from './reputation.repository';
import {
  ErrorManifest,
  ErrorReputation,
  ErrorResults,
} from '../../common/constants/errors';
import { ReputationDto } from './reputation.dto';
import { StorageService } from '../storage/storage.service';
import { Web3Service } from '../web3/web3.service';
import { EscrowClient } from '@human-protocol/sdk';
import {
  CvatAnnotationMeta,
  CvatAnnotationMetaResults,
  FortuneFinalResult,
} from '../../common/dto/result';
import { RequestAction } from './reputation.interface';
import { getRequestType } from '../../common/utils';
import { CvatManifestDto } from '../../common/dto/manifest';
import { ReputationConfigService } from '../../common/config/reputation-config.service';
import { ReputationEntity } from './reputation.entity';
import { ReputationError } from './reputation.error';

@Injectable()
export class ReputationService {
  private readonly logger = new Logger(ReputationService.name);

  constructor(
    @Inject(StorageService)
    private readonly storageService: StorageService,
    private readonly reputationRepository: ReputationRepository,
    private readonly reputationConfigService: ReputationConfigService,
    private readonly web3Service: Web3Service,
  ) {}

  /**
   * Perform reputation assessment based on the completion status of a job and its associated entities.
   * Retrieves necessary data from the escrow client, including manifest and final results URLs,
   * and delegates reputation adjustments to specialized methods.
   * @param chainId The ID of the blockchain chain.
   * @param escrowAddress The address of the escrow contract.
   * @returns {Promise<void>} A Promise indicating the completion of reputation assessment.
   */
  public async assessReputationScores(
    chainId: ChainId,
    escrowAddress: string,
  ): Promise<void> {
    const signer = this.web3Service.getSigner(chainId);
    const escrowClient = await EscrowClient.build(signer);

    const manifestUrl = await escrowClient.getManifestUrl(escrowAddress);
    if (!manifestUrl) {
      this.logger.log(
        ErrorManifest.ManifestUrlDoesNotExist,
        ReputationService.name,
      );
      throw new ReputationError(ErrorManifest.ManifestUrlDoesNotExist);
    }

    const manifest = await this.storageService.download(manifestUrl);

    const requestType = getRequestType(manifest);

    const { assessWorkerReputationScores } =
      this.createReputationSpecificActions[requestType];

    // Assess reputation scores for the job launcher entity.
    // Increases the reputation score for the job launcher.
    const jobLauncherAddress =
      await escrowClient.getJobLauncherAddress(escrowAddress);
    await this.increaseReputation(
      chainId,
      jobLauncherAddress,
      ReputationEntityType.JOB_LAUNCHER,
    );

    await assessWorkerReputationScores(chainId, escrowAddress, manifest);

    // Assess reputation scores for the exchange oracle entity.
    // Decreases or increases the reputation score for the exchange oracle based on job completion.
    const exchangeOracleAddress =
      await escrowClient.getExchangeOracleAddress(escrowAddress);
    await this.increaseReputation(
      chainId,
      exchangeOracleAddress,
      ReputationEntityType.EXCHANGE_ORACLE,
    );

    // Assess reputation scores for the recording oracle entity.
    // Decreases or increases the reputation score for the recording oracle based on job completion status.
    const recordingOracleAddress =
      await escrowClient.getRecordingOracleAddress(escrowAddress);

    await this.increaseReputation(
      chainId,
      recordingOracleAddress,
      ReputationEntityType.RECORDING_ORACLE,
    );
  }

  private createReputationSpecificActions: Record<
    JobRequestType,
    RequestAction
  > = {
    [JobRequestType.FORTUNE]: {
      assessWorkerReputationScores: async (
        chainId: ChainId,
        escrowAddress: string,
      ): Promise<void> => this.processFortune(chainId, escrowAddress),
    },
    [JobRequestType.IMAGE_BOXES]: {
      assessWorkerReputationScores: async (
        chainId: ChainId,
        escrowAddress: string,
        manifest: CvatManifestDto,
      ): Promise<void> => this.processCvat(chainId, escrowAddress, manifest),
    },
    [JobRequestType.IMAGE_POINTS]: {
      assessWorkerReputationScores: async (
        chainId: ChainId,
        escrowAddress: string,
        manifest: CvatManifestDto,
      ): Promise<void> => this.processCvat(chainId, escrowAddress, manifest),
    },
    [JobRequestType.IMAGE_BOXES_FROM_POINTS]: {
      assessWorkerReputationScores: async (
        chainId: ChainId,
        escrowAddress: string,
        manifest: CvatManifestDto,
      ): Promise<void> => this.processCvat(chainId, escrowAddress, manifest),
    },
    [JobRequestType.IMAGE_SKELETONS_FROM_BOXES]: {
      assessWorkerReputationScores: async (
        chainId: ChainId,
        escrowAddress: string,
        manifest: CvatManifestDto,
      ): Promise<void> => this.processCvat(chainId, escrowAddress, manifest),
    },
  };

  private async processFortune(
    chainId: ChainId,
    escrowAddress: string,
  ): Promise<void> {
    const signer = this.web3Service.getSigner(chainId);
    const escrowClient = await EscrowClient.build(signer);

    const finalResultsUrl = await escrowClient.getResultsUrl(escrowAddress);
    const finalResults = await this.storageService.download(finalResultsUrl);

    if (finalResults.length === 0) {
      this.logger.log(
        ErrorResults.NoResultsHaveBeenVerified,
        ReputationService.name,
      );
      throw new ReputationError(ErrorResults.NoResultsHaveBeenVerified);
    }

    // Assess reputation scores for workers based on the final results of a job.
    // Decreases or increases worker reputation based on the success or failure of their contributions.
    await Promise.all(
      finalResults.map(async (result: FortuneFinalResult) => {
        if (result.error) {
          if (result.error === SolutionError.Duplicated)
            await this.decreaseReputation(
              chainId,
              result.workerAddress,
              ReputationEntityType.WORKER,
            );
        } else {
          await this.increaseReputation(
            chainId,
            result.workerAddress,
            ReputationEntityType.WORKER,
          );
        }
      }),
    );
  }

  private async processCvat(
    chainId: ChainId,
    escrowAddress: string,
    manifest: CvatManifestDto,
  ): Promise<void> {
    const signer = this.web3Service.getSigner(chainId);
    const escrowClient = await EscrowClient.build(signer);

    const intermediateResultsUrl =
      await escrowClient.getIntermediateResultsUrl(escrowAddress);

    const annotations: CvatAnnotationMeta = await this.storageService.download(
      `${intermediateResultsUrl}/${CVAT_VALIDATION_META_FILENAME}`,
    );

    // If annotation meta does not exist
    if (annotations && Array.isArray(annotations) && annotations.length === 0) {
      this.logger.log(
        ErrorResults.NoAnnotationsMetaFound,
        ReputationService.name,
      );
      throw new ReputationError(ErrorResults.NoAnnotationsMetaFound);
    }

    // Assess reputation scores for workers based on the annoation quality.
    // Decreases or increases worker reputation based on comparison annoation quality to minimum threshold.
    await Promise.all(
      annotations.results.map(async (result: CvatAnnotationMetaResults) => {
        if (result.annotation_quality < manifest.validation.min_quality) {
          await this.decreaseReputation(
            chainId,
            result.annotator_wallet_address,
            ReputationEntityType.WORKER,
          );
        } else {
          await this.increaseReputation(
            chainId,
            result.annotator_wallet_address,
            ReputationEntityType.WORKER,
          );
        }
      }),
    );
  }

  /**
   * Increases the reputation points of a specified entity on a given blockchain chain.
   * If the entity doesn't exist in the database, it creates a new entry with initial reputation points.
   * @param chainId The ID of the blockchain chain.
   * @param address The address of the entity.
   * @param type The type of reputation entity.
   * @returns {Promise<void>} A Promise indicating the completion of reputation increase.
   */
  public async increaseReputation(
    chainId: ChainId,
    address: string,
    type: ReputationEntityType,
  ): Promise<void> {
    const reputationEntity =
      await this.reputationRepository.findOneByAddress(address);

    if (!reputationEntity) {
      const reputationEntity = new ReputationEntity();
      reputationEntity.chainId = chainId;
      reputationEntity.address = address;
      reputationEntity.reputationPoints = INITIAL_REPUTATION + 1;
      reputationEntity.type = type;
      this.reputationRepository.createUnique(reputationEntity);
      return;
    }

    Object.assign(reputationEntity, {
      reputationPoints: reputationEntity.reputationPoints + 1,
    });
    reputationEntity.save();
  }

  /**
   * Decreases the reputation points of a specified entity on a given blockchain chain.
   * If the entity doesn't exist in the database, it creates a new entry with initial reputation points.
   * @param chainId The ID of the blockchain chain.
   * @param address The address of the entity.
   * @param type The type of reputation entity.
   * @returns {Promise<void>} A Promise indicating the completion of reputation decrease.
   */
  public async decreaseReputation(
    chainId: ChainId,
    address: string,
    type: ReputationEntityType,
  ): Promise<void> {
    const reputationEntity =
      await this.reputationRepository.findOneByAddress(address);

    if (!reputationEntity) {
      const reputationEntity = new ReputationEntity();
      reputationEntity.chainId = chainId;
      reputationEntity.address = address;
      reputationEntity.reputationPoints = INITIAL_REPUTATION;
      reputationEntity.type = type;
      this.reputationRepository.createUnique(reputationEntity);
      return;
    }

    if (reputationEntity.reputationPoints === INITIAL_REPUTATION) {
      return;
    }

    Object.assign(reputationEntity, {
      reputationPoints: reputationEntity.reputationPoints - 1,
    });
    reputationEntity.save();
  }

  /**
   * Retrieves the reputation data for a specific entity on a given blockchain chain.
   * @param chainId The ID of the blockchain chain.
   * @param address The address of the entity.
   * @returns {Promise<ReputationDto>} A Promise containing the reputation data.
   * @throws NotFoundException if the reputation data for the entity is not found.
   */
  public async getReputation(
    chainId: ChainId,
    address: string,
  ): Promise<ReputationDto> {
<<<<<<< HEAD
    // https://github.com/humanprotocol/human-protocol/issues/1047
    if (address === this.web3Service.getOperatorAddress()) {
      return {
        chainId,
        address,
        reputation: ReputationLevel.HIGH,
      };
    }

    const reputationEntity = await this.reputationRepository.findOne({
      address,
      chainId,
    });
=======
    const reputationEntity =
      await this.reputationRepository.findOneByAddressAndChainId(
        address,
        chainId,
      );
>>>>>>> b9ae21f0

    if (!reputationEntity) {
      this.logger.log(ErrorReputation.NotFound, ReputationService.name);
      throw new ReputationError(ErrorReputation.NotFound);
    }

    return {
      chainId: reputationEntity.chainId,
      address: reputationEntity.address,
      reputation: this.getReputationLevel(reputationEntity.reputationPoints),
    };
  }

  /**
   * Determines the reputation level based on the reputation points.
   * @param reputationPoints The reputation points of an entity.
   * @returns {ReputationLevel} The reputation level.
   */
  public getReputationLevel(reputationPoints: number): ReputationLevel {
    if (reputationPoints <= this.reputationConfigService.lowLevel) {
      return ReputationLevel.LOW;
    }

    if (reputationPoints >= this.reputationConfigService.highLevel) {
      return ReputationLevel.HIGH;
    }

    return ReputationLevel.MEDIUM;
  }

  /**
   * Retrieves reputation data for all entities on a given blockchain chain, or for a specific chain if provided.
   * @param chainId Optional. The ID of the blockchain chain.
   * @returns {Promise<ReputationDto[]>} A Promise containing an array of reputation data.
   */
  public async getAllReputations(chainId?: ChainId): Promise<ReputationDto[]> {
    const reputations = await this.reputationRepository.findByChainId(chainId);

    return reputations.map((reputation) => ({
      chainId: reputation.chainId,
      address: reputation.address,
      reputation: this.getReputationLevel(reputation.reputationPoints),
    }));
  }
}<|MERGE_RESOLUTION|>--- conflicted
+++ resolved
@@ -101,11 +101,17 @@
     // Decreases or increases the reputation score for the recording oracle based on job completion status.
     const recordingOracleAddress =
       await escrowClient.getRecordingOracleAddress(escrowAddress);
-
     await this.increaseReputation(
       chainId,
       recordingOracleAddress,
       ReputationEntityType.RECORDING_ORACLE,
+    );
+
+    const reputationOracleAddress = this.web3Service.getOperatorAddress();
+    await this.increaseReputation(
+      chainId,
+      reputationOracleAddress,
+      ReputationEntityType.REPUTATION_ORACLE,
     );
   }
 
@@ -256,6 +262,15 @@
       reputationEntity.address = address;
       reputationEntity.reputationPoints = INITIAL_REPUTATION + 1;
       reputationEntity.type = type;
+
+      if (
+        type === ReputationEntityType.REPUTATION_ORACLE &&
+        address === this.web3Service.getOperatorAddress()
+      ) {
+        reputationEntity.reputationPoints =
+          this.reputationConfigService.highLevel;
+      }
+
       this.reputationRepository.createUnique(reputationEntity);
       return;
     }
@@ -292,6 +307,13 @@
       return;
     }
 
+    if (
+      type === ReputationEntityType.REPUTATION_ORACLE &&
+      address === this.web3Service.getOperatorAddress()
+    ) {
+      return;
+    }
+
     if (reputationEntity.reputationPoints === INITIAL_REPUTATION) {
       return;
     }
@@ -313,7 +335,6 @@
     chainId: ChainId,
     address: string,
   ): Promise<ReputationDto> {
-<<<<<<< HEAD
     // https://github.com/humanprotocol/human-protocol/issues/1047
     if (address === this.web3Service.getOperatorAddress()) {
       return {
@@ -323,17 +344,11 @@
       };
     }
 
-    const reputationEntity = await this.reputationRepository.findOne({
-      address,
-      chainId,
-    });
-=======
     const reputationEntity =
       await this.reputationRepository.findOneByAddressAndChainId(
         address,
         chainId,
       );
->>>>>>> b9ae21f0
 
     if (!reputationEntity) {
       this.logger.log(ErrorReputation.NotFound, ReputationService.name);
