--- conflicted
+++ resolved
@@ -8,11 +8,8 @@
 import { TokenEntity } from '../auth/token.entity';
 import { KycEntity } from '../kyc/kyc.entity';
 import { SiteKeyEntity } from './site-key.entity';
-<<<<<<< HEAD
+import { UserQualificationEntity } from '../qualification/user-qualification.entity';
 import { NDAEntity } from '../nda/nda.entity';
-=======
-import { UserQualificationEntity } from '../qualification/user-qualification.entity';
->>>>>>> 16d740b7
 
 @Entity({ schema: NS, name: 'users' })
 export class UserEntity extends BaseEntity implements IUser {
@@ -44,13 +41,6 @@
   @OneToOne(() => KycEntity, (kyc) => kyc.user)
   public kyc?: KycEntity;
 
-<<<<<<< HEAD
-  @OneToOne(() => SiteKeyEntity, (siteKey) => siteKey.user)
-  public siteKey?: SiteKeyEntity;
-
-  @OneToMany(() => NDAEntity, (nda) => nda.user)
-  public ndas: NDAEntity[];
-=======
   @OneToMany(() => SiteKeyEntity, (siteKey) => siteKey.user)
   public siteKeys?: SiteKeyEntity[];
 
@@ -59,5 +49,9 @@
     (userQualification) => userQualification.user,
   )
   public userQualifications: UserQualificationEntity[];
->>>>>>> 16d740b7
+  @OneToOne(() => SiteKeyEntity, (siteKey) => siteKey.user)
+  public siteKey?: SiteKeyEntity;
+
+  @OneToMany(() => NDAEntity, (nda) => nda.user)
+  public ndas: NDAEntity[];
 }