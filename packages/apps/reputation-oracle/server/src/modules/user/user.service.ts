--- conflicted
+++ resolved
@@ -22,11 +22,8 @@
 import { UserEntity } from './user.entity';
 import {
   RegisterAddressRequestDto,
-<<<<<<< HEAD
+  SignatureBodyDto,
   RegisterLabelerRequestDto,
-=======
-  SignatureBodyDto,
->>>>>>> 76597ecf
   UserCreateDto,
 } from './user.dto';
 import { UserRepository } from './user.repository';
