import { ConfigService } from '@nestjs/config';
import { Test } from '@nestjs/testing';
import { MAINNET_CHAIN_IDS, TESTNET_CHAIN_IDS } from '../../common/config';
import { Web3Service } from './web3.service';
import { MOCK_ADDRESS, MOCK_PRIVATE_KEY } from '../../../test/constants';
import { ChainId } from '@human-protocol/sdk';
import { ErrorWeb3 } from '../../common/constants/errors';
<<<<<<< HEAD
import { Web3Env } from '../../common/enums/web3';
=======
import { SignatureType, Web3Env } from '../../common/enums/web3';
import { SignatureBodyDto } from './web3.dto';
>>>>>>> 02a34497

describe('Web3Service', () => {
  let mockConfigService: Partial<ConfigService>;
  let web3Service: Web3Service;

  beforeAll(async () => {
    mockConfigService = {
      get: jest.fn((key: string, defaultValue?: any) => {
        switch (key) {
          case 'WEB3_PRIVATE_KEY':
            return MOCK_PRIVATE_KEY;
          case 'WEB3_ENV':
            return 'testnet';
          default:
            return defaultValue;
        }
      }),
    };

    const moduleRef = await Test.createTestingModule({
      providers: [
        Web3Service,
        {
          provide: ConfigService,
          useValue: mockConfigService,
        },
      ],
    }).compile();

    web3Service = moduleRef.get<Web3Service>(Web3Service);
  });

  describe('getSigner', () => {
    it('should return a signer for a valid chainId on TESTNET', () => {
      const validChainId = ChainId.POLYGON_MUMBAI;

      const signer = web3Service.getSigner(validChainId);
      expect(signer).toBeDefined();
    });

    it('should throw invalid chain id provided for the testnet environment', () => {
      const invalidChainId = ChainId.POLYGON;

      expect(() => web3Service.getSigner(invalidChainId)).toThrow(
        ErrorWeb3.InvalidTestnetChainId,
      );
<<<<<<< HEAD
=======
    });
  });

  describe('getValidChains', () => {
    it('should get all valid chainIds on MAINNET', () => {
      mockConfigService.get = jest.fn().mockReturnValue(Web3Env.MAINNET);
      const validChainIds = web3Service.getValidChains();
      expect(validChainIds).toBe(MAINNET_CHAIN_IDS);
    });

    it('should get all valid chainIds on TESTNET', () => {
      mockConfigService.get = jest.fn().mockReturnValue(Web3Env.TESTNET);
      const validChainIds = web3Service.getValidChains();
      expect(validChainIds).toBe(TESTNET_CHAIN_IDS);
    });
  });

  describe('getOperatorAddress', () => {
    it('should get the operator address', () => {
      const operatorAddress = web3Service.getOperatorAddress();
      expect(operatorAddress).toBe(MOCK_ADDRESS);
    });
  });
  describe('prepareSignatureBody', () => {
    afterEach(() => {
      jest.clearAllMocks();
>>>>>>> 02a34497
    });
  });

<<<<<<< HEAD
  describe('getValidChains', () => {
    it('should get all valid chainIds on MAINNET', () => {
      mockConfigService.get = jest.fn().mockReturnValue(Web3Env.MAINNET);
      const validChainIds = web3Service.getValidChains();
      expect(validChainIds).toBe(MAINNET_CHAIN_IDS);
    });

    it('should get all valid chainIds on TESTNET', () => {
      mockConfigService.get = jest.fn().mockReturnValue(Web3Env.TESTNET);
      const validChainIds = web3Service.getValidChains();
      expect(validChainIds).toBe(TESTNET_CHAIN_IDS);
    });
  });

  describe('getOperatorAddress', () => {
    it('should get the operator address', () => {
      const operatorAddress = web3Service.getOperatorAddress();
      expect(operatorAddress).toBe(MOCK_ADDRESS);
=======
    it('should prepare web3 pre sign up payload and return typed structured data', async () => {
      const expectedData: SignatureBodyDto = {
        from: MOCK_ADDRESS,
        to: MOCK_ADDRESS,
        contents: 'signup',
      };

      const result = await web3Service.prepareSignatureBody(
        SignatureType.SIGNUP,
        MOCK_ADDRESS,
      );

      expect(result).toStrictEqual(expectedData);
>>>>>>> 02a34497
    });
  });
});<|MERGE_RESOLUTION|>--- conflicted
+++ resolved
@@ -5,12 +5,8 @@
 import { MOCK_ADDRESS, MOCK_PRIVATE_KEY } from '../../../test/constants';
 import { ChainId } from '@human-protocol/sdk';
 import { ErrorWeb3 } from '../../common/constants/errors';
-<<<<<<< HEAD
-import { Web3Env } from '../../common/enums/web3';
-=======
 import { SignatureType, Web3Env } from '../../common/enums/web3';
 import { SignatureBodyDto } from './web3.dto';
->>>>>>> 02a34497
 
 describe('Web3Service', () => {
   let mockConfigService: Partial<ConfigService>;
@@ -57,8 +53,6 @@
       expect(() => web3Service.getSigner(invalidChainId)).toThrow(
         ErrorWeb3.InvalidTestnetChainId,
       );
-<<<<<<< HEAD
-=======
     });
   });
 
@@ -85,30 +79,8 @@
   describe('prepareSignatureBody', () => {
     afterEach(() => {
       jest.clearAllMocks();
->>>>>>> 02a34497
-    });
-  });
-
-<<<<<<< HEAD
-  describe('getValidChains', () => {
-    it('should get all valid chainIds on MAINNET', () => {
-      mockConfigService.get = jest.fn().mockReturnValue(Web3Env.MAINNET);
-      const validChainIds = web3Service.getValidChains();
-      expect(validChainIds).toBe(MAINNET_CHAIN_IDS);
     });
 
-    it('should get all valid chainIds on TESTNET', () => {
-      mockConfigService.get = jest.fn().mockReturnValue(Web3Env.TESTNET);
-      const validChainIds = web3Service.getValidChains();
-      expect(validChainIds).toBe(TESTNET_CHAIN_IDS);
-    });
-  });
-
-  describe('getOperatorAddress', () => {
-    it('should get the operator address', () => {
-      const operatorAddress = web3Service.getOperatorAddress();
-      expect(operatorAddress).toBe(MOCK_ADDRESS);
-=======
     it('should prepare web3 pre sign up payload and return typed structured data', async () => {
       const expectedData: SignatureBodyDto = {
         from: MOCK_ADDRESS,
@@ -122,7 +94,6 @@
       );
 
       expect(result).toStrictEqual(expectedData);
->>>>>>> 02a34497
     });
   });
 });