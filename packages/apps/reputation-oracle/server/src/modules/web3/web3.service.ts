--- conflicted
+++ resolved
@@ -7,16 +7,10 @@
   TESTNET_CHAIN_IDS,
   networks,
 } from '../../common/config';
-<<<<<<< HEAD
-import { Web3Env } from '../../common/enums/web3';
-import { ErrorWeb3 } from '../../common/constants/errors';
-import { ChainId } from '@human-protocol/sdk';
-=======
 import { SignatureType, Web3Env } from '../../common/enums/web3';
 import { ErrorWeb3 } from '../../common/constants/errors';
 import { ChainId } from '@human-protocol/sdk';
 import { SignatureBodyDto } from './web3.dto';
->>>>>>> 02a34497
 
 @Injectable()
 export class Web3Service {
@@ -82,8 +76,6 @@
   public getOperatorAddress(): string {
     return Object.values(this.signers)[0].address;
   }
-<<<<<<< HEAD
-=======
 
   public prepareSignatureBody(
     type: SignatureType,
@@ -107,5 +99,4 @@
       contents: content,
     };
   }
->>>>>>> 02a34497
 }