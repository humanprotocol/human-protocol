import { ApiProperty, ApiPropertyOptional } from '@nestjs/swagger';
<<<<<<< HEAD
import { IsEnum, IsObject, IsOptional, IsString } from 'class-validator';
import { EventType, WebhookType } from '../../common/enums';
=======
import { IsObject, IsOptional, IsString } from 'class-validator';
import { EventType } from '../../common/enums';
>>>>>>> 9719ec5c
import { ChainId } from '@human-protocol/sdk';
import { IsEnumCaseInsensitive } from '../../common/decorators';

export class CreateWebhookDto {
  @ApiProperty({ name: 'chain_id' })
  @IsEnumCaseInsensitive(ChainId)
  public chainId: ChainId;

<<<<<<< HEAD
=======
  @ApiProperty({ name: 'event_type' })
  @IsEnumCaseInsensitive(EventType)
  public eventType: EventType;

>>>>>>> 9719ec5c
  @ApiProperty({ name: 'escrow_address' })
  @IsString()
  public escrowAddress: string;

  @ApiProperty({ name: 'event_type' })
  @IsEnum(EventType)
  public eventType: EventType;

  @ApiPropertyOptional({ name: 'event_data' })
  @IsOptional()
  @IsObject()
  public eventData?: any;
}

export class WebhookDto extends CreateWebhookDto {
  @IsEnum(WebhookType)
  public type: WebhookType;

  @IsOptional()
  @IsString()
  public callbackUrl?: string;
}

export class SendWebhookDto {
  @IsEnum(ChainId)
  public chainId: ChainId;

  @IsEnum(EventType)
  public eventType: EventType;

  @IsString()
  public escrowAddress: string;
}<|MERGE_RESOLUTION|>--- conflicted
+++ resolved
@@ -1,11 +1,6 @@
 import { ApiProperty, ApiPropertyOptional } from '@nestjs/swagger';
-<<<<<<< HEAD
 import { IsEnum, IsObject, IsOptional, IsString } from 'class-validator';
 import { EventType, WebhookType } from '../../common/enums';
-=======
-import { IsObject, IsOptional, IsString } from 'class-validator';
-import { EventType } from '../../common/enums';
->>>>>>> 9719ec5c
 import { ChainId } from '@human-protocol/sdk';
 import { IsEnumCaseInsensitive } from '../../common/decorators';
 
@@ -14,20 +9,13 @@
   @IsEnumCaseInsensitive(ChainId)
   public chainId: ChainId;
 
-<<<<<<< HEAD
-=======
   @ApiProperty({ name: 'event_type' })
   @IsEnumCaseInsensitive(EventType)
   public eventType: EventType;
 
->>>>>>> 9719ec5c
   @ApiProperty({ name: 'escrow_address' })
   @IsString()
   public escrowAddress: string;
-
-  @ApiProperty({ name: 'event_type' })
-  @IsEnum(EventType)
-  public eventType: EventType;
 
   @ApiPropertyOptional({ name: 'event_data' })
   @IsOptional()
