--- conflicted
+++ resolved
@@ -41,16 +41,6 @@
         throw new BadRequestException(ErrorWebhook.InvalidEventType);
       }
 
-<<<<<<< HEAD
-      const webhook = new WebhookIncomingEntity();
-      webhook.chainId = dto.chainId;
-      webhook.escrowAddress = dto.escrowAddress;
-      webhook.status = WebhookStatus.PENDING;
-      webhook.waitUntil = new Date();
-      webhook.retriesCount = 0;
-
-      const webhookEntity = await this.webhookRepository.createUnique(webhook);
-=======
       let webhookEntity = new WebhookIncomingEntity();
       webhookEntity.chainId = dto.chainId;
       webhookEntity.escrowAddress = dto.escrowAddress;
@@ -59,7 +49,6 @@
       webhookEntity.retriesCount = 0;
 
       webhookEntity = await this.webhookRepository.createUnique(webhookEntity);
->>>>>>> f4a93bf3
 
       if (!webhookEntity) {
         this.logger.log(ErrorWebhook.NotCreated, WebhookService.name);
