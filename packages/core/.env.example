PRIVATE_KEY=
SALT=
REPORT_GAS=true
TS_NODE_TRANSPILE_ONLY=1

# Add your own Tenderly fork ID
TENDERLY_FORK_ID=

# Add your own API key by getting an account at etherscan (https://etherscan.io), snowtrace (https://snowtrace.io) etc.
# This is used for verification purposes when you want to `npx hardhat verify` your contract using Hardhat
# The same API key works usually for both testnet and mainnet

ETHERSCAN_API_KEY=
CELOSCAN_API_KEY=

# Below are working open RPC clients
# Find more available RPC URLs at https://rpc.info
# You can also use Alchemy, Moralis, Infura, or any other custom RPC

ETH_MAINNET_URL=
<<<<<<< HEAD
ETH_GOERLI_TESTNET_URL=
=======
>>>>>>> 20933762

# Enable/Disable forking the network
FORKING_URL=

# XLAYER 
ETH_XLAYER_TESTNET_URL=
OKLINK_API_KEY=

#Governance 

DESCRIPTION="# Governance : Bridge via WanChain"
HMT_TOKEN_ADDRESS=
HUB_CHAIN_ID=11155111
HUB_WORMHOLE_CHAIN_ID=10002
GOVERNOR_ADDRESS=
HUB_VOTE_TOKEN_ADDRESS=
TIMELOCK_ADDRESS=
HUB_AUTOMATIC_RELAYER_ADDRESS=0x7B1bD7a6b4E61c2a123AC6BC2cbfC614437D0470
MAGISTRATE_ADDRESS=
HUB_SECONDS_PER_BLOCK=2
TARGET_SECONDS_PER_BLOCK=12
SPOKE_AUTOMATIC_RELAYER_ADDRESS=0xA3cF45939bD6260bcFe3D66bc73d60f19e49a8BB
SPOKE_WORMHOLE_CHAIN_IDS=6
SPOKE_VOTE_TOKEN_ADDRESS=
SPOKE_ADDRESSES=


# VOTING PARAMS 
VOTING_DELAY=1
VOTING_PERIOD=300
PROPOSAL_THRESHOLD=0
QUORUM_FRACTION=4

# SELF-DELEGATE ACCOUNTS 
SECOND_PRIVATE_KEY=
THIRD_PRIVATE_KEY=

#API KEYS
AVALANCHE_API_KEY=
ETHERSCAN_API_KEY=

# RPC URLS 
ETH_SEPOLIA_URL=
ETH_FUJI_URL=<|MERGE_RESOLUTION|>--- conflicted
+++ resolved
@@ -16,12 +16,7 @@
 # Below are working open RPC clients
 # Find more available RPC URLs at https://rpc.info
 # You can also use Alchemy, Moralis, Infura, or any other custom RPC
-
 ETH_MAINNET_URL=
-<<<<<<< HEAD
-ETH_GOERLI_TESTNET_URL=
-=======
->>>>>>> 20933762
 
 # Enable/Disable forking the network
 FORKING_URL=
