--- conflicted
+++ resolved
@@ -72,23 +72,18 @@
       accounts:
         process.env.PRIVATE_KEY !== undefined ? [process.env.PRIVATE_KEY] : [],
     },
-<<<<<<< HEAD
     polygon: {
       chainId: 137,
       url: process.env.ETH_POLYGON_MAINNET_URL || '',
       accounts:
         process.env.PRIVATE_KEY !== undefined ? [process.env.PRIVATE_KEY] : [],
     },
-=======
->>>>>>> a85a3500
     polygonMumbai: {
       chainId: 80001,
       url: process.env.ETH_POLYGON_MUMBAI_URL || '',
       accounts:
         process.env.PRIVATE_KEY !== undefined ? [process.env.PRIVATE_KEY] : [],
     },
-<<<<<<< HEAD
-=======
     bscTestnet: {
       chainId: 97,
       url: process.env.ETH_BSC_TESTNET_URL || '',
@@ -112,7 +107,6 @@
       accounts:
         process.env.PRIVATE_KEY !== undefined ? [process.env.PRIVATE_KEY] : [],
     },
->>>>>>> a85a3500
   },
   gasReporter: {
     enabled: process.env.REPORT_GAS !== undefined,
@@ -141,12 +135,9 @@
       mainnet: process.env.ETHERSCAN_API_KEY || '',
       goerli: process.env.ETHERSCAN_API_KEY || '',
       polygonMumbai: process.env.POLYGONSCAN_API_KEY || '',
-<<<<<<< HEAD
       polygon: process.env.POLYGONSCAN_API_KEY || '',
-=======
       bscTestnet: process.env.BSC_TESTNET_API_KEY || '',
       moonbaseAlpha: process.env.MOONSCAN_API_KEY || '',
->>>>>>> a85a3500
     },
   },
   mocha: {
