{
  "name": "@human-protocol/core",
  "description": "Human Protocol Core Smart Contracts",
  "version": "1.0.45",
  "files": [
    "contracts/**/*.sol",
    "abis/**/*.json",
    "artifacts/@openzeppelin/**/[^.]*.json",
    "artifacts/contracts/**/[^.]*.json",
    "typechain-types/**/*.ts",
    "dist/typechain-types"
  ],
  "scripts": {
    "clean": "hardhat clean && rm -rf abis cache artifacts typechain-types",
    "precompile": "npm run clean",
    "compile": "hardhat compile",
    "verify": "hardhat verify",
    "test": "hardhat test",
    "test:coverage": "hardhat coverage",
    "local": "concurrently --hide 0 \"hardhat node\" \"yarn deploy:local\"",
    "deploy": "hardhat run scripts/deploy.ts",
    "deploy:local": "yarn deploy --network localhost",
    "deploy:proxy": "hardhat run scripts/deploy-proxies.ts",
    "upgrade:proxy": "hardhat run scripts/upgrade-proxies.ts",
    "lint": "eslint .",
    "lint:fix": "eslint . --fix",
    "format:contracts": "prettier --write '**/*.sol'",
    "format:scripts": "prettier --write '**/*.ts'",
    "format": "yarn format:contracts && yarn format:scripts",
    "build": "npm run compile && tsc",
    "prebuild": "rm -rf dist",
    "prepublish": "npm run build"
  },
  "repository": {
    "type": "git",
    "url": "https://github.com/humanprotocol/human-protocol.git",
    "directory": "packages/core"
  },
  "keywords": [
    "human-protocol",
    "core",
    "solidity",
    "ethereum",
    "contracts"
  ],
  "license": "MIT",
  "devDependencies": {
    "@ethersproject/abi": "^5.7.0",
    "@ethersproject/providers": "^5.7.2",
    "@nomicfoundation/hardhat-chai-matchers": "^1.0.5",
    "@nomicfoundation/hardhat-network-helpers": "^1.0.7",
    "@nomicfoundation/hardhat-toolbox": "^2.0.1",
    "@nomiclabs/hardhat-ethers": "^2.2.2",
    "@nomiclabs/hardhat-etherscan": "^3.1.2",
<<<<<<< HEAD
    "@openzeppelin/contracts": "^4.9.1",
    "@openzeppelin/contracts-upgradeable": "^4.8.3",
=======
    "@openzeppelin/contracts": "^4.8.3",
    "@openzeppelin/contracts-upgradeable": "^4.9.1",
>>>>>>> 4b7e1f6e
    "@openzeppelin/hardhat-upgrades": "^1.22.0",
    "@tenderly/hardhat-tenderly": "^1.5.3",
    "@typechain/ethers-v5": "^10.1.1",
    "@typechain/hardhat": "^6.1.4",
    "@types/chai": "^4.3.3",
    "@types/mocha": "^10.0.0",
    "chai": "^4.3.7",
    "ethers": "^5.0.0",
    "hardhat": "^2.12.6",
    "hardhat-abi-exporter": "^2.10.1",
    "hardhat-contract-sizer": "^2.6.1",
    "hardhat-dependency-compiler": "^1.1.3",
    "hardhat-gas-reporter": "^1.0.9",
    "openpgp": "5.5.0",
    "prettier-plugin-solidity": "^1.0.0-beta.24",
    "solidity-coverage": "^0.8.2",
    "tenderly": "^0.4.0",
    "typechain": "^8.1.1",
    "xdeployer": "1.1.20"
  },
  "lint-staged": {
    "*.sol": [
      "prettier --write"
    ],
    "*.ts": [
      "prettier --write",
      "eslint --fix"
    ]
  },
  "exports": {
    "./abis/*": "./abis/*",
    "./artifacts/*": "./artifacts/*",
    "./typechain-types": {
      "default": "./dist/typechain-types/index.js",
      "require": "./dist/typechain-types/index.js",
      "import": "./typechain-types/index.ts",
      "types": "./dist/typechain-types/index.d.ts"
    }
  }
}<|MERGE_RESOLUTION|>--- conflicted
+++ resolved
@@ -52,13 +52,8 @@
     "@nomicfoundation/hardhat-toolbox": "^2.0.1",
     "@nomiclabs/hardhat-ethers": "^2.2.2",
     "@nomiclabs/hardhat-etherscan": "^3.1.2",
-<<<<<<< HEAD
     "@openzeppelin/contracts": "^4.9.1",
-    "@openzeppelin/contracts-upgradeable": "^4.8.3",
-=======
-    "@openzeppelin/contracts": "^4.8.3",
     "@openzeppelin/contracts-upgradeable": "^4.9.1",
->>>>>>> 4b7e1f6e
     "@openzeppelin/hardhat-upgrades": "^1.22.0",
     "@tenderly/hardhat-tenderly": "^1.5.3",
     "@typechain/ethers-v5": "^10.1.1",
