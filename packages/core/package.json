{
  "name": "@human-protocol/core",
  "description": "Human Protocol Core Smart Contracts",
  "version": "1.0.45",
  "files": [
    "contracts/**/*.sol",
    "abis/**/*.json",
    "artifacts/@openzeppelin/**/[^.]*.json",
    "artifacts/contracts/**/[^.]*.json",
    "typechain-types/**/*.ts",
    "dist/typechain-types"
  ],
  "scripts": {
<<<<<<< HEAD
    "clean": "hardhat clean && rm -rf abis cache artifacts typechain-types",
    "precompile": "yarn clean",
=======
    "clean": "hardhat clean && rm -rf abis cache artifacts typechain-types dist",
>>>>>>> e4bb07a9
    "compile": "hardhat compile",
    "verify": "hardhat verify",
    "test": "hardhat test",
    "test:coverage": "hardhat coverage",
    "local": "concurrently --hide 0 \"hardhat node --hostname 0.0.0.0\" \"yarn deploy:local\"",
    "deploy": "hardhat run scripts/deploy.ts",
    "deploy:local": "yarn deploy --network localhost",
    "deploy:proxy": "hardhat run scripts/deploy-proxies.ts",
    "upgrade:proxy": "hardhat run scripts/upgrade-proxies.ts",
    "deploy:hub": "hardhat run scripts/deploy-hub.ts",
    "deploy:spokes": "hardhat run scripts/deploy-spokes.ts",
    "update:spokes": "hardhat run scripts/update-spokes.ts",
    "hub:selfdelegate:vote" : "hardhat run scripts/hub-selfdelegate-vote.ts",
    "spoke:selfdelegate:vote" : "hardhat run scripts/spoke-selfdelegate-vote.ts",
    "create:proposal": "hardhat run scripts/create-proposal.ts",
    "lint": "eslint .",
    "lint:fix": "eslint . --fix",
    "format:contracts": "prettier --write '**/*.sol'",
    "format:scripts": "prettier --write '**/*.ts'",
    "format": "yarn format:contracts && yarn format:scripts",
    "build": "yarn compile && tsc",
<<<<<<< HEAD
    "prebuild": "rm -rf dist",
=======
    "prebuild": "yarn clean",
>>>>>>> e4bb07a9
    "prepublish": "yarn build"
  },
  "repository": {
    "type": "git",
    "url": "https://github.com/humanprotocol/human-protocol.git",
    "directory": "packages/core"
  },
  "keywords": [
    "human-protocol",
    "core",
    "solidity",
    "ethereum",
    "contracts"
  ],
  "license": "MIT",
  "devDependencies": {
    "@nomicfoundation/hardhat-chai-matchers": "^2.0.3",
    "@nomicfoundation/hardhat-ethers": "^3.0.5",
    "@nomicfoundation/hardhat-network-helpers": "^1.0.10",
    "@nomicfoundation/hardhat-toolbox": "^4.0.0",
    "@nomicfoundation/hardhat-verify": "^2.0.3",
    "@openzeppelin/contracts": "^4.9.2",
    "@openzeppelin/contracts-upgradeable": "^4.9.2",
    "@openzeppelin/hardhat-upgrades": "^3.0.1",
    "@tenderly/hardhat-tenderly": "^2.0.1",
    "@typechain/ethers-v6": "^0.5.1",
    "@typechain/hardhat": "^9.1.0",
    "@types/chai": "^4.3.3",
    "@types/mocha": "^10.0.2",
    "chai": "^4.4.1",
    "hardhat": "^2.22.1",
    "hardhat-abi-exporter": "^2.10.1",
    "hardhat-contract-sizer": "^2.6.1",
    "hardhat-dependency-compiler": "^1.1.3",
    "hardhat-gas-reporter": "^1.0.9",
    "openpgp": "5.10.2",
    "prettier-plugin-solidity": "^1.3.1",
    "solidity-coverage": "^0.8.2",
    "tenderly": "^0.7.0",
    "typechain": "^8.3.2",
    "xdeployer": "3.0.0"
  },
  "lint-staged": {
    "*.sol": [
      "prettier --write"
    ],
    "*.ts": [
      "prettier --write",
      "eslint --fix"
    ]
  },
  "exports": {
    "./abis/*": "./abis/*",
    "./artifacts/*": "./artifacts/*",
    "./typechain-types": {
      "default": "./dist/typechain-types/index.js",
      "require": "./dist/typechain-types/index.js",
      "import": "./typechain-types/index.ts",
      "types": "./dist/typechain-types/index.d.ts"
    }
  }
}<|MERGE_RESOLUTION|>--- conflicted
+++ resolved
@@ -11,12 +11,8 @@
     "dist/typechain-types"
   ],
   "scripts": {
-<<<<<<< HEAD
     "clean": "hardhat clean && rm -rf abis cache artifacts typechain-types",
     "precompile": "yarn clean",
-=======
-    "clean": "hardhat clean && rm -rf abis cache artifacts typechain-types dist",
->>>>>>> e4bb07a9
     "compile": "hardhat compile",
     "verify": "hardhat verify",
     "test": "hardhat test",
@@ -29,8 +25,8 @@
     "deploy:hub": "hardhat run scripts/deploy-hub.ts",
     "deploy:spokes": "hardhat run scripts/deploy-spokes.ts",
     "update:spokes": "hardhat run scripts/update-spokes.ts",
-    "hub:selfdelegate:vote" : "hardhat run scripts/hub-selfdelegate-vote.ts",
-    "spoke:selfdelegate:vote" : "hardhat run scripts/spoke-selfdelegate-vote.ts",
+    "hub:selfdelegate:vote": "hardhat run scripts/hub-selfdelegate-vote.ts",
+    "spoke:selfdelegate:vote": "hardhat run scripts/spoke-selfdelegate-vote.ts",
     "create:proposal": "hardhat run scripts/create-proposal.ts",
     "lint": "eslint .",
     "lint:fix": "eslint . --fix",
@@ -38,11 +34,7 @@
     "format:scripts": "prettier --write '**/*.ts'",
     "format": "yarn format:contracts && yarn format:scripts",
     "build": "yarn compile && tsc",
-<<<<<<< HEAD
     "prebuild": "rm -rf dist",
-=======
-    "prebuild": "yarn clean",
->>>>>>> e4bb07a9
     "prepublish": "yarn build"
   },
   "repository": {
