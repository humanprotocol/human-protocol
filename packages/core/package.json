--- conflicted
+++ resolved
@@ -71,11 +71,7 @@
     "concurrently": "^9.1.2",
     "eslint": "^8.55.0",
     "ethers": "~6.13.5",
-<<<<<<< HEAD
-    "hardhat": "^2.25.0",
-=======
     "hardhat": "^2.26.0",
->>>>>>> 82456f16
     "hardhat-abi-exporter": "^2.10.1",
     "hardhat-contract-sizer": "^2.6.1",
     "hardhat-dependency-compiler": "^1.2.1",
