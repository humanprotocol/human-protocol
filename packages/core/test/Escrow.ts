--- conflicted
+++ resolved
@@ -68,14 +68,14 @@
   return amount;
 }
 
-async function storeResults(amount = 50) {
+async function storeResults(amount: bigint) {
   await escrow
     .connect(restAccounts[0])
     .storeResults(MOCK_URL, MOCK_HASH, amount);
 }
 
 describe('Escrow', function () {
-  this.beforeAll(async () => {
+  before(async () => {
     [
       owner,
       launcher,
@@ -236,7 +236,7 @@
       });
 
       it('Should revert with the right error if amount is higher than unreserved funds', async function () {
-        await fundEscrow();
+        const fundAmount = await fundEscrow();
         await setupEscrow();
 
         await escrow
@@ -245,7 +245,7 @@
         await expect(
           escrow
             .connect(reputationOracle)
-            .storeResults(MOCK_URL, MOCK_HASH, 150)
+            .storeResults(MOCK_URL, MOCK_HASH, fundAmount * 2n)
         ).to.be.revertedWith('Not enough unreserved funds');
       });
     });
@@ -267,9 +267,10 @@
     });
 
     describe('Store results', async function () {
+      let fundAmount: bigint;
       beforeEach(async () => {
         await deployEscrow();
-        await fundEscrow();
+        fundAmount = await fundEscrow();
         await setupEscrow();
       });
 
@@ -277,10 +278,11 @@
         const initialOwnerBalance = await token
           .connect(owner)
           .balanceOf(launcher.getAddress());
+
         const result = await (
           await escrow
             .connect(recordingOracle)
-            .storeResults(MOCK_URL, MOCK_HASH, 50)
+            .storeResults(MOCK_URL, MOCK_HASH, fundAmount / 2n)
         ).wait();
 
         const finalOwnerBalance = await token
@@ -289,8 +291,8 @@
         expect((result?.logs[0] as EventLog).args).to.contain(MOCK_URL);
         expect((result?.logs[0] as EventLog).args).to.contain(MOCK_HASH);
         expect(finalOwnerBalance - initialOwnerBalance).to.equal(0);
-        expect(await escrow.remainingFunds()).to.equal(100);
-        expect(await escrow.reservedFunds()).to.equal(50);
+        expect(await escrow.remainingFunds()).to.equal(fundAmount);
+        expect(await escrow.reservedFunds()).to.equal(fundAmount / 2n);
       });
 
       it('Should succeed when a trusted handler stores results', async () => {
@@ -300,7 +302,7 @@
         const result = await (
           await escrow
             .connect(trustedHandlers[0])
-            .storeResults(MOCK_URL, MOCK_HASH, 50)
+            .storeResults(MOCK_URL, MOCK_HASH, fundAmount / 2n)
         ).wait();
 
         const finalOwnerBalance = await token
@@ -309,8 +311,8 @@
         expect((result?.logs[0] as EventLog).args).to.contain(MOCK_URL);
         expect((result?.logs[0] as EventLog).args).to.contain(MOCK_HASH);
         expect(finalOwnerBalance - initialOwnerBalance).to.equal(0);
-        expect(await escrow.remainingFunds()).to.equal(100);
-        expect(await escrow.reservedFunds()).to.equal(50);
+        expect(await escrow.remainingFunds()).to.equal(fundAmount);
+        expect(await escrow.reservedFunds()).to.equal(fundAmount / 2n);
       });
 
       it('Should return unreserved funds to escrow launcher when status is ToCancel', async () => {
@@ -321,7 +323,7 @@
         const result = await (
           await escrow
             .connect(recordingOracle)
-            .storeResults(MOCK_URL, MOCK_HASH, 50)
+            .storeResults(MOCK_URL, MOCK_HASH, fundAmount / 2n)
         ).wait();
 
         expect((result?.logs[0] as EventLog).args).to.contain(MOCK_URL);
@@ -329,9 +331,11 @@
         const finalOwnerBalance = await token
           .connect(owner)
           .balanceOf(launcher.getAddress());
-        expect(finalOwnerBalance - initialOwnerBalance).to.equal(50);
-        expect(await escrow.remainingFunds()).to.equal(50);
-        expect(await escrow.reservedFunds()).to.equal(50);
+        expect(finalOwnerBalance - initialOwnerBalance).to.equal(
+          fundAmount / 2n
+        );
+        expect(await escrow.remainingFunds()).to.equal(fundAmount / 2n);
+        expect(await escrow.reservedFunds()).to.equal(fundAmount / 2n);
       });
     });
   });
@@ -531,15 +535,15 @@
     describe('Validations', function () {
       before(async () => {
         await deployEscrow();
-        await fundEscrow();
+        const fundAmount = await fundEscrow();
         await setupEscrow();
-        await storeResults(100);
+        await storeResults(fundAmount);
 
         await escrow
           .connect(owner)
           [
             'bulkPayOut(address[],uint256[],string,string,uint256)'
-          ]([await restAccounts[0].getAddress()], [100], MOCK_URL, MOCK_HASH, '000');
+          ]([await restAccounts[0].getAddress()], [fundAmount], MOCK_URL, MOCK_HASH, '000');
       });
 
       it('Should revert with the right error if address calling not trusted', async function () {
@@ -596,16 +600,19 @@
 
   describe('bulkPayOut', () => {
     describe('Validations', function () {
+      let fundAmount: bigint;
       before(async () => {
         await deployEscrow();
-        await fundEscrow();
+        fundAmount = await fundEscrow();
         await setupEscrow();
-        await storeResults();
+        await storeResults(fundAmount);
       });
 
       it('Should revert with the right error if address calling is not trusted', async function () {
         const recipients = [await restAccounts[0].getAddress()];
-        const amounts = [10];
+        const amounts = [
+          fundAmount / 4n, //1/4
+        ];
 
         await expect(
           escrow
@@ -618,7 +625,9 @@
 
       it('Should revert with the right error if address calling is recording oracle', async function () {
         const recipients = [await restAccounts[0].getAddress()];
-        const amounts = [10];
+        const amounts = [
+          fundAmount / 4n, //1/4
+        ];
 
         await expect(
           escrow
@@ -635,7 +644,10 @@
           await restAccounts[1].getAddress(),
           await restAccounts[2].getAddress(),
         ];
-        const amounts = [10, 20];
+        const amounts = [
+          fundAmount / 4n, //1/4
+          fundAmount / 2n, //1/2
+        ];
 
         await expect(
           escrow
@@ -651,7 +663,11 @@
           await restAccounts[0].getAddress(),
           await restAccounts[1].getAddress(),
         ];
-        const amounts = [10, 20, 30];
+        const amounts = [
+          fundAmount / 4n, //1/4
+          fundAmount / 2n, //1/2
+          fundAmount / 4n, //1/4
+        ];
 
         await expect(
           escrow
@@ -679,34 +695,34 @@
       });
 
       it('Should revert with the right error if trying to payout more than reservedFunds', async function () {
-        const recepients = [
+        const recipients = [
           await restAccounts[0].getAddress(),
           await restAccounts[1].getAddress(),
           await restAccounts[2].getAddress(),
         ];
-        const amounts = [10, 20, 30];
+        const amounts = [
+          fundAmount / 4n, //1/4
+          fundAmount / 2n, //1/2
+          fundAmount / 2n, //1/2
+        ];
 
         await expect(
           escrow
             .connect(reputationOracle)
             [
               'bulkPayOut(address[],uint256[],string,string,uint256)'
-            ](recepients, amounts, MOCK_URL, MOCK_HASH, '000')
+            ](recipients, amounts, MOCK_URL, MOCK_HASH, '000')
         ).to.be.revertedWith('Not enough reserved funds');
       });
     });
 
     describe('Events', function () {
-<<<<<<< HEAD
       let fundAmount: bigint;
-      this.beforeEach(async () => {
-=======
       beforeEach(async () => {
->>>>>>> 76e79c3d
         await deployEscrow();
         fundAmount = await fundEscrow();
         await setupEscrow();
-        await storeResults(100);
+        await storeResults(fundAmount);
       });
 
       it('Should emit bulkPayOut and Completed events for complete bulkPayOut', async function () {
@@ -727,8 +743,8 @@
       });
 
       it('Should emit bulkPayOut and Cancelled events for complete bulkPayOut with ToCancel status', async function () {
-        const recepients = [await restAccounts[0].getAddress()];
-        const amounts = [100];
+        const recipients = [await restAccounts[0].getAddress()];
+        const amounts = [fundAmount];
 
         await escrow.connect(owner).cancel();
 
@@ -736,18 +752,20 @@
           .connect(owner)
           [
             'bulkPayOut(address[],uint256[],string,string,uint256)'
-          ](recepients, amounts, MOCK_URL, MOCK_HASH, '000');
+          ](recipients, amounts, MOCK_URL, MOCK_HASH, '000');
 
         await expect(tx)
           .to.emit(escrow, 'BulkTransferV2')
-          .withArgs(anyValue, recepients, [100], false, MOCK_URL);
+          .withArgs(anyValue, recipients, [fundAmount], false, MOCK_URL);
 
         await expect(tx).to.emit(escrow, 'Cancelled');
       });
 
       it('Should emit only bulkPayOut event for partial bulkPayOut', async function () {
         const recipients = [await restAccounts[0].getAddress()];
-        const amounts = [10];
+        const amounts = [
+          fundAmount / 4n, //1/4
+        ];
 
         const tx = await escrow
           .connect(owner)
@@ -757,14 +775,16 @@
 
         await expect(tx)
           .to.emit(escrow, 'BulkTransferV2')
-          .withArgs(anyValue, recipients, [10], true, MOCK_URL);
+          .withArgs(anyValue, recipients, [fundAmount / 4n], true, MOCK_URL);
 
         await expect(tx).not.to.emit(escrow, 'Completed');
       });
 
       it('Should emit bulkPayOut and Completed events for partial bulkPayOut with forceComplete option', async function () {
         const recipients = [await restAccounts[0].getAddress()];
-        const amounts = [10];
+        const amounts = [
+          fundAmount / 4n, //1/4
+        ];
 
         const tx = await escrow
           .connect(owner)
@@ -774,14 +794,16 @@
 
         await expect(tx)
           .to.emit(escrow, 'BulkTransferV2')
-          .withArgs(anyValue, recipients, [10], false, MOCK_URL);
+          .withArgs(anyValue, recipients, [fundAmount / 4n], false, MOCK_URL);
 
         await expect(tx).to.emit(escrow, 'Completed');
       });
 
       it('Should emit bulkPayOut and Cancelled events for partial bulkPayOut with forceComplete option and ToCancel status', async function () {
-        const recepients = [await restAccounts[0].getAddress()];
-        const amounts = [10];
+        const recipients = [await restAccounts[0].getAddress()];
+        const amounts = [
+          fundAmount / 4n, //1/4
+        ];
 
         await escrow.connect(owner).cancel();
 
@@ -789,11 +811,11 @@
           .connect(owner)
           [
             'bulkPayOut(address[],uint256[],string,string,uint256,bool)'
-          ](recepients, amounts, MOCK_URL, MOCK_HASH, '000', true);
+          ](recipients, amounts, MOCK_URL, MOCK_HASH, '000', true);
 
         await expect(tx)
           .to.emit(escrow, 'BulkTransferV2')
-          .withArgs(anyValue, recepients, [10], false, MOCK_URL);
+          .withArgs(anyValue, recipients, [fundAmount / 4n], false, MOCK_URL);
 
         await expect(tx).to.emit(escrow, 'Cancelled');
       });
@@ -805,7 +827,7 @@
         await deployEscrow();
         fundAmount = await fundEscrow();
         await setupEscrow();
-        await storeResults(100);
+        await storeResults(fundAmount);
       });
 
       it('Should pay each recipient their corresponding amount', async () => {
@@ -951,13 +973,11 @@
           await restAccounts[4].getAddress(),
           await restAccounts[5].getAddress(),
         ];
-<<<<<<< HEAD
         const amounts = [
           fundAmount / 4n, //1/4
           fundAmount / 2n, //1/2
           fundAmount / 4n, //1/4
-=======
-        const amounts = [10, 20, 70];
+        ];
 
         expect(await escrow.status()).to.equal(Status.Pending);
 
@@ -965,17 +985,21 @@
           .connect(reputationOracle)
           [
             'bulkPayOut(address[],uint256[],string,string,uint256)'
-          ](recepients, amounts, MOCK_URL, MOCK_HASH, '000');
+          ](recipients, amounts, MOCK_URL, MOCK_HASH, '000');
         expect(await escrow.status()).to.equal(Status.Complete);
       });
 
       it('Should runs from setup to bulkPayOut to Cancelled correctly with multiple addresses', async () => {
-        const recepients = [
+        const recipients = [
           await restAccounts[3].getAddress(),
           await restAccounts[4].getAddress(),
           await restAccounts[5].getAddress(),
         ];
-        const amounts = [10, 20, 70];
+        const amounts = [
+          fundAmount / 4n, //1/4
+          fundAmount / 2n, //1/2
+          fundAmount / 4n, //1/4
+        ];
 
         await escrow.connect(owner).cancel();
 
@@ -985,13 +1009,15 @@
           .connect(reputationOracle)
           [
             'bulkPayOut(address[],uint256[],string,string,uint256)'
-          ](recepients, amounts, MOCK_URL, MOCK_HASH, '000');
+          ](recipients, amounts, MOCK_URL, MOCK_HASH, '000');
         expect(await escrow.status()).to.equal(Status.Cancelled);
       });
 
       it('Should runs from setup to bulkPayOut to partial correctly', async () => {
-        const recepients = [await restAccounts[3].getAddress()];
-        const amounts = [80];
+        const recipients = [await restAccounts[3].getAddress()];
+        const amounts = [
+          fundAmount - fundAmount / 5n, //4/5
+        ];
 
         expect(await escrow.status()).to.equal(Status.Pending);
 
@@ -999,13 +1025,15 @@
           .connect(reputationOracle)
           [
             'bulkPayOut(address[],uint256[],string,string,uint256)'
-          ](recepients, amounts, MOCK_URL, MOCK_HASH, '000');
+          ](recipients, amounts, MOCK_URL, MOCK_HASH, '000');
         expect(await escrow.status()).to.equal(Status.Partial);
       });
 
       it('Should runs partial bulkPayOut without modifying status if status is ToCancel', async () => {
-        const recepients = [await restAccounts[3].getAddress()];
-        const amounts = [80];
+        const recipients = [await restAccounts[3].getAddress()];
+        const amounts = [
+          fundAmount - fundAmount / 5n, //4/5
+        ];
 
         await escrow.connect(owner).cancel();
 
@@ -1015,16 +1043,20 @@
           .connect(reputationOracle)
           [
             'bulkPayOut(address[],uint256[],string,string,uint256)'
-          ](recepients, amounts, MOCK_URL, MOCK_HASH, '000');
+          ](recipients, amounts, MOCK_URL, MOCK_HASH, '000');
         expect(await escrow.status()).to.equal(Status.ToCancel);
       });
 
       it('Should runs from setup to bulkPayOut to partial correctly with multiple addresses', async () => {
-        const recepients = [
+        const recipients = [
           await restAccounts[3].getAddress(),
           await restAccounts[4].getAddress(),
           await restAccounts[5].getAddress(),
->>>>>>> 76e79c3d
+        ];
+        const amounts = [
+          fundAmount / 4n, //1/4
+          fundAmount / 2n, //1/2
+          fundAmount / 4n, //1/4
         ];
 
         expect(await escrow.status()).to.equal(Status.Pending);
@@ -1043,9 +1075,9 @@
     describe('Validations', function () {
       beforeEach(async () => {
         await deployEscrow();
-        await fundEscrow();
+        const fundAmount = await fundEscrow();
         await setupEscrow();
-        await storeResults();
+        await storeResults(fundAmount);
       });
 
       it('Should revert with the right error if escrow not in Paid, Partial or ToCancel state', async function () {
@@ -1056,16 +1088,19 @@
     });
 
     describe('Events', function () {
+      let fundAmount: bigint;
       beforeEach(async () => {
         await deployEscrow();
-        await fundEscrow();
+        fundAmount = await fundEscrow();
         await setupEscrow();
-        await storeResults();
+        await storeResults(fundAmount / 4n);
       });
 
       it('Should emit a Completed event when escrow is completed', async function () {
         const recipients = [await restAccounts[0].getAddress()];
-        const amounts = [10];
+        const amounts = [
+          fundAmount / 4n, //1/4
+        ];
 
         await escrow
           .connect(owner)
@@ -1086,12 +1121,14 @@
         await deployEscrow();
         fundAmount = await fundEscrow();
         await setupEscrow();
-        await storeResults();
+        await storeResults(fundAmount / 2n);
       });
 
       it('Should succeed if escrow is in Partial state', async function () {
         const recipients = [await restAccounts[0].getAddress()];
-        const amounts = [10];
+        const amounts = [
+          fundAmount / 4n, //1/4
+        ];
         await escrow
           .connect(owner)
           [
