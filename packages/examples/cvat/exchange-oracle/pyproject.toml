[tool.poetry]
name = "exchange-oracle"
version = "0.1.0"
description = "An example of decentralized exchange oracle with CVAT as annotation instrument"
authors = ["Sergey Dzeranov <sergey@hmt.ai>"]
readme = "README.md"
packages = [{include = "exchange_oracle"}]

[tool.poetry.dependencies]
python = "^3.10,<3.13"
fastapi = "^0.111.1"
uvicorn = "^0.30.0"
python-dotenv = "^1.0.0"
psycopg2 = "^2.9.6"
sqlalchemy-utils = "^0.41.1"
alembic = "^1.11.1"
httpx = "^0.24.1"
pytest = "^7.2.2"
cvat-sdk = "2.6.0"
sqlalchemy = "^2.0.16"
apscheduler = "^3.10.1"
xmltodict = "^0.13.0"
datumaro = {git = "https://github.com/cvat-ai/datumaro.git", rev = "ff83c00c2c1bc4b8fdfcc55067fcab0a9b5b6b11"}
boto3 = "^1.28.33"
google-cloud-storage = "^2.14.0"
pyinstrument = "^4.6.2"
<<<<<<< HEAD
pydantic = ">=2.6.1,<2.7.0"
fastapi-pagination = "^0.12.17"
fastapi-filter = "^1.1.0"
fastapi-limiter = "^0.1.6"
strenum = "^0.4.15"
python-jose = {extras = ["cryptography"], version = "^3.3.0"}
cryptography = "^42.0.5"
=======
human-protocol-sdk = "^3.0.4"
hexbytes = ">=1.2.0" # required for to_0x_hex() function
>>>>>>> 9ef0154f


[tool.poetry.group.dev.dependencies]
pre-commit = "^3.0.4"
ruff = "^0.6.0"

[tool.ruff]
line-length = 100
target-version = "py310"


[tool.ruff.lint]
select = ["ALL"]
unfixable = [
    "RUF005",  # messes up concantenation with numpy structures
]
ignore = [
    "W191",    # Rules conflicting with ruff format (https://docs.astral.sh/ruff/formatter/#conflicting-lint-rules)
    "E111",    # |
    "E114",    # |
    "E117",    # |
    "D206",    # |
    "D300",    # |
    "Q000",    # |
    "Q001",    # |
    "Q002",    # |
    "Q003",    # |
    "COM812",  # |
    "COM819",  # |
    "ISC001",  # |
    "ISC002",  # |
    "ANN101",  # Method args annotations (mypy will take care of that)
    "ANN001",  # |
    "ANN202",  # |
    "ANN201",  # |
    "ANN401",  # |
    "ANN102",  # |
    "RUF001",  # Allow cyrillic letters in comments

    "B904",    # Raise from: modern pythons preserve previous exceptions
    "EM",      # Forbids using literal strings in exceptions.
               # Sujested way of dealing with exceptions increases verbosity
               # while giving little to no benefit in readability
    "TRY003",  # |
    "G004",    # Forbids using f-strings in logging. This project doesn't rely on lazy % formatting when using logging.
    "A003",    # Class attribute `id` is shadowing a Python builtin — it's ok in class body
    "FIX001",  # Forbids using TODOs, but TODOs are useful
    "FIX002",  # |
    "TD001",   # |
    "TD002",   # |
    "TD003",   # |
    "E711",    # Allow == None comparisons for sqlalchemy queries
    "E712",    # Allow == True comparisons for sqlalchemy queries
    "PERF203", # Noisy microoptimisation
    # Want to resolve eventually, but not now:
    "S101",    # Allow asserts (there are too many of them right now to fix)
    "TRY401",  # Checks for excesive logging of exception objects
    "G001",    # Forbid str.format for logging
    "PTH123",  # Checks for uses of `os.path.splitext`
    "D",       # Docstrings
    "N806",    # Variable in function should be lowercase
    "RUF012",  # Mutable class attributes should be annotated with `typing.ClassVar`
    "SLF001",  # Private member accessed
    "F811",    # Redefinition of unused
    "RUF005",  # Consider iterable unpacking instead of concatenation
    "A002",    # Argument is shadowing a Python builtin
    "N818",    # Exception name should be named with an Error suffix
    "TRY002",  # Create your own exception
    "ANN003",  # Missing type annotation for `**kwargs`
    "ANN204",  # Missing return type annotation for special method
    "ERA001",  # Found commented-out code
    "N801",    # Class name should use CapWords convention
    "PLR0915", # Too many statements
    "F401",    # Imported but unused
    "PLR2004", # Magic value used in comparison, consider replacing with a constant variable
    "ANN002",  # Missing type annotation for `*args`
    "TRY300",  # Consider moving this statement to an `else` block
    "C901",    # Function is too complex
    "PLW2901", # Variable overwritten by assignment target
    "PTH118",  # Prefer pathlib instead of os.path
    "PTH119",  # `os.path.basename()` should be replaced by `Path.name`
    "PTH122",  # `os.path.splitext()` should be replaced by `Path.suffix`, `Path.stem`, and `Path.parent`
    "PTH207",  # Replace `glob` with `Path.glob` or `Path.rglob`
    "UP032",   # Upgrades .format() to f-strings. Disabling until it ignores line-length
    "C401",    # set comprehensions are apparently can be hard to distinguish from dict comprehensions
    "RET505",  # Unnecessary elif/else statements after/before raise/return.
]


[tool.ruff.lint.per-file-ignores]
"tests/*" = [
    "PLR0913", # Annotations and args
    "ANN202",  # |
    "ANN201",  # |
    "ANN001",  # |
    "ANN003",  # |
    "ARG001",  # |
    "SLF001",  # Allow private attrs access
    "PLR2004", # Allow magic values
    "S",       # security
    "DTZ005",  # allow datetimes without timezones
]
# alembic is not a package in a traditional sense, so putting __init__.py there doesn't make sense
"alembic/*" = ["INP001"]

[tool.ruff.lint.pep8-naming]
classmethod-decorators = [
    "pydantic.validator",
]

[tool.ruff.lint.pylint]
max-args = 9  # Lower number might be beneficial to reduce cognitive load. Consider using data containers.

[tool.ruff.lint.isort]
forced-separate = ["tests"]

[tool.ruff.lint.flake8-tidy-imports]
ban-relative-imports = "all"

[build-system]
requires = ["poetry-core"]
build-backend = "poetry.core.masonry.api"<|MERGE_RESOLUTION|>--- conflicted
+++ resolved
@@ -24,7 +24,8 @@
 boto3 = "^1.28.33"
 google-cloud-storage = "^2.14.0"
 pyinstrument = "^4.6.2"
-<<<<<<< HEAD
+human-protocol-sdk = "^3.0.4"
+hexbytes = ">=1.2.0" # required for to_0x_hex() function
 pydantic = ">=2.6.1,<2.7.0"
 fastapi-pagination = "^0.12.17"
 fastapi-filter = "^1.1.0"
@@ -32,10 +33,6 @@
 strenum = "^0.4.15"
 python-jose = {extras = ["cryptography"], version = "^3.3.0"}
 cryptography = "^42.0.5"
-=======
-human-protocol-sdk = "^3.0.4"
-hexbytes = ">=1.2.0" # required for to_0x_hex() function
->>>>>>> 9ef0154f
 
 
 [tool.poetry.group.dev.dependencies]
