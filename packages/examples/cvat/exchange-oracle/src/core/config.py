--- conflicted
+++ resolved
@@ -47,21 +47,12 @@
 
 
 class RedisConfig:
-<<<<<<< HEAD
-    port = getenv("REDIS_PORT", "6379")
+    port = int(getenv("REDIS_PORT", "6379"))
     host = getenv("REDIS_HOST", "0.0.0.0")  # noqa: S104
-    database = getenv("REDIS_DB", "")
+    database = int(getenv("REDIS_DB", "0"))
     user = getenv("REDIS_USER", "")
     password = getenv("REDIS_PASSWORD", "")
     use_ssl = to_bool(getenv("REDIS_USE_SSL", "false"))
-=======
-    port = int(os.environ.get("REDIS_PORT", "6379"))
-    host = os.environ.get("REDIS_HOST", "0.0.0.0")  # noqa: S104
-    database = int(os.environ.get("REDIS_DB", "0"))
-    user = os.environ.get("REDIS_USER", "")
-    password = os.environ.get("REDIS_PASSWORD", "")
-    use_ssl = to_bool(os.environ.get("REDIS_USE_SSL", "false"))
->>>>>>> 408d284f
 
     @classmethod
     def connection_url(cls) -> str:
@@ -296,23 +287,16 @@
                 raise Exception(" ".join([ex_prefix, str(ex)]))
 
 
-<<<<<<< HEAD
-class Development:
-    cvat_in_docker = bool(int(getenv("DEV_CVAT_IN_DOCKER", "0")))
-    # might be `host.docker.internal` or `172.22.0.1` if CVAT is running in docker
-    cvat_local_host = getenv("DEV_CVAT_LOCAL_HOST", "localhost")
-=======
 class DevelopmentConfig:
-    cvat_in_docker = bool(int(os.environ.get("DEV_CVAT_IN_DOCKER", "1")))
-
-    exchange_oracle_host = os.environ.get("DEV_EXCHANGE_ORACLE_HOST", "172.22.0.1")
+    cvat_in_docker = bool(int(getenv("DEV_CVAT_IN_DOCKER", "1")))
+
+    exchange_oracle_host = getenv("DEV_EXCHANGE_ORACLE_HOST", "172.22.0.1")
     """
     Might be `host.docker.internal` or `172.22.0.1` if CVAT is running in Docker.
 
     Remember to allow this host via:
     SMOKESCREEN_OPTS="--allow-address=<eo host>" docker compose ...
     """
->>>>>>> 408d284f
 
 
 class Environment(str, Enum):
