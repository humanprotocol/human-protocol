--- conflicted
+++ resolved
@@ -127,33 +127,7 @@
         getenv("PROCESS_REPUTATION_ORACLE_WEBHOOKS_CHUNK_SIZE", 5)
     )
     process_reputation_oracle_webhooks_int = int(
-<<<<<<< HEAD
         getenv("PROCESS_REPUTATION_ORACLE_WEBHOOKS_INT", 5)
-=======
-        os.environ.get("PROCESS_REPUTATION_ORACLE_WEBHOOKS_INT", 5)
-    )
-    track_completed_projects_int = int(os.environ.get("TRACK_COMPLETED_PROJECTS_INT", 30))
-    track_completed_projects_chunk_size = os.environ.get("TRACK_COMPLETED_PROJECTS_CHUNK_SIZE", 5)
-    track_completed_tasks_int = int(os.environ.get("TRACK_COMPLETED_TASKS_INT", 30))
-    track_completed_tasks_chunk_size = os.environ.get("TRACK_COMPLETED_TASKS_CHUNK_SIZE", 20)
-    track_creating_tasks_int = int(os.environ.get("TRACK_CREATING_TASKS_INT", 300))
-    track_creating_tasks_chunk_size = os.environ.get("TRACK_CREATING_TASKS_CHUNK_SIZE", 5)
-    track_assignments_int = int(os.environ.get("TRACK_ASSIGNMENTS_INT", 5))
-    track_assignments_chunk_size = os.environ.get("TRACK_ASSIGNMENTS_CHUNK_SIZE", 10)
-
-    track_completed_escrows_int = int(
-        # backward compatibility
-        os.environ.get(
-            "TRACK_COMPLETED_ESCROWS_INT", os.environ.get("RETRIEVE_ANNOTATIONS_INT", 60)
-        )
-    )
-    track_completed_escrows_chunk_size = int(
-        os.environ.get("TRACK_COMPLETED_ESCROWS_CHUNK_SIZE", 100)
-    )
-    track_escrow_validations_int = int(os.environ.get("TRACK_COMPLETED_ESCROWS_INT", 60))
-    track_escrow_validations_chunk_size = int(
-        os.environ.get("TRACK_ESCROW_VALIDATIONS_CHUNK_SIZE", 1)
->>>>>>> d5af0b73
     )
     track_completed_projects_int = int(getenv("TRACK_COMPLETED_PROJECTS_INT", 30))
     track_completed_tasks_int = int(getenv("TRACK_COMPLETED_TASKS_INT", 30))
@@ -163,8 +137,11 @@
     track_assignments_chunk_size = int(getenv("TRACK_ASSIGNMENTS_CHUNK_SIZE", 10))
 
     track_completed_escrows_int = int(getenv("TRACK_COMPLETED_ESCROWS_INT", 60))
-    track_completed_escrows_chunk_size = int(getenv("TRACK_COMPLETED_ESCROWS_CHUNK_SIZE", 5))
+    track_completed_escrows_chunk_size = int(getenv("TRACK_COMPLETED_ESCROWS_CHUNK_SIZE", 100))
     track_escrow_validations_int = int(getenv("TRACK_ESCROW_VALIDATIONS_INT", 60))
+    track_escrow_validations_chunk_size = int(
+        getenv("TRACK_ESCROW_VALIDATIONS_CHUNK_SIZE", 1)
+    )
     track_completed_escrows_max_downloading_retries = int(
         getenv("TRACK_COMPLETED_ESCROWS_MAX_DOWNLOADING_RETRIES", 10)
     )
@@ -207,16 +184,8 @@
     iou_threshold = float(getenv("CVAT_IOU_THRESHOLD", 0.8))
     oks_sigma = float(getenv("CVAT_OKS_SIGMA", 0.1))
 
-<<<<<<< HEAD
     incoming_webhooks_url = getenv("CVAT_INCOMING_WEBHOOKS_URL")
     webhook_secret = getenv("CVAT_WEBHOOK_SECRET", "thisisasamplesecret")
-=======
-    cvat_polygons_iou_threshold = float(os.environ.get("CVAT_POLYGONS_IOU_THRESHOLD", 0.5))
-    "`iou_threshold` parameter for quality settings in polygons tasks"
-
-    cvat_incoming_webhooks_url = os.environ.get("CVAT_INCOMING_WEBHOOKS_URL")
-    cvat_webhook_secret = os.environ.get("CVAT_WEBHOOK_SECRET", "thisisasamplesecret")
->>>>>>> d5af0b73
 
 
 class StorageConfig:
@@ -318,9 +287,9 @@
 
 
 class Development:
-    cvat_in_docker = bool(int(os.environ.get("DEV_CVAT_IN_DOCKER", "0")))
+    cvat_in_docker = bool(int(getenv("DEV_CVAT_IN_DOCKER", "0")))
     # might be `host.docker.internal` or `172.22.0.1` if CVAT is running in docker
-    cvat_local_host = os.environ.get("DEV_CVAT_LOCAL_HOST", "localhost")
+    cvat_local_host = getenv("DEV_CVAT_LOCAL_HOST", "localhost")
 
 
 class Environment(str, Enum):
