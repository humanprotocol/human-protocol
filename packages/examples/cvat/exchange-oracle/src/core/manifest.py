from decimal import Decimal
from enum import Enum
from typing import Annotated, Any, Dict, List, Literal, Optional, Tuple, Union

from pydantic import AnyUrl, BaseModel, Field, root_validator

from src.core.types import TaskTypes
from src.utils.enums import BetterEnumMeta


class BucketProviders(str, Enum):
    aws = "AWS"
    gcs = "GCS"


class BucketUrlBase(BaseModel):
    provider: BucketProviders
    host_url: str
    bucket_name: str
    path: str = ""


class AwsBucketUrl(BucketUrlBase, BaseModel):
    provider: Literal[BucketProviders.aws]
    access_key: str = ""  # (optional) AWS Access key
    secret_key: str = ""  # (optional) AWS Secret key


class GcsBucketUrl(BucketUrlBase, BaseModel):
    provider: Literal[BucketProviders.gcs]
    service_account_key: Dict[str, Any] = {}  # (optional) Contents of GCS key file


BucketUrl = Annotated[Union[AwsBucketUrl, GcsBucketUrl], Field(discriminator="provider")]


class DataInfo(BaseModel):
    data_url: Union[AnyUrl, BucketUrl]
    "Bucket URL, AWS S3 | GCS, virtual-hosted-style access"
    # https://docs.aws.amazon.com/AmazonS3/latest/userguide/access-bucket-intro.html

    points_url: Optional[Union[AnyUrl, BucketUrl]] = None
    "A path to an archive with a set of points in COCO Keypoints format, "
    "which provides information about all objects on images"

    boxes_url: Optional[Union[AnyUrl, BucketUrl]] = None
    "A path to an archive with a set of boxes in COCO Instances format, "
    "which provides information about all objects on images"


class LabelTypes(str, Enum, metaclass=BetterEnumMeta):
    plain = "plain"
    skeleton = "skeleton"


class LabelInfoBase(BaseModel):
    name: str = Field(min_length=1)
    # https://opencv.github.io/cvat/docs/api_sdk/sdk/reference/models/label/

    type: LabelTypes = LabelTypes.plain


class PlainLabelInfo(LabelInfoBase):
    type: Literal[LabelTypes.plain]


class SkeletonLabelInfo(LabelInfoBase):
    type: Literal[LabelTypes.skeleton]

    nodes: List[str] = Field(min_items=1)
    """
    A list of node label names (only points are supposed to be nodes).
    Example:
    [
        "left hand", "torso", "right hand", "head"
    ]
    """

<<<<<<< HEAD
    joints: List[Tuple[int, int]]
=======
    joints: Optional[List[Tuple[int, int]]] = Field(default_factory=list)
>>>>>>> f7e4be5c
    "A list of node adjacency, e.g. [[0, 1], [1, 2], [1, 3]]"

    @root_validator
    @classmethod
    def validate_type(cls, values: dict) -> dict:
        if values["type"] != LabelTypes.skeleton:
            raise ValueError(f"Label type must be {LabelTypes.skeleton}")

        skeleton_name = values["name"]

        existing_names = set()
        for node_name in values["nodes"]:
            node_name = node_name.strip()

            if not node_name:
                raise ValueError(f"Skeleton '{skeleton_name}': point name is empty")

            if node_name.lower() in existing_names:
                raise ValueError(
                    f"Skeleton '{skeleton_name}' point {node_name}: label is duplicated"
                )

            existing_names.add(node_name.lower())

        nodes_count = len(values["nodes"])
        joints = values["joints"]
        for joint_idx, joint in enumerate(joints):
            for v in joint:
                if not (0 <= v < nodes_count):
                    raise ValueError(
                        f"Skeleton '{skeleton_name}' joint #{joint_idx}: invalid value. "
                        f"Expected a number in the range [0; {nodes_count - 1}]"
                    )

        return values


LabelInfo = Annotated[Union[PlainLabelInfo, SkeletonLabelInfo], Field(discriminator="type")]


class AnnotationInfo(BaseModel):
    type: TaskTypes

    labels: list[LabelInfo] = Field(min_items=1)
    "Label declarations with accepted annotation types"

    description: str = ""
    "Brief task description"

    user_guide: str = ""
    "User guide in markdown format"

    job_size: int = 10
    "Frames per job, validation frames are not included"

    max_time: Optional[int] = None  # deprecated, TODO: mark deprecated with pydantic 2.7+
    "Maximum time per job (assignment) for an annotator, in seconds"

    @root_validator(pre=True)
    @classmethod
    def _validate_label_type(cls, values: dict[str, Any]) -> dict[str, Any]:
        default_label_type = LabelTypes.plain
        if values["type"] == TaskTypes.image_skeletons_from_boxes:
            default_label_type = LabelTypes.skeleton

        # Add default value for labels, if none provided.
        # pydantic can't do this for tagged unions
        try:
            labels = values["labels"]
            for label_info in labels:
                label_info["type"] = label_info.get("type", default_label_type)
        except KeyError:
            pass

        return values


class ValidationInfo(BaseModel):
    min_quality: float = Field(ge=0)
    "Minimal accepted annotation accuracy"

    val_size: int = Field(default=2, gt=0)
    "Validation frames per job"

    gt_url: Union[AnyUrl, BucketUrl]
    "URL to the archive with Ground Truth annotations, the format is COCO keypoints"


class TaskManifest(BaseModel):
    data: DataInfo
    annotation: AnnotationInfo
    validation: ValidationInfo

    job_bounty: Decimal = Field(ge=0)
    "Assignment bounty, a decimal value in HMT"


def parse_manifest(manifest: Any) -> TaskManifest:
    return TaskManifest.parse_obj(manifest)<|MERGE_RESOLUTION|>--- conflicted
+++ resolved
@@ -76,11 +76,7 @@
     ]
     """
 
-<<<<<<< HEAD
-    joints: List[Tuple[int, int]]
-=======
     joints: Optional[List[Tuple[int, int]]] = Field(default_factory=list)
->>>>>>> f7e4be5c
     "A list of node adjacency, e.g. [[0, 1], [1, 2], [1, 3]]"
 
     @root_validator
