--- conflicted
+++ resolved
@@ -58,13 +58,8 @@
 
 
 class ExchangeOracleEventTypes(str, Enum, metaclass=BetterEnumMeta):
-<<<<<<< HEAD
     job_creation_failed = "job_creation_failed"
     job_finished = "job_finished"
-=======
-    task_creation_failed = "task_creation_failed"
-    task_finished = "task_finished"
->>>>>>> f7e4be5c
 
 
 class JobLauncherEventTypes(str, Enum, metaclass=BetterEnumMeta):
@@ -73,13 +68,8 @@
 
 
 class RecordingOracleEventTypes(str, Enum, metaclass=BetterEnumMeta):
-<<<<<<< HEAD
     job_completed = "job_completed"
     submission_rejected = "submission_rejected"
-=======
-    task_completed = "task_completed"
-    task_rejected = "task_rejected"
->>>>>>> f7e4be5c
 
 
 class OracleWebhookStatuses(str, Enum, metaclass=BetterEnumMeta):
@@ -93,7 +83,6 @@
 
 
 class AssignmentStatuses(str, Enum, metaclass=BetterEnumMeta):
-<<<<<<< HEAD
     """
     State changes:
 
@@ -101,8 +90,6 @@
     - completed: -> rejected
     """
 
-=======
->>>>>>> f7e4be5c
     created = "created"
     completed = "completed"
     expired = "expired"
