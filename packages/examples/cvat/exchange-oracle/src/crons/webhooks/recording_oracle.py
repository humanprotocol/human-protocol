--- conflicted
+++ resolved
@@ -82,10 +82,6 @@
 
                     cvat_db_service.update_project_status(db_session, project.id, new_status)
 
-<<<<<<< HEAD
-        case RecordingOracleEventTypes.submission_rejected:
-            event = RecordingOracleEvent_SubmissionRejected.model_validate(webhook.event_data)
-=======
             cvat_db_service.update_escrow_validation(
                 db_session,
                 webhook.escrow_address,
@@ -93,9 +89,8 @@
                 status=EscrowValidationStatuses.completed,
             )
 
-        case RecordingOracleEventTypes.task_rejected:
-            event = RecordingOracleEvent_TaskRejected.parse_obj(webhook.event_data)
->>>>>>> 0ff14ed9
+        case RecordingOracleEventTypes.submission_rejected:
+            event = RecordingOracleEvent_SubmissionRejected.model_validate(webhook.event_data)
 
             rejected_assignments = cvat_db_service.get_assignments_by_id(
                 db_session, [t.assignment_id for t in event.assignments]
