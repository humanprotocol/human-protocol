--- conflicted
+++ resolved
@@ -44,9 +44,6 @@
 
     match webhook.event_type:
         case RecordingOracleEventTypes.job_completed:
-<<<<<<< HEAD
-            chunk_size = CronConfig.process_accepted_projects_chunk_size
-=======
             escrow_validation = cvat_db_service.get_escrow_validation_by_escrow_address(
                 db_session, escrow_address=webhook.escrow_address, chain_id=webhook.chain_id
             )
@@ -63,8 +60,6 @@
                 )
                 return
 
-            chunk_size = CronConfig.accepted_projects_chunk_size
->>>>>>> d5af0b73
             project_ids = cvat_db_service.get_project_cvat_ids_by_escrow_address(
                 db_session, webhook.escrow_address
             )
@@ -75,6 +70,7 @@
                 )
                 return
 
+            chunk_size = CronConfig.process_accepted_projects_chunk_size
             for ids_chunk in take_by(project_ids, chunk_size):
                 projects_chunk = cvat_db_service.get_projects_by_cvat_ids(
                     db_session, ids_chunk, for_update=True, limit=chunk_size
