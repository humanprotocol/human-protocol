import io
import json
import logging
import zipfile
from contextlib import contextmanager
from contextvars import ContextVar
from datetime import timedelta
from enum import Enum
from http import HTTPStatus
from io import BytesIO
from time import sleep
<<<<<<< HEAD
from typing import Any, Dict, List, Optional, Tuple
=======
from typing import Any, Dict, Generator, List, Optional, Tuple
>>>>>>> f7e4be5c

from cvat_sdk.api_client import ApiClient, Configuration, exceptions, models
from cvat_sdk.api_client.api_client import Endpoint
from cvat_sdk.core.helpers import get_paginated_collection

from src.core.config import Config
from src.utils.enums import BetterEnumMeta
from src.utils.time import utcnow

_NOTSET = object()


def _request_annotations(endpoint: Endpoint, cvat_id: int, format_name: str) -> bool:
    """
    Requests annotations export.
    The dataset preparation can take some time (e.g. 10 min), so it must be used like this:

    while not _request_annotations(...):
        # some waiting like
        sleep(1)

    _get_annotations(...)
    """

    (_, response) = endpoint.call_with_http_info(
        id=cvat_id,
        format=format_name,
        _parse_response=False,
    )

    assert response.status in [HTTPStatus.ACCEPTED, HTTPStatus.CREATED]
    return response.status == HTTPStatus.CREATED


def _get_annotations(
    endpoint: Endpoint,
    *,
    cvat_id: int,
    format_name: str,
    attempt_interval: int = 5,
    timeout: Optional[int] = _NOTSET,
) -> io.RawIOBase:
    """
    Downloads annotations.
    The dataset preparation can take some time (e.g. 10 min), so it should be used like this:

    while not _request_annotations(...):
        # some waiting like
        sleep(1)

    _get_annotations(...)


    It still can be used as 1 call, but the result can be unreliable.
    """

    time_begin = utcnow()

    if timeout is _NOTSET:
        timeout = Config.features.default_export_timeout

    while True:
        (_, response) = endpoint.call_with_http_info(
            id=cvat_id,
            action="download",
            format=format_name,
            _parse_response=False,
        )
        if response.status == HTTPStatus.OK:
            break

        if timeout is not None and timedelta(seconds=timeout) < (utcnow() - time_begin):
            raise Exception("Failed to retrieve the dataset from CVAT within the timeout interval")

        sleep(attempt_interval)

    file_buffer = io.BytesIO(response.data)
    assert zipfile.is_zipfile(file_buffer)
    file_buffer.seek(0)
    return file_buffer


_api_client_context: ContextVar[ApiClient] = ContextVar("api_client", default=None)


@contextmanager
def api_client_context(api_client: ApiClient) -> Generator[ApiClient, None, None]:
    old = _api_client_context.set(api_client)
    try:
        yield api_client
    finally:
        _api_client_context.reset(old)


def get_api_client() -> ApiClient:
    current_api_client = _api_client_context.get()
    if current_api_client:
        return current_api_client

    configuration = Configuration(
        host=Config.cvat_config.cvat_url,
        username=Config.cvat_config.cvat_admin,
        password=Config.cvat_config.cvat_admin_pass,
    )

    api_client = ApiClient(configuration=configuration)
    api_client.set_default_header("X-organization", Config.cvat_config.cvat_org_slug)

    return api_client


def create_cloudstorage(
    provider: str,
    bucket_name: str,
    *,
    credentials: Optional[Dict[str, Any]] = None,
    bucket_host: Optional[str] = None,
) -> models.CloudStorageRead:
    # credentials: access_key | secret_key | service_account_key
    # CVAT credentials: key | secret_key | key_file
    def _to_cvat_credentials(credentials: Dict[str, Any]) -> Dict:
        cvat_credentials = dict()
        for cvat_field, field in {
            "key": "access_key",
            "secret_key": "secret_key",
            "key_file": "service_account_key",
        }.items():
            if value := credentials.get(field):
                if cvat_field == "key_file":
                    key_file = BytesIO(json.dumps(value).encode("utf-8"))
                    key_file.name = "key_file.json"
                    key_file.seek(0)
                    cvat_credentials[cvat_field] = key_file
                else:
                    cvat_credentials[cvat_field] = value
        return cvat_credentials

    request_kwargs = dict()

    if credentials:
        request_kwargs.update(_to_cvat_credentials(credentials))
        credentials_type = (
            models.CredentialsTypeEnum("KEY_SECRET_KEY_PAIR")
            if provider == "AWS_S3_BUCKET"
            else models.CredentialsTypeEnum("KEY_FILE_PATH")
        )
    else:
        credentials_type = models.CredentialsTypeEnum("ANONYMOUS_ACCESS")

    if bucket_host:
        request_kwargs["specific_attributes"] = f"endpoint_url={bucket_host}"

    logger = logging.getLogger("app")

    with get_api_client() as api_client:
        cloud_storage_write_request = models.CloudStorageWriteRequest(
            provider_type=models.ProviderTypeEnum(provider),
            resource=bucket_name,
            display_name=bucket_name,
            credentials_type=credentials_type,
            description=bucket_name,
            **request_kwargs,
        )  # CloudStorageWriteRequest
        try:
            (data, response) = api_client.cloudstorages_api.create(
                cloud_storage_write_request,
                _content_type="multipart/form-data",
            )

            return data
        except exceptions.ApiException as e:
            logger.exception(f"Exception when calling CloudstoragesApi.create(): {e}\n")
            raise


def create_project(
    name: str, *, labels: Optional[list] = None, user_guide: str = ""
) -> models.ProjectRead:
    logger = logging.getLogger("app")
    with get_api_client() as api_client:
        kwargs = {}

        if labels is not None:
            kwargs["labels"] = labels

        try:
            (project, response) = api_client.projects_api.create(
                models.ProjectWriteRequest(name=name, **kwargs)
            )
            if user_guide:
                api_client.guides_api.create(
                    annotation_guide_write_request=models.AnnotationGuideWriteRequest(
                        project_id=project.id,
                        markdown=user_guide,
                    )
                )

            return project
        except exceptions.ApiException as e:
            logger.exception(f"Exception when calling ProjectsApi.create: {e}\n")
            raise


def request_project_annotations(cvat_id: int, format_name: str) -> bool:
    """
    Requests annotations export.
    The dataset preparation can take some time (e.g. 10 min), so it must be used like this:

    while not request_project_annotations(...):
        # some waiting like
        sleep(1)

    get_project_annotations(...)
    """

    logger = logging.getLogger("app")
    with get_api_client() as api_client:
        try:
            return _request_annotations(
                api_client.projects_api.retrieve_annotations_endpoint,
                cvat_id=cvat_id,
                format_name=format_name,
            )
        except exceptions.ApiException as e:
            logger.exception(f"Exception when calling ProjectApi.retrieve_annotations: {e}\n")
            raise


def get_project_annotations(
    cvat_id: int, format_name: str, *, timeout: Optional[int] = _NOTSET
) -> io.RawIOBase:
    """
    Downloads annotations.
    The dataset preparation can take some time (e.g. 10 min), so it should be used like this:

    while not request_project_annotations(...):
        # some waiting like
        sleep(1)

    get_project_annotations(...)


    It still can be used as 1 call, but the result can be unreliable.
    """

    logger = logging.getLogger("app")
    with get_api_client() as api_client:
        try:
            return _get_annotations(
                api_client.projects_api.retrieve_annotations_endpoint,
                cvat_id=cvat_id,
                format_name=format_name,
                timeout=timeout,
            )
        except exceptions.ApiException as e:
            logger.exception(f"Exception when calling ProjectApi.retrieve_annotations: {e}\n")
            raise


def create_cvat_webhook(project_id: int) -> models.WebhookRead:
    logger = logging.getLogger("app")
    with get_api_client() as api_client:
        webhook_write_request = models.WebhookWriteRequest(
            target_url=Config.cvat_config.cvat_incoming_webhooks_url,
            description="Exchange Oracle notification",
            type=models.WebhookType("project"),
            content_type=models.WebhookContentType("application/json"),
            secret=Config.cvat_config.cvat_webhook_secret,
            is_active=True,
            # enable_ssl=True,
            project_id=project_id,
            events=[
                models.EventsEnum("update:job"),
                models.EventsEnum("create:job"),
            ],
        )  # WebhookWriteRequest
        try:
            (data, response) = api_client.webhooks_api.create(
                webhook_write_request,
            )
            return data
        except exceptions.ApiException as e:
            logger.exception(f"Exception when calling WebhooksApi.create(): {e}\n")
            raise


def create_task(project_id: int, name: str) -> models.TaskRead:
    logger = logging.getLogger("app")
    with get_api_client() as api_client:
        task_write_request = models.TaskWriteRequest(
            name=name,
            project_id=project_id,
            overlap=0,
            segment_size=Config.cvat_config.cvat_job_segment_size,
        )
        try:
            (task_info, response) = api_client.tasks_api.create(task_write_request)
            return task_info

        except exceptions.ApiException as e:
            logger.exception(f"Exception when calling tasks_api.create: {e}\n")
            raise


def get_cloudstorage_contents(cloudstorage_id: int) -> List[str]:
    logger = logging.getLogger("app")
    with get_api_client() as api_client:
        try:
            (
                content_data,
                response,
            ) = api_client.cloudstorages_api.retrieve_content(cloudstorage_id)
            return content_data
        except exceptions.ApiException as e:
            logger.exception(f"Exception when calling cloudstorages_api.retrieve_content: {e}\n")
            raise


def put_task_data(
    task_id: int,
    cloudstorage_id: int,
    *,
    filenames: Optional[list[str]] = None,
    sort_images: bool = True,
) -> None:
    logger = logging.getLogger("app")

    with get_api_client() as api_client:
        kwargs = {}
        if filenames:
            kwargs["server_files"] = filenames
        else:
            kwargs["filename_pattern"] = "*"

        data_request = models.DataRequest(
            chunk_size=Config.cvat_config.cvat_job_segment_size,
            cloud_storage_id=cloudstorage_id,
            image_quality=Config.cvat_config.cvat_default_image_quality,
            use_cache=True,
            use_zip_chunks=True,
            sorting_method="lexicographical" if sort_images else "predefined",
            **kwargs,
        )
        try:
            (_, response) = api_client.tasks_api.create_data(task_id, data_request=data_request)
            return None

        except exceptions.ApiException as e:
            logger.exception(f"Exception when calling ProjectsApi.put_task_data: {e}\n")
            raise


def request_task_annotations(cvat_id: int, format_name: str) -> bool:
    """
    Requests annotations export.
    The dataset preparation can take some time (e.g. 10 min), so it must be used like this:

    while not request_task_annotations(...):
        # some waiting like
        sleep(1)

    get_task_annotations(...)
    """

    logger = logging.getLogger("app")
    with get_api_client() as api_client:
        try:
            return _request_annotations(
                api_client.tasks_api.retrieve_annotations_endpoint,
                cvat_id=cvat_id,
                format_name=format_name,
            )
        except exceptions.ApiException as e:
            logger.exception(f"Exception when calling TasksApi.retrieve_annotations: {e}\n")
            raise


def get_task_annotations(
    cvat_id: int, format_name: str, *, timeout: Optional[int] = _NOTSET
) -> io.RawIOBase:
    """
    Downloads annotations.
    The dataset preparation can take some time (e.g. 10 min), so it must be used like this:

    while not request_task_annotations(...):
        # some waiting like
        sleep(1)

    get_task_annotations(...)


    It still can be used as 1 call, but the result can be unreliable.
    """

    logger = logging.getLogger("app")
    with get_api_client() as api_client:
        try:
            return _get_annotations(
                api_client.tasks_api.retrieve_annotations_endpoint,
                cvat_id=cvat_id,
                format_name=format_name,
                timeout=timeout,
            )
        except exceptions.ApiException as e:
            logger.exception(f"Exception when calling TasksApi.retrieve_annotations: {e}\n")
            raise


def fetch_task_jobs(task_id: int) -> List[models.JobRead]:
    logger = logging.getLogger("app")
    with get_api_client() as api_client:
        try:
            data = get_paginated_collection(
                api_client.jobs_api.list_endpoint,
                task_id=task_id,
                type="annotation",
            )
            return data
        except exceptions.ApiException as e:
            logger.exception(f"Exception when calling JobsApi.list: {e}\n")
            raise


def request_job_annotations(cvat_id: int, format_name: str) -> bool:
    """
    Requests annotations export.
    The dataset preparation can take some time (e.g. 10 min), so it must be used like this:

    while not request_job_annotations(...):
        # some waiting like
        sleep(1)

    get_job_annotations(...)
    """

    logger = logging.getLogger("app")
    with get_api_client() as api_client:
        try:
            return _request_annotations(
                api_client.jobs_api.retrieve_annotations_endpoint,
                cvat_id=cvat_id,
                format_name=format_name,
            )
        except exceptions.ApiException as e:
            logger.exception(f"Exception when calling JobsApi.retrieve_annotations: {e}\n")
            raise


def get_job_annotations(
    cvat_id: int, format_name: str, *, timeout: Optional[int] = _NOTSET
) -> io.RawIOBase:
    """
    Downloads annotations.
    The dataset preparation can take some time (e.g. 10 min), so it must be used like this:

    while not request_job_annotations(...):
        # some waiting like
        sleep(1)

    get_job_annotations(...)


    It still can be used as 1 call, but the result can be unreliable.
    """

    logger = logging.getLogger("app")
    with get_api_client() as api_client:
        try:
            return _get_annotations(
                api_client.jobs_api.retrieve_annotations_endpoint,
                cvat_id=cvat_id,
                format_name=format_name,
                timeout=timeout,
            )
        except exceptions.ApiException as e:
            logger.exception(f"Exception when calling JobsApi.retrieve_annotations: {e}\n")
            raise


def delete_project(cvat_id: int) -> None:
    logger = logging.getLogger("app")
    with get_api_client() as api_client:
        try:
            api_client.projects_api.destroy(cvat_id)
        except exceptions.ApiException as e:
            logger.exception(f"Exception when calling ProjectsApi.destroy(): {e}\n")
            raise


def delete_cloudstorage(cvat_id: int) -> None:
    logger = logging.getLogger("app")
    with get_api_client() as api_client:
        try:
            api_client.cloudstorages_api.destroy(cvat_id)
        except exceptions.ApiException as e:
            logger.exception(f"Exception when calling CloudstoragesApi.destroy(): {e}\n")
            raise


def fetch_projects(assignee: str = "") -> List[models.ProjectRead]:
    logger = logging.getLogger("app")
    with get_api_client() as api_client:
        try:
            return get_paginated_collection(
                api_client.projects_api.list_endpoint,
                **(dict(assignee=assignee) if assignee else {}),
            )
        except exceptions.ApiException as e:
            logger.exception(f"Exception when calling ProjectsApi.list(): {e}\n")
            raise


class UploadStatus(str, Enum, metaclass=BetterEnumMeta):
    QUEUED = "Queued"
    STARTED = "Started"
    FINISHED = "Finished"
    FAILED = "Failed"


def get_task_upload_status(cvat_id: int) -> Tuple[Optional[UploadStatus], str]:
    logger = logging.getLogger("app")

    with get_api_client() as api_client:
        try:
            (status, _) = api_client.tasks_api.retrieve_status(cvat_id)
            return UploadStatus(status.state.value), status.message
        except exceptions.ApiException as e:
            if e.status == 404:
                return None, e.body

            logger.exception(f"Exception when calling ProjectsApi.list(): {e}\n")
            raise


def clear_job_annotations(job_id: int) -> None:
    logger = logging.getLogger("app")

    with get_api_client() as api_client:
        try:
            api_client.jobs_api.update_annotations(
                id=job_id,
                job_annotations_update_request=models.JobAnnotationsUpdateRequest(
                    tags=[], shapes=[], tracks=[]
                ),
            )
        except exceptions.ApiException as e:
            if e.status == 404:
                return None

            logger.exception(f"Exception when calling JobsApi.partial_update_annotations(): {e}\n")
            raise


def update_job_assignee(id: str, assignee_id: Optional[int]):
    logger = logging.getLogger("app")

    with get_api_client() as api_client:
        try:
            api_client.jobs_api.partial_update(
                id=id,
                patched_job_write_request=models.PatchedJobWriteRequest(assignee=assignee_id),
            )
        except exceptions.ApiException as e:
            logger.exception(f"Exception when calling JobsApi.partial_update(): {e}\n")
            raise


def restart_job(id: str, *, assignee_id: Optional[int] = None):
    logger = logging.getLogger("app")

    with get_api_client() as api_client:
        try:
            api_client.jobs_api.partial_update(
                id=id,
                patched_job_write_request=models.PatchedJobWriteRequest(
                    stage="annotation", state="new", assignee=assignee_id
                ),
            )
        except exceptions.ApiException as e:
            logger.exception(f"Exception when calling JobsApi.partial_update(): {e}\n")
            raise


def get_user_id(user_email: str) -> int:
    logger = logging.getLogger("app")

    with get_api_client() as api_client:
        try:
            (invitation, _) = api_client.invitations_api.create(
                models.InvitationWriteRequest(role="worker", email=user_email),
                org=Config.cvat_config.cvat_org_slug,
            )
        except exceptions.ApiException as e:
            logger.exception(f"Exception when calling get_user_id(): {e}\n")
            raise

        return invitation.user.id


def remove_user_from_org(user_id: int):
    logger = logging.getLogger("app")

    with get_api_client() as api_client:
        try:
            (page, _) = api_client.users_api.list(
                filter='{"==":[{"var":"id"},"%s"]}' % (user_id,),
                org=Config.cvat_config.cvat_org_slug,
            )
            if not page.results:
                return

            user = page.results[0]
            assert user.id == user_id

            (page, _) = api_client.memberships_api.list(
                user=user.username,
                org=Config.cvat_config.cvat_org_slug,
            )
            if page.results:
                api_client.memberships_api.destroy(page.results[0].id)
        except exceptions.ApiException as e:
            logger.exception(f"Exception when calling remove_user_from_org: {e}\n")
            raise<|MERGE_RESOLUTION|>--- conflicted
+++ resolved
@@ -9,11 +9,7 @@
 from http import HTTPStatus
 from io import BytesIO
 from time import sleep
-<<<<<<< HEAD
-from typing import Any, Dict, List, Optional, Tuple
-=======
 from typing import Any, Dict, Generator, List, Optional, Tuple
->>>>>>> f7e4be5c
 
 from cvat_sdk.api_client import ApiClient, Configuration, exceptions, models
 from cvat_sdk.api_client.api_client import Endpoint
