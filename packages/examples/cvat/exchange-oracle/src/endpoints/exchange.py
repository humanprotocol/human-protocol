from contextlib import suppress
<<<<<<< HEAD
from datetime import datetime
from enum import auto
from typing import List, Optional, Sequence
=======
from http import HTTPStatus
>>>>>>> 9ef0154f

from fastapi import APIRouter, Depends, HTTPException, Query, status
from pydantic import Field
from sqlalchemy import select

import src.cvat.api_calls as cvat_api
import src.services.cvat as cvat_service
import src.services.exchange as oracle_service
from src.core.config import Config
from src.core.types import ProjectStatuses, TaskTypes
from src.db import SessionLocal
from src.db import engine as db_engine
from src.endpoints.authentication import AuthorizationData, AuthorizationParam
from src.endpoints.filtering import Filter, FilterDepends, OrderingDirection
from src.endpoints.pagination import Page, paginate
from src.endpoints.serializers import serialize_assignment, serialize_job
from src.endpoints.throttling import RateLimiter
from src.schemas.exchange import (
    AssignmentRequest,
    AssignmentResponse,
    AssignmentStatuses,
    JobResponse,
    JobStatuses,
    OracleStatsResponse,
    UserResponse,
    UserStatsResponse,
)
from src.utils.enums import BetterEnumMeta, StrEnum

router = APIRouter()


<<<<<<< HEAD
class JobsFilter(Filter):
    # Simply using Query is not enough to include parameter description in the OpenAPI schema
    # https://github.com/tiangolo/fastapi/issues/4700
    escrow_address: Optional[str] = None
    chain_id: Optional[int] = None
    job_type: Optional[TaskTypes] = Field(
        Query(default=None, json_schema_extra={"enum": list(TaskTypes.__members__.values())})
    )
=======
@router.get("/tasks", description="Lists available tasks")
async def list_tasks(
    wallet_address: str | None = Query(default=None),
    signature: str = Header(description="Calling service signature"),
) -> list[TaskResponse]:
    await validate_human_app_signature(signature)
>>>>>>> 9ef0154f

    class SortingFields(StrEnum, metaclass=BetterEnumMeta):
        created_at = auto()
        chain_id = auto()
        job_type = auto()
        reward_amount = auto()

    sort: Optional[OrderingDirection] = Filter._default_sorting_direction_param()[1]
    sort_field: Optional[SortingFields] = Field(
        Query(
            default=SortingFields.created_at,
            json_schema_extra={"enum": list(SortingFields.__members__.values())},
        )
    )

    class SelectableFields(StrEnum, metaclass=BetterEnumMeta):
        job_description = auto()
        reward_amount = auto()
        reward_token = auto()
        created_at = auto()

<<<<<<< HEAD
    fields: List[SelectableFields] = Query(default_factory=list)

    class Constants(Filter.Constants):
        model = cvat_service.Project

        sorting_direction_field_name = "sort"
        sorting_field_name = "sort_field"

        selector_field_name = "fields"
        selectable_fields_enum_name = "SelectableFields"


@router.get(
    "/job",
    description="Lists available jobs",
    response_model_exclude_unset=True,  # required for field selection
    response_model_by_alias=True,  # required for pagination
)
async def list_jobs(
    filter: JobsFilter = FilterDepends(JobsFilter),
    created_after: Optional[datetime] = Query(default=None),
    updated_after: Optional[datetime] = Query(default=None),
    status: Optional[JobStatuses] = Query(
        default=None, json_schema_extra={"enum": list(JobStatuses.__members__.values())}
    ),
    token: AuthorizationData = AuthorizationParam,
) -> Page[JobResponse]:
    wallet_address = token.wallet_address

    query = select(cvat_service.Project)

    # We need only high-level jobs (i.e. escrows) without project details
    if db_engine.driver == "psycopg2":
        subquery = select(cvat_service.Project.id).distinct(
            cvat_service.Project.escrow_address
            # DISTINCT ON is a postgres feature
        )
        query = query.where(cvat_service.Project.id.in_(subquery))
    else:
        # should be something like
        # select(Project).where(id.in_(select(Project.id).group_by(Project.escrow_address)))
        raise NotImplementedError(f"DB engine {db_engine.driver} not supported in this operation")

    if wallet_address:
        query = query.filter(
            cvat_service.Project.jobs.any(
                cvat_service.Job.assignments.any(
                    cvat_service.Assignment.user_wallet_address == wallet_address
                )
            )
        )

    if status:
        match status:
            case JobStatuses.active:
                query = query.filter(
                    cvat_service.Project.status.in_(
                        [
                            cvat_service.ProjectStatuses.annotation,
                            cvat_service.ProjectStatuses.completed,
                            cvat_service.ProjectStatuses.validation,
                        ]
=======
    with SessionLocal.begin() as session:
        email_db_user = cvat_service.get_user_by_email(session, user.cvat_email, for_update=True)
        wallet_db_user = cvat_service.get_user_by_id(session, user.wallet_address, for_update=True)

        if wallet_db_user and not email_db_user and wallet_db_user.cvat_email != user.cvat_email:
            # Allow changing email for a wallet, don't allow changing wallet for a email
            # Need to clean up existing membership
            with suppress(cvat_api.exceptions.NotFoundException):
                cvat_api.remove_user_from_org(wallet_db_user.cvat_id)

        if not email_db_user:
            try:
                cvat_id = cvat_api.get_user_id(user.cvat_email)
            except cvat_api.exceptions.ApiException as e:
                if (
                    # NOTE: CVAT < v2.8.0 compatibility
                    e.status == HTTPStatus.BAD_REQUEST
                    and "It is not a valid email in the system." in e.body
                ):
                    raise HTTPException(
                        status_code=HTTPStatus.NOT_FOUND, detail="User with this email not found"
                    ) from e

                if (
                    e.status == HTTPStatus.BAD_REQUEST
                    and "The user is a member of the organization already." in e.body
                ):
                    # This error can indicate that we tried to add the user previously
                    # or he was added manually
                    raise HTTPException(
                        status_code=HTTPStatus.INTERNAL_SERVER_ERROR, detail="User already exists"
                    )

                if e.status == HTTPStatus.BAD_REQUEST and "Enter a valid email address." in e.body:
                    raise HTTPException(
                        status_code=HTTPStatus.BAD_REQUEST, detail="Invalid email address"
>>>>>>> 9ef0154f
                    )
                )
            case JobStatuses.canceled:
                query = query.filter(
                    cvat_service.Project.status == cvat_service.ProjectStatuses.canceled
                )
            case JobStatuses.completed:
                query = query.filter(
                    cvat_service.Project.status == cvat_service.ProjectStatuses.recorded
                )
            case _:
                raise NotImplementedError(f"Unsupported status {status}")

    if created_after:
        query = query.filter(created_after < cvat_service.Project.created_at)

    if updated_after:
        query = query.filter(updated_after < cvat_service.Project.updated_at)

    query = filter.filter_(query)
    query = filter.sort_(query)

    with SessionLocal() as session:

        def _page_serializer(
            projects: Sequence[cvat_service.Project],
        ) -> Sequence[JobResponse]:
            page = [serialize_job(p, session=session) for p in projects]
            return [filter.select_fields_(p) for p in page]

        return paginate(session, query, transformer=_page_serializer)


@router.post("/register", description="Binds a CVAT user to a HUMAN App user")
async def register(token: AuthorizationData = AuthorizationParam) -> UserResponse:
    user_email = token.email
    user_wallet_address = token.wallet_address

    with SessionLocal.begin() as session:
        email_db_user = cvat_service.get_user_by_email(session, user_email, for_update=True)
        wallet_db_user = cvat_service.get_user_by_id(session, user_wallet_address, for_update=True)

        if email_db_user or wallet_db_user:
            raise HTTPException(
                status_code=status.HTTP_400_BAD_REQUEST, detail="User already exists"
            )

        try:
            cvat_id = cvat_api.get_user_id(user_email)
        except cvat_api.exceptions.ApiException as e:
            if (
                e.status == status.HTTP_400_BAD_REQUEST
                and "The user is a member of the organization already." in e.body
            ):
                # This error can indicate that we tried to add the user previously
                # or he was added manually
                raise HTTPException(
                    status_code=status.HTTP_500_INTERNAL_SERVER_ERROR,
                    detail="User already exists",
                )

            elif (
                e.status == status.HTTP_400_BAD_REQUEST
                and "Enter a valid email address." in e.body
            ):
                raise HTTPException(
                    status_code=status.HTTP_400_BAD_REQUEST, detail="Invalid email address"
                )

            raise

        email_db_user = cvat_service.put_user(
            session,
            wallet_address=user_wallet_address,
            cvat_email=user_email,
            cvat_id=cvat_id,
        )

        return UserResponse(
            wallet_address=email_db_user.wallet_address,
            email=email_db_user.cvat_email,
        )


class AssignmentFilter(Filter):
    id: Optional[str] = Field(Query(default=None, alias="assignment_id"))

    class SortingFields(StrEnum, metaclass=BetterEnumMeta):
        chain_id = auto()
        job_type = auto()
        status = auto()
        reward_amount = auto()
        created_at = auto()
        expires_at = auto()

    sort: Optional[OrderingDirection] = Filter._default_sorting_direction_param()[1]
    sort_field: Optional[SortingFields] = Field(
        Query(
            default=SortingFields.created_at,
            json_schema_extra={"enum": list(SortingFields.__members__.values())},
        )
    )

    class Constants(Filter.Constants):
        model = cvat_service.Assignment

        sorting_direction_field_name = "sort"
        sorting_field_name = "sort_field"


@router.get(
    "/assignment",
    description="Lists assignments",
    response_model_exclude_unset=True,  # required for field selection
    response_model_by_alias=True,  # required for pagination
)
async def list_assignments(
    filter: AssignmentFilter = FilterDepends(AssignmentFilter),
    created_after: Optional[datetime] = Query(default=None),
    updated_after: Optional[datetime] = Query(default=None),
    escrow_address: Optional[str] = Query(default=None),
    chain_id: Optional[int] = Query(default=None),
    job_type: Optional[TaskTypes] = Query(
        default=None, json_schema_extra={"enum": list(TaskTypes.__members__.values())}
    ),
    status: Optional[AssignmentStatuses] = Query(
        default=None,
        json_schema_extra={"enum": list(AssignmentStatuses.__members__.values())},
    ),
    token: AuthorizationData = AuthorizationParam,
) -> Page[AssignmentResponse]:
    query = select(cvat_service.Assignment)

    query = query.where(cvat_service.Assignment.user_wallet_address == token.wallet_address)

    if escrow_address or chain_id:
        query = query.filter(
            cvat_service.Assignment.job.has(
                cvat_service.Job.project.has(
                    *[cvat_service.Project.escrow_address == escrow_address]
                    if escrow_address
                    else [],
                    *[cvat_service.Project.chain_id == chain_id] if chain_id else [],
                )
            )
        )

    if job_type:
        query = query.filter(
            cvat_service.Assignment.job.has(
                cvat_service.Job.project.has(cvat_service.Project.job_type == job_type)
            )
        )

    if status:
        assignment_status_mapping = {
            AssignmentStatuses.active: cvat_service.AssignmentStatuses.created,
            AssignmentStatuses.completed: cvat_service.AssignmentStatuses.completed,
            AssignmentStatuses.expired: cvat_service.AssignmentStatuses.expired,
            AssignmentStatuses.rejected: cvat_service.AssignmentStatuses.rejected,
            AssignmentStatuses.canceled: cvat_service.AssignmentStatuses.canceled,
        }
        if status == AssignmentStatuses.validation:
            query = query.filter(
                cvat_service.Assignment.status == cvat_service.AssignmentStatuses.completed,
                cvat_service.Assignment.job.has(
                    cvat_service.Job.project.has(
                        cvat_service.Project.status.in_(
                            [
                                cvat_service.ProjectStatuses.annotation,
                                cvat_service.ProjectStatuses.validation,
                            ]
                        )
                    )
                ),
            )
        elif status in assignment_status_mapping:
            query = query.filter(
                cvat_service.Assignment.status == assignment_status_mapping[status]
            )
        else:
            raise NotImplementedError(f"Unsupported status {status}")

    if created_after:
        query = query.filter(created_after < cvat_service.Assignment.created_at)

    if updated_after:
        query = query.filter(
            (updated_after < cvat_service.Assignment.completed_at)
            | (updated_after < cvat_service.Assignment.created_at)
        )

    query = filter.filter_(query)
    query = filter.sort_(query)

    with SessionLocal.begin() as session:

        def _page_serializer(
            assignments: Sequence[cvat_service.Assignment],
        ) -> Sequence[AssignmentResponse]:
            results = []

            jobs_for_assignments = {
                job.cvat_id: job
                for job in cvat_service.get_jobs_by_cvat_id(
                    session, [a.cvat_job_id for a in assignments]
                )
            }

            projects_for_assignments = {
                project.cvat_id: project
                for project in cvat_service.get_projects_by_cvat_ids(
                    session,
                    set(job.cvat_project_id for job in jobs_for_assignments.values()),
                    limit=len(jobs_for_assignments),
                )
            }

            for assignment in assignments:
                job = jobs_for_assignments[assignment.cvat_job_id]
                project = projects_for_assignments[job.cvat_project_id]
                results.append(serialize_assignment(assignment, session=session, project=project))

            return results

        return paginate(session, query, transformer=_page_serializer)


@router.post(
    "/assignment",
    description="Start an assignment within the task for the annotator",
)
async def create_assignment(
    data: AssignmentRequest, token: AuthorizationData = AuthorizationParam
) -> AssignmentResponse:
    try:
        assignment_id = oracle_service.create_assignment(
            escrow_address=data.escrow_address,
            chain_id=data.chain_id,
            wallet_address=token.wallet_address,
        )
    except oracle_service.UserHasUnfinishedAssignmentError as e:
        raise HTTPException(status_code=status.HTTP_400_BAD_REQUEST, detail=str(e)) from e

    if not assignment_id:
        raise HTTPException(
            status_code=status.HTTP_400_BAD_REQUEST,
            detail="No assignments available",
        )

    return serialize_assignment(assignment_id)


@router.post(
    "/assignment/resign",
    description="Allows to reject an assignment",
)
async def resign_assignment(
    assignment_id: int, token: AuthorizationData = AuthorizationParam
) -> None:
    try:
        await oracle_service.resign_assignment(assignment_id, wallet_address=token.wallet_address)
    except oracle_service.NoAccessError as e:
        raise HTTPException(status_code=status.HTTP_400_BAD_REQUEST)


@router.get("/stats/assignment", description="Get oracle statistics for the user")
async def get_user_stats(token: AuthorizationData = AuthorizationParam) -> UserStatsResponse:
    wallet_address = token.wallet_address

    with SessionLocal.begin() as session:
        stats = {}

        stats["assignments_total"] = (
            session.query(cvat_service.Assignment.id)
            .where(cvat_service.Assignment.user_wallet_address == wallet_address)
            .count()
        )

        stats["submissions_sent"] = (
            session.query(cvat_service.Assignment.id)
            .where(
                cvat_service.Assignment.user_wallet_address == wallet_address,
                cvat_service.Assignment.status.in_(
                    [
                        cvat_service.AssignmentStatuses.completed,
                        cvat_service.AssignmentStatuses.rejected,
                    ]
                ),
            )
            .count()
        )

        stats["assignments_completed"] = (
            session.query(cvat_service.Assignment.id)
            .where(
                cvat_service.Assignment.user_wallet_address == wallet_address,
                cvat_service.Assignment.status == cvat_service.AssignmentStatuses.completed,
            )
            .count()
        )

        stats["assignments_rejected"] = (
            session.query(cvat_service.Assignment.id)
            .where(
                cvat_service.Assignment.user_wallet_address == wallet_address,
                cvat_service.Assignment.status == cvat_service.AssignmentStatuses.rejected,
            )
            .count()
        )

        stats["assignments_expired"] = (
            session.query(cvat_service.Assignment.id)
            .where(
                cvat_service.Assignment.user_wallet_address == wallet_address,
                cvat_service.Assignment.status == cvat_service.AssignmentStatuses.expired,
            )
            .count()
        )

        return UserStatsResponse(**stats)


@router.get(
    "/stats",
    description="Get oracle statistics",
    dependencies=[Depends(RateLimiter(seconds=1, times=Config.api_config.stats_rps_limit))],
)
async def get_stats() -> OracleStatsResponse:
    with SessionLocal.begin() as session:
        stats = {}

        stats["escrows_processed"] = (
            session.query(cvat_service.Project.escrow_address).distinct().count()
        )

        stats["escrows_active"] = (
            session.query(cvat_service.Project.escrow_address)
            .distinct()
            .where(
                cvat_service.Project.status.in_(
                    [ProjectStatuses.annotation, ProjectStatuses.validation]
                )
            )
            .count()
        )

        stats["escrows_cancelled"] = (
            session.query(cvat_service.Project.escrow_address)
            .distinct()
            .where(cvat_service.Project.status == ProjectStatuses.canceled)
            .count()
        )

        stats["workers_total"] = session.query(cvat_service.User.wallet_address).count()

        stats["assignments_completed"] = (
            session.query(cvat_service.Assignment.id)
            .where(cvat_service.Assignment.status == cvat_service.AssignmentStatuses.completed)
            .count()
        )

        stats["assignments_rejected"] = (
            session.query(cvat_service.Assignment.id)
            .where(cvat_service.Assignment.status == cvat_service.AssignmentStatuses.rejected)
            .count()
        )

        stats["assignments_expired"] = (
            session.query(cvat_service.Assignment.id)
            .where(cvat_service.Assignment.status == cvat_service.AssignmentStatuses.expired)
            .count()
        )

        return OracleStatsResponse(**stats)<|MERGE_RESOLUTION|>--- conflicted
+++ resolved
@@ -1,11 +1,6 @@
-from contextlib import suppress
-<<<<<<< HEAD
 from datetime import datetime
 from enum import auto
 from typing import List, Optional, Sequence
-=======
-from http import HTTPStatus
->>>>>>> 9ef0154f
 
 from fastapi import APIRouter, Depends, HTTPException, Query, status
 from pydantic import Field
@@ -38,23 +33,14 @@
 router = APIRouter()
 
 
-<<<<<<< HEAD
 class JobsFilter(Filter):
     # Simply using Query is not enough to include parameter description in the OpenAPI schema
     # https://github.com/tiangolo/fastapi/issues/4700
-    escrow_address: Optional[str] = None
+    escrow_address: str | None = None
     chain_id: Optional[int] = None
     job_type: Optional[TaskTypes] = Field(
         Query(default=None, json_schema_extra={"enum": list(TaskTypes.__members__.values())})
     )
-=======
-@router.get("/tasks", description="Lists available tasks")
-async def list_tasks(
-    wallet_address: str | None = Query(default=None),
-    signature: str = Header(description="Calling service signature"),
-) -> list[TaskResponse]:
-    await validate_human_app_signature(signature)
->>>>>>> 9ef0154f
 
     class SortingFields(StrEnum, metaclass=BetterEnumMeta):
         created_at = auto()
@@ -76,7 +62,6 @@
         reward_token = auto()
         created_at = auto()
 
-<<<<<<< HEAD
     fields: List[SelectableFields] = Query(default_factory=list)
 
     class Constants(Filter.Constants):
@@ -139,44 +124,6 @@
                             cvat_service.ProjectStatuses.completed,
                             cvat_service.ProjectStatuses.validation,
                         ]
-=======
-    with SessionLocal.begin() as session:
-        email_db_user = cvat_service.get_user_by_email(session, user.cvat_email, for_update=True)
-        wallet_db_user = cvat_service.get_user_by_id(session, user.wallet_address, for_update=True)
-
-        if wallet_db_user and not email_db_user and wallet_db_user.cvat_email != user.cvat_email:
-            # Allow changing email for a wallet, don't allow changing wallet for a email
-            # Need to clean up existing membership
-            with suppress(cvat_api.exceptions.NotFoundException):
-                cvat_api.remove_user_from_org(wallet_db_user.cvat_id)
-
-        if not email_db_user:
-            try:
-                cvat_id = cvat_api.get_user_id(user.cvat_email)
-            except cvat_api.exceptions.ApiException as e:
-                if (
-                    # NOTE: CVAT < v2.8.0 compatibility
-                    e.status == HTTPStatus.BAD_REQUEST
-                    and "It is not a valid email in the system." in e.body
-                ):
-                    raise HTTPException(
-                        status_code=HTTPStatus.NOT_FOUND, detail="User with this email not found"
-                    ) from e
-
-                if (
-                    e.status == HTTPStatus.BAD_REQUEST
-                    and "The user is a member of the organization already." in e.body
-                ):
-                    # This error can indicate that we tried to add the user previously
-                    # or he was added manually
-                    raise HTTPException(
-                        status_code=HTTPStatus.INTERNAL_SERVER_ERROR, detail="User already exists"
-                    )
-
-                if e.status == HTTPStatus.BAD_REQUEST and "Enter a valid email address." in e.body:
-                    raise HTTPException(
-                        status_code=HTTPStatus.BAD_REQUEST, detail="Invalid email address"
->>>>>>> 9ef0154f
                     )
                 )
             case JobStatuses.canceled:
@@ -238,7 +185,7 @@
                     detail="User already exists",
                 )
 
-            elif (
+            if (
                 e.status == status.HTTP_400_BAD_REQUEST
                 and "Enter a valid email address." in e.body
             ):
