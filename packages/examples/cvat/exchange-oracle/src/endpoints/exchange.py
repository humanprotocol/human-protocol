--- conflicted
+++ resolved
@@ -1,6 +1,7 @@
 from collections.abc import Sequence
 from datetime import datetime
 from enum import auto
+from http import HTTPStatus
 from typing import Annotated
 
 from fastapi import APIRouter, Depends, HTTPException, Query, status
@@ -359,13 +360,8 @@
 
     if not assignment_id:
         raise HTTPException(
-<<<<<<< HEAD
-            status_code=status.HTTP_400_BAD_REQUEST,
-            detail="No assignments available",
-=======
             status_code=HTTPStatus.BAD_REQUEST,
             detail="No assignments available for this wallet address.",
->>>>>>> dfccb37c
         )
 
     return serialize_assignment(assignment_id)
