from typing import List

from dateutil.parser import parse as parse_aware_datetime
from sqlalchemy import exc as sa_errors

import src.cvat.api_calls as cvat_api
import src.models.cvat as models
import src.services.cvat as cvat_service
<<<<<<< HEAD
from src.core.types import AssignmentStatuses, CvatEventTypes, JobStatuses
=======
from src.core.types import AssignmentStatuses, CvatEventTypes, JobStatuses, ProjectStatuses
>>>>>>> f7e4be5c
from src.db import SessionLocal
from src.db import errors as db_errors
from src.log import ROOT_LOGGER_NAME
from src.utils.logging import get_function_logger

module_logger_name = f"{ROOT_LOGGER_NAME}.cron.handler"


def handle_update_job_event(payload: dict) -> None:
    logger = get_function_logger(module_logger_name)

    with SessionLocal.begin() as session:
        job_id = payload.job["id"]
        jobs = cvat_service.get_jobs_by_cvat_id(session, [job_id], for_update=True)
        if not jobs:
            logger.warning(
                f"Received a job update webhook for an unknown job id {job_id}, ignoring "
            )
            return

        job = jobs[0]

        if "state" in payload.before_update:
            job_assignments = job.assignments
            new_status = JobStatuses(payload.job["state"])

            if not job_assignments:
                logger.warning(
                    f"Received job #{job.cvat_id} status update: {new_status.value}. "
                    "No assignments for this job, ignoring the update"
                )
            else:
                webhook_time = parse_aware_datetime(payload.job["updated_date"])
                webhook_assignee_id = (payload.job["assignee"] or {}).get("id")

                job_assignments: List[models.Assignment] = sorted(
                    job_assignments, key=lambda a: a.created_at, reverse=True
                )
                latest_assignment = job.assignments[0]
                matching_assignment = next(
                    (
                        a
                        for a in job_assignments
                        if a.user.cvat_id == webhook_assignee_id
                        if a.created_at < webhook_time
                    ),
                    None,
                )

                if not matching_assignment:
                    logger.warning(
                        f"Received job #{job.cvat_id} status update: {new_status.value}. "
                        "Can't find a matching assignment, ignoring the update"
                    )
                elif matching_assignment.is_finished:
                    if matching_assignment.status == AssignmentStatuses.created:
                        logger.warning(
                            f"Received job #{job.cvat_id} status update: {new_status.value}. "
                            "Assignment is expired, rejecting the update"
                        )
                        cvat_service.expire_assignment(session, matching_assignment.id)

                        if matching_assignment.id == latest_assignment.id:
                            cvat_api.update_job_assignee(job.cvat_id, assignee_id=None)

                    else:
                        logger.info(
                            f"Received job #{job.cvat_id} status update: {new_status.value}. "
                            "Assignment is already finished, ignoring the update"
                        )
                elif (
                    new_status == JobStatuses.completed
                    and matching_assignment.id == latest_assignment.id
                    and matching_assignment.status == AssignmentStatuses.created
                ):
                    logger.info(
                        f"Received job #{job.cvat_id} status update: {new_status.value}. "
                        "Completing the assignment"
                    )
                    cvat_service.complete_assignment(
                        session, matching_assignment.id, completed_at=webhook_time
                    )
                    cvat_service.update_job_status(session, job.id, new_status)

                    cvat_api.update_job_assignee(job.cvat_id, assignee_id=None)

                else:
                    logger.info(
                        f"Received job #{job.cvat_id} status update: {new_status.value}. "
                        "Ignoring the update"
                    )


def handle_create_job_event(payload: dict) -> None:
    logger = get_function_logger(module_logger_name)

    with SessionLocal.begin() as session:
        if payload.job["type"] != "annotation":
            return

        task_id = payload.job["task_id"]
        if not cvat_service.get_tasks_by_cvat_id(session, [task_id], for_update=True):
            logger.warning(
                f"Received a job creation webhook for an unknown task id {task_id}, ignoring "
            )
            return

        jobs = cvat_service.get_jobs_by_cvat_id(session, [payload.job["id"]])

        if not jobs:
            cvat_service.create_job(
                session,
                payload.job["id"],
                payload.job["task_id"],
                payload.job["project_id"],
                status=JobStatuses[payload.job["state"]],
            )

        try:
            projects = cvat_service.get_projects_by_cvat_ids(
                session, project_cvat_ids=[payload.job["project_id"]], for_update=True
            )
            if not projects:
                return

            project = projects[0]

            escrow_creation = cvat_service.get_escrow_creation_by_escrow_address(
                session,
                escrow_address=project.escrow_address,
                chain_id=project.chain_id,
                for_update=True,
            )
            if not escrow_creation:
                return
        except sa_errors.OperationalError as e:
            if isinstance(e.orig, db_errors.LockNotAvailable):
                return
            raise

        created_jobs_count = cvat_service.count_jobs_by_escrow_address(
            session,
            escrow_address=escrow_creation.escrow_address,
            chain_id=escrow_creation.chain_id,
            status=JobStatuses.new,
        )

        if created_jobs_count != escrow_creation.total_jobs:
            return

        cvat_service.update_project_statuses_by_escrow_address(
            session=session,
            escrow_address=escrow_creation.escrow_address,
            chain_id=escrow_creation.chain_id,
            status=ProjectStatuses.annotation,
        )


def cvat_webhook_handler(cvat_webhook: dict) -> None:
    match cvat_webhook.event:
        case CvatEventTypes.update_job.value:
            handle_update_job_event(cvat_webhook)
        case CvatEventTypes.create_job.value:
            handle_create_job_event(cvat_webhook)
        case CvatEventTypes.ping.value:
            pass<|MERGE_RESOLUTION|>--- conflicted
+++ resolved
@@ -6,11 +6,7 @@
 import src.cvat.api_calls as cvat_api
 import src.models.cvat as models
 import src.services.cvat as cvat_service
-<<<<<<< HEAD
-from src.core.types import AssignmentStatuses, CvatEventTypes, JobStatuses
-=======
 from src.core.types import AssignmentStatuses, CvatEventTypes, JobStatuses, ProjectStatuses
->>>>>>> f7e4be5c
 from src.db import SessionLocal
 from src.db import errors as db_errors
 from src.log import ROOT_LOGGER_NAME
