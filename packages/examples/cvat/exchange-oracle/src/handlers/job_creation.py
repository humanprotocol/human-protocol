--- conflicted
+++ resolved
@@ -140,65 +140,7 @@
         )
 
 
-<<<<<<< HEAD
 class _TaskBuilderBase(metaclass=ABCMeta):
-=======
-def setup_gt_job_for_cvat_task(
-    task_id: int,
-    gt_dataset: dm.Dataset,
-    *,
-    dm_export_format: str = "coco",
-) -> None:
-    dm_format_to_cvat_format = {
-        "coco": "COCO 1.0",
-        "cvat": "CVAT 1.1",
-    }
-
-    dm_format_to_annotations_path = {
-        "coco": "annotations/instances_default.json",
-        "cvat": "default.xml",
-    }
-
-    task_status: cvat_api.UploadStatus | None = None
-
-    while task_status != cvat_api.UploadStatus.FINISHED:
-        task_status, _ = cvat_api.get_task_upload_status(task_id)
-        if not task_status or task_status == cvat_api.UploadStatus.FAILED:
-            return  # will be handled in state_trackers.py::track_task_creation
-
-    if task_status == cvat_api.UploadStatus.FINISHED:
-        with TemporaryDirectory() as tmp_dir:
-            gt_dataset.export(
-                save_dir=tmp_dir, save_images=False, format=dm_export_format
-            )  # reindex=True ?
-            cvat_api.setup_gt_job(
-                task_id,
-                Path(tmp_dir) / dm_format_to_annotations_path[dm_export_format],
-                format_name=dm_format_to_cvat_format[dm_export_format],
-            )
-
-
-def setup_quality_control_for_cvat_task(
-    task_id: int,
-    *,
-    target_metric_threshold: float,
-    **other_settings,
-) -> None:
-    settings = cvat_api.get_quality_control_settings(task_id)
-    cvat_api.update_quality_control_settings(
-        settings.id,
-        target_metric_threshold=target_metric_threshold,
-        **other_settings,
-    )
-
-
-# TODO: refactor builders and extract common interface
-class SimpleTaskBuilder:
-    """
-    Handles task creation for IMAGE_POINTS and IMAGE_BOXES task types
-    """
-
->>>>>>> f6daa82a
     def __init__(self, manifest: TaskManifest, escrow_address: str, chain_id: int) -> None:
         self.exit_stack = ExitStack()
         self.manifest = manifest
@@ -269,10 +211,10 @@
         cvat_api.upload_gt_annotations(gt_job.id, dataset_path, format_name=format_name)
         cvat_api.finish_gt_job(gt_job.id)
 
-    def _setup_quality_settings(self, task_id: int, *, quality_threshold: float) -> None:
+    def _setup_quality_settings(self, task_id: int, **overrides) -> None:
         settings = cvat_api.get_quality_control_settings(task_id)
         cvat_api.update_quality_control_settings(
-            settings.id, target_metric_threshold=quality_threshold
+            settings.id, target_metric_threshold=self.manifest.validation.min_quality, **overrides
         )
 
     @abstractmethod
@@ -459,15 +401,8 @@
                     },
                 )
 
-<<<<<<< HEAD
                 self._setup_gt_job_for_cvat_task(cvat_task.id, gt_dataset)
                 self._setup_quality_settings(cvat_task.id)
-=======
-                setup_gt_job_for_cvat_task(cvat_task.id, gt_dataset, dm_export_format="coco")
-                setup_quality_control_for_cvat_task(
-                    cvat_task.id, target_metric_threshold=manifest.validation.min_quality
-                )
->>>>>>> f6daa82a
 
                 db_service.create_data_upload(session, cvat_task.id)
             db_service.touch(session, Project, [project_id])
@@ -518,15 +453,12 @@
             task_id=task_id, gt_dataset=gt_dataset, dm_export_format="datumaro"
         )
 
-    def _setup_quality_settings(self, task_id) -> None:
+    def _setup_quality_settings(self, task_id: int, **overrides) -> None:
         assert self._mean_gt_bbox_radius_estimation is not _unset
 
-        settings = cvat_api.get_quality_control_settings(task_id)
-        cvat_api.update_quality_control_settings(
-            settings.id,
-            target_metric_threshold=self.manifest.validation.min_quality,
-            oks_sigma=self._mean_gt_bbox_radius_estimation,
-        )
+        values = { "oks_sigma": self._mean_gt_bbox_radius_estimation }
+        values.update(overrides)
+        super()._setup_quality_settings(task_id, **values)
 
 
 class BoxesFromPointsTaskBuilder(_TaskBuilderBase):
@@ -1574,13 +1506,7 @@
                 self._setup_gt_job_for_cvat_task(
                     cvat_task.id, self._gt_roi_dataset, dm_export_format="coco"
                 )
-<<<<<<< HEAD
                 self._setup_quality_settings(cvat_task.id)
-=======
-                setup_quality_control_for_cvat_task(
-                    cvat_task.id, target_metric_threshold=self.manifest.validation.min_quality
-                )
->>>>>>> f6daa82a
 
                 db_service.create_data_upload(session, cvat_task.id)
 
@@ -2717,15 +2643,8 @@
                         self._setup_gt_job_for_cvat_task(
                             cvat_task.id, gt_points_dataset, dm_export_format="cvat"
                         )
-<<<<<<< HEAD
                         self._setup_quality_settings(cvat_task.id)
 
-=======
-                        setup_quality_control_for_cvat_task(
-                            cvat_task.id,
-                            target_metric_threshold=self.manifest.validation.min_quality,
-                        )
->>>>>>> f6daa82a
                         db_service.create_data_upload(session, cvat_task.id)
 
             db_service.touch(session, Project, created_projects)
