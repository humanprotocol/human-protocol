from __future__ import annotations

import os
import random
import uuid
from contextlib import ExitStack
from itertools import groupby
from logging import Logger
from math import ceil
from tempfile import TemporaryDirectory
from typing import Dict, List, Sequence, Tuple, Union, cast

import cv2
import datumaro as dm
import numpy as np
from datumaro.util import take_by
from datumaro.util.image import IMAGE_EXTENSIONS, decode_image, encode_image

import src.core.tasks.boxes_from_points as boxes_from_points_task
import src.cvat.api_calls as cvat_api
import src.services.cloud as cloud_service
import src.services.cvat as db_service
from src.chain.escrow import get_escrow_manifest
from src.core.config import Config
from src.core.manifest import TaskManifest
from src.core.storage import compose_data_bucket_filename
from src.core.types import CvatLabelType, TaskStatus, TaskType
from src.db import SessionLocal
from src.log import ROOT_LOGGER_NAME
from src.services.cloud import CloudProvider, StorageClient
from src.services.cloud.utils import BucketAccessInfo, compose_bucket_url
from src.utils.assignments import parse_manifest
from src.utils.logging import NullLogger, get_function_logger

module_logger = f"{ROOT_LOGGER_NAME}.cron.cvat"

LABEL_TYPE_MAPPING = {
    TaskType.image_label_binary: CvatLabelType.tag,
    TaskType.image_points: CvatLabelType.points,
    TaskType.image_boxes: CvatLabelType.rectangle,
    TaskType.image_boxes_from_points: CvatLabelType.rectangle,
}

DM_DATASET_FORMAT_MAPPING = {
    TaskType.image_label_binary: "cvat_images",
    TaskType.image_points: "coco_person_keypoints",
    TaskType.image_boxes: "coco_instances",
    TaskType.image_boxes_from_points: "coco_instances",
}

DM_GT_DATASET_FORMAT_MAPPING = {
    # GT uses the same format both for boxes and points
    TaskType.image_label_binary: "cvat_images",
    TaskType.image_points: "coco_instances",
    TaskType.image_boxes: "coco_instances",
    TaskType.image_boxes_from_points: "coco_instances",
}

CLOUD_PROVIDER_TO_CVAT_CLOUD_PROVIDER = {
    CloudProvider.aws: "AWS_S3_BUCKET",
    CloudProvider.gcs: "GOOGLE_CLOUD_STORAGE",
}


class DatasetValidationError(Exception):
    pass


class MismatchingAnnotations(DatasetValidationError):
    pass


class TooFewSamples(DatasetValidationError):
    pass


class InvalidCategories(DatasetValidationError):
    pass


class InvalidImageInfo(DatasetValidationError):
    pass


class BoxesFromPointsTaskBuilder:
    class _NotConfigured:
        def __bool__(self) -> bool:
            return False

    _not_configured = _NotConfigured()

    def __init__(self, manifest: TaskManifest, escrow_address: str, chain_id: int):
        self.exit_stack = ExitStack()
        self.manifest = manifest
        self.escrow_address = escrow_address
        self.chain_id = chain_id

        self.logger: Logger = NullLogger()

        self.input_gt_data: Union[bytes, self._NotConfigured] = self._not_configured
        self.input_points_data: Union[bytes, self._NotConfigured] = self._not_configured

        # Computed values
        self.input_filenames: Union[self._NotConfigured, Sequence[str]] = self._not_configured
        self.input_gt_dataset: Union[self._NotConfigured, dm.Dataset] = self._not_configured
        self.input_points_dataset: Union[self._NotConfigured, dm.Dataset] = self._not_configured

        # Output values
        self.gt_dataset: Union[dm.Dataset, self._NotConfigured] = self._not_configured

        self.bbox_point_mapping: Union[
            boxes_from_points_task.BboxPointMapping, self._NotConfigured
        ] = self._not_configured
        "bbox_id -> point_id"

        self.roi_size_estimations: Union[
            Dict[int, Tuple[float, float]], self._NotConfigured
        ] = self._not_configured
        "label_id -> (rel. w, rel. h)"

        self.rois: Union[
            boxes_from_points_task.RoiInfos, self._NotConfigured
        ] = self._not_configured
        self.roi_filenames: Union[
            boxes_from_points_task.RoiFilenames, self._NotConfigured
        ] = self._not_configured

        self.job_layout: Union[Sequence[Sequence[str]], self._NotConfigured] = self._not_configured
        "File lists per CVAT job"

        self.label_configuration: Union[Sequence[dict], self._NotConfigured] = self._not_configured

        # Configuration / constants
        # TODO: consider WebP if produced files are too big
        self.roi_file_ext = ".png"  # supposed to be lossless and reasonably compressing
        "File extension for RoI images, with leading dot (.) included"

        self.sample_error_display_threshold = 5
        "The maximum number of rendered list items in a message"

        self.roi_size_mult = 1.1
        "Additional point ROI size multiplier"

        self.points_format = "coco_person_keypoints"

        self.embed_point_in_roi_image = True
        "Put a small point into the extracted RoI images for the original point"

        self.embedded_point_radius = 15
        self.min_embedded_point_radius_percent = 0.005
        self.max_embedded_point_radius_percent = 0.01
        self.embedded_point_color = (0, 255, 255)

        self.oracle_data_bucket = BucketAccessInfo.parse_obj(Config.storage_config)
        self.min_class_samples_for_roi_estimation = 50

        self.max_discarded_threshold = 0.5
        """
        The maximum allowed percent of discarded
        GT boxes, points, or samples for successful job launch
        """

    def __enter__(self):
        return self

    def __exit__(self, *args, **kwargs):
        self.close()

    def close(self):
        self.exit_stack.close()

    def set_logger(self, logger: Logger):
        # TODO: add escrow info into messages
        self.logger = logger
        return self

    def _download_input_data(self):
        data_bucket = BucketAccessInfo.parse_obj(self.manifest.data.data_url)
        gt_bucket = BucketAccessInfo.parse_obj(self.manifest.validation.gt_url)
        points_bucket = BucketAccessInfo.parse_obj(self.manifest.data.points_url)

        data_storage_client = self._make_cloud_storage_client(data_bucket)
        gt_storage_client = self._make_cloud_storage_client(gt_bucket)
        points_storage_client = self._make_cloud_storage_client(points_bucket)

        data_filenames = data_storage_client.list_files(prefix=data_bucket.path)
        self.input_filenames = filter_image_files(data_filenames)

        self.input_gt_data = gt_storage_client.download_fileobj(gt_bucket.path)

        self.input_points_data = points_storage_client.download_fileobj(points_bucket.path)

    def _parse_dataset(self, annotation_file_data: bytes, dataset_format: str) -> dm.Dataset:
        temp_dir = self.exit_stack.enter_context(TemporaryDirectory())

        annotation_filename = os.path.join(temp_dir, "annotations.json")
        with open(annotation_filename, "wb") as f:
            f.write(annotation_file_data)

        return dm.Dataset.import_from(annotation_filename, format=dataset_format)

    def _parse_gt(self):
        assert self.input_gt_data is not self._not_configured

        self.input_gt_dataset = self._parse_dataset(
            self.input_gt_data,
            dataset_format=DM_GT_DATASET_FORMAT_MAPPING[self.manifest.annotation.type],
        )

    def _parse_points(self):
        assert self.input_points_data is not self._not_configured

        self.input_points_dataset = self._parse_dataset(
            self.input_points_data, dataset_format=self.points_format
        )

    def _validate_gt_labels(self):
        gt_labels = set(
            label.name
            for label in self.input_gt_dataset.categories()[dm.AnnotationType.label]
            if not label.parent
        )
        manifest_labels = set(label.name for label in self.manifest.annotation.labels)
        if gt_labels - manifest_labels:
            raise DatasetValidationError(
                "GT labels do not match job labels. Unknown labels: {}".format(
                    self._format_list(gt_labels - manifest_labels),
                )
            )

        self.input_gt_dataset.transform(
            "project_labels", dst_labels=[label.name for label in self.manifest.annotation.labels]
        )
        self.input_gt_dataset.init_cache()

    def _validate_gt_filenames(self):
        gt_filenames = set(s.id + s.media.ext for s in self.input_gt_dataset)

        known_data_filenames = set(self.input_filenames)
        matched_gt_filenames = gt_filenames.intersection(known_data_filenames)

        if len(gt_filenames) != len(matched_gt_filenames):
            extra_gt = list(map(os.path.basename, gt_filenames - matched_gt_filenames))

            raise MismatchingAnnotations(
                "Failed to find several validation samples in the dataset files: {}".format(
                    self._format_list(extra_gt)
                )
            )

        if len(gt_filenames) < self.manifest.validation.val_size:
            raise TooFewSamples(
                f"Too few validation samples provided ({len(gt_filenames)}), "
                f"at least {self.manifest.validation.val_size} required."
            )

    def _validate_gt(self):
        assert self.input_filenames is not self._not_configured
        assert self.input_gt_dataset is not self._not_configured

        self._validate_gt_filenames()
        self._validate_gt_labels()

    def _format_list(
        self, items: Sequence[str], *, max_items: int = None, separator: str = ", "
    ) -> str:
        if max_items is None:
            max_items = self.sample_error_display_threshold

        remainder_count = len(items) - max_items
        return "{}{}".format(
            separator.join(items[:max_items]),
            f"(and {remainder_count} more)" if remainder_count > 0 else "",
        )

    def _validate_points_categories(self):
        invalid_point_categories_messages = []
        points_dataset_categories = self.input_points_dataset.categories()
        points_dataset_label_cat: dm.LabelCategories = points_dataset_categories[
            dm.AnnotationType.label
        ]
        for category_id, category in points_dataset_categories[
            dm.AnnotationType.points
        ].items.items():
            if len(category.labels) != 1:
                invalid_point_categories_messages.append(
                    "Category '{}' (#{}): {}".format(
                        points_dataset_label_cat[category_id].name,
                        category_id,
                        f"too many skeleton points ({len(category.labels)}), only 1 expected",
                    )
                )

        if invalid_point_categories_messages:
            raise InvalidCategories(
                "Invalid categories in the input point annotations: {}".format(
                    self._format_list(invalid_point_categories_messages, separator="; ")
                )
            )

        points_labels = set(label.name for label in points_dataset_label_cat if not label.parent)
        manifest_labels = set(label.name for label in self.manifest.annotation.labels)
        if manifest_labels != points_labels:
            raise DatasetValidationError("Point labels do not match job labels")

        self.input_points_dataset.transform(
            "project_labels", dst_labels=[label.name for label in self.manifest.annotation.labels]
        )
        self.input_points_dataset.init_cache()

    def _validate_points_filenames(self):
        points_filenames = set()
        filenames_with_invalid_points = set()
        for sample in self.input_points_dataset:
            sample_id = sample.id + sample.media.ext
            points_filenames.add(sample_id)

            skeletons = [a for a in sample.annotations if isinstance(a, dm.Skeleton)]
            for skeleton in skeletons:
                if len(skeleton.elements) != 1:
                    filenames_with_invalid_points.add(sample_id)
                    break

        if filenames_with_invalid_points:
            raise MismatchingAnnotations(
                "Some images have invalid points: {}".format(
                    self._format_list(filenames_with_invalid_points)
                )
            )

        known_data_filenames = set(self.input_filenames)
        matched_points_filenames = points_filenames.intersection(known_data_filenames)

        if len(known_data_filenames) != len(matched_points_filenames):
            missing_point_samples = list(
                map(os.path.basename, known_data_filenames - matched_points_filenames)
            )
            extra_point_samples = list(
                map(os.path.basename, points_filenames - matched_points_filenames)
            )

            raise MismatchingAnnotations(
                "Mismatching points info and input files: {}".format(
                    "; ".join(
                        "{} missing points".format(self._format_list(missing_point_samples)),
                        "{} extra points".format(self._format_list(extra_point_samples)),
                    )
                )
            )

    def _validate_points_annotations(self):
        label_cat: dm.LabelCategories = self.input_points_dataset.categories()[
            dm.AnnotationType.label
        ]

        excluded_samples = []
        for sample in self.input_points_dataset:
            image_h, image_w = sample.image.size

            for skeleton in sample.annotations:
                # Could fail on this as well
                if not isinstance(skeleton, dm.Skeleton):
                    continue

                point = skeleton.elements[0]
                px, py = point.points[:2]

                if px < 0 or py < 0 or px > image_w or py > image_h:
                    message = (
                        "Sample '{}': point #{} ({}) skipped - "
                        "coordinates are outside image".format(
                            sample.id, skeleton.id, label_cat[skeleton.label].name
                        )
                    )
                    excluded_samples.append(((sample.id, sample.subset), message))

        if len(excluded_samples) > len(self.input_points_dataset) * self.max_discarded_threshold:
            raise DatasetValidationError(
                "Too many samples discarded, canceling job creation. Errors: {}".format(
                    self._format_list([message for _, message in excluded_samples])
                )
            )

        for excluded_sample, _ in excluded_samples:
            self.input_points_dataset.remove(*excluded_sample)

        if excluded_samples:
            self.logger.info(
                "Some samples were excluded due to errors found: {}".format(
                    self._format_list([m for _, m in excluded_samples], separator="\n")
                )
            )

    def _validate_points(self):
        assert self.input_filenames is not self._not_configured
        assert self.input_points_dataset is not self._not_configured

        self._validate_points_categories()
        self._validate_points_filenames()
        self._validate_points_annotations()

    @staticmethod
    def _is_point_in_bbox(px: float, py: float, bbox: dm.Bbox) -> bool:
        return (bbox.x <= px <= bbox.x + bbox.w) and (bbox.y <= py <= bbox.y + bbox.h)

    def _prepare_gt(self):
        assert self.input_filenames is not self._not_configured
        assert self.input_points_dataset is not self._not_configured
        assert self.input_gt_dataset is not self._not_configured
        assert [
            label.name for label in self.input_gt_dataset.categories()[dm.AnnotationType.label]
        ] == [label.name for label in self.manifest.annotation.labels]
        assert [
            label.name
            for label in self.input_points_dataset.categories()[dm.AnnotationType.label]
            if not label.parent
        ] == [label.name for label in self.manifest.annotation.labels]

        gt_dataset = dm.Dataset(categories=self.input_gt_dataset.categories(), media_type=dm.Image)

        gt_label_cat: dm.LabelCategories = self.input_gt_dataset.categories()[
            dm.AnnotationType.label
        ]

        excluded_boxes_messages = []
        total_boxes = 0
        gt_per_class = {}

        bbox_point_mapping = {}  # bbox id -> point id
        for gt_sample in self.input_gt_dataset:
            points_sample = self.input_points_dataset.get(gt_sample.id, gt_sample.subset)
            assert points_sample

            image_h, image_w = points_sample.image.size

            gt_boxes = [a for a in gt_sample.annotations if isinstance(a, dm.Bbox)]
            input_skeletons = [a for a in points_sample.annotations if isinstance(a, dm.Skeleton)]

            # Samples without boxes are allowed
            if not gt_boxes:
                continue

            total_boxes += len(gt_boxes)

            matched_boxes = []
            visited_skeletons = set()
            for gt_bbox in gt_boxes:
                gt_bbox_id = gt_bbox.id

                if (
                    gt_bbox.x < 0
                    or gt_bbox.y < 0
                    or gt_bbox.x + gt_bbox.w > image_w
                    or gt_bbox.y + gt_bbox.h > image_h
                ):
                    excluded_boxes_messages.append(
                        "Sample '{}': GT bbox #{} ({}) - "
                        "coordinates are outside image. The image will be skipped".format(
                            gt_sample.id, gt_bbox_id, gt_label_cat[gt_bbox.label].name
                        )
                    )
                    matched_boxes = []
                    break

                if len(visited_skeletons) == len(gt_boxes):
                    # Handle unmatched boxes
                    excluded_boxes_messages.append(
                        "Sample '{}': GT bbox #{} ({}) skipped - "
                        "no matching points found".format(
                            gt_sample.id, gt_bbox_id, gt_label_cat[gt_bbox.label].name
                        )
                    )
                    continue

                matched_skeletons: List[dm.Skeleton] = []
                for input_skeleton in input_skeletons:
                    skeleton_id = input_skeleton.id
                    if skeleton_id in visited_skeletons:
                        continue

                    input_point = input_skeleton.elements[0]
                    if not self._is_point_in_bbox(*input_point.points[0:2], bbox=gt_bbox):
                        continue

                    if input_skeleton.label != gt_bbox.label:
                        continue

                    matched_skeletons.append(input_skeleton)
                    visited_skeletons.add(skeleton_id)

                if len(matched_skeletons) > 1:
                    # Handle ambiguous matches
                    excluded_boxes_messages.append(
                        "Sample '{}': GT bbox #{} ({}) skipped - "
                        "too many matching points ({}) found".format(
                            gt_sample.id,
                            gt_bbox_id,
                            gt_label_cat[gt_bbox.label].name,
                            len(matched_skeletons),
                        )
                    )
                    continue
                elif len(matched_skeletons) == 0:
                    # Handle unmatched boxes
                    excluded_boxes_messages.append(
                        "Sample '{}': GT bbox #{} ({}) skipped - "
                        "no matching points found".format(
                            gt_sample.id,
                            gt_bbox_id,
                            gt_label_cat[gt_bbox.label].name,
                        )
                    )
                    continue

                matched_boxes.append(gt_bbox)
                bbox_point_mapping[gt_bbox_id] = matched_skeletons[0].id

            if not matched_boxes:
                continue

            gt_dataset.put(gt_sample.wrap(annotations=matched_boxes))

        if len(bbox_point_mapping) < (1 - self.max_discarded_threshold) * total_boxes:
            raise DatasetValidationError(
                "Too many GT boxes discarded ({} out of {}). "
                "Please make sure each GT box matches exactly 1 point".format(
                    total_boxes - len(bbox_point_mapping), total_boxes
                )
            )
        elif excluded_boxes_messages:
            self.logger.info(self._format_list(excluded_boxes_messages, separator="\n"))

        gt_labels_without_anns = [
            gt_label_cat[label_id]
            for label_id, label_count in gt_per_class.items()
            if not label_count
        ]
        if gt_labels_without_anns:
            raise DatasetValidationError(
                "No matching GT boxes/points annotations found for some classes: {}".format(
                    self._format_list(gt_labels_without_anns)
                )
            )

        self.gt_dataset = gt_dataset
        self.bbox_point_mapping = bbox_point_mapping

    def _estimate_roi_sizes(self):
        assert self.gt_dataset is not self._not_configured
        assert [label.name for label in self.gt_dataset.categories()[dm.AnnotationType.label]] == [
            label.name for label in self.manifest.annotation.labels
        ]

        bbox_sizes_per_label = {}
        for sample in self.gt_dataset:
            image_h, image_w = self.input_points_dataset.get(sample.id, sample.subset).image.size

            for gt_bbox in sample.annotations:
                gt_bbox = cast(dm.Bbox, gt_bbox)
                bbox_sizes_per_label.setdefault(gt_bbox.label, []).append(
                    (
                        gt_bbox.w / image_w,
                        gt_bbox.h / image_h,
                    )
                )

        # Consider bbox sides as normally-distributed random variables, estimate max
        # For big enough datasets, it should be reasonable approximation
        # (due to the central limit theorem). This can work bad for small datasets,
        # so we only do this if there are enough class samples.
        classes_with_default_roi = []
        roi_size_estimations_per_label = {}  # label id -> (w, h)
        for label_id, label_sizes in bbox_sizes_per_label.items():
            if len(label_sizes) < self.min_class_samples_for_roi_estimation:
                classes_with_default_roi.append(label_id)
                estimated_size = (2, 2)  # 2 will yield just the image size after halving
            else:
                max_bbox = np.max(label_sizes, axis=0)
                estimated_size = max_bbox * self.roi_size_mult

            roi_size_estimations_per_label[label_id] = estimated_size

        if classes_with_default_roi:
            label_cat = self.gt_dataset.categories()[dm.AnnotationType.label]
            self.logger.debug(
                "Some classes will use the full image instead of RoI"
                "- too few GT provided: {}".format(
                    self._format_list(
                        [label_cat[label_id].name for label_id in classes_with_default_roi]
                    )
                )
            )

        self.roi_size_estimations = roi_size_estimations_per_label

    def _prepare_roi_info(self):
        assert self.gt_dataset is not self._not_configured
        assert self.roi_size_estimations is not self._not_configured
        assert self.input_points_dataset is not self._not_configured

        rois: List[boxes_from_points_task.RoiInfo] = []
        for sample in self.input_points_dataset:
            for skeleton in sample.annotations:
                if not isinstance(skeleton, dm.Skeleton):
                    continue

                point_label_id = skeleton.label
                original_point_x, original_point_y = skeleton.elements[0].points[:2]
                original_point_x = int(original_point_x)
                original_point_y = int(original_point_y)

                image_h, image_w = sample.image.size

                roi_est_w, roi_est_h = self.roi_size_estimations[point_label_id]
                roi_est_w *= image_w
                roi_est_h *= image_h

                roi_left = max(0, original_point_x - int(roi_est_w / 2))
                roi_top = max(0, original_point_y - int(roi_est_h / 2))
                roi_right = min(image_w, original_point_x + ceil(roi_est_w / 2))
                roi_bottom = min(image_h, original_point_y + ceil(roi_est_h / 2))

                roi_w = roi_right - roi_left
                roi_h = roi_bottom - roi_top

                new_point_x = original_point_x - roi_left
                new_point_y = original_point_y - roi_top

                rois.append(
                    boxes_from_points_task.RoiInfo(
                        point_id=skeleton.id,
                        original_image_key=sample.attributes["id"],
                        point_x=new_point_x,
                        point_y=new_point_y,
                        roi_x=roi_left,
                        roi_y=roi_top,
                        roi_w=roi_w,
                        roi_h=roi_h,
                    )
                )

        self.rois = rois

    def _mangle_filenames(self):
        """
        Mangle filenames in the dataset to make them less recognizable by annotators
        and hide private dataset info
        """
        assert self.rois is not self._not_configured

        # TODO: maybe add different names for the same GT images in
        # different jobs to make them even less recognizable
        self.roi_filenames = {
            roi.point_id: str(uuid.uuid4()) + self.roi_file_ext for roi in self.rois
        }

    def _prepare_job_layout(self):
        # Make job layouts wrt. manifest params
        # 1 job per task as CVAT can't repeat images in jobs, but GTs can repeat in the dataset

        assert self.rois is not self._not_configured
        assert self.bbox_point_mapping is not self._not_configured

        gt_point_ids = set(self.bbox_point_mapping.values())
        gt_filenames = [self.roi_filenames[point_id] for point_id in gt_point_ids]

        data_filenames = [
            fn for point_id, fn in self.roi_filenames.items() if not point_id in gt_point_ids
        ]
        random.shuffle(data_filenames)

        job_layout = []
        for data_samples in take_by(data_filenames, self.manifest.annotation.job_size):
            gt_samples = random.sample(gt_filenames, k=self.manifest.validation.val_size)
            job_samples = list(data_samples) + list(gt_samples)
            random.shuffle(job_samples)
            job_layout.append(job_samples)

        self.job_layout = job_layout

    def _prepare_label_configuration(self):
        self.label_configuration = make_label_configuration(self.manifest)

    def _upload_task_meta(self):
        layout = boxes_from_points_task.TaskMetaLayout()
        serializer = boxes_from_points_task.TaskMetaSerializer()

        file_list = []
        file_list.append((self.input_points_data, layout.POINTS_FILENAME))
        file_list.append(
            (
                serializer.serialize_gt_annotations(self.gt_dataset),
                layout.GT_FILENAME,
            )
        )
        file_list.append(
            (
                serializer.serialize_bbox_point_mapping(self.bbox_point_mapping),
                layout.BBOX_POINT_MAPPING_FILENAME,
            )
        )
        file_list.append((serializer.serialize_roi_info(self.rois), layout.ROI_INFO_FILENAME))
        file_list.append(
            (serializer.serialize_roi_filenames(self.roi_filenames), layout.ROI_FILENAMES_FILENAME)
        )

        storage_client = self._make_cloud_storage_client(self.oracle_data_bucket)
        bucket_name = self.oracle_data_bucket.bucket_name
        for file_data, filename in file_list:
            storage_client.create_file(
                bucket_name,
                compose_data_bucket_filename(self.escrow_address, self.chain_id, filename),
                file_data,
            )

    def _draw_roi_point(
        self, roi_pixels: np.ndarray, roi_info: boxes_from_points_task.RoiInfo
    ) -> np.ndarray:
        center = (roi_info.point_x, roi_info.point_y)

        roi_r = (roi_info.roi_w**2 + roi_info.roi_h**2) ** 0.5 / 2
        point_size = int(
            min(
                self.max_embedded_point_radius_percent * roi_r,
                max(self.embedded_point_radius, self.min_embedded_point_radius_percent * roi_r),
            )
        )

        roi_pixels = roi_pixels.copy()
        roi_pixels = cv2.circle(
            roi_pixels,
            center,
            point_size + 1,
            (255, 255, 255),
            cv2.FILLED,
        )
        roi_pixels = cv2.circle(
            roi_pixels,
            center,
            point_size,
            self.embedded_point_color,
            cv2.FILLED,
        )

        return roi_pixels

    def _extract_and_upload_rois(self):
        # TODO: maybe optimize via splitting into separate threads (downloading, uploading, processing)
        # Watch for the memory used, as the whole dataset can be quite big (gigabytes, terabytes)
        # Consider also packing RoIs cut into archives
        assert self.input_points_dataset is not self._not_configured
        assert self.rois is not self._not_configured
        assert self.input_filenames is not self._not_configured
        assert self.roi_filenames is not self._not_configured

        src_bucket = BucketAccessInfo.parse_obj(self.manifest.data.data_url)
        src_prefix = ""
        dst_bucket = self.oracle_data_bucket

        src_client = self._make_cloud_storage_client(src_bucket)
        dst_client = self._make_cloud_storage_client(dst_bucket)

        image_id_to_filename = {
            sample.attributes["id"]: sample.image.path for sample in self.input_points_dataset
        }

        filename_to_sample = {sample.image.path: sample for sample in self.input_points_dataset}

        _roi_key = lambda e: e.original_image_key
        rois_by_image: Dict[str, Sequence[boxes_from_points_task.RoiInfo]] = {
            image_id_to_filename[image_id]: list(g)
            for image_id, g in groupby(sorted(self.rois, key=_roi_key), key=_roi_key)
        }

        for filename in self.input_filenames:
            image_roi_infos = rois_by_image.get(filename, [])
            if not image_roi_infos:
                continue

            image_bytes = src_client.download_fileobj(os.path.join(src_prefix, filename))
            image_pixels = decode_image(image_bytes)

            sample = filename_to_sample[filename]
            if tuple(sample.image.size) != tuple(image_pixels.shape[:2]):
                # TODO: maybe rois should be regenerated instead
                # Option 2: accumulate errors, fail when some threshold is reached
                # Option 3: add special handling for cases when image is only rotated (exif etc.)
                raise InvalidImageInfo(
                    f"Sample '{filename}': invalid size provided in the point annotations"
                )

            image_rois = {}
            for roi_info in image_roi_infos:
                roi_pixels = image_pixels[
                    roi_info.roi_y : roi_info.roi_y + roi_info.roi_h,
                    roi_info.roi_x : roi_info.roi_x + roi_info.roi_w,
                ]

                if self.embed_point_in_roi_image:
                    roi_pixels = self._draw_roi_point(roi_pixels, roi_info)

                roi_filename = self.roi_filenames[roi_info.point_id]
                roi_bytes = encode_image(roi_pixels, os.path.splitext(roi_filename)[-1])

                image_rois[roi_filename] = roi_bytes

            for roi_filename, roi_bytes in image_rois.items():
                dst_client.create_file(
                    compose_data_bucket_filename(self.escrow_address, self.chain_id, roi_filename),
                    roi_bytes,
                )

    def _create_on_cvat(self):
        assert self.job_layout is not self._not_configured
        assert self.label_configuration is not self._not_configured

        input_data_bucket = BucketAccessInfo.parse_obj(self.manifest.data.data_url)
        oracle_bucket = self.oracle_data_bucket

        # Register cloud storage on CVAT to pass user dataset
        cloud_storage = cvat_api.create_cloudstorage(
            CLOUD_PROVIDER_TO_CVAT_CLOUD_PROVIDER[oracle_bucket.provider],
<<<<<<< HEAD
            oracle_bucket.bucket_name,
            bucket_host=oracle_bucket.host_url.replace(
                # TODO: remove mock
                "127.0.0.1",
                "172.22.0.1",
            ),
            **({ "credentials": oracle_bucket.credentials.to_dict() } if oracle_bucket.credentials else {})
=======
            oracle_bucket.url.host_url,
            oracle_bucket.url.bucket_name,
            # TODO: add
            # credentials=...
>>>>>>> 475401b2
        )

        # Create a project
        project = cvat_api.create_project(
            self.escrow_address,
            labels=self.label_configuration,
            user_guide=self.manifest.annotation.user_guide,
        )

        # Setup webhooks for a project (update:task, update:job)
        webhook = cvat_api.create_cvat_webhook(project.id)

        with SessionLocal.begin() as session:
            db_service.create_project(
                session,
                project.id,
                cloud_storage.id,
                self.manifest.annotation.type,
                self.escrow_address,
                self.chain_id,
                compose_bucket_url(
                    input_data_bucket.bucket_name,
                    bucket_host=input_data_bucket.host_url,
                    provider=input_data_bucket.provider,
                ),
                cvat_webhook_id=webhook.id,
            )
            db_service.add_project_images(
                session,
                project.id,
                [
                    compose_data_bucket_filename(self.escrow_address, self.chain_id, fn)
                    for fn in self.roi_filenames.values()
                ],
            )

        for job_filenames in self.job_layout:
            task = cvat_api.create_task(project.id, self.escrow_address)

            with SessionLocal.begin() as session:
                db_service.create_task(session, task.id, project.id, TaskStatus[task.status])

            # Actual task creation in CVAT takes some time, so it's done in an async process.
            # The task will be created in DB once 'update:task' or 'update:job' webhook is received.
            cvat_api.put_task_data(
                task.id,
                cloud_storage.id,
                filenames=[
                    compose_data_bucket_filename(self.escrow_address, self.chain_id, fn)
                    for fn in job_filenames
                ],
                sort_images=False,
            )

            with SessionLocal.begin() as session:
                db_service.create_data_upload(session, cvat_task_id=task.id)

    @classmethod
    def _make_cloud_storage_client(cls, bucket_info: BucketAccessInfo) -> StorageClient:
        return cloud_service.make_client(bucket_info)

    def build(self):
        self._download_input_data()
        self._parse_gt()
        self._parse_points()
        self._validate_gt()
        self._validate_points()

        # Task configuration creation
        self._prepare_gt()
        self._estimate_roi_sizes()
        self._prepare_roi_info()
        self._mangle_filenames()
        self._prepare_label_configuration()
        self._prepare_job_layout()

        # Data preparation
        self._extract_and_upload_rois()
        self._upload_task_meta()

        self._create_on_cvat()


def get_gt_filenames(
    gt_file_data: bytes, data_filenames: List[str], *, manifest: TaskManifest
) -> List[str]:
    with TemporaryDirectory() as gt_temp_dir:
        gt_filename = os.path.join(gt_temp_dir, "gt_annotations.json")
        with open(gt_filename, "wb") as f:
            f.write(gt_file_data)

        gt_dataset = dm.Dataset.import_from(
            gt_filename,
            format=DM_GT_DATASET_FORMAT_MAPPING[manifest.annotation.type],
        )

        gt_filenames = set(s.id + s.media.ext for s in gt_dataset)

    known_data_filenames = set(data_filenames)
    matched_gt_filenames = gt_filenames.intersection(known_data_filenames)

    if len(gt_filenames) != len(matched_gt_filenames):
        missing_gt = gt_filenames - matched_gt_filenames
        missing_gt_display_threshold = 10
        remainder = len(missing_gt) - missing_gt_display_threshold
        raise DatasetValidationError(
            "Failed to find several validation samples in the dataset files: {}{}".format(
                ", ".join(missing_gt[:missing_gt_display_threshold]),
                f"(and {remainder} more)" if remainder else "",
            )
        )

    if len(gt_filenames) < manifest.validation.val_size:
        raise TooFewSamples(
            f"Too few validation samples provided ({len(gt_filenames)}), "
            f"at least {manifest.validation.val_size} required."
        )

    return matched_gt_filenames


def make_job_configuration(
    data_filenames: List[str],
    gt_filenames: List[str],
    *,
    manifest: TaskManifest,
) -> List[List[str]]:
    # Make job layouts wrt. manifest params, 1 job per task (CVAT can't repeat images in jobs)
    gt_filenames_index = set(gt_filenames)
    data_filenames = [fn for fn in data_filenames if not fn in gt_filenames_index]
    random.shuffle(data_filenames)

    job_layout = []
    for data_samples in take_by(data_filenames, manifest.annotation.job_size):
        gt_samples = random.sample(gt_filenames, k=manifest.validation.val_size)
        job_samples = list(data_samples) + list(gt_samples)
        random.shuffle(job_samples)
        job_layout.append(job_samples)

    return job_layout


def is_image(path: str) -> bool:
    trunk, ext = os.path.splitext(os.path.basename(path))
    return trunk and ext.lower() in IMAGE_EXTENSIONS


def filter_image_files(data_filenames: List[str]) -> List[str]:
    return list(fn for fn in data_filenames if is_image(fn))


def make_label_configuration(manifest: TaskManifest) -> List[dict]:
    return [
        {
            "name": label.name,
            "type": LABEL_TYPE_MAPPING[manifest.annotation.type].value,
        }
        for label in manifest.annotation.labels
    ]


def create_task(escrow_address: str, chain_id: int) -> None:
    logger = get_function_logger(module_logger)

    manifest = parse_manifest(get_escrow_manifest(chain_id, escrow_address))

    if manifest.annotation.type in [
        TaskType.image_boxes,
        TaskType.image_points,
        TaskType.image_label_binary,
    ]:
        data_bucket = BucketAccessInfo.parse_obj(manifest.data.data_url)
        gt_bucket = BucketAccessInfo.parse_obj(manifest.validation.gt_url)

        data_bucket_client = cloud_service.make_client(data_bucket)
        gt_bucket_client = cloud_service.make_client(gt_bucket)

        # Task configuration creation
        data_filenames = data_bucket_client.list_files(
            prefix=data_bucket.path,
        )
        data_filenames = filter_image_files(data_filenames)

        gt_file_data = gt_bucket_client.download_fileobj(
            gt_bucket.path,
        )

        # Validate and parse GT
        gt_filenames = get_gt_filenames(gt_file_data, data_filenames, manifest=manifest)

        job_configuration = make_job_configuration(data_filenames, gt_filenames, manifest=manifest)
        label_configuration = make_label_configuration(manifest)

        # Register cloud storage on CVAT to pass user dataset
        cloud_storage = cvat_api.create_cloudstorage(
            CLOUD_PROVIDER_TO_CVAT_CLOUD_PROVIDER[data_bucket.provider],
            data_bucket.bucket_name,
            bucket_host=data_bucket.host_url,
            **({ "credentials": data_bucket.credentials.to_dict() } if data_bucket.credentials else {})
        )

        # Create a project
        project = cvat_api.create_project(
            escrow_address,
            labels=label_configuration,
            user_guide=manifest.annotation.user_guide,
        )

        # Setup webhooks for a project (update:task, update:job)
        webhook = cvat_api.create_cvat_webhook(project.id)

        with SessionLocal.begin() as session:
            db_service.create_project(
                session,
                project.id,
                cloud_storage.id,
                manifest.annotation.type,
                escrow_address,
                chain_id,
                compose_bucket_url(
                    data_bucket.bucket_name,
                    bucket_host=data_bucket.host_url,
                    provider=data_bucket.provider,
                ),
                cvat_webhook_id=webhook.id,
            )
            db_service.add_project_images(session, project.id, data_filenames)

        for job_filenames in job_configuration:
            task = cvat_api.create_task(project.id, escrow_address)

            with SessionLocal.begin() as session:
                db_service.create_task(session, task.id, project.id, TaskStatus[task.status])

            # Actual task creation in CVAT takes some time, so it's done in an async process.
            # The task will be created in DB once 'update:task' or 'update:job' webhook is received.
            cvat_api.put_task_data(
                task.id,
                cloud_storage.id,
                filenames=job_filenames,
                sort_images=False,
            )

            with SessionLocal.begin() as session:
                db_service.create_data_upload(session, cvat_task_id=task.id)

    elif manifest.annotation.type in [TaskType.image_boxes_from_points]:
        with BoxesFromPointsTaskBuilder(manifest, escrow_address, chain_id) as task_builder:
            task_builder.set_logger(logger)
            task_builder.build()

    else:
        raise Exception(f"Unsupported task type {manifest.annotation.type}")


def remove_task(escrow_address: str) -> None:
    with SessionLocal.begin() as session:
        project = db_service.get_project_by_escrow_address(session, escrow_address)
        if project is not None:
            if project.cvat_cloudstorage_id:
                cvat_api.delete_cloudstorage(project.cvat_cloudstorage_id)
            if project.cvat_id:
                cvat_api.delete_project(project.cvat_id)
            db_service.delete_project(session, project.id)<|MERGE_RESOLUTION|>--- conflicted
+++ resolved
@@ -820,20 +820,9 @@
         # Register cloud storage on CVAT to pass user dataset
         cloud_storage = cvat_api.create_cloudstorage(
             CLOUD_PROVIDER_TO_CVAT_CLOUD_PROVIDER[oracle_bucket.provider],
-<<<<<<< HEAD
             oracle_bucket.bucket_name,
-            bucket_host=oracle_bucket.host_url.replace(
-                # TODO: remove mock
-                "127.0.0.1",
-                "172.22.0.1",
-            ),
+            bucket_host=oracle_bucket.host_url,
             **({ "credentials": oracle_bucket.credentials.to_dict() } if oracle_bucket.credentials else {})
-=======
-            oracle_bucket.url.host_url,
-            oracle_bucket.url.bucket_name,
-            # TODO: add
-            # credentials=...
->>>>>>> 475401b2
         )
 
         # Create a project
