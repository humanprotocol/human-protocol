--- conflicted
+++ resolved
@@ -3,12 +3,6 @@
 
 class CvatWebhook(BaseModel):
     event: str
-<<<<<<< HEAD
-    job: Optional[dict] = None
-    task: Optional[dict] = None
-    before_update: Optional[dict] = None
-=======
-    job: dict | None
-    task: dict | None
-    before_update: dict | None
->>>>>>> 9ef0154f
+    job: dict | None = None
+    task: dict | None = None
+    before_update: dict | None = None