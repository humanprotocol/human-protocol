--- conflicted
+++ resolved
@@ -81,22 +81,16 @@
 
 
 def get_project_by_escrow_address(
-<<<<<<< HEAD
     session: Session,
     escrow_address: str,
     *,
-    for_update: Union[bool, ForUpdateParams] = False,
+    for_update: bool | ForUpdateParams = False,
     status_in: Optional[List[ProjectStatuses]] = None,
-) -> Optional[Project]:
+) -> Project | None:
     if status_in:
         status_filter_arg = [Project.status.in_(s.value for s in status_in)]
     else:
         status_filter_arg = []
-
-=======
-    session: Session, escrow_address: str, *, for_update: bool | ForUpdateParams = False
-) -> Project | None:
->>>>>>> 9ef0154f
     return (
         _maybe_for_update(session.query(Project), enable=for_update)
         .where(Project.escrow_address == escrow_address, *status_filter_arg)
