from datetime import timedelta
from typing import Optional

import src.cvat.api_calls as cvat_api
import src.services.cvat as cvat_service
from src.chain.escrow import get_escrow_manifest
<<<<<<< HEAD
from src.core.types import AssignmentStatuses, JobStatuses, PlatformTypes, ProjectStatuses
=======
from src.core.types import AssignmentStatuses, PlatformTypes, ProjectStatuses, TaskTypes
>>>>>>> f7e4be5c
from src.db import SessionLocal
from src.schemas import exchange as service_api
from src.utils.assignments import (
    compose_assignment_url,
<<<<<<< HEAD
=======
    get_default_assignment_size,
>>>>>>> f7e4be5c
    get_default_assignment_timeout,
    parse_manifest,
)
from src.utils.requests import get_or_404
from src.utils.time import utcnow


def serialize_task(
    project_id: str, *, assignment_id: Optional[str] = None
) -> service_api.TaskResponse:
    with SessionLocal.begin() as session:
        project = cvat_service.get_project_by_id(session, project_id)

        assignment = None
        if assignment_id:
            assignment = cvat_service.get_assignments_by_id(session, [assignment_id])[0]

        manifest = parse_manifest(get_escrow_manifest(project.chain_id, project.escrow_address))

        serialized_assignment = None
        if assignment:
            serialized_assignment = service_api.AssignmentResponse(
                assignment_url=compose_assignment_url(
                    task_id=assignment.job.cvat_task_id,
                    job_id=assignment.cvat_job_id,
                    project=project,
                ),
                started_at=assignment.created_at,
                finishes_at=assignment.expires_at,
            )

        return service_api.TaskResponse(
            id=project.id,
            escrow_address=project.escrow_address,
            title=f"Task {project.escrow_address[:10]}",
            description=manifest.annotation.description,
            job_bounty=manifest.job_bounty,
<<<<<<< HEAD
            job_time_limit=manifest.annotation.max_time
            or get_default_assignment_timeout(manifest.annotation.type),
            job_size=manifest.annotation.job_size + manifest.validation.val_size,
=======
            job_time_limit=get_default_assignment_timeout(manifest.annotation.type),
            job_size=get_default_assignment_size(manifest),
>>>>>>> f7e4be5c
            job_type=project.job_type,
            platform=PlatformTypes.CVAT,
            assignment=serialized_assignment,
            status=project.status,
        )


def get_available_tasks() -> list[service_api.TaskResponse]:
    results = []

    with SessionLocal.begin() as session:
        cvat_projects = cvat_service.get_available_projects(session)

        for project in cvat_projects:
            results.append(serialize_task(project.id))

    return results


def get_tasks_by_assignee(
    wallet_address: Optional[str] = None,
) -> list[service_api.TaskResponse]:
    results = []

    with SessionLocal.begin() as session:
        cvat_projects = cvat_service.get_projects_by_assignee(
            session, wallet_address=wallet_address
        )
        user_assignments = {
            assignment.job.project.id: assignment
            for assignment in cvat_service.get_user_assignments_in_cvat_projects(
                session,
                wallet_address=wallet_address,
                cvat_projects=[p.cvat_id for p in cvat_projects],
            )
            if assignment.status == AssignmentStatuses.created
<<<<<<< HEAD
=======
            if not assignment.is_finished
>>>>>>> f7e4be5c
        }

        for project in cvat_projects:
            assignment = user_assignments.get(project.id)
            results.append(
                serialize_task(
                    project.id,
                    assignment_id=assignment.id if assignment else None,
                )
            )

    return results


class UserHasUnfinishedAssignmentError(Exception):
    pass


def create_assignment(project_id: int, wallet_address: str) -> Optional[str]:
    with SessionLocal.begin() as session:
        user = get_or_404(
            cvat_service.get_user_by_id(session, wallet_address, for_update=True),
            wallet_address,
            "user",
        )

        project = cvat_service.get_project_by_id(
            session,
            project_id,
            status_in=[
                ProjectStatuses.annotation
            ],  # avoid unnecessary locking on completed projects
            for_update=True,
        )

        if not project:
            # Retry without a lock to check if the project doesn't exist
            get_or_404(
                cvat_service.get_project_by_id(session, project_id),
                project_id,
                "task",
            )
            return None

        has_active_assignments = (
            cvat_service.count_active_user_assignments(
                session, wallet_address=wallet_address, cvat_projects=[project.cvat_id]
            )
            > 0
        )
        if has_active_assignments:
            raise UserHasUnfinishedAssignmentError(
                "The user already has an unfinished assignment in this project"
            )

        unassigned_job = cvat_service.get_free_job(
            session, cvat_projects=[project.cvat_id], for_update=True
        )
        if not unassigned_job:
            return None

        assignment_id = cvat_service.create_assignment(
            session,
            wallet_address=user.wallet_address,
            cvat_job_id=unassigned_job.cvat_id,
<<<<<<< HEAD
            expires_at=now
            + timedelta(
                seconds=manifest.annotation.max_time
                or get_default_assignment_timeout(manifest.annotation.type)
            ),
=======
            expires_at=utcnow()
            + timedelta(seconds=get_default_assignment_timeout(TaskTypes(project.job_type))),
>>>>>>> f7e4be5c
        )

        with cvat_api.api_client_context(cvat_api.get_api_client()):
            cvat_api.clear_job_annotations(unassigned_job.cvat_id)
            cvat_api.restart_job(unassigned_job.cvat_id, assignee_id=user.cvat_id)

        # rollback is automatic within the transaction

    return assignment_id<|MERGE_RESOLUTION|>--- conflicted
+++ resolved
@@ -4,19 +4,12 @@
 import src.cvat.api_calls as cvat_api
 import src.services.cvat as cvat_service
 from src.chain.escrow import get_escrow_manifest
-<<<<<<< HEAD
-from src.core.types import AssignmentStatuses, JobStatuses, PlatformTypes, ProjectStatuses
-=======
 from src.core.types import AssignmentStatuses, PlatformTypes, ProjectStatuses, TaskTypes
->>>>>>> f7e4be5c
 from src.db import SessionLocal
 from src.schemas import exchange as service_api
 from src.utils.assignments import (
     compose_assignment_url,
-<<<<<<< HEAD
-=======
     get_default_assignment_size,
->>>>>>> f7e4be5c
     get_default_assignment_timeout,
     parse_manifest,
 )
@@ -54,14 +47,8 @@
             title=f"Task {project.escrow_address[:10]}",
             description=manifest.annotation.description,
             job_bounty=manifest.job_bounty,
-<<<<<<< HEAD
-            job_time_limit=manifest.annotation.max_time
-            or get_default_assignment_timeout(manifest.annotation.type),
-            job_size=manifest.annotation.job_size + manifest.validation.val_size,
-=======
             job_time_limit=get_default_assignment_timeout(manifest.annotation.type),
             job_size=get_default_assignment_size(manifest),
->>>>>>> f7e4be5c
             job_type=project.job_type,
             platform=PlatformTypes.CVAT,
             assignment=serialized_assignment,
@@ -98,10 +85,7 @@
                 cvat_projects=[p.cvat_id for p in cvat_projects],
             )
             if assignment.status == AssignmentStatuses.created
-<<<<<<< HEAD
-=======
             if not assignment.is_finished
->>>>>>> f7e4be5c
         }
 
         for project in cvat_projects:
@@ -167,16 +151,8 @@
             session,
             wallet_address=user.wallet_address,
             cvat_job_id=unassigned_job.cvat_id,
-<<<<<<< HEAD
-            expires_at=now
-            + timedelta(
-                seconds=manifest.annotation.max_time
-                or get_default_assignment_timeout(manifest.annotation.type)
-            ),
-=======
             expires_at=utcnow()
             + timedelta(seconds=get_default_assignment_timeout(TaskTypes(project.job_type))),
->>>>>>> f7e4be5c
         )
 
         with cvat_api.api_client_context(cvat_api.get_api_client()):
