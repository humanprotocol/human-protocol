from urllib.parse import urljoin

from src.core.config import Config
from src.core.manifest import TaskManifest, TaskTypes
from src.core.manifest import parse_manifest as _parse_manifest
from src.core.tasks import skeletons_from_boxes
from src.models.cvat import Project


def parse_manifest(manifest: dict) -> TaskManifest:
    return _parse_manifest(manifest)


def compose_assignment_url(task_id: int, job_id: int, *, project: Project) -> str:
    query_params = ""
    if project.job_type in [
        TaskTypes.image_skeletons_from_boxes,
        TaskTypes.image_boxes_from_points,
    ]:
        query_params = "?defaultWorkspace=single_shape"

    return urljoin(Config.cvat_config.cvat_url, f"/tasks/{task_id}/jobs/{job_id}{query_params}")


def get_default_assignment_timeout(task_type: TaskTypes) -> int:
    timeout_seconds = Config.core_config.default_assignment_time

    if task_type == TaskTypes.image_skeletons_from_boxes:
        timeout_seconds *= skeletons_from_boxes.DEFAULT_ASSIGNMENT_SIZE_MULTIPLIER

<<<<<<< HEAD
    return timeout_seconds
=======
    return timeout_seconds


def get_default_assignment_size(manifest: TaskManifest) -> int:
    job_size = manifest.annotation.job_size + manifest.validation.val_size

    if job_size == TaskTypes.image_skeletons_from_boxes:
        job_size *= skeletons_from_boxes.DEFAULT_ASSIGNMENT_SIZE_MULTIPLIER

    return job_size
>>>>>>> f7e4be5c
<|MERGE_RESOLUTION|>--- conflicted
+++ resolved
@@ -28,9 +28,6 @@
     if task_type == TaskTypes.image_skeletons_from_boxes:
         timeout_seconds *= skeletons_from_boxes.DEFAULT_ASSIGNMENT_SIZE_MULTIPLIER
 
-<<<<<<< HEAD
-    return timeout_seconds
-=======
     return timeout_seconds
 
 
@@ -40,5 +37,4 @@
     if job_size == TaskTypes.image_skeletons_from_boxes:
         job_size *= skeletons_from_boxes.DEFAULT_ASSIGNMENT_SIZE_MULTIPLIER
 
-    return job_size
->>>>>>> f7e4be5c
+    return job_size