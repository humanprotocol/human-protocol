from enum import EnumMeta

from strenum import StrEnum  # added in python 3.11


class BetterEnumMeta(EnumMeta):
    """
    Extends the default enum metaclass with extra methods for better usability
    """

<<<<<<< HEAD
    def __contains__(cls, item):
        return isinstance(item, cls) or item in [v.value for v in cls.__members__.values()]

    # TODO: implement __get_pydantic_json_schema__ for OpenAPI compatibility
=======
    def __contains__(cls, item) -> bool:
        return isinstance(item, cls) or item in [v.value for v in cls.__members__.values()]
>>>>>>> 9ef0154f
<|MERGE_RESOLUTION|>--- conflicted
+++ resolved
@@ -8,12 +8,7 @@
     Extends the default enum metaclass with extra methods for better usability
     """
 
-<<<<<<< HEAD
-    def __contains__(cls, item):
+    def __contains__(cls, item) -> bool:
         return isinstance(item, cls) or item in [v.value for v in cls.__members__.values()]
 
-    # TODO: implement __get_pydantic_json_schema__ for OpenAPI compatibility
-=======
-    def __contains__(cls, item) -> bool:
-        return isinstance(item, cls) or item in [v.value for v in cls.__members__.values()]
->>>>>>> 9ef0154f
+    # TODO: implement __get_pydantic_json_schema__ for OpenAPI compatibility