import json
import unittest
from unittest.mock import patch

from human_protocol_sdk.constants import ChainId, Status
from human_protocol_sdk.escrow import EscrowClientError, EscrowData
from human_protocol_sdk.storage import StorageClientError

from src.chain.escrow import (
    get_escrow_manifest,
    get_job_launcher_address,
    get_recording_oracle_address,
    validate_escrow,
)

from tests.utils.constants import (
    DEFAULT_URL,
    ESCROW_ADDRESS,
    FACTORY_ADDRESS,
    JOB_LAUNCHER_ADDRESS,
    RECORDING_ORACLE_ADDRESS,
    TOKEN_ADDRESS,
)

escrow_address = ESCROW_ADDRESS
chain_id = ChainId.LOCALHOST.value


class ServiceIntegrationTest(unittest.TestCase):
    def setUp(self):
        self.escrow_data = EscrowData(
            chain_id=ChainId.LOCALHOST.name,
            id=1,
            address=escrow_address,
            amount_paid=100,
            balance=100,
            count=0,
            factory_address=FACTORY_ADDRESS,
            launcher=JOB_LAUNCHER_ADDRESS,
            status=Status.Pending.name,
            token=TOKEN_ADDRESS,
            total_funded_amount=1000,
            created_at="",
            manifest_url=DEFAULT_URL,
            recording_oracle=RECORDING_ORACLE_ADDRESS,
        )

    def test_validate_escrow(self):
        with patch("src.chain.escrow.EscrowUtils.get_escrow") as mock_function:
            mock_function.return_value = self.escrow_data
            validation = validate_escrow(chain_id, escrow_address)
            self.assertIsNone(validation)

    def test_validate_escrow_invalid_address(self):
        with self.assertRaises(EscrowClientError) as error:
            validate_escrow(chain_id, "invalid_address")

        self.assertEqual(
            f"Invalid escrow address: invalid_address", str(error.exception)
        )

    def test_validate_escrow_invalid_status(self):
        with patch("src.chain.escrow.EscrowUtils.get_escrow") as mock_function:
            self.escrow_data.status = Status.Launched.name
            mock_function.return_value = self.escrow_data
            with self.assertRaises(ValueError) as error:
                validate_escrow(chain_id, escrow_address)
        self.assertEqual(
            f"Escrow is not in any of the accepted states (Pending). Current state: {self.escrow_data.status}",
            str(error.exception),
        )

    def test_validate_escrow_without_funds(self):
        with patch("src.chain.escrow.EscrowUtils.get_escrow") as mock_function:
            self.escrow_data.balance = "0"
            mock_function.return_value = self.escrow_data
            with self.assertRaises(ValueError) as error:
                validate_escrow(chain_id, escrow_address)
        self.assertEqual(
            f"Escrow doesn't have funds",
            str(error.exception),
        )

    def test_get_escrow_manifest(self):
        with patch("src.chain.escrow.EscrowUtils.get_escrow") as mock_function, patch(
            "src.chain.escrow.StorageClient.download_files"
        ) as mock_storage:
            mock_storage.return_value = [json.dumps({"title": "test"}).encode()]
            mock_function.return_value = self.escrow_data
            manifest = get_escrow_manifest(chain_id, escrow_address)
            self.assertIsInstance(manifest, dict)
            self.assertIsNotNone(manifest)

    def test_get_escrow_manifest_invalid_address(self):
        with self.assertRaises(EscrowClientError) as error:
            get_escrow_manifest(chain_id, "invalid_address")
<<<<<<< HEAD
        self.assertEqual(f"Invalid escrow address: invalid_address", str(error.exception))

    def test_get_escrow_manifest_invalid_url(self):
        with patch("src.chain.escrow.EscrowUtils.get_escrow") as mock_function:
            self.escrow_data.manifest_url = "invalid_url"
            mock_function.return_value = self.escrow_data
            with self.assertRaises(StorageClientError) as error:
                get_escrow_manifest(chain_id, escrow_address)
        self.assertEqual(f"Invalid URL: invalid_url", str(error.exception))
=======
        self.assertEqual(
            f"Invalid escrow address: invalid_address", str(error.exception)
        )
>>>>>>> 833776d1

    def test_get_job_launcher_address(self):
        with patch("src.chain.escrow.EscrowUtils.get_escrow") as mock_function:
            mock_function.return_value = self.escrow_data
            job_launcher_address = get_job_launcher_address(chain_id, escrow_address)
            self.assertIsInstance(job_launcher_address, str)
            self.assertEqual(job_launcher_address, JOB_LAUNCHER_ADDRESS)

    def test_get_job_launcher_address_invalid_address(self):
        with self.assertRaises(EscrowClientError) as error:
            get_job_launcher_address(chain_id, "invalid_address")
        self.assertEqual(
            f"Invalid escrow address: invalid_address", str(error.exception)
        )

    def test_get_job_launcher_address_invalid_chain_id(self):
        with self.assertRaises(ValueError) as error:
            get_job_launcher_address(123, escrow_address)
        self.assertEqual(f"123 is not a valid ChainId", str(error.exception))

    def test_get_job_launcher_address_empty_escrow(self):
        with patch("src.chain.escrow.EscrowUtils.get_escrow") as mock_function:
            mock_function.return_value = None
            with self.assertRaises(Exception) as error:
                get_job_launcher_address(chain_id, escrow_address)
            self.assertEqual(
                f"Can't find escrow {ESCROW_ADDRESS}", str(error.exception)
            )

    def test_get_recording_oracle_address(self):
        with patch("src.chain.escrow.EscrowUtils.get_escrow") as mock_function:
            self.escrow_data.recording_oracle = RECORDING_ORACLE_ADDRESS
            mock_function.return_value = self.escrow_data
            recording_oracle_address = get_recording_oracle_address(
                chain_id, escrow_address
            )
            self.assertIsInstance(recording_oracle_address, str)
            self.assertEqual(recording_oracle_address, RECORDING_ORACLE_ADDRESS)

    def test_get_recording_oracle_address_invalid_address(self):
        with self.assertRaises(EscrowClientError) as error:
            get_recording_oracle_address(chain_id, "invalid_address")
        self.assertEqual(
            f"Invalid escrow address: invalid_address", str(error.exception)
        )

    def test_get_recording_oracle_address_invalid_chain_id(self):
        with self.assertRaises(ValueError) as error:
            get_recording_oracle_address(123, escrow_address)
        self.assertEqual(f"123 is not a valid ChainId", str(error.exception))

    def test_get_recording_oracle_address_empty_escrow(self):
        with patch("src.chain.escrow.EscrowUtils.get_escrow") as mock_function:
            mock_function.return_value = None
            with self.assertRaises(Exception) as error:
                get_recording_oracle_address(chain_id, escrow_address)
            self.assertEqual(
                f"Can't find escrow {ESCROW_ADDRESS}", str(error.exception)
            )<|MERGE_RESOLUTION|>--- conflicted
+++ resolved
@@ -94,21 +94,9 @@
     def test_get_escrow_manifest_invalid_address(self):
         with self.assertRaises(EscrowClientError) as error:
             get_escrow_manifest(chain_id, "invalid_address")
-<<<<<<< HEAD
-        self.assertEqual(f"Invalid escrow address: invalid_address", str(error.exception))
-
-    def test_get_escrow_manifest_invalid_url(self):
-        with patch("src.chain.escrow.EscrowUtils.get_escrow") as mock_function:
-            self.escrow_data.manifest_url = "invalid_url"
-            mock_function.return_value = self.escrow_data
-            with self.assertRaises(StorageClientError) as error:
-                get_escrow_manifest(chain_id, escrow_address)
-        self.assertEqual(f"Invalid URL: invalid_url", str(error.exception))
-=======
         self.assertEqual(
             f"Invalid escrow address: invalid_address", str(error.exception)
         )
->>>>>>> 833776d1
 
     def test_get_job_launcher_address(self):
         with patch("src.chain.escrow.EscrowUtils.get_escrow") as mock_function:
