--- conflicted
+++ resolved
@@ -66,17 +66,10 @@
             self.assertEqual(recording_url, "")
 
     def test_get_recording_oracle_url(self):
-<<<<<<< HEAD
-        with patch("src.chain.kvstore.get_web3") as mock_function, patch(
-            "src.chain.kvstore.get_escrow"
-        ) as mock_escrow, patch("src.chain.kvstore.StakingClient.get_leader") as mock_leader:
-            self.escrow_data.recording_oracle = RECORDING_ORACLE_ADDRESS
-=======
         with patch("src.chain.kvstore.get_escrow") as mock_escrow, patch(
             "src.chain.kvstore.StakingUtils.get_leader"
         ) as mock_leader:
-            self.escrow_data.recordingOracle = RECORDING_ORACLE_ADDRESS
->>>>>>> 833776d1
+            self.escrow_data.recording_oracle = RECORDING_ORACLE_ADDRESS
             mock_escrow.return_value = self.escrow_data
             mock_leader.return_value = MagicMock(webhook_url=DEFAULT_URL)
             recording_url = get_recording_oracle_url(
@@ -92,17 +85,10 @@
         )
 
     def test_get_recording_oracle_url_invalid_recording_address(self):
-<<<<<<< HEAD
-        with patch("src.chain.kvstore.get_web3") as mock_function, patch(
-            "src.chain.kvstore.get_escrow"
-        ) as mock_escrow, patch("src.chain.kvstore.StakingClient.get_leader") as mock_leader:
-            self.escrow_data.recording_oracle = RECORDING_ORACLE_ADDRESS
-=======
         with patch("src.chain.kvstore.get_escrow") as mock_escrow, patch(
             "src.chain.kvstore.StakingUtils.get_leader"
         ) as mock_leader:
-            self.escrow_data.recordingOracle = RECORDING_ORACLE_ADDRESS
->>>>>>> 833776d1
+            self.escrow_data.recording_oracle = RECORDING_ORACLE_ADDRESS
             mock_escrow.return_value = self.escrow_data
             mock_leader.return_value = MagicMock(webhook_url="")
             recording_url = get_recording_oracle_url(
