--- conflicted
+++ resolved
@@ -107,10 +107,5 @@
         self.session.commit()
 
         webhook = self.session.query(Webhook).filter_by(escrow_address=escrow_address).first()
-<<<<<<< HEAD
-        self.assertIsNotNone(webhook)
-        self.assertEqual(webhook.event_type, ExchangeOracleEventTypes.job_creation_failed)
-=======
         assert webhook is not None
-        assert webhook.event_type == ExchangeOracleEventTypes.task_creation_failed
->>>>>>> 9ef0154f
+        assert webhook.event_type == ExchangeOracleEventTypes.job_creation_failed