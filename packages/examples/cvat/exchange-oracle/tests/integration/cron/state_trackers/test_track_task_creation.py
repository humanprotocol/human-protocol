--- conflicted
+++ resolved
@@ -81,39 +81,6 @@
         data_upload = self.session.query(DataUpload).filter_by(id=upload_id).first()
         self.assertIsNone(data_upload)
 
-<<<<<<< HEAD
-    # TODO:
-    # Fix "local variable 'project' referenced before assignment" error in src/crons/state_trackers.py and uncomment this test case
-
-    # def test_track_track_completed_task_creation_error(self):
-    #     escrow_address = "0x86e83d346041E8806e352681f3F14549C0d2BC67"
-    #     (_, cvat_task, cvat_job) = create_project_task_and_job(self.session, escrow_address, 1)
-    #     upload = DataUpload(
-    #         id=str(uuid.uuid4()),
-    #         task_id=cvat_task.cvat_id,
-    #     )
-    #     self.session.add(upload)
-    #     self.session.commit()
-
-    #     with (
-    #         patch(
-    #             "src.crons.state_trackers.cvat_api.get_task_upload_status"
-    #         ) as mock_get_task_upload_status,
-    #         patch(
-    #             "src.crons.state_trackers.cvat_api.fetch_task_jobs",
-    #             side_effect=cvat_api.exceptions.ApiException("Error"),
-    #         ),
-    #     ):
-    #         mock_get_task_upload_status.return_value = (cvat_api.UploadStatus.FINISHED, None)
-
-    #         track_task_creation()
-
-    #     self.session.commit()
-
-    #     webhook = self.session.query(Webhook).filter_by(escrow_address=escrow_address).first()
-    #     self.assertIsNotNone(webhook)
-    #     self.assertEqual(webhook.event_type, ExchangeOracleEventType.job_creation_failed)
-=======
     def test_track_track_completed_task_creation_error(self):
         escrow_address = "0x86e83d346041E8806e352681f3F14549C0d2BC67"
         (_, cvat_task, cvat_job) = create_project_task_and_job(self.session, escrow_address, 1)
@@ -141,5 +108,4 @@
 
         webhook = self.session.query(Webhook).filter_by(escrow_address=escrow_address).first()
         self.assertIsNotNone(webhook)
-        self.assertEqual(webhook.event_type, ExchangeOracleEventTypes.task_creation_failed)
->>>>>>> 6ef3ccd2
+        self.assertEqual(webhook.event_type, ExchangeOracleEventTypes.job_creation_failed)