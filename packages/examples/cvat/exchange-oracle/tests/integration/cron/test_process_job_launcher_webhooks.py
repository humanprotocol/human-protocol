--- conflicted
+++ resolved
@@ -9,10 +9,6 @@
 from src.core.types import (
     ExchangeOracleEventTypes,
     JobLauncherEventTypes,
-<<<<<<< HEAD
-    JobStatuses,
-=======
->>>>>>> f7e4be5c
     Networks,
     OracleWebhookStatuses,
     OracleWebhookTypes,
@@ -30,10 +26,7 @@
 from src.services.webhook import OracleWebhookDirectionTags
 
 from tests.utils.constants import DEFAULT_MANIFEST_URL, JOB_LAUNCHER_ADDRESS
-<<<<<<< HEAD
-=======
 from tests.utils.dataset_helpers import build_gt_dataset
->>>>>>> f7e4be5c
 
 escrow_address = "0x86e83d346041E8806e352681f3F14549C0d2BC67"
 chain_id = Networks.localhost.value
@@ -67,31 +60,12 @@
             patch("src.handlers.job_creation.get_escrow_manifest") as mock_get_manifest,
             patch("src.handlers.job_creation.cvat_api") as mock_cvat_api,
             patch("src.handlers.job_creation.cloud_service.make_client") as mock_make_cloud_client,
-<<<<<<< HEAD
-            patch("src.handlers.job_creation.get_gt_filenames") as mock_gt_filenames,
-=======
->>>>>>> f7e4be5c
         ):
             manifest = json.load(data)
             mock_get_manifest.return_value = manifest
             mock_escrow_data = Mock()
             mock_escrow_data.status = Status.Pending.name
             mock_escrow.return_value = mock_escrow_data
-<<<<<<< HEAD
-            mock_cvat_id = Mock()
-            mock_cvat_id.id = 1
-            mock_cvat_api.create_project.return_value = mock_cvat_id
-            mock_cvat_api.create_cvat_webhook.return_value = mock_cvat_id
-            mock_cvat_api.create_cloudstorage.return_value = mock_cvat_id
-            filenames = [
-                "image1.jpg",
-                "image2.jpg",
-            ]
-            mock_gt_filenames.return_value = filenames
-
-            mock_cloud_client = Mock()
-            mock_cloud_client.list_files.return_value = filenames
-=======
             mock_cvat_object = Mock()
             mock_cvat_object.id = 1
             mock_cvat_api.create_project.return_value = mock_cvat_object
@@ -110,7 +84,6 @@
             mock_cloud_client = Mock()
             mock_cloud_client.download_file.return_value = gt_dataset
             mock_cloud_client.list_files.return_value = gt_filenames + ["image3.jpg", "image4.png"]
->>>>>>> f7e4be5c
             mock_make_cloud_client.return_value = mock_cloud_client
 
             process_incoming_job_launcher_webhooks()
@@ -236,12 +209,7 @@
             open("tests/utils/manifest.json") as data,
             patch("src.handlers.job_creation.get_escrow_manifest") as mock_get_manifest,
             patch("src.handlers.job_creation.cvat_api") as mock_cvat_api,
-<<<<<<< HEAD
-            patch("src.handlers.job_creation.cloud_service"),
-            patch("src.handlers.job_creation.get_gt_filenames"),
-=======
             patch("src.handlers.job_creation.cloud_service.make_client") as mock_make_cloud_client,
->>>>>>> f7e4be5c
             patch(
                 "src.handlers.job_creation.db_service.add_project_images",
                 side_effect=Exception("Error"),
@@ -320,8 +288,6 @@
 
         updated_webhook = (
             self.session.execute(select(Webhook).where(Webhook.id == webhok_id)).scalars().first()
-<<<<<<< HEAD
-=======
         )
 
         self.assertEqual(updated_webhook.status, OracleWebhookStatuses.completed.value)
@@ -330,7 +296,6 @@
             self.session.query(Project)
             .filter_by(escrow_address=escrow_address, chain_id=chain_id)
             .first()
->>>>>>> f7e4be5c
         )
 
         self.assertEqual(db_project.status, ProjectStatuses.canceled.value)
@@ -519,11 +484,7 @@
             chain_id=chain_id,
             type=OracleWebhookTypes.job_launcher.value,
             status=OracleWebhookStatuses.pending.value,
-<<<<<<< HEAD
             event_type=ExchangeOracleEventTypes.job_finished.value,
-=======
-            event_type=ExchangeOracleEventTypes.task_finished.value,
->>>>>>> f7e4be5c
             direction=OracleWebhookDirectionTags.outgoing,
         )
 
