--- conflicted
+++ resolved
@@ -339,13 +339,9 @@
         ):
             manifest = json.load(data)
             mock_get_manifest.return_value = manifest
-<<<<<<< HEAD
-            assignment_id = create_assignment(
-                cvat_project_1.escrow_address, cvat_project_1.chain_id, user_address
-            )
-=======
-            assignment_id = create_assignment(cvat_project_1.id, user.wallet_address)
->>>>>>> dfccb37c
+            assignment_id = create_assignment(
+                cvat_project_1.escrow_address, cvat_project_1.chain_id, user.wallet_address
+            )
 
         assert assignment_id is None
 
