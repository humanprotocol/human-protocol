--- conflicted
+++ resolved
@@ -8,11 +8,7 @@
 from pydantic import ValidationError
 
 import src.services.cvat as cvat_service
-<<<<<<< HEAD
-from src.core.types import AssignmentStatuses, PlatformTypes, ProjectStatuses
-=======
 from src.core.types import AssignmentStatuses, JobStatuses, PlatformTypes, ProjectStatuses
->>>>>>> f7e4be5c
 from src.db import SessionLocal
 from src.models.cvat import Assignment, User
 from src.schemas import exchange as service_api
@@ -235,8 +231,6 @@
             self.assertEqual(assignment.cvat_job_id, cvat_job_1.cvat_id)
             self.assertEqual(assignment.user_wallet_address, user_address)
             self.assertEqual(assignment.status, AssignmentStatuses.created)
-<<<<<<< HEAD
-=======
 
     def test_create_assignment_many_jobs_1_completed(self):
         cvat_project, _, cvat_job_1 = create_project_task_and_job(
@@ -283,7 +277,6 @@
         self.assertEqual(assignment.cvat_job_id, cvat_job_2.cvat_id)
         self.assertEqual(assignment.user_wallet_address, user_address)
         self.assertEqual(assignment.status, AssignmentStatuses.created)
->>>>>>> f7e4be5c
 
     def test_create_assignment_invalid_user_address(self):
         cvat_project_1, _, _ = create_project_task_and_job(
