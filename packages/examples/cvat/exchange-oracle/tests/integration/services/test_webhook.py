--- conflicted
+++ resolved
@@ -125,23 +125,13 @@
 
         webhook = self.session.query(Webhook).filter_by(id=webhook_id).first()
 
-<<<<<<< HEAD
-        self.assertEqual(webhook.escrow_address, escrow_address)
-        self.assertEqual(webhook.chain_id, chain_id)
-        self.assertEqual(webhook.attempts, 0)
-        self.assertEqual(webhook.type, OracleWebhookTypes.exchange_oracle.value)
-        self.assertEqual(webhook.event_type, ExchangeOracleEventTypes.job_finished.value)
-        self.assertEqual(webhook.event_data, {})
-        self.assertEqual(webhook.status, OracleWebhookStatuses.pending.value)
-=======
         assert webhook.escrow_address == escrow_address
         assert webhook.chain_id == chain_id
         assert webhook.attempts == 0
         assert webhook.type == OracleWebhookTypes.exchange_oracle.value
-        assert webhook.event_type == ExchangeOracleEventTypes.task_finished.value
+        assert webhook.event_type == ExchangeOracleEventTypes.job_finished.value
         assert webhook.event_data == {}
         assert webhook.status == OracleWebhookStatuses.pending.value
->>>>>>> 9ef0154f
 
     def test_create_outgoing_webhook_none_escrow_address(self):
         chain_id = Networks.localhost.value
