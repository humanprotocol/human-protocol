[tool.poetry]
name = "recording-oracle"
version = "0.1.0"
description = "An example of recording with with CVAT as an annotation instrument"
authors = ["Sergey Dzeranov <sergey.dzeranov@gmail.com>", "Marius Hamacher <marius.hamacher@outlook.de>"]
readme = "README.md"
packages = [{include = "recording_oracle"}]

[tool.poetry.dependencies]
python = "^3.10, <3.13"
fastapi = {version = "^0.115.4", extras = ["standard"]}
uvicorn = ">=0.32.1" # post https://github.com/encode/uvicorn/pull/2397, where using several workers was fixed. Read more https://github.com/encode/uvicorn/discussions/2450
python-dotenv = "^1.0.0"
SQLAlchemy = "^2.0.17"
psycopg2 = "^2.9.6"
APScheduler = "^3.10.1"
pytest = "^7.4.0"
alembic = "^1.11.1"
pydantic = ">=2.6.1,<2.7.0"
httpx = "^0.24.1"
numpy = "^1.25.2"
boto3 = "^1.28.40"
google-cloud-storage = "^2.14.0"
datumaro = {git = "https://github.com/cvat-ai/datumaro.git", rev = "ff83c00c2c1bc4b8fdfcc55067fcab0a9b5b6b11"}
human-protocol-sdk = ">=3.0.7b0,<3.1.0"
hexbytes = ">=1.2.0" # required for to_0x_hex() function
starlette = ">=0.40.0" # avoid the vulnerability with multipart/form-data
<<<<<<< HEAD
cvat-sdk = "^2.23.0"
=======
cvat-sdk = "^2.23.1"
cryptography = "<44.0.0" # human-protocol-sdk -> pgpy dep requires cryptography < 45
>>>>>>> 3ed8302e

[tool.poetry.group.dev.dependencies]
hypothesis = "^6.82.6"

[tool.poetry.group.lint.dependencies]
pre-commit = "^3.3.3"
ruff = "^0.6.0"

[tool.ruff]
line-length = 100
target-version = "py310"


[tool.ruff.lint]
select = ["ALL"]
unfixable = [
    "RUF005",  # messes up concantenation with numpy structures
]
ignore = [
    "W191",    # Rules conflicting with ruff format (https://docs.astral.sh/ruff/formatter/#conflicting-lint-rules)
    "E111",    # |
    "E114",    # |
    "E117",    # |
    "D206",    # |
    "D300",    # |
    "Q000",    # |
    "Q001",    # |
    "Q002",    # |
    "Q003",    # |
    "COM812",  # |
    "COM819",  # |
    "ISC001",  # |
    "ISC002",  # |
    "ANN101",  # Method args annotations (mypy will take care of that)
    "ANN001",  # |
    "ANN202",  # |
    "ANN201",  # |
    "ANN401",  # |
    "ANN102",  # |
    "RUF001",  # Allow cyrillic letters in comments

    "B904",    # Raise from: modern pythons preserve previous exceptions
    "EM",      # Forbids using literal strings in exceptions.
               # Sujested way of dealing with exceptions increases verbosity
               # while giving little to no benefit in readability
    "TRY003",  # |
    "G004",    # Forbids using f-strings in logging. This project doesn't rely on lazy % formatting when using logging.
    "A003",    # Class attribute `id` is shadowing a Python builtin — it's ok in class body
    "FIX001",  # Forbids using TODOs, but TODOs are useful
    "FIX002",  # |
    "TD001",   # |
    "TD002",   # |
    "TD003",   # |
    "E711",    # Allow == None comparisons for sqlalchemy queries
    "E712",    # Allow == True comparisons for sqlalchemy queries
    "PERF203", # Noisy microoptimisation
    # Want to resolve eventually, but not now:
    "S101",    # Allow asserts (there are too many of them right now to fix)
    "TRY401",  # Checks for excesive logging of exception objects
    "G001",    # Forbid str.format for logging
    "PTH123",  # Checks for uses of `os.path.splitext`
    "D",       # Docstrings
    "N806",    # Variable in function should be lowercase
    "RUF012",  # Mutable class attributes should be annotated with `typing.ClassVar`
    "SLF001",  # Private member accessed
    "F811",    # Redefinition of unused
    "RUF005",  # Consider iterable unpacking instead of concatenation
    "A002",    # Argument is shadowing a Python builtin
    "N818",    # Exception name should be named with an Error suffix
    "TRY002",  # Create your own exception
    "ANN003",  # Missing type annotation for `**kwargs`
    "ANN204",  # Missing return type annotation for special method
    "ERA001",  # Found commented-out code
    "N801",    # Class name should use CapWords convention
    "PLR0915", # Too many statements
    "PLR2004", # Magic value used in comparison, consider replacing with a constant variable
    "ANN002",  # Missing type annotation for `*args`
    "TRY300",  # Consider moving this statement to an `else` block
    "C901",    # Function is too complex
    "PLW2901", # Variable overwritten by assignment target
    "PTH118",  # Prefer pathlib instead of os.path
    "PTH119",  # `os.path.basename()` should be replaced by `Path.name`
    "PTH122",  # `os.path.splitext()` should be replaced by `Path.suffix`, `Path.stem`, and `Path.parent`
    "PTH207",  # Replace `glob` with `Path.glob` or `Path.rglob`
]


[tool.ruff.lint.per-file-ignores]
"tests/*" = [
    "PLR0913", # Annotations and args
    "ANN202",  # |
    "ANN201",  # |
    "ANN001",  # |
    "ANN003",  # |
    "ARG001",  # |
    "SLF001",  # Allow private attrs access
    "PLR2004", # Allow magic values
    "S",       # security
    "DTZ005",  # allow datetimes without timezones
]
# alembic is not a package in a traditional sense, so putting __init__.py there doesn't make sense
"alembic/*" = ["INP001"]
"__init__.py" = ["F401"]

[tool.ruff.lint.pep8-naming]
classmethod-decorators = [
    "pydantic.validator",
]

[tool.ruff.lint.pylint]
max-args = 9  # Lower number might be beneficial to reduce cognitive load. Consider using data containers.

[tool.ruff.lint.isort]
forced-separate = ["tests"]

[tool.ruff.lint.flake8-tidy-imports]
ban-relative-imports = "all"

[build-system]
requires = ["poetry-core"]
build-backend = "poetry.core.masonry.api"<|MERGE_RESOLUTION|>--- conflicted
+++ resolved
@@ -25,12 +25,8 @@
 human-protocol-sdk = ">=3.0.7b0,<3.1.0"
 hexbytes = ">=1.2.0" # required for to_0x_hex() function
 starlette = ">=0.40.0" # avoid the vulnerability with multipart/form-data
-<<<<<<< HEAD
-cvat-sdk = "^2.23.0"
-=======
 cvat-sdk = "^2.23.1"
 cryptography = "<44.0.0" # human-protocol-sdk -> pgpy dep requires cryptography < 45
->>>>>>> 3ed8302e
 
 [tool.poetry.group.dev.dependencies]
 hypothesis = "^6.82.6"
