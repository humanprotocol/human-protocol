--- conflicted
+++ resolved
@@ -14,12 +14,9 @@
 if dotenv_path and not os.path.exists(dotenv_path):
     raise FileNotFoundError(dotenv_path)
 
-<<<<<<< HEAD
-=======
 load_dotenv(dotenv_path)
 
 
->>>>>>> f7e4be5c
 class Postgres:
     port = os.environ.get("PG_PORT", "5434")
     host = os.environ.get("PG_HOST", "0.0.0.0")
@@ -178,32 +175,6 @@
     Supposed only for testing. Use 0 to disable.
     """
 
-    default_oks_sigma = float(
-        os.environ.get("DEFAULT_OKS_SIGMA", 0.1)  # average value for COCO points
-    )
-    "Default OKS sigma for GT skeleton points validation. Valid range is (0; 1]"
-
-    gt_failure_threshold = float(os.environ.get("GT_FAILURE_THRESHOLD", 0.9))
-    """
-    The maximum allowed fraction of failed assignments per GT sample,
-    before it's considered failed for the current validation iteration.
-    v = 0 -> any GT failure leads to image failure
-    v = 1 -> any GT failures do not lead to image failure
-    """
-
-    gt_ban_threshold = int(os.environ.get("GT_BAN_THRESHOLD", 3))
-    """
-    The maximum allowed number of failures per GT sample before it's excluded from validation
-    """
-
-    unverifiable_assignments_threshold = float(
-        os.environ.get("UNVERIFIABLE_ASSIGNMENTS_THRESHOLD", 0.1)
-    )
-    """
-    The maximum allowed fraction of jobs with insufficient GT available for validation.
-    Each such job will be accepted "blindly", as we can't validate the annotations.
-    """
-
 
 class Config:
     port = int(os.environ.get("PORT", 8000))
