# pylint: disable=too-few-public-methods,missing-class-docstring
"""Project configuration from env vars"""

import inspect
import os
from collections.abc import Iterable
from os import getenv
from typing import ClassVar

from attrs.converters import to_bool
from dotenv import load_dotenv
from human_protocol_sdk.encryption import Encryption
from web3 import Web3
from web3.providers.rpc import HTTPProvider

from src.utils.logging import parse_log_level
from src.utils.net import is_ipv4

dotenv_path = getenv("DOTENV_PATH", None)
if dotenv_path and not os.path.exists(dotenv_path):  # noqa: PTH110
    raise FileNotFoundError(dotenv_path)

load_dotenv(dotenv_path)


class _BaseConfig:
    @classmethod
    def validate(cls) -> None:
        pass


class Postgres:
    port = getenv("PG_PORT", "5434")
    host = getenv("PG_HOST", "0.0.0.0")  # noqa: S104
    user = getenv("PG_USER", "admin")
    password = getenv("PG_PASSWORD", "admin")
    database = getenv("PG_DB", "recording_oracle")
    lock_timeout = int(getenv("PG_LOCK_TIMEOUT", "3000"))  # milliseconds

    @classmethod
    def connection_url(cls) -> str:
        return f"postgresql://{cls.user}:{cls.password}@{cls.host}:{cls.port}/{cls.database}"


class _NetworkConfig:
    chain_id: ClassVar[int]
    rpc_api: ClassVar[str | None]
    private_key: ClassVar[str | None]
    addr: ClassVar[str | None]

    @classmethod
    def is_configured(cls) -> bool:
        if all([cls.chain_id, cls.rpc_api, cls.private_key, cls.addr]):
            w3 = Web3(HTTPProvider(cls.rpc_api))
            return w3.is_connected()

        return False


class PolygonMainnetConfig(_NetworkConfig):
    chain_id = 137
    rpc_api = getenv("POLYGON_MAINNET_RPC_API_URL")
    private_key = getenv("POLYGON_MAINNET_PRIVATE_KEY")
    addr = getenv("POLYGON_MAINNET_ADDR")


class PolygonAmoyConfig(_NetworkConfig):
    chain_id = 80002
    rpc_api = getenv("POLYGON_AMOY_RPC_API_URL")
    private_key = getenv("POLYGON_AMOY_PRIVATE_KEY")
    addr = getenv("POLYGON_AMOY_ADDR")


class LocalhostConfig(_NetworkConfig):
    chain_id = 1338
    rpc_api = getenv("LOCALHOST_RPC_API_URL", "http://blockchain-node:8545")
    private_key = getenv(
        "LOCALHOST_PRIVATE_KEY",
        "ac0974bec39a17e36ba4a6b4d238ff944bacb478cbed5efcae784d7bf4f2ff80",
    )
    addr = getenv("LOCALHOST_AMOY_ADDR", "0xf39Fd6e51aad88F6F4ce6aB8827279cffFb92266")

<<<<<<< HEAD
    exchange_oracle_url = getenv("LOCALHOST_EXCHANGE_ORACLE_URL")
    reputation_oracle_url = getenv("LOCALHOST_REPUTATION_ORACLE_URL")
=======
    exchange_oracle_address = os.environ.get("LOCALHOST_EXCHANGE_ORACLE_ADDRESS")
    exchange_oracle_url = os.environ.get("LOCALHOST_EXCHANGE_ORACLE_URL")

    reputation_oracle_url = os.environ.get("LOCALHOST_REPUTATION_ORACLE_URL")
>>>>>>> 408d284f


class CronConfig:
    process_exchange_oracle_webhooks_int = int(getenv("PROCESS_EXCHANGE_ORACLE_WEBHOOKS_INT", 3000))
    process_exchange_oracle_webhooks_chunk_size = int(
        getenv("PROCESS_EXCHANGE_ORACLE_WEBHOOKS_CHUNK_SIZE", 5)
    )
    process_reputation_oracle_webhooks_int = int(
        getenv("PROCESS_REPUTATION_ORACLE_WEBHOOKS_INT", 3000)
    )
    process_reputation_oracle_webhooks_chunk_size = int(
        getenv("PROCESS_REPUTATION_ORACLE_WEBHOOKS_CHUNK_SIZE", 5)
    )


class IStorageConfig:
    provider: ClassVar[str]
    data_bucket_name: ClassVar[str]
    secure: ClassVar[bool]
    endpoint_url: ClassVar[str]  # TODO: probably should be optional
    # AWS S3 specific attributes
    access_key: ClassVar[str | None]
    secret_key: ClassVar[str | None]
    # GCS specific attributes
    key_file_path: ClassVar[str | None]

    @classmethod
    def get_scheme(cls) -> str:
        return "https://" if cls.secure else "http://"

    @classmethod
    def provider_endpoint_url(cls) -> str:
        return f"{cls.get_scheme()}{cls.endpoint_url}"

    @classmethod
    def bucket_url(cls) -> str:
        if is_ipv4(cls.endpoint_url):
            return f"{cls.get_scheme()}{cls.endpoint_url}/{cls.data_bucket_name}/"
        return f"{cls.get_scheme()}{cls.data_bucket_name}.{cls.endpoint_url}/"


class StorageConfig(IStorageConfig):
    provider = os.environ["STORAGE_PROVIDER"].lower()
    endpoint_url = os.environ["STORAGE_ENDPOINT_URL"]  # TODO: probably should be optional
    data_bucket_name = os.environ["STORAGE_RESULTS_BUCKET_NAME"]
    secure = to_bool(getenv("STORAGE_USE_SSL", "true"))

    # AWS S3 specific attributes
    access_key = getenv("STORAGE_ACCESS_KEY")
    secret_key = getenv("STORAGE_SECRET_KEY")

    # GCS specific attributes
    key_file_path = getenv("STORAGE_KEY_FILE_PATH")


class ExchangeOracleStorageConfig(IStorageConfig):
    # common attributes
    provider = os.environ["EXCHANGE_ORACLE_STORAGE_PROVIDER"].lower()
    endpoint_url = os.environ[
        "EXCHANGE_ORACLE_STORAGE_ENDPOINT_URL"
    ]  # TODO: probably should be optional
    data_bucket_name = os.environ["EXCHANGE_ORACLE_STORAGE_RESULTS_BUCKET_NAME"]
    results_dir_suffix = getenv("STORAGE_RESULTS_DIR_SUFFIX", "-results")
    secure = to_bool(getenv("EXCHANGE_ORACLE_STORAGE_USE_SSL", "true"))
    # AWS S3 specific attributes
    access_key = getenv("EXCHANGE_ORACLE_STORAGE_ACCESS_KEY")
    secret_key = getenv("EXCHANGE_ORACLE_STORAGE_SECRET_KEY")
    # GCS specific attributes
    key_file_path = getenv("EXCHANGE_ORACLE_STORAGE_KEY_FILE_PATH")


class FeaturesConfig:
    enable_custom_cloud_host = to_bool(getenv("ENABLE_CUSTOM_CLOUD_HOST", "no"))
    "Allows using a custom host in manifest bucket urls"


class ValidationConfig:
<<<<<<< HEAD
    gt_ban_threshold = int(getenv("GT_BAN_THRESHOLD", 3))
=======
    min_available_gt_threshold = float(os.environ.get("MIN_AVAILABLE_GT_THRESHOLD", "0.3"))
    """
    The minimum required share of available GT frames required to continue annotation attempts.
    When there is no enough GT left, annotation stops.
    """

    max_gt_share = float(os.environ.get("MAX_USABLE_GT_SHARE", "0.05"))
    """
    The maximum share of the dataset to be used for validation. If the available GT share is
    greater than this number, the extra frames will not be used. It's recommended to keep this
    value small enough for faster convergence rate of the annotation process.
    """

    gt_ban_threshold = float(os.environ.get("GT_BAN_THRESHOLD", "0.03"))
>>>>>>> 408d284f
    """
    The minimum allowed rating (annotation probability) per GT sample,
    before it's considered bad and banned for further use.
    """

<<<<<<< HEAD
    unverifiable_assignments_threshold = float(getenv("UNVERIFIABLE_ASSIGNMENTS_THRESHOLD", 0.1))
=======
    unverifiable_assignments_threshold = float(
        os.environ.get("UNVERIFIABLE_ASSIGNMENTS_THRESHOLD", "0.1")
    )
>>>>>>> 408d284f
    """
    Deprecated. Not expected to happen in practice, kept only as a safety fallback rule.

    The maximum allowed fraction of jobs with insufficient GT available for validation.
    Each such job will be accepted "blindly", as we can't validate the annotations.
    """

<<<<<<< HEAD
    max_escrow_iterations = int(getenv("MAX_ESCROW_ITERATIONS", "0"))
=======
    max_escrow_iterations = int(os.getenv("MAX_ESCROW_ITERATIONS", "50"))
>>>>>>> 408d284f
    """
    Maximum escrow annotation-validation iterations.
    After this, the escrow is finished automatically.
    Supposed only for testing. Use 0 to disable.
    """

    warmup_iterations = int(os.getenv("WARMUP_ITERATIONS", "1"))
    """
    The first escrow iterations where the annotation speed is checked to be big enough.
    """

    min_warmup_progress = float(os.getenv("MIN_WARMUP_PROGRESS", "10"))
    """
    Minimum percent of the accepted jobs in an escrow after the first WARMUP iterations.
    If the value is lower, the escrow annotation is paused for manual investigation.
    """


class EncryptionConfig(_BaseConfig):
    pgp_passphrase = getenv("PGP_PASSPHRASE", "")
    pgp_private_key = getenv("PGP_PRIVATE_KEY", "")
    pgp_public_key_url = getenv("PGP_PUBLIC_KEY_URL", "")

    @classmethod
    def validate(cls) -> None:
        ex_prefix = "Wrong server configuration."

        if (cls.pgp_public_key_url or cls.pgp_passphrase) and not cls.pgp_private_key:
            raise Exception(f"{ex_prefix} The PGP_PRIVATE_KEY environment is not set.")

        if cls.pgp_private_key:
            try:
                Encryption(cls.pgp_private_key, passphrase=cls.pgp_passphrase)
            except Exception as ex:  # noqa: BLE001
                # Possible reasons:
                # - private key is invalid
                # - private key is locked but no passphrase is provided
                raise Exception(" ".join([ex_prefix, str(ex)]))


class CvatConfig:
    host_url = getenv("CVAT_URL", "http://localhost:8080")
    admin_login = getenv("CVAT_ADMIN", "admin")
    admin_pass = getenv("CVAT_ADMIN_PASS", "admin")
    org_slug = getenv("CVAT_ORG_SLUG", "org1")

    quality_retrieval_timeout = int(getenv("CVAT_QUALITY_RETRIEVAL_TIMEOUT", 60 * 60))
    quality_check_interval = int(getenv("CVAT_QUALITY_CHECK_INTERVAL", 5))


class Config:
    port = int(getenv("PORT", 8000))
    environment = getenv("ENVIRONMENT", "development")
    workers_amount = int(getenv("WORKERS_AMOUNT", 1))
    webhook_max_retries = int(getenv("WEBHOOK_MAX_RETRIES", 5))
    webhook_delay_if_failed = int(getenv("WEBHOOK_DELAY_IF_FAILED", 60))
    loglevel = parse_log_level(getenv("LOGLEVEL", "info"))

    polygon_mainnet = PolygonMainnetConfig
    polygon_amoy = PolygonAmoyConfig
    localhost = LocalhostConfig

    postgres_config = Postgres
    cron_config = CronConfig
    storage_config = StorageConfig
    exchange_oracle_storage_config = ExchangeOracleStorageConfig

    features = FeaturesConfig
    validation = ValidationConfig
    encryption_config = EncryptionConfig
    cvat_config = CvatConfig

    @classmethod
    def validate(cls) -> None:
        for attr_or_method in cls.__dict__:
            attr_or_method = getattr(cls, attr_or_method)
            if inspect.isclass(attr_or_method) and issubclass(attr_or_method, _BaseConfig):
                attr_or_method.validate()

    @classmethod
    def get_network_configs(cls, *, only_configured: bool = True) -> Iterable[_NetworkConfig]:
        for attr_or_method in cls.__dict__:
            attr_or_method = getattr(cls, attr_or_method)
            if (
                inspect.isclass(attr_or_method)
                and issubclass(attr_or_method, _NetworkConfig)
                and (not only_configured or attr_or_method.is_configured())
            ):
                yield attr_or_method<|MERGE_RESOLUTION|>--- conflicted
+++ resolved
@@ -80,15 +80,10 @@
     )
     addr = getenv("LOCALHOST_AMOY_ADDR", "0xf39Fd6e51aad88F6F4ce6aB8827279cffFb92266")
 
-<<<<<<< HEAD
+    exchange_oracle_address = getenv("LOCALHOST_EXCHANGE_ORACLE_ADDRESS")
     exchange_oracle_url = getenv("LOCALHOST_EXCHANGE_ORACLE_URL")
+
     reputation_oracle_url = getenv("LOCALHOST_REPUTATION_ORACLE_URL")
-=======
-    exchange_oracle_address = os.environ.get("LOCALHOST_EXCHANGE_ORACLE_ADDRESS")
-    exchange_oracle_url = os.environ.get("LOCALHOST_EXCHANGE_ORACLE_URL")
-
-    reputation_oracle_url = os.environ.get("LOCALHOST_REPUTATION_ORACLE_URL")
->>>>>>> 408d284f
 
 
 class CronConfig:
@@ -166,36 +161,28 @@
 
 
 class ValidationConfig:
-<<<<<<< HEAD
-    gt_ban_threshold = int(getenv("GT_BAN_THRESHOLD", 3))
-=======
-    min_available_gt_threshold = float(os.environ.get("MIN_AVAILABLE_GT_THRESHOLD", "0.3"))
+    min_available_gt_threshold = float(getenv("MIN_AVAILABLE_GT_THRESHOLD", "0.3"))
     """
     The minimum required share of available GT frames required to continue annotation attempts.
     When there is no enough GT left, annotation stops.
     """
 
-    max_gt_share = float(os.environ.get("MAX_USABLE_GT_SHARE", "0.05"))
+    max_gt_share = float(getenv("MAX_USABLE_GT_SHARE", "0.05"))
     """
     The maximum share of the dataset to be used for validation. If the available GT share is
     greater than this number, the extra frames will not be used. It's recommended to keep this
     value small enough for faster convergence rate of the annotation process.
     """
 
-    gt_ban_threshold = float(os.environ.get("GT_BAN_THRESHOLD", "0.03"))
->>>>>>> 408d284f
+    gt_ban_threshold = float(getenv("GT_BAN_THRESHOLD", "0.03"))
     """
     The minimum allowed rating (annotation probability) per GT sample,
     before it's considered bad and banned for further use.
     """
 
-<<<<<<< HEAD
-    unverifiable_assignments_threshold = float(getenv("UNVERIFIABLE_ASSIGNMENTS_THRESHOLD", 0.1))
-=======
     unverifiable_assignments_threshold = float(
-        os.environ.get("UNVERIFIABLE_ASSIGNMENTS_THRESHOLD", "0.1")
-    )
->>>>>>> 408d284f
+        getenv("UNVERIFIABLE_ASSIGNMENTS_THRESHOLD", "0.1")
+    )
     """
     Deprecated. Not expected to happen in practice, kept only as a safety fallback rule.
 
@@ -203,23 +190,19 @@
     Each such job will be accepted "blindly", as we can't validate the annotations.
     """
 
-<<<<<<< HEAD
-    max_escrow_iterations = int(getenv("MAX_ESCROW_ITERATIONS", "0"))
-=======
-    max_escrow_iterations = int(os.getenv("MAX_ESCROW_ITERATIONS", "50"))
->>>>>>> 408d284f
+    max_escrow_iterations = int(getenv("MAX_ESCROW_ITERATIONS", "50"))
     """
     Maximum escrow annotation-validation iterations.
     After this, the escrow is finished automatically.
     Supposed only for testing. Use 0 to disable.
     """
 
-    warmup_iterations = int(os.getenv("WARMUP_ITERATIONS", "1"))
+    warmup_iterations = int(getenv("WARMUP_ITERATIONS", "1"))
     """
     The first escrow iterations where the annotation speed is checked to be big enough.
     """
 
-    min_warmup_progress = float(os.getenv("MIN_WARMUP_PROGRESS", "10"))
+    min_warmup_progress = float(getenv("MIN_WARMUP_PROGRESS", "10"))
     """
     Minimum percent of the accepted jobs in an escrow after the first WARMUP iterations.
     If the value is lower, the escrow annotation is paused for manual investigation.
