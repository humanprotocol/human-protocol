from decimal import Decimal
from enum import Enum
from typing import Annotated, Any, Literal

from pydantic import AnyUrl, BaseModel, Field, model_validator

from src.core.types import TaskTypes
from src.utils.enums import BetterEnumMeta


class BucketProviders(str, Enum):
    aws = "AWS"
    gcs = "GCS"


class BucketUrlBase(BaseModel):
    provider: BucketProviders
    host_url: str
    bucket_name: str
    path: str = ""


class AwsBucketUrl(BucketUrlBase, BaseModel):
    provider: Literal[BucketProviders.aws]
    access_key: str = ""  # (optional) AWS Access key
    secret_key: str = ""  # (optional) AWS Secret key


class GcsBucketUrl(BucketUrlBase, BaseModel):
    provider: Literal[BucketProviders.gcs]
    service_account_key: dict[str, Any] = {}  # (optional) Contents of GCS key file


BucketUrl = Annotated[AwsBucketUrl | GcsBucketUrl, Field(discriminator="provider")]


class DataInfo(BaseModel):
    data_url: AnyUrl | BucketUrl
    "Bucket URL, AWS S3 | GCS, virtual-hosted-style access"
    # https://docs.aws.amazon.com/AmazonS3/latest/userguide/access-bucket-intro.html

    points_url: AnyUrl | BucketUrl | None = None
    "A path to an archive with a set of points in COCO Keypoints format, "
    "which provides information about all objects on images"

    boxes_url: AnyUrl | BucketUrl | None = None
    "A path to an archive with a set of boxes in COCO Instances format, "
    "which provides information about all objects on images"


class LabelTypes(str, Enum, metaclass=BetterEnumMeta):
    plain = "plain"
    skeleton = "skeleton"


class LabelInfoBase(BaseModel):
    name: str = Field(min_length=1)
    # https://opencv.github.io/cvat/docs/api_sdk/sdk/reference/models/label/

    type: LabelTypes = LabelTypes.plain


class PlainLabelInfo(LabelInfoBase):
    type: Literal[LabelTypes.plain]


class SkeletonLabelInfo(LabelInfoBase):
    type: Literal[LabelTypes.skeleton]

<<<<<<< HEAD
    nodes: List[str] = Field(min_length=1)
=======
    nodes: list[str] = Field(min_items=1)
>>>>>>> 9ef0154f
    """
    A list of node label names (only points are supposed to be nodes).
    Example:
    [
        "left hand", "torso", "right hand", "head"
    ]
    """

    joints: list[tuple[int, int]] | None = Field(default_factory=list)
    "A list of node adjacency, e.g. [[0, 1], [1, 2], [1, 3]]"

    @model_validator(mode="before")
    @classmethod
    def validate_type(cls, values):
        if not isinstance(values, dict):
            raise NotImplementedError

        if values["type"] != LabelTypes.skeleton:
            raise ValueError(f"Label type must be {LabelTypes.skeleton}")

        skeleton_name = values["name"]

        existing_names = set()
        for node_name in values["nodes"]:
            node_name = node_name.strip()

            if not node_name:
                raise ValueError(f"Skeleton '{skeleton_name}': point name is empty")

            if node_name.lower() in existing_names:
                raise ValueError(
                    f"Skeleton '{skeleton_name}' point {node_name}: label is duplicated"
                )

            existing_names.add(node_name.lower())

        nodes_count = len(values["nodes"])
        joints = values["joints"]
        for joint_idx, joint in enumerate(joints):
            for v in joint:
                if not (0 <= v < nodes_count):
                    raise ValueError(
                        f"Skeleton '{skeleton_name}' joint #{joint_idx}: invalid value. "
                        f"Expected a number in the range [0; {nodes_count - 1}]"
                    )

        return values


LabelInfo = Annotated[PlainLabelInfo | SkeletonLabelInfo, Field(discriminator="type")]


class AnnotationInfo(BaseModel):
    type: TaskTypes

    labels: list[LabelInfo] = Field(min_length=1)
    "Label declarations with accepted annotation types"

    description: str = ""
    "Brief task description"

    user_guide: str = ""
    "User guide in markdown format"

    job_size: int = 10
    "Frames per job, validation frames are not included"

<<<<<<< HEAD
    @model_validator(mode="before")
=======
    max_time: int | None = None  # deprecated, TODO: mark deprecated with pydantic 2.7+
    "Maximum time per job (assignment) for an annotator, in seconds"

    @root_validator(pre=True)
>>>>>>> 9ef0154f
    @classmethod
    def validate_label_type(cls, values):
        if not isinstance(values, dict):
            raise NotImplementedError

        default_label_type = LabelTypes.plain
        if values["type"] == TaskTypes.image_skeletons_from_boxes:
            default_label_type = LabelTypes.skeleton

        # Add default value for labels, if none provided.
        # pydantic can't do this for tagged unions
        try:
            labels = values["labels"]
            for label_info in labels:
                label_info["type"] = label_info.get("type", default_label_type)
        except KeyError:
            pass

        return values


class ValidationInfo(BaseModel):
    min_quality: float = Field(ge=0)
    "Minimal accepted annotation accuracy"

    val_size: int = Field(default=2, gt=0)
    "Validation frames per job"

    gt_url: AnyUrl | BucketUrl
    "URL to the archive with Ground Truth annotations, the format is COCO keypoints"


class TaskManifest(BaseModel):
    data: DataInfo
    annotation: AnnotationInfo
    validation: ValidationInfo

    job_bounty: Decimal = Field(ge=0)
    "Assignment bounty, a decimal value in HMT"

    qualifications: List[str] = Field(default_factory=list)
    "A list of annotator qualifications required for participation"


def parse_manifest(manifest: Any) -> TaskManifest:
    return TaskManifest.model_validate(manifest)<|MERGE_RESOLUTION|>--- conflicted
+++ resolved
@@ -67,11 +67,7 @@
 class SkeletonLabelInfo(LabelInfoBase):
     type: Literal[LabelTypes.skeleton]
 
-<<<<<<< HEAD
-    nodes: List[str] = Field(min_length=1)
-=======
-    nodes: list[str] = Field(min_items=1)
->>>>>>> 9ef0154f
+    nodes: list[str] = Field(min_length=1)
     """
     A list of node label names (only points are supposed to be nodes).
     Example:
@@ -139,14 +135,7 @@
     job_size: int = 10
     "Frames per job, validation frames are not included"
 
-<<<<<<< HEAD
     @model_validator(mode="before")
-=======
-    max_time: int | None = None  # deprecated, TODO: mark deprecated with pydantic 2.7+
-    "Maximum time per job (assignment) for an annotator, in seconds"
-
-    @root_validator(pre=True)
->>>>>>> 9ef0154f
     @classmethod
     def validate_label_type(cls, values):
         if not isinstance(values, dict):
