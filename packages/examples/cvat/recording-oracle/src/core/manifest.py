--- conflicted
+++ resolved
@@ -1,10 +1,6 @@
 from decimal import Decimal
 from enum import Enum
-<<<<<<< HEAD
-from typing import Annotated, Any, List, Literal, Optional, Tuple, Union
-=======
-from typing import Annotated, Any, Dict, Literal, Optional, Union
->>>>>>> b69462a7
+from typing import Annotated, Any, Dict, List, Literal, Optional, Tuple, Union
 
 from pydantic import AnyUrl, BaseModel, Field, root_validator
 
@@ -44,18 +40,11 @@
     "Bucket URL, AWS S3 | GCS, virtual-hosted-style access"
     # https://docs.aws.amazon.com/AmazonS3/latest/userguide/access-bucket-intro.html
 
-<<<<<<< HEAD
-    points_url: Optional[AnyUrl] = None
-    "A path to an archive with a set of points in COCO Keypoints format, "
-    "which provides information about all objects on images"
-=======
     points_url: Optional[Union[AnyUrl, BucketUrl]] = None
     "A path to an archive with a set of points in COCO Keypoints format, "
     "which provides information about all objects on images"
 
->>>>>>> b69462a7
-
-    boxes_url: Optional[AnyUrl] = None
+    boxes_url: Optional[Union[AnyUrl, BucketUrl]] = None
     "A path to an archive with a set of boxes in COCO Instances format, "
     "which provides information about all objects on images"
 
