from enum import Enum

from src.core.config import Config
from src.utils.enums import BetterEnumMeta


class Networks(int, Enum):
    polygon_mainnet = Config.polygon_mainnet.chain_id
    polygon_amoy = Config.polygon_amoy.chain_id
    localhost = Config.localhost.chain_id


class TaskTypes(str, Enum, metaclass=BetterEnumMeta):
<<<<<<< HEAD
    image_label_binary = "IMAGE_LABEL_BINARY"
    image_points = "IMAGE_POINTS"
    image_polygons = "IMAGE_POLYGONS"
    image_boxes = "IMAGE_BOXES"
    image_boxes_from_points = "IMAGE_BOXES_FROM_POINTS"
    image_skeletons_from_boxes = "IMAGE_SKELETONS_FROM_BOXES"
=======
    image_label_binary = "image_label_binary"
    image_points = "image_points"
    image_boxes = "image_boxes"
    image_boxes_from_points = "image_boxes_from_points"
    image_skeletons_from_boxes = "image_skeletons_from_boxes"
>>>>>>> f8e31ece


class OracleWebhookTypes(str, Enum):
    exchange_oracle = "exchange_oracle"
    recording_oracle = "recording_oracle"
    reputation_oracle = "reputation_oracle"


class OracleWebhookStatuses(str, Enum):
    pending = "pending"
    completed = "completed"
    failed = "failed"


class ExchangeOracleEventTypes(str, Enum, metaclass=BetterEnumMeta):
    job_creation_failed = "job_creation_failed"
    job_finished = "job_finished"
    escrow_cleaned = "escrow_cleaned"


class RecordingOracleEventTypes(str, Enum, metaclass=BetterEnumMeta):
    job_completed = "job_completed"
    submission_rejected = "submission_rejected"<|MERGE_RESOLUTION|>--- conflicted
+++ resolved
@@ -11,20 +11,12 @@
 
 
 class TaskTypes(str, Enum, metaclass=BetterEnumMeta):
-<<<<<<< HEAD
-    image_label_binary = "IMAGE_LABEL_BINARY"
-    image_points = "IMAGE_POINTS"
-    image_polygons = "IMAGE_POLYGONS"
-    image_boxes = "IMAGE_BOXES"
-    image_boxes_from_points = "IMAGE_BOXES_FROM_POINTS"
-    image_skeletons_from_boxes = "IMAGE_SKELETONS_FROM_BOXES"
-=======
     image_label_binary = "image_label_binary"
     image_points = "image_points"
+    image_polygons = "image_polygons"
     image_boxes = "image_boxes"
     image_boxes_from_points = "image_boxes_from_points"
     image_skeletons_from_boxes = "image_skeletons_from_boxes"
->>>>>>> f8e31ece
 
 
 class OracleWebhookTypes(str, Enum):
