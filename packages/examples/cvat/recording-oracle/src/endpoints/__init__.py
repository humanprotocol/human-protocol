"""API endpoints"""

from fastapi import APIRouter, FastAPI

from src.core.config import Config
from src.endpoints.webhook import router as webhook_router
from src.schemas import MetaResponse, ResponseError, ValidationErrorResponse

greet_router = APIRouter()


@greet_router.get("/", description="Endpoint describing the API", response_model=MetaResponse)
def meta_route() -> MetaResponse:
    networks = [Config.polygon_mainnet, Config.polygon_amoy]

    networks_info = [
        {
            "chain_id": network.chain_id,
            "addr": network.addr,
        }
        for network in networks
    ]

<<<<<<< HEAD
    return MetaResponse.model_validate(
        dict(
            message="Recording Oracle API",
            version="0.1.0",
            supported_networks=networks_info,
        )
=======
    return MetaResponse.parse_obj(
        {
            "message": "Recording Oracle API",
            "version": "0.1.0",
            "supported_networks": networks_info,
        }
>>>>>>> 9ef0154f
    )


def init_api(app: FastAPI) -> FastAPI:
    """Register API endpoints"""
    default_responses = {
        400: {"model": ValidationErrorResponse},
        404: {"model": ResponseError},
        405: {"model": ResponseError},
        422: {"model": ResponseError},
        500: {"model": ResponseError},
    }

    app.include_router(greet_router)
    app.include_router(webhook_router, responses=default_responses)

    return app<|MERGE_RESOLUTION|>--- conflicted
+++ resolved
@@ -21,21 +21,12 @@
         for network in networks
     ]
 
-<<<<<<< HEAD
     return MetaResponse.model_validate(
-        dict(
-            message="Recording Oracle API",
-            version="0.1.0",
-            supported_networks=networks_info,
-        )
-=======
-    return MetaResponse.parse_obj(
         {
             "message": "Recording Oracle API",
             "version": "0.1.0",
             "supported_networks": networks_info,
         }
->>>>>>> 9ef0154f
     )
 
 
