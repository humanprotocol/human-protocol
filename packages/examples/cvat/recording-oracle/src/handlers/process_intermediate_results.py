from __future__ import annotations

import io
import logging
import os
<<<<<<< HEAD
from dataclasses import dataclass
=======
from dataclasses import dataclass, field
>>>>>>> 6ef3ccd2
from pathlib import Path
from tempfile import TemporaryDirectory
from typing import Dict, NamedTuple, Optional, Set, Type, TypeVar, Union

import datumaro as dm
import numpy as np
from sqlalchemy.orm import Session

import src.core.tasks.boxes_from_points as boxes_from_points_task
import src.core.tasks.skeletons_from_boxes as skeletons_from_boxes_task
import src.services.validation as db_service
from src.core.annotation_meta import AnnotationMeta
from src.core.config import Config
from src.core.manifest import TaskManifest
from src.core.storage import compose_data_bucket_filename
from src.core.types import TaskTypes
from src.core.validation_errors import DatasetValidationError, LowAccuracyError
from src.core.validation_meta import JobMeta, ResultMeta, ValidationMeta
from src.core.validation_results import ValidationFailure, ValidationSuccess
from src.db.utils import ForUpdateParams
from src.services.cloud import make_client as make_cloud_client
from src.services.cloud.utils import BucketAccessInfo
from src.utils.annotations import ProjectLabels, shift_ann
from src.utils.zip_archive import extract_zip_archive, write_dir_to_zip_archive
from src.validation.dataset_comparison import (
    BboxDatasetComparator,
    DatasetComparator,
    PointsDatasetComparator,
    SkeletonDatasetComparator,
    TooFewGtError,
)

<<<<<<< HEAD
JobResults = Dict[int, float]
RejectedJobs = Sequence[int]


@dataclass
class ValidationResult:
    job_results: JobResults


@dataclass
class ValidationSuccess(ValidationResult):
    validation_meta: ValidationMeta
    resulting_annotations: bytes
    average_quality: float


@dataclass
class ValidationFailure(ValidationResult):
    rejected_jobs: RejectedJobs


=======
>>>>>>> 6ef3ccd2
DM_DATASET_FORMAT_MAPPING = {
    TaskTypes.image_label_binary: "cvat_images",
    TaskTypes.image_points: "coco_person_keypoints",
    TaskTypes.image_boxes: "coco_instances",
    TaskTypes.image_boxes_from_points: "coco_instances",
    TaskTypes.image_skeletons_from_boxes: "coco_person_keypoints",
}

DM_GT_DATASET_FORMAT_MAPPING = {
    TaskTypes.image_label_binary: "cvat_images",
    TaskTypes.image_points: "coco_instances",  # we compare points against boxes
    TaskTypes.image_boxes: "coco_instances",
    TaskTypes.image_boxes_from_points: "coco_instances",
    TaskTypes.image_skeletons_from_boxes: "coco_person_keypoints",
}


DATASET_COMPARATOR_TYPE_MAP: Dict[TaskTypes, Type[DatasetComparator]] = {
    # TaskType.image_label_binary: TagDatasetComparator, # TODO: implement if support is needed
    TaskTypes.image_boxes: BboxDatasetComparator,
    TaskTypes.image_points: PointsDatasetComparator,
    TaskTypes.image_boxes_from_points: BboxDatasetComparator,
    TaskTypes.image_skeletons_from_boxes: SkeletonDatasetComparator,
}

_JobResults = Dict[int, float]

_RejectedJobs = Dict[int, DatasetValidationError]

_FailedGtAttempts = Dict[str, int]
"gt key -> attempts"


@dataclass
class _UpdatedFailedGtInfo:
    failed_jobs: Set[int] = field(default_factory=set)
    occurrences: int = 0


_UpdatedFailedGtStats = Dict[str, _UpdatedFailedGtInfo]


@dataclass
class _ValidationResult:
    job_results: _JobResults
    rejected_jobs: _RejectedJobs
    updated_merged_dataset: io.BytesIO
    updated_gt_stats: _UpdatedFailedGtStats


T = TypeVar("T")


class _TaskValidator:
    def __init__(
        self,
        escrow_address: str,
        chain_id: int,
        manifest: TaskManifest,
        *,
        job_annotations: Dict[int, io.IOBase],
        merged_annotations: io.IOBase,
        gt_stats: Optional[_FailedGtAttempts] = None,
    ):
        self.escrow_address = escrow_address
        self.chain_id = chain_id
        self.manifest = manifest

        self._initial_gt_attempts: _FailedGtAttempts = gt_stats or {}
        self._job_annotations: Dict[int, io.IOBase] = job_annotations
        self._merged_annotations: io.IOBase = merged_annotations

        self._updated_merged_dataset_archive: Optional[io.IOBase] = None
        self._updated_gt_stats: Optional[_UpdatedFailedGtStats] = None
        self._job_results: Optional[_JobResults] = None
        self._rejected_jobs: Optional[_RejectedJobs] = None

        self._temp_dir: Optional[Path] = None
        self._gt_dataset: Optional[dm.Dataset] = None

    def _require_field(self, field: Optional[T]) -> T:
        assert field is not None
        return field

    def _get_gt_weight(self, failed_attempts: int) -> float:
        ban_threshold = Config.validation.gt_ban_threshold

        weight = 1
        if ban_threshold < failed_attempts:
            weight = 0

        return weight

    def _get_gt_weights(self) -> Dict[str, float]:
        weights = {}

        ban_threshold = Config.validation.gt_ban_threshold
        if not ban_threshold:
            return weights

        for gt_key, attempts in self._initial_gt_attempts.items():
            sample_id = self._gt_key_to_sample_id(gt_key)
            weights[sample_id] = self._get_gt_weight(attempts)

        return weights

    def _gt_key_to_sample_id(self, gt_key: str) -> str:
        return gt_key

    def _parse_gt(self):
        tempdir = self._require_field(self._temp_dir)
        manifest = self._require_field(self.manifest)

        bucket_info = BucketAccessInfo.parse_obj(self.manifest.validation.gt_url)
        bucket_client = make_cloud_client(bucket_info)

        gt_annotations = io.BytesIO(bucket_client.download_file(bucket_info.path))

        gt_dataset_path = tempdir / "gt.json"
        gt_dataset_path.write_bytes(gt_annotations.read())
        self._gt_dataset = dm.Dataset.import_from(
            os.fspath(gt_dataset_path),
            format=DM_GT_DATASET_FORMAT_MAPPING[manifest.annotation.type],
        )

    def _load_job_dataset(self, job_id: int, job_dataset_path: Path) -> dm.Dataset:
        manifest = self._require_field(self.manifest)

        return dm.Dataset.import_from(
            os.fspath(job_dataset_path),
            format=DM_DATASET_FORMAT_MAPPING[manifest.annotation.type],
        )

    def _validate_jobs(self):
        tempdir = self._require_field(self._temp_dir)
        manifest = self._require_field(self.manifest)
        gt_dataset = self._require_field(self._gt_dataset)
        job_annotations = self._require_field(self._job_annotations)

        job_results: _JobResults = {}
        rejected_jobs: _RejectedJobs = {}
        updated_gt_stats: _UpdatedFailedGtStats = {}

        comparator = DATASET_COMPARATOR_TYPE_MAP[manifest.annotation.type](
            min_similarity_threshold=manifest.validation.min_quality,
            gt_weights=self._get_gt_weights(),
        )

        for job_cvat_id, job_annotations_file in job_annotations.items():
            job_dataset_path = tempdir / str(job_cvat_id)
            extract_zip_archive(job_annotations_file, job_dataset_path)

            job_dataset = self._load_job_dataset(job_cvat_id, job_dataset_path)

            try:
                job_mean_accuracy = comparator.compare(gt_dataset, job_dataset)
            except TooFewGtError as e:
                rejected_jobs[job_cvat_id] = e
                continue

            job_results[job_cvat_id] = job_mean_accuracy

            for gt_sample in gt_dataset:
                updated_gt_stats.setdefault(gt_sample.id, _UpdatedFailedGtInfo()).occurrences += 1

            for sample_id in comparator.failed_gts:
                updated_gt_stats[sample_id].failed_jobs.add(job_cvat_id)

            if job_mean_accuracy < manifest.validation.min_quality:
                rejected_jobs[job_cvat_id] = LowAccuracyError()

        self._updated_gt_stats = updated_gt_stats
        self._job_results = job_results
        self._rejected_jobs = rejected_jobs

    def _prepare_merged_dataset(self):
        tempdir = self._require_field(self._temp_dir)
        manifest = self._require_field(self.manifest)
        merged_annotations = self._require_field(self._merged_annotations)
        gt_dataset = self._require_field(self._gt_dataset)

        merged_dataset_path = tempdir / "merged"
        merged_dataset_format = DM_DATASET_FORMAT_MAPPING[manifest.annotation.type]
        extract_zip_archive(merged_annotations, merged_dataset_path)

        merged_dataset = dm.Dataset.import_from(
            os.fspath(merged_dataset_path), format=merged_dataset_format
        )
        self._put_gt_into_merged_dataset(gt_dataset, merged_dataset, manifest=manifest)

        updated_merged_dataset_path = tempdir / "merged_updated"
        merged_dataset.export(updated_merged_dataset_path, merged_dataset_format, save_media=False)

        updated_merged_dataset_archive = io.BytesIO()
        write_dir_to_zip_archive(updated_merged_dataset_path, updated_merged_dataset_archive)
        updated_merged_dataset_archive.seek(0)

        self._updated_merged_dataset_archive = updated_merged_dataset_archive

    @classmethod
    def _put_gt_into_merged_dataset(
        cls, gt_dataset: dm.Dataset, merged_dataset: dm.Dataset, *, manifest: TaskManifest
    ):
        """
        Updates the merged dataset inplace, writing GT annotations corresponding to the task type.
        """

        match manifest.annotation.type:
            case TaskTypes.image_boxes.value:
                merged_dataset.update(gt_dataset)
            case TaskTypes.image_points.value:
                for sample in gt_dataset:
                    annotations = [
                        # Put a point in the center of each GT bbox
                        # Not ideal, but it's the target for now
                        dm.Points(
                            [bbox.x + bbox.w / 2, bbox.y + bbox.h / 2],
                            label=bbox.label,
                            attributes=bbox.attributes,
                        )
                        for bbox in sample.annotations
                        if isinstance(bbox, dm.Bbox)
                    ]
                    merged_dataset.put(sample.wrap(annotations=annotations))
            case TaskTypes.image_label_binary.value:
                merged_dataset.update(gt_dataset)
            case TaskTypes.image_boxes_from_points:
                merged_dataset.update(gt_dataset)
            case TaskTypes.image_skeletons_from_boxes:
                # The original behavior is broken for skeletons
                gt_dataset = dm.Dataset(gt_dataset)
                gt_dataset = gt_dataset.transform(
                    ProjectLabels, dst_labels=merged_dataset.categories()[dm.AnnotationType.label]
                )
                merged_dataset.update(gt_dataset)
            case _:
                assert False, f"Unknown task type {manifest.annotation.type}"

    def validate(self) -> _ValidationResult:
        with TemporaryDirectory() as tempdir:
            self._temp_dir = Path(tempdir)

            self._parse_gt()
            self._validate_jobs()
            self._prepare_merged_dataset()

        return _ValidationResult(
            job_results=self._require_field(self._job_results),
            rejected_jobs=self._require_field(self._rejected_jobs),
            updated_merged_dataset=self._require_field(self._updated_merged_dataset_archive),
            updated_gt_stats=self._require_field(self._updated_gt_stats),
        )


class _TaskValidatorWithPerJobGt(_TaskValidator):
    def _make_gt_dataset_for_job(self, job_id: int, job_dataset: dm.Dataset) -> dm.Dataset:
        raise NotImplementedError

    def _get_gt_weights(self, *, job_cvat_id: int, job_gt_dataset: dm.Dataset) -> Dict[str, float]:
        weights = {}

        ban_threshold = Config.validation.gt_ban_threshold
        if not ban_threshold:
            return weights

        for gt_key, attempts in self._initial_gt_attempts.items():
            sample_id = self._gt_key_to_sample_id(
                gt_key, job_cvat_id=job_cvat_id, job_gt_dataset=job_gt_dataset
            )
            if not sample_id:
                continue

            weights[sample_id] = self._get_gt_weight(attempts)

        return weights

    def _gt_key_to_sample_id(
        self, gt_key: str, *, job_cvat_id: int, job_gt_dataset: dm.Dataset
    ) -> Optional[str]:
        return gt_key

    def _update_gt_stats(
        self,
        updated_gt_stats: _UpdatedFailedGtStats,
        *,
        job_cvat_id: int,
        job_gt_dataset: dm.Dataset,
        failed_gts: set[str],
    ):
        for gt_sample in job_gt_dataset:
            updated_gt_stats.setdefault(gt_sample.id, _UpdatedFailedGtInfo()).occurrences += 1

        for sample_id in failed_gts:
            updated_gt_stats[sample_id].failed_jobs.add(job_cvat_id)

        return updated_gt_stats

    def _validate_jobs(self):
        tempdir = self._require_field(self._temp_dir)
        manifest = self._require_field(self.manifest)
        job_annotations = self._require_field(self._job_annotations)

        job_results: _JobResults = {}
        rejected_jobs: _RejectedJobs = {}
        updated_gt_stats: _UpdatedFailedGtStats = {}

        for job_cvat_id, job_annotations_file in job_annotations.items():
            job_dataset_path = tempdir / str(job_cvat_id)
            extract_zip_archive(job_annotations_file, job_dataset_path)

            job_dataset = self._load_job_dataset(job_cvat_id, job_dataset_path)
            job_gt_dataset = self._make_gt_dataset_for_job(job_cvat_id, job_dataset)

            comparator = DATASET_COMPARATOR_TYPE_MAP[manifest.annotation.type](
                min_similarity_threshold=manifest.validation.min_quality,
                gt_weights=self._get_gt_weights(
                    job_cvat_id=job_cvat_id, job_gt_dataset=job_gt_dataset
                ),
            )

            try:
                job_mean_accuracy = comparator.compare(job_gt_dataset, job_dataset)
            except TooFewGtError as e:
                rejected_jobs[job_cvat_id] = e
                continue

            job_results[job_cvat_id] = job_mean_accuracy

            updated_gt_stats = self._update_gt_stats(
                updated_gt_stats,
                job_cvat_id=job_cvat_id,
                job_gt_dataset=job_gt_dataset,
                failed_gts=comparator.failed_gts,
            )

            if job_mean_accuracy < manifest.validation.min_quality:
                rejected_jobs[job_cvat_id] = LowAccuracyError()

        self._updated_gt_stats = updated_gt_stats
        self._job_results = job_results
        self._rejected_jobs = rejected_jobs


class _BoxesFromPointsValidator(_TaskValidatorWithPerJobGt):
    def __init__(self, *args, **kwargs):
        super().__init__(*args, **kwargs)

        (
            boxes_to_points_mapping,
            roi_filenames,
            roi_infos,
            gt_dataset,
            points_dataset,
        ) = self._download_task_meta()

        self._gt_dataset = gt_dataset
        self._points_dataset = points_dataset

        point_key_to_sample = {
            skeleton.id: sample
            for sample in points_dataset
            for skeleton in sample.annotations
            if isinstance(skeleton, dm.Skeleton)
        }

        self.bbox_key_to_sample = {
            bbox.id: sample
            for sample in gt_dataset
            for bbox in sample.annotations
            if isinstance(bbox, dm.Bbox)
        }

        self._point_key_to_bbox_key = {v: k for k, v in boxes_to_points_mapping.items()}
        self._roi_info_by_id = {roi_info.point_id: roi_info for roi_info in roi_infos}
        self._roi_name_to_roi_info: Dict[str, boxes_from_points_task.RoiInfo] = {
            os.path.splitext(roi_filename)[0]: self._roi_info_by_id[roi_id]
            for roi_id, roi_filename in roi_filenames.items()
        }

        self._point_offset_by_roi_id = {}
        "Offset from new to old coords, (dx, dy)"

        for roi_info in roi_infos:
            point_sample = point_key_to_sample[roi_info.point_id]
            old_point = next(
                skeleton
                for skeleton in point_sample.annotations
                if skeleton.id == roi_info.point_id
                if isinstance(skeleton, dm.Skeleton)
            ).elements[0]
            old_x, old_y = old_point.points[:2]
            offset_x = old_x - roi_info.point_x
            offset_y = old_y - roi_info.point_y
            self._point_offset_by_roi_id[roi_info.point_id] = (offset_x, offset_y)

    def _parse_gt(self):
        pass  # handled by _download_task_meta()

    def _download_task_meta(self):
        layout = boxes_from_points_task.TaskMetaLayout()
        serializer = boxes_from_points_task.TaskMetaSerializer()

        oracle_data_bucket = BucketAccessInfo.parse_obj(Config.exchange_oracle_storage_config)
        storage_client = make_cloud_client(oracle_data_bucket)

        boxes_to_points_mapping = serializer.parse_bbox_point_mapping(
            storage_client.download_file(
                compose_data_bucket_filename(
                    self.escrow_address, self.chain_id, layout.BBOX_POINT_MAPPING_FILENAME
                ),
            )
        )

        roi_filenames = serializer.parse_roi_filenames(
            storage_client.download_file(
                compose_data_bucket_filename(
                    self.escrow_address, self.chain_id, layout.ROI_FILENAMES_FILENAME
                ),
            )
        )

        rois = serializer.parse_roi_info(
            storage_client.download_file(
                compose_data_bucket_filename(
                    self.escrow_address, self.chain_id, layout.ROI_INFO_FILENAME
                ),
            )
        )

        gt_dataset = serializer.parse_gt_annotations(
            storage_client.download_file(
                compose_data_bucket_filename(
                    self.escrow_address, self.chain_id, layout.GT_FILENAME
                ),
            )
        )

        points_dataset = serializer.parse_points_annotations(
            storage_client.download_file(
                compose_data_bucket_filename(
                    self.escrow_address, self.chain_id, layout.POINTS_FILENAME
                ),
            )
        )

        return boxes_to_points_mapping, roi_filenames, rois, gt_dataset, points_dataset

    def _make_gt_dataset_for_job(self, job_id: int, job_dataset: dm.Dataset) -> dm.Dataset:
        job_gt_dataset = dm.Dataset(categories=self._gt_dataset.categories(), media_type=dm.Image)

        for job_sample in job_dataset:
            roi_info = self._roi_name_to_roi_info[os.path.basename(job_sample.id)]

            point_bbox_key = self._point_key_to_bbox_key.get(roi_info.point_id, None)
            if point_bbox_key is None:
                continue  # roi is not from GT set

            bbox_sample = self.bbox_key_to_sample[point_bbox_key]

            bbox = next(bbox for bbox in bbox_sample.annotations if bbox.id == point_bbox_key)
            roi_shift_x, roi_shift_y = self._point_offset_by_roi_id[roi_info.point_id]

            bbox_in_roi_coords = shift_ann(
                bbox,
                offset_x=-roi_shift_x,
                offset_y=-roi_shift_y,
                img_w=roi_info.roi_w,
                img_h=roi_info.roi_h,
            )

            job_gt_dataset.put(job_sample.wrap(annotations=[bbox_in_roi_coords]))

        return job_gt_dataset

<<<<<<< HEAD
    def validate(self) -> Tuple[JobResults, RejectedJobs, io.BytesIO]:
        assert self.job_annotations is not None
        assert self.merged_annotations is not None

        manifest = self.manifest
        task_type = manifest.annotation.type
        dataset_format = DM_DATASET_FORMAT_MAPPING[task_type]

        job_annotations = self.job_annotations
        merged_annotations = self.merged_annotations

        job_results: Dict[int, float] = {}
        rejected_job_ids: List[int] = []
=======
>>>>>>> 6ef3ccd2

class _SkeletonsFromBoxesValidator(_TaskValidatorWithPerJobGt):
    def __init__(self, *args, **kwargs):
        super().__init__(*args, **kwargs)

        (
            roi_filenames,
            roi_infos,
            boxes_dataset,
            job_label_mapping,
            gt_dataset,
            skeletons_to_boxes_mapping,
        ) = self._download_task_meta()

        self._boxes_dataset = boxes_dataset
        self._original_key_to_sample = {sample.attributes["id"]: sample for sample in boxes_dataset}

        self._job_label_mapping = job_label_mapping

        self._gt_dataset = gt_dataset

        self._bbox_key_to_sample = {
            bbox.id: sample
            for sample in boxes_dataset
            for bbox in sample.annotations
            if isinstance(bbox, dm.Bbox)
        }

        self._skeleton_key_to_sample = {
            skeleton.id: sample
            for sample in gt_dataset
            for skeleton in sample.annotations
            if isinstance(skeleton, dm.Skeleton)
        }

        self._bbox_key_to_skeleton_key = {v: k for k, v in skeletons_to_boxes_mapping.items()}
        self._roi_info_by_id = {roi_info.bbox_id: roi_info for roi_info in roi_infos}
        self._roi_name_to_roi_info: Dict[str, skeletons_from_boxes_task.RoiInfo] = {
            os.path.splitext(roi_filename)[0]: self._roi_info_by_id[roi_id]
            for roi_id, roi_filename in roi_filenames.items()
        }

        self._bbox_offset_by_roi_id = {}
        "Offset from old to new coords, (dx, dy)"

        for roi_info in roi_infos:
            bbox_sample = self._bbox_key_to_sample[roi_info.bbox_id]

            old_bbox = next(
                bbox
                for bbox in bbox_sample.annotations
                if bbox.id == roi_info.bbox_id
                if isinstance(bbox, dm.Bbox)
            )
            offset_x = roi_info.bbox_x - old_bbox.x
            offset_y = roi_info.bbox_y - old_bbox.y

            self._bbox_offset_by_roi_id[roi_info.bbox_id] = (offset_x, offset_y)

    def _parse_gt(self):
        pass  # handled by _download_task_meta()

    def _download_task_meta(self):
        layout = skeletons_from_boxes_task.TaskMetaLayout()
        serializer = skeletons_from_boxes_task.TaskMetaSerializer()

        oracle_data_bucket = BucketAccessInfo.parse_obj(Config.exchange_oracle_storage_config)
        storage_client = make_cloud_client(oracle_data_bucket)

        roi_filenames = serializer.parse_roi_filenames(
            storage_client.download_file(
                compose_data_bucket_filename(
                    self.escrow_address, self.chain_id, layout.ROI_FILENAMES_FILENAME
                ),
            )
        )

        rois = serializer.parse_roi_info(
            storage_client.download_file(
                compose_data_bucket_filename(
                    self.escrow_address, self.chain_id, layout.ROI_INFO_FILENAME
                ),
            )
        )

        boxes_dataset = serializer.parse_bbox_annotations(
            storage_client.download_file(
                compose_data_bucket_filename(
                    self.escrow_address, self.chain_id, layout.BOXES_FILENAME
                ),
            )
        )

        job_label_mapping = serializer.parse_point_labels(
            storage_client.download_file(
                compose_data_bucket_filename(
                    self.escrow_address, self.chain_id, layout.POINT_LABELS_FILENAME
                ),
            )
        )

        gt_dataset = serializer.parse_gt_annotations(
            storage_client.download_file(
                compose_data_bucket_filename(
                    self.escrow_address, self.chain_id, layout.GT_FILENAME
                ),
            )
        )

        skeletons_to_boxes_mapping = serializer.parse_skeleton_bbox_mapping(
            storage_client.download_file(
                compose_data_bucket_filename(
                    self.escrow_address, self.chain_id, layout.SKELETON_BBOX_MAPPING_FILENAME
                ),
            )
        )

        return (
            roi_filenames,
            rois,
            boxes_dataset,
            job_label_mapping,
            gt_dataset,
            skeletons_to_boxes_mapping,
        )

    def _load_job_dataset(self, job_id: int, job_dataset_path: Path) -> dm.Dataset:
        job_dataset = super()._load_job_dataset(job_id=job_id, job_dataset_path=job_dataset_path)

        cat = job_dataset.categories()
        updated_dataset = dm.Dataset(categories=cat, media_type=job_dataset.media_type())

        job_label_cat: dm.LabelCategories = cat[dm.AnnotationType.label]
        assert len(job_label_cat) == 2
        job_skeleton_label_id = next(i for i, c in enumerate(job_label_cat) if not c.parent)
        job_point_label_id = next(i for i, c in enumerate(job_label_cat) if c.parent)

        for job_sample in job_dataset:
            updated_annotations = job_sample.annotations.copy()

            if not job_sample.annotations:
                skeleton = dm.Skeleton(
                    label=job_skeleton_label_id,
                    elements=[
                        dm.Points(
                            [0, 0],
                            visibility=[dm.Points.Visibility.absent],
                            label=job_point_label_id,
                        )
                    ],
                )

                roi_info = self._roi_name_to_roi_info[os.path.basename(job_sample.id)]
                bbox_sample = self._bbox_key_to_sample[roi_info.bbox_id]
                bbox = next(
                    bbox
                    for bbox in bbox_sample.annotations
                    if bbox.id == roi_info.bbox_id
                    if isinstance(bbox, dm.Bbox)
                )

                roi_shift_x, roi_shift_y = self._bbox_offset_by_roi_id[roi_info.bbox_id]
                converted_bbox = shift_ann(
                    bbox,
                    offset_x=roi_shift_x,
                    offset_y=roi_shift_y,
                    img_w=roi_info.roi_w,
                    img_h=roi_info.roi_h,
                )

                skeleton.group = 1
                converted_bbox.group = skeleton.group

                updated_annotations = [skeleton, converted_bbox]

            updated_dataset.put(job_sample.wrap(annotations=updated_annotations))

        return updated_dataset

    def _make_gt_dataset_for_job(self, job_id: int, job_dataset: dm.Dataset) -> dm.Dataset:
        job_label_cat: dm.LabelCategories = job_dataset.categories()[dm.AnnotationType.label]
        assert len(job_label_cat) == 2
        job_skeleton_label_id, job_skeleton_label = next(
            (i, c) for i, c in enumerate(job_label_cat) if not c.parent
        )
        job_point_label_id, job_point_label = next(
            (i, c) for i, c in enumerate(job_label_cat) if c.parent
        )

        gt_label_cat = self._gt_dataset.categories()[dm.AnnotationType.label]
        gt_point_label_id = gt_label_cat.find(job_point_label.name, parent=job_skeleton_label.name)[
            0
        ]

        job_gt_dataset = dm.Dataset(categories=job_dataset.categories(), media_type=dm.Image)
        for job_sample in job_dataset:
            roi_info = self._roi_name_to_roi_info[os.path.basename(job_sample.id)]

            gt_skeleton_key = self._bbox_key_to_skeleton_key.get(roi_info.bbox_id, None)
            if gt_skeleton_key is None:
                continue  # roi is not from GT set

            bbox_sample = self._bbox_key_to_sample[roi_info.bbox_id]
            bbox = next(
                bbox
                for bbox in bbox_sample.annotations
                if bbox.id == roi_info.bbox_id
                if isinstance(bbox, dm.Bbox)
            )

            gt_sample = self._skeleton_key_to_sample[gt_skeleton_key]
            gt_skeleton = next(
                skeleton
                for skeleton in gt_sample.annotations
                if skeleton.id == gt_skeleton_key
                if isinstance(skeleton, dm.Skeleton)
            )

            roi_shift_x, roi_shift_y = self._bbox_offset_by_roi_id[roi_info.bbox_id]
            converted_gt_skeleton = shift_ann(
                gt_skeleton,
                offset_x=roi_shift_x,
                offset_y=roi_shift_y,
                img_w=roi_info.roi_w,
                img_h=roi_info.roi_h,
            )
            converted_bbox = shift_ann(
                bbox,
                offset_x=roi_shift_x,
                offset_y=roi_shift_y,
                img_w=roi_info.roi_w,
                img_h=roi_info.roi_h,
            )

            # Join annotations into a group for correct distance comparison
            skeleton_group = 1
            converted_bbox.group = skeleton_group
            converted_gt_skeleton.group = skeleton_group

            # Convert labels
            converted_gt_skeleton.label = job_skeleton_label_id
            converted_gt_skeleton.elements = [
                p.wrap(label=job_point_label_id)
                for p in converted_gt_skeleton.elements
                if p.label == gt_point_label_id
            ]

            job_gt_dataset.put(job_sample.wrap(annotations=[converted_gt_skeleton, converted_bbox]))

        return job_gt_dataset

<<<<<<< HEAD
    def validate(self) -> Tuple[JobResults, RejectedJobs, io.BytesIO]:
        assert self.job_annotations is not None
        assert self.merged_annotations is not None
=======
    @dataclass
    class _GtKey:
        sample_id: str
        skeleton_id: int
        point_id: int
>>>>>>> 6ef3ccd2

    _GT_KEY_SEPARATOR = ":"

    def _parse_gt_key(self, raw_gt_key: str) -> _GtKey:
        # Assume "sample_id:skeleton_id:point_id"
        sample_id, skeleton_id, point_id = raw_gt_key.rsplit(self._GT_KEY_SEPARATOR, maxsplit=2)

        return self._GtKey(
            sample_id=sample_id, skeleton_id=int(skeleton_id), point_id=int(point_id)
        )

    def _serialize_gt_key(self, parsed_gt_key: _GtKey) -> str:
        # Assume "sample_id:skeleton_id:point_id"
        return self._GT_KEY_SEPARATOR.join(
            [parsed_gt_key.sample_id, str(parsed_gt_key.skeleton_id), str(parsed_gt_key.point_id)]
        )

    class _LabelId(NamedTuple):
        skeleton_id: int
        point_id: int

    def _get_gt_dataset_label_id(self, job_gt_dataset: dm.Dataset) -> _LabelId:
        label_cat: dm.LabelCategories = job_gt_dataset.categories()[dm.AnnotationType.label]
        assert len(label_cat) == 2
        job_skeleton_label = next(l for l in label_cat if not l.parent)
        job_point_label = next(l for l in label_cat if l.parent)

        return self._LabelId(
            *next(
                (skeleton_id, point_id)
                for skeleton_id, skeleton_label in enumerate(self.manifest.annotation.labels)
                for point_id, point_name in enumerate(skeleton_label.nodes)
                if skeleton_label.name == job_skeleton_label.name
                if point_name == job_point_label.name
            )
        )

    def _gt_key_to_sample_id(
        self, gt_key: str, *, job_cvat_id: int, job_gt_dataset: dm.Dataset
    ) -> Optional[str]:
        parsed_gt_key = self._parse_gt_key(gt_key)
        job_label_id = self._get_gt_dataset_label_id(job_gt_dataset)
        if (parsed_gt_key.skeleton_id, parsed_gt_key.point_id) != job_label_id:
            return None

        return parsed_gt_key.sample_id

    def _update_gt_stats(
        self,
        updated_gt_stats: _UpdatedFailedGtStats,
        *,
        job_cvat_id: int,
        job_gt_dataset: dm.Dataset,
        failed_gts: set[str],
    ):
        job_label_id = self._get_gt_dataset_label_id(job_gt_dataset)

        for gt_sample in job_gt_dataset:
            raw_gt_key = self._serialize_gt_key(
                self._GtKey(
                    sample_id=gt_sample.id,
                    skeleton_id=job_label_id.skeleton_id,
                    point_id=job_label_id.point_id,
                )
            )
            updated_gt_stats.setdefault(raw_gt_key, _UpdatedFailedGtInfo()).occurrences += 1

        for gt_sample_id in failed_gts:
            raw_gt_key = self._serialize_gt_key(
                self._GtKey(
                    sample_id=gt_sample_id,
                    skeleton_id=job_label_id.skeleton_id,
                    point_id=job_label_id.point_id,
                )
            )
            updated_gt_stats[raw_gt_key].failed_jobs.add(job_cvat_id)

        return updated_gt_stats


def _compute_gt_stats_update(
    initial_gt_stats: _FailedGtAttempts, validation_gt_stats: _UpdatedFailedGtStats
) -> _FailedGtAttempts:
    updated_gt_stats = initial_gt_stats.copy()

    for gt_key, gt_info in validation_gt_stats.items():
        if gt_info.occurrences * Config.validation.gt_failure_threshold < len(gt_info.failed_jobs):
            updated_gt_stats[gt_key] = updated_gt_stats.get(gt_key, 0) + 1

    return updated_gt_stats


def process_intermediate_results(
    session: Session,
    *,
    escrow_address: str,
    chain_id: int,
    meta: AnnotationMeta,
    job_annotations: Dict[int, io.RawIOBase],
    merged_annotations: io.RawIOBase,
    manifest: TaskManifest,
    logger: logging.Logger,
) -> Union[ValidationSuccess, ValidationFailure]:
    # actually validate jobs

    task_type = manifest.annotation.type
    if task_type in [TaskTypes.image_label_binary, TaskTypes.image_boxes, TaskTypes.image_points]:
        validator_type = _TaskValidator
    elif task_type == TaskTypes.image_boxes_from_points:
        validator_type = _BoxesFromPointsValidator
    elif task_type == TaskTypes.image_skeletons_from_boxes:
        validator_type = _SkeletonsFromBoxesValidator
    else:
        raise Exception(f"Unknown task type {task_type}")

    task = db_service.get_task_by_escrow_address(
        session,
        escrow_address,
        for_update=ForUpdateParams(
            nowait=True
        ),  # should not happen, but waiting should not block processing
    )
    if not task:
        task_id = db_service.create_task(session, escrow_address=escrow_address, chain_id=chain_id)
        task = db_service.get_task_by_id(session, task_id, for_update=True)

    initial_gt_stats = {
        gt_image_stat.gt_key: gt_image_stat.failed_attempts
        for gt_image_stat in db_service.get_task_gt_stats(session, task.id)
    }

    validator = validator_type(
        escrow_address=escrow_address,
        chain_id=chain_id,
        manifest=manifest,
        job_annotations=job_annotations,
        merged_annotations=merged_annotations,
        gt_stats=initial_gt_stats,
    )

    validation_result = validator.validate()
    job_results = validation_result.job_results
    rejected_jobs = validation_result.rejected_jobs
    updated_merged_dataset_archive = validation_result.updated_merged_dataset

    if logger.isEnabledFor(logging.DEBUG):
        logger.debug(
            "Task validation results for escrow_address=%s: %s",
            escrow_address,
            ", ".join(f"{k}: {v:.2f}" for k, v in job_results.items()),
        )

    if validation_result.updated_gt_stats:
        updated_gt_stats = _compute_gt_stats_update(
            initial_gt_stats, validation_result.updated_gt_stats
        )
        db_service.update_gt_stats(session, task.id, updated_gt_stats)

    job_final_result_ids: Dict[int, str] = {}
    for job_meta in meta.jobs:
        job = db_service.get_job_by_cvat_id(session, job_meta.job_id)
        if not job:
            job_id = db_service.create_job(session, task_id=task.id, job_cvat_id=job_meta.job_id)
            job = db_service.get_job_by_id(session, job_id)

        assignment_validation_result = db_service.get_validation_result_by_assignment_id(
            session, job_meta.assignment_id
        )
        if not assignment_validation_result:
            assignment_validation_result_id = db_service.create_validation_result(
                session,
                job_id=job.id,
                annotator_wallet_address=job_meta.annotator_wallet_address,
                annotation_quality=job_results[job_meta.job_id],
                assignment_id=job_meta.assignment_id,
            )
        else:
            assignment_validation_result_id = assignment_validation_result.id

<<<<<<< HEAD
    if rejected_job_ids:
        return ValidationFailure(job_results=job_results, rejected_jobs=rejected_job_ids)
=======
        job_final_result_ids[job.id] = assignment_validation_result_id
>>>>>>> 6ef3ccd2

    task_jobs = task.jobs

    should_complete = False
    total_jobs = len(task_jobs)
    unverifiable_jobs_count = len(
        [v for v in rejected_jobs.values() if isinstance(v, TooFewGtError)]
    )
    if total_jobs * Config.validation.unverifiable_assignments_threshold < unverifiable_jobs_count:
        logger.info(
            "Validation for escrow_address={}: "
            "too many assignments have insufficient GT for validation ({} of {} ({:.2f}%)), "
            "stopping annotation".format(
                escrow_address,
                unverifiable_jobs_count,
                total_jobs,
                unverifiable_jobs_count / total_jobs * 100,
            )
        )
        should_complete = True
    elif not rejected_jobs:
        should_complete = True

    if not should_complete:
        return ValidationFailure(rejected_jobs)

    task_validation_results = db_service.get_task_validation_results(session, task.id)

    job_id_to_meta_id = {job.id: i for i, job in enumerate(task_jobs)}

    validation_result_id_to_meta_id = {r.id: i for i, r in enumerate(task_validation_results)}

    validation_meta = ValidationMeta(
        jobs=[
            JobMeta(
                job_id=job_id_to_meta_id[job.id],
                final_result_id=validation_result_id_to_meta_id[job_final_result_ids[job.id]],
            )
            for job in task_jobs
        ],
        results=[
            ResultMeta(
                id=validation_result_id_to_meta_id[r.id],
                job_id=job_id_to_meta_id[r.job.id],
                annotator_wallet_address=r.annotator_wallet_address,
                annotation_quality=r.annotation_quality,
            )
            for r in task_validation_results
        ],
    )

    return ValidationSuccess(
        job_results=job_results,
        validation_meta=validation_meta,
        resulting_annotations=updated_merged_dataset_archive.getvalue(),
        average_quality=np.mean(list(job_results.values())) if job_results else 0,
    )


def parse_annotation_metafile(metafile: io.RawIOBase) -> AnnotationMeta:
    return AnnotationMeta.parse_raw(metafile.read())


def serialize_validation_meta(validation_meta: ValidationMeta) -> bytes:
    return validation_meta.json().encode()<|MERGE_RESOLUTION|>--- conflicted
+++ resolved
@@ -3,11 +3,7 @@
 import io
 import logging
 import os
-<<<<<<< HEAD
-from dataclasses import dataclass
-=======
 from dataclasses import dataclass, field
->>>>>>> 6ef3ccd2
 from pathlib import Path
 from tempfile import TemporaryDirectory
 from typing import Dict, NamedTuple, Optional, Set, Type, TypeVar, Union
@@ -40,30 +36,6 @@
     TooFewGtError,
 )
 
-<<<<<<< HEAD
-JobResults = Dict[int, float]
-RejectedJobs = Sequence[int]
-
-
-@dataclass
-class ValidationResult:
-    job_results: JobResults
-
-
-@dataclass
-class ValidationSuccess(ValidationResult):
-    validation_meta: ValidationMeta
-    resulting_annotations: bytes
-    average_quality: float
-
-
-@dataclass
-class ValidationFailure(ValidationResult):
-    rejected_jobs: RejectedJobs
-
-
-=======
->>>>>>> 6ef3ccd2
 DM_DATASET_FORMAT_MAPPING = {
     TaskTypes.image_label_binary: "cvat_images",
     TaskTypes.image_points: "coco_person_keypoints",
@@ -538,22 +510,6 @@
 
         return job_gt_dataset
 
-<<<<<<< HEAD
-    def validate(self) -> Tuple[JobResults, RejectedJobs, io.BytesIO]:
-        assert self.job_annotations is not None
-        assert self.merged_annotations is not None
-
-        manifest = self.manifest
-        task_type = manifest.annotation.type
-        dataset_format = DM_DATASET_FORMAT_MAPPING[task_type]
-
-        job_annotations = self.job_annotations
-        merged_annotations = self.merged_annotations
-
-        job_results: Dict[int, float] = {}
-        rejected_job_ids: List[int] = []
-=======
->>>>>>> 6ef3ccd2
 
 class _SkeletonsFromBoxesValidator(_TaskValidatorWithPerJobGt):
     def __init__(self, *args, **kwargs):
@@ -805,17 +761,11 @@
 
         return job_gt_dataset
 
-<<<<<<< HEAD
-    def validate(self) -> Tuple[JobResults, RejectedJobs, io.BytesIO]:
-        assert self.job_annotations is not None
-        assert self.merged_annotations is not None
-=======
     @dataclass
     class _GtKey:
         sample_id: str
         skeleton_id: int
         point_id: int
->>>>>>> 6ef3ccd2
 
     _GT_KEY_SEPARATOR = ":"
 
@@ -995,12 +945,7 @@
         else:
             assignment_validation_result_id = assignment_validation_result.id
 
-<<<<<<< HEAD
-    if rejected_job_ids:
-        return ValidationFailure(job_results=job_results, rejected_jobs=rejected_job_ids)
-=======
         job_final_result_ids[job.id] = assignment_validation_result_id
->>>>>>> 6ef3ccd2
 
     task_jobs = task.jobs
 
@@ -1025,7 +970,7 @@
         should_complete = True
 
     if not should_complete:
-        return ValidationFailure(rejected_jobs)
+        return ValidationFailure(job_results=job_results, rejected_jobs=rejected_jobs)
 
     task_validation_results = db_service.get_task_validation_results(session, task.id)
 
