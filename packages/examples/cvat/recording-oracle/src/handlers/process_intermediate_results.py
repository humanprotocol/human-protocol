from __future__ import annotations

import io
import logging
import os
from collections import Counter
from dataclasses import dataclass
from functools import cached_property
from pathlib import Path
from tempfile import TemporaryDirectory
from typing import TYPE_CHECKING, TypeVar

import datumaro as dm
import numpy as np

import src.cvat.api_calls as cvat_api
import src.models.validation as db_models
import src.services.validation as db_service
from src.core.annotation_meta import AnnotationMeta
from src.core.config import Config
from src.core.gt_stats import GtKey, GtStats, ValidationFrameStats
from src.core.types import TaskTypes
from src.core.validation_errors import (
    DatasetValidationError,
    LowQualityError,
    TooFewGtError,
    TooSlowAnnotationError,
)
from src.core.validation_meta import JobMeta, ResultMeta, ValidationMeta
from src.core.validation_results import ValidationFailure, ValidationSuccess
from src.db.utils import ForUpdateParams
from src.services.cloud import make_client as make_cloud_client
from src.services.cloud.utils import BucketAccessInfo
from src.utils import grouped
from src.utils.annotations import ProjectLabels
from src.utils.formatting import value_and_percent
from src.utils.zip_archive import extract_zip_archive, write_dir_to_zip_archive

if TYPE_CHECKING:
    from collections.abc import Callable, Sequence

    from sqlalchemy.orm import Session

    from src.core.manifest import TaskManifest
    from src.cvat.interface import QualityReportData

DM_DATASET_FORMAT_MAPPING = {
    TaskTypes.image_label_binary: "cvat_images",
    TaskTypes.image_polygons: "coco_instances",
    TaskTypes.image_points: "coco_person_keypoints",
    TaskTypes.image_boxes: "coco_instances",
    TaskTypes.image_boxes_from_points: "coco_instances",
    TaskTypes.image_skeletons_from_boxes: "coco_person_keypoints",
}

DM_GT_DATASET_FORMAT_MAPPING = {
    TaskTypes.image_label_binary: "cvat_images",
    TaskTypes.image_points: "coco_instances",  # we compare points against boxes
    TaskTypes.image_polygons: "coco_instances",
    TaskTypes.image_boxes: "coco_instances",
    TaskTypes.image_boxes_from_points: "coco_instances",
    TaskTypes.image_skeletons_from_boxes: "coco_person_keypoints",
}

_JobResults = dict[int, float]

_RejectedJobs = dict[int, DatasetValidationError]

_HoneypotFrameId = int
_ValidationFrameId = int
_HoneypotFrameToValFrame = dict[_HoneypotFrameId, _ValidationFrameId]
_TaskIdToValidationLayout = dict[int, cvat_api.models.ITaskValidationLayoutRead]
_TaskIdToHoneypotsMapping = dict[int, _HoneypotFrameToValFrame]
_TaskIdToFrameNames = dict[int, list[str]]
_TaskIdToLabels = dict[int, list[str]]


@dataclass
class _ValidationResult:
    job_results: _JobResults
    rejected_jobs: _RejectedJobs
    updated_merged_dataset: io.BytesIO
    gt_stats: GtStats
    task_id_to_val_layout: _TaskIdToValidationLayout
    task_id_to_honeypots_mapping: _TaskIdToHoneypotsMapping
    task_id_to_frame_names: _TaskIdToFrameNames
    task_id_to_labels: _TaskIdToLabels


T = TypeVar("T")


class _TaskValidator:
    UNKNOWN_QUALITY = -1
    "The value to be used when job quality cannot be computed (e.g. no GT images available)"

    def __init__(
        self,
        escrow_address: str,
        chain_id: int,
        manifest: TaskManifest,
        *,
        merged_annotations: io.IOBase,
        meta: AnnotationMeta,
        gt_stats: GtStats | None = None,
    ) -> None:
        self.escrow_address = escrow_address
        self.chain_id = chain_id
        self.manifest = manifest

        self._gt_stats: GtStats = gt_stats or {}
        self._merged_annotations: io.IOBase = merged_annotations

        self._updated_merged_dataset_archive: io.IOBase | None = None
        self._job_results: _JobResults | None = None
        self._rejected_jobs: _RejectedJobs | None = None

        self._temp_dir: Path | None = None
        self._input_gt_dataset: dm.Dataset | None = None
        self._meta: AnnotationMeta = meta

    def _require_field(self, field: T | None) -> T:
        assert field is not None
        return field

    def _gt_key_to_sample_id(self, gt_key: str) -> str:
        return gt_key

    def _parse_gt_dataset(self, gt_file_data: bytes) -> dm.Dataset:
        with TemporaryDirectory() as gt_temp_dir:
            gt_filename = os.path.join(gt_temp_dir, "gt_annotations.json")
            with open(gt_filename, "wb") as f:
                f.write(gt_file_data)

            gt_dataset = dm.Dataset.import_from(
                gt_filename,
                format=DM_GT_DATASET_FORMAT_MAPPING[self.manifest.annotation.type],
            )

            gt_dataset.init_cache()

            return gt_dataset

    def _load_gt_dataset(self):
        input_gt_bucket = BucketAccessInfo.parse_obj(self.manifest.validation.gt_url)
        gt_bucket_client = make_cloud_client(input_gt_bucket)
        gt_data = gt_bucket_client.download_file(input_gt_bucket.path)
        self._input_gt_dataset = self._parse_gt_dataset(gt_data)

    def _validate_jobs(self):
        manifest = self._require_field(self.manifest)
        meta = self._require_field(self._meta)

        job_results: _JobResults = {}
        rejected_jobs: _RejectedJobs = {}

        cvat_task_ids = {job_meta.task_id for job_meta in meta.jobs}

        task_id_to_quality_report_data: dict[int, QualityReportData] = {}
        task_id_to_val_layout: dict[int, cvat_api.models.TaskValidationLayoutRead] = {}
        task_id_to_honeypots_mapping: dict[int, _HoneypotFrameToValFrame] = {}
        task_id_to_settings: dict[int, cvat_api.QualitySettings] = {}

        # store sequence of frame names for each task
        # task honeypot with frame index matches the sequence[index]
        task_id_to_sequence_of_frame_names: dict[int, list[str]] = {}

        task_id_to_labels: dict[int, list[str]] = {}

        min_quality = manifest.validation.min_quality

        job_id_to_quality_report: dict[int, cvat_api.models.QualityReport] = {}

        for cvat_task_id in cvat_task_ids:
            task_id_to_settings[cvat_task_id] = cvat_api.get_task_quality_settings(cvat_task_id)

            # obtain quality report details
            task_labels = cvat_api.get_task_labels(cvat_task_id)
            task_quality_report = cvat_api.get_task_quality_report(cvat_task_id)
            task_quality_report_data = cvat_api.get_quality_report_data(task_quality_report.id)
            task_id_to_quality_report_data[cvat_task_id] = task_quality_report_data

            # obtain task validation layout and define honeypots mapping
            task_val_layout = cvat_api.get_task_validation_layout(cvat_task_id)
            task_honeypot_frame_to_real = {
                f: task_val_layout.honeypot_real_frames[idx]
                for idx, f in enumerate(task_val_layout.honeypot_frames)
            }
            task_id_to_val_layout[cvat_task_id] = task_val_layout
            task_id_to_honeypots_mapping[cvat_task_id] = task_honeypot_frame_to_real
            task_id_to_sequence_of_frame_names[cvat_task_id] = [
                frame.name for frame in cvat_api.get_task_data_meta(cvat_task_id).frames
            ]
            task_id_to_labels[cvat_task_id] = task_labels

            # obtain quality reports for each job from the task
            job_id_to_quality_report.update(
                {
                    quality_report.job_id: quality_report
                    for quality_report in cvat_api.get_jobs_quality_reports(task_quality_report.id)
                }
            )

        # accepted jobs from the previous epochs are not included
        for job_meta in meta.jobs:
            cvat_job_id = job_meta.job_id
            cvat_task_id = job_meta.task_id

            # assess quality of the job's honeypots
            task_quality_report_data = task_id_to_quality_report_data[cvat_task_id]
            task_frame_names = task_id_to_sequence_of_frame_names[cvat_task_id]
            task_honeypots = set(task_id_to_val_layout[cvat_task_id].honeypot_frames)
            task_honeypots_mapping = task_id_to_honeypots_mapping[cvat_task_id]
<<<<<<< HEAD
            task_quality_settings = task_id_to_settings[cvat_task_id]
=======
            task_labels = task_id_to_labels[cvat_task_id]
>>>>>>> f7cff71b

            job_honeypots = task_honeypots & set(job_meta.job_frame_range)
            if not job_honeypots:
                job_results[cvat_job_id] = self.UNKNOWN_QUALITY
                rejected_jobs[cvat_job_id] = TooFewGtError
                continue

            for honeypot in job_honeypots:
                val_frame = task_honeypots_mapping[honeypot]
                val_frame_name = task_frame_names[val_frame]
                val_frame_key = GtKey(filename=val_frame_name, labels=task_labels)

                result = task_quality_report_data.frame_results[str(honeypot)]
<<<<<<< HEAD
                frame_score = getattr(result.annotations, task_quality_settings.target_metric)

                frame_stat = self._gt_stats.setdefault(val_frame_name, ValidationFrameStats())
                frame_stat.accumulated_quality += frame_score

                if frame_score < min_quality:
                    self._gt_stats[val_frame_name].failed_attempts += 1
=======
                self._gt_stats.setdefault(val_frame_key, ValidationFrameStats())
                self._gt_stats[val_frame_key].accumulated_quality += result.annotations.accuracy

                if result.annotations.accuracy < min_quality:
                    self._gt_stats[val_frame_key].failed_attempts += 1
>>>>>>> f7cff71b
                else:
                    self._gt_stats[val_frame_key].accepted_attempts += 1

            # assess job quality
            job_quality_report = job_id_to_quality_report[cvat_job_id]
            job_score = getattr(job_quality_report.summary, task_quality_settings.target_metric)

            job_results[cvat_job_id] = job_score

            if job_score < min_quality:
                rejected_jobs[cvat_job_id] = LowQualityError()

        for gt_stat in self._gt_stats.values():
            gt_stat.total_uses = max(
                gt_stat.total_uses,
                gt_stat.failed_attempts + gt_stat.accepted_attempts,
                # at the first iteration we have no information on total uses
                # from previous iterations, so we derive it from the validation results
            )

        self._job_results = job_results
        self._rejected_jobs = rejected_jobs
        self._task_id_to_val_layout = task_id_to_val_layout
        self._task_id_to_honeypots_mapping = task_id_to_honeypots_mapping
        self._task_id_to_sequence_of_frame_names = task_id_to_sequence_of_frame_names
        self._task_id_to_labels = task_id_to_labels

    def _restore_original_image_paths(self, merged_dataset: dm.Dataset) -> dm.Dataset:
        class RemoveCommonPrefix(dm.ItemTransform):
            def __init__(self, extractor: dm.IExtractor, *, prefix: str) -> None:
                super().__init__(extractor)
                self._prefix = prefix

            def transform_item(self, item: dm.DatasetItem) -> dm.DatasetItem:
                if item.id.startswith(self._prefix):
                    item = item.wrap(id=item.id[len(self._prefix) :])
                return item

        prefix = BucketAccessInfo.parse_obj(self.manifest.data.data_url).path.lstrip("/\\") + "/"

        # Remove prefixes if it can be done safely
        sample_ids = {sample.id for sample in merged_dataset}
        if all(
            sample_id.startswith(prefix) and (sample_id[len(prefix) :] not in sample_ids)
            for sample_id in sample_ids
        ):
            merged_dataset.transform(RemoveCommonPrefix, prefix=prefix)

        return merged_dataset

    def _prepare_merged_dataset(self):
        tempdir = self._require_field(self._temp_dir)
        manifest = self._require_field(self.manifest)
        merged_annotations = self._require_field(self._merged_annotations)
        input_gt_dataset = self._require_field(self._input_gt_dataset)

        merged_dataset_path = tempdir / "merged"
        merged_dataset_format = DM_DATASET_FORMAT_MAPPING[manifest.annotation.type]
        extract_zip_archive(merged_annotations, merged_dataset_path)

        merged_dataset = dm.Dataset.import_from(
            os.fspath(merged_dataset_path), format=merged_dataset_format
        )
        self._restore_original_image_paths(merged_dataset)
        self._put_gt_into_merged_dataset(input_gt_dataset, merged_dataset, manifest=manifest)

        updated_merged_dataset_path = tempdir / "merged_updated"
        merged_dataset.export(
            updated_merged_dataset_path, merged_dataset_format, save_media=False, reindex=True
        )

        updated_merged_dataset_archive = io.BytesIO()
        write_dir_to_zip_archive(updated_merged_dataset_path, updated_merged_dataset_archive)
        updated_merged_dataset_archive.seek(0)

        self._updated_merged_dataset_archive = updated_merged_dataset_archive

    @classmethod
    def _put_gt_into_merged_dataset(
        cls, input_gt_dataset: dm.Dataset, merged_dataset: dm.Dataset, *, manifest: TaskManifest
    ) -> None:
        """
        Updates the merged dataset inplace, writing GT annotations corresponding to the task type.
        """

        match manifest.annotation.type:
            case TaskTypes.image_boxes.value | TaskTypes.image_polygons.value:
                merged_dataset.update(input_gt_dataset)
            case TaskTypes.image_points.value:
                merged_label_cat: dm.LabelCategories = merged_dataset.categories()[
                    dm.AnnotationType.label
                ]

                # we support no more than 1 label so far
                assert len(manifest.annotation.labels) == 1

                skeleton_label_id = next(
                    i for i, label in enumerate(merged_label_cat) if not label.parent
                )
                point_label_id = next(i for i, label in enumerate(merged_label_cat) if label.parent)

                for sample in input_gt_dataset:
                    annotations = [
                        dm.Skeleton(
                            elements=[
                                # Put a point in the center of each GT bbox
                                # Not ideal, but it's the target for now
                                dm.Points(
                                    [bbox.x + bbox.w / 2, bbox.y + bbox.h / 2],
                                    label=point_label_id,
                                    attributes=bbox.attributes,
                                )
                            ],
                            label=skeleton_label_id,
                        )
                        for bbox in sample.annotations
                        if isinstance(bbox, dm.Bbox)
                    ]
                    merged_dataset.put(sample.wrap(annotations=annotations))
            case TaskTypes.image_label_binary.value:
                merged_dataset.update(input_gt_dataset)
            case TaskTypes.image_boxes_from_points:
                merged_dataset.update(input_gt_dataset)
            case TaskTypes.image_skeletons_from_boxes:
                # The original behavior of project_labels is broken for skeletons
                input_gt_dataset = dm.Dataset(input_gt_dataset)
                input_gt_dataset = input_gt_dataset.transform(
                    ProjectLabels, dst_labels=merged_dataset.categories()[dm.AnnotationType.label]
                )
                merged_dataset.update(input_gt_dataset)
            case _:
                raise AssertionError(f"Unknown task type {manifest.annotation.type}")

    def validate(self) -> _ValidationResult:
        with TemporaryDirectory() as tempdir:
            self._temp_dir = Path(tempdir)

            self._load_gt_dataset()
            self._validate_jobs()
            self._prepare_merged_dataset()

        return _ValidationResult(
            job_results=self._require_field(self._job_results),
            rejected_jobs=self._require_field(self._rejected_jobs),
            updated_merged_dataset=self._require_field(self._updated_merged_dataset_archive),
            gt_stats=self._require_field(self._gt_stats),
            task_id_to_val_layout=self._require_field(self._task_id_to_val_layout),
            task_id_to_honeypots_mapping=self._require_field(self._task_id_to_honeypots_mapping),
            task_id_to_frame_names=self._require_field(self._task_id_to_sequence_of_frame_names),
            task_id_to_labels=self._require_field(self._task_id_to_labels),
        )


@dataclass
class _HoneypotUpdateResult:
    updated_gt_stats: GtStats
    can_continue_annotation: bool


_K = TypeVar("_K")


class _TaskHoneypotManager:
    def __init__(
        self,
        task: db_models.Task,
        manifest: TaskManifest,
        *,
        annotation_meta: AnnotationMeta,
        gt_stats: GtStats,
        validation_result: _ValidationResult,
        logger: logging.Logger,
        rng: np.random.Generator | None = None,
    ):
        self.task = task
        self.logger = logger
        self.annotation_meta = annotation_meta
        self.gt_stats = gt_stats
        self.validation_result = validation_result
        self.manifest = manifest

        self._job_annotation_meta_by_job_id = {
            meta.job_id: meta for meta in self.annotation_meta.jobs
        }

        if not rng:
            rng = np.random.default_rng()
        self.rng = rng

    @cached_property
    def _get_gt_frame_uses(self) -> dict[GtKey, int]:
        return {gt_key: gt_stat.total_uses for gt_key, gt_stat in self.gt_stats.items()}

    def _select_random_least_used(
        self,
        items: Sequence[_K],
        count: int,
        *,
        key: Callable[[_K], int] | None = None,
        rng: np.random.Generator | None = None,
    ) -> Sequence[_K]:
        """
        Selects 'count' least used items randomly, without repetition.
        'key' can be used to provide a custom item count function.
        """
        if not rng:
            rng = self.rng

        if not key:
            item_counts = Counter(items)
            key = item_counts.__getitem__

        pick = set()
        for randval in rng.random(count):
            # TODO: optimize like in https://github.com/cvat-ai/cvat/pull/8857 if needed
            least_use_count = min(key(item) for item in items if item not in pick)
            least_used_items = [
                item for item in items if key(item) == least_use_count if item not in pick
            ]
            pick.add(least_used_items[int(randval * len(least_used_items))])

        return pick

    def _get_available_gt(self) -> tuple[GtStats, dict[int, set[GtKey]]]:
        task_id_to_gt_keys = {}
        for task_id, task_val_layout in self.validation_result.task_id_to_val_layout.items():
            # Here we assume that all the tasks with the same label set use the same GT frames
            task_validation_frames = task_val_layout.validation_frames
            task_frame_names = self.validation_result.task_id_to_frame_names[task_id]
            task_labels = self.validation_result.task_id_to_labels[task_id]
            task_gt_keys = {
                GtKey(filename=task_frame_names[f], labels=task_labels)
                for f in task_validation_frames
            }

            # Populate missing entries for unused GT frames.
            # Not all the GT frames may be present in an iteration results.
            for gt_key in task_gt_keys:
                if gt_key not in self.gt_stats:
                    self.gt_stats[gt_key] = ValidationFrameStats()

            task_id_to_gt_keys[task_id] = task_gt_keys

        if max_gt_share := Config.validation.max_gt_share:
            # Limit maximum used GT frames in the dataset. This allows us to get strong
            # guarantees about GT frame uses during validation,
            # resulting in clear exclusion rates of complex or invalid GT.
            # Count GT frames per label set to avoid situations with empty GT sets
            # for some labels or tasks after limiting GT percent in the whole dataset.
            # Note that different task types can have different label setups in tasks, e.g.
            # - skeleton tasks have 1 point label per task
            # - bbox tasks may have several labels per task
            # All these cases are expected to use the same GT per label set.
            for label_set_task_ids in grouped(
                self.validation_result.task_id_to_labels,
                key=lambda t: frozenset(self.validation_result.task_id_to_labels[t]),
            ).values():
                regular_frames_count = 0
                gt_keys = None

                for task_id in label_set_task_ids:
                    task_gt_keys = task_id_to_gt_keys[task_id]
                    if gt_keys is None:
                        gt_keys = task_gt_keys
                    else:
                        # Assume that all the tasks with the same label set use the same GT
                        assert gt_keys == task_gt_keys

                    task_val_layout = self.validation_result.task_id_to_val_layout[task_id]
                    task_frame_names = self.validation_result.task_id_to_frame_names[task_id]
                    task_regular_frames_count = (
                        len(task_frame_names) - len(task_gt_keys) - task_val_layout.honeypot_count
                    )

                    regular_frames_count += task_regular_frames_count

                assert gt_keys is not None

                gt_frames_count = len(gt_keys)
                total_frames_count = regular_frames_count + gt_frames_count
                enabled_gt_keys = {k for k in gt_keys if self.gt_stats[k].enabled}
                current_gt_share = len(enabled_gt_keys) / (total_frames_count or 1)
                max_usable_gt_share = min(gt_frames_count / (total_frames_count or 1), max_gt_share)
                max_gt_count = min(int(max_gt_share * total_frames_count), gt_frames_count)
                has_updates = False
                if max_gt_count < len(enabled_gt_keys):
                    # disable some validation frames, take the least used ones
                    pick = self._select_random_least_used(
                        enabled_gt_keys,
                        count=len(enabled_gt_keys) - max_gt_count,
                        key=lambda k: self.gt_stats[k].total_uses,
                    )

                    enabled_gt_keys.difference_update(pick)
                    has_updates = True
                elif (
                    # Allow restoring GT frames on max limit config changes
                    current_gt_share < max_usable_gt_share
                ):
                    # add more validation frames, take the most used ones
                    pick = self._select_random_least_used(
                        enabled_gt_keys,
                        count=max_gt_count - len(enabled_gt_keys),
                        key=lambda k: -self.gt_stats[k].total_uses,
                    )

                    enabled_gt_keys.update(pick)
                    has_updates = True

                if has_updates:
                    for gt_key in gt_keys:
                        self.gt_stats[gt_key].enabled = gt_key in enabled_gt_keys

        return {
            gt_key
            for gt_key, gt_stat in self.gt_stats.items()
            if gt_stat.enabled
            if gt_stat.rating > 1 - self.manifest.validation.min_quality
        }, task_id_to_gt_keys

    def _check_warmup_annotation_speed(self):
        validation_result = self.validation_result
        rejected_jobs = validation_result.rejected_jobs

        current_iteration = self.task.iteration + 1
        total_jobs_count = len(self.annotation_meta.jobs)
        completed_jobs_count = total_jobs_count - len(rejected_jobs)
        current_progress = completed_jobs_count / (total_jobs_count or 1) * 100
        if (
            (Config.validation.warmup_iterations > 0)
            and (Config.validation.min_warmup_progress > 0)
            and (Config.validation.warmup_iterations <= current_iteration)
            and (current_progress < Config.validation.min_warmup_progress)
        ):
            self.logger.warning(
                f"Escrow validation failed for escrow_address={self.task.escrow_address}:"
                f" progress is too slow. Min required {Config.validation.min_warmup_progress:.2f}%"
                f" after the first {Config.validation.warmup_iterations} iterations,"
                f" got {current_progress:.2f} after the {current_iteration} iteration."
                " Annotation will be stopped for a manual review."
            )
            raise TooSlowAnnotationError(
                current_progress=current_progress, current_iteration=current_iteration
            )

    def update_honeypots(self) -> _HoneypotUpdateResult:
        gt_stats = self.gt_stats
        validation_result = self.validation_result
        rejected_jobs = validation_result.rejected_jobs

        # Update honeypots in jobs
        all_available_gt_keys, task_id_to_gt_keys = self._get_available_gt()

        if self.logger.isEnabledFor(logging.DEBUG):
            self.logger.debug(
                "Escrow validation for escrow_address={}: iteration: {}"
                ", available GT count: {} ({:.4f}%, banned {})"
                ", remaining jobs count: {} ({:.4f}%)".format(
                    self.task.escrow_address,
                    self.task.iteration,
                    *value_and_percent(len(all_available_gt_keys), len(gt_stats)),
                    len(gt_stats) - len(all_available_gt_keys),
                    *value_and_percent(len(rejected_jobs), len(self.annotation_meta.jobs)),
                ),
            )

        should_complete = False

        self._check_warmup_annotation_speed()

        gt_frame_uses = self._get_gt_frame_uses

        tasks_with_rejected_jobs = grouped(
            rejected_jobs, key=lambda jid: self._job_annotation_meta_by_job_id[jid].task_id
        )

        # Update honeypots in rejected jobs
        for cvat_task_id, task_rejected_jobs in tasks_with_rejected_jobs.items():
            if not task_rejected_jobs:
                continue

            task_gt_keys = task_id_to_gt_keys[cvat_task_id]
            task_available_gt_keys = task_gt_keys.intersection(all_available_gt_keys)
            if (
                len(task_available_gt_keys) / len(task_gt_keys)
                < Config.validation.min_available_gt_threshold
            ):
                self.logger.warning(
                    f"Validation for escrow_address={self.task.escrow_address}: "
                    f"Too many validation frames excluded in the task {cvat_task_id} "
                    f"(required: {Config.validation.min_available_gt_threshold * 100:.4f}%, "
                    f"left: {(len(task_available_gt_keys) / len(task_gt_keys)):.4f}%), "
                    "stopping annotation"
                )
                return _HoneypotUpdateResult(
                    updated_gt_stats=gt_stats, can_continue_annotation=False
                )

            task_validation_layout = validation_result.task_id_to_val_layout[cvat_task_id]

            if len(task_available_gt_keys) < task_validation_layout.frames_per_job_count:
                # TODO: value from the manifest can be different from what's in the task
                # because exchange oracle can use size multipliers for tasks
                # Need to sync these values later (maybe by removing it from the manifest)
                self.logger.warning(
                    f"Validation for escrow_address={self.task.escrow_address}: "
                    f"Too few validation frames left in the task {cvat_task_id} "
                    f"(required: {task_validation_layout.frames_per_job_count}, "
                    f"left: {len(task_available_gt_keys)}), "
                    "stopping annotation"
                )
                return _HoneypotUpdateResult(
                    updated_gt_stats=gt_stats, can_continue_annotation=False
                )

            task_frame_names = validation_result.task_id_to_frame_names[cvat_task_id]
            task_labels = validation_result.task_id_to_labels[cvat_task_id]
            task_validation_frame_to_gt_key = {
                validation_frame: GtKey(
                    filename=task_frame_names[validation_frame], labels=task_labels
                )
                for validation_frame in task_validation_layout.validation_frames
            }

            task_available_validation_frames = [
                validation_frame
                for validation_frame in task_validation_layout.validation_frames
                if task_validation_frame_to_gt_key[validation_frame] in task_available_gt_keys
            ]

            task_updated_disabled_frames = [
                validation_frame
                for validation_frame in task_validation_layout.validation_frames
                if validation_frame not in task_available_validation_frames
            ]

            task_honeypot_to_index: dict[int, int] = {
                honeypot: i for i, honeypot in enumerate(task_validation_layout.honeypot_frames)
            }  # honeypot -> honeypot list index

            task_updated_honeypot_real_frames = task_validation_layout.honeypot_real_frames.copy()

            for job_id in task_rejected_jobs:
                job_frame_range = self._job_annotation_meta_by_job_id[job_id].job_frame_range
                job_honeypots = sorted(
                    set(task_validation_layout.honeypot_frames).intersection(job_frame_range)
                )

                # Choose new unique validation frames for the job
                job_validation_frames = self._select_random_least_used(
                    task_available_validation_frames,
                    count=len(job_honeypots),
                    key=lambda k: gt_frame_uses[task_validation_frame_to_gt_key[k]],
                )
                for job_honeypot, job_validation_frame in zip(
                    job_honeypots, job_validation_frames, strict=False
                ):
                    gt_frame_uses[task_validation_frame_to_gt_key[job_validation_frame]] += 1
                    honeypot_index = task_honeypot_to_index[job_honeypot]
                    task_updated_honeypot_real_frames[honeypot_index] = job_validation_frame

                # Make sure honeypots do not repeat in jobs
                assert len(
                    {
                        task_updated_honeypot_real_frames[task_honeypot_to_index[honeypot]]
                        for honeypot in job_honeypots
                    }
                ) == len(job_honeypots)

            cvat_api.update_task_validation_layout(
                cvat_task_id,
                disabled_frames=task_updated_disabled_frames,
                honeypot_real_frames=task_updated_honeypot_real_frames,
            )

        # Update GT use counts
        for gt_key, gt_stat in gt_stats.items():
            gt_stat.total_uses = gt_frame_uses[gt_key]

        return _HoneypotUpdateResult(
            updated_gt_stats=gt_stats, can_continue_annotation=not should_complete
        )


def process_intermediate_results(  # noqa: PLR0912
    session: Session,
    *,
    escrow_address: str,
    chain_id: int,
    meta: AnnotationMeta,
    merged_annotations: io.RawIOBase,
    manifest: TaskManifest,
    logger: logging.Logger,
) -> ValidationSuccess | ValidationFailure:
    should_complete = False

    task = db_service.get_task_by_escrow_address(
        session,
        escrow_address,
        for_update=ForUpdateParams(
            nowait=True
        ),  # should not happen, but waiting should not block processing
    )
    if task:
        # Skip assignments that were validated earlier
        validated_assignment_ids = {
            validation_result.assignment_id
            for validation_result in db_service.get_task_validation_results(session, task.id)
        }
        unchecked_jobs_meta = meta.skip_assignments(validated_assignment_ids)
    else:
        # Recording Oracle task represents all CVAT tasks related with the escrow
        task_id = db_service.create_task(session, escrow_address=escrow_address, chain_id=chain_id)
        task = db_service.get_task_by_id(session, task_id, for_update=True)
        unchecked_jobs_meta = meta

    if logger.isEnabledFor(logging.DEBUG):
        logger.debug("process_intermediate_results for escrow %s", escrow_address)
        logger.debug("Task id %s, %s", getattr(task, "id", None), getattr(task, "__dict__", None))

    gt_stats = {
        gt_stat.gt_key: ValidationFrameStats(
            failed_attempts=gt_stat.failed_attempts,
            accepted_attempts=gt_stat.accepted_attempts,
            accumulated_quality=gt_stat.accumulated_quality,
            total_uses=gt_stat.total_uses,
            enabled=gt_stat.enabled,
        )
        for gt_stat in db_service.get_task_gt_stats(session, task.id)
    }

    validator = _TaskValidator(
        escrow_address=escrow_address,
        chain_id=chain_id,
        manifest=manifest,
        merged_annotations=merged_annotations,
        meta=unchecked_jobs_meta,
        gt_stats=gt_stats,
    )

    validation_result = validator.validate()
    job_results = validation_result.job_results
    rejected_jobs = validation_result.rejected_jobs

    if logger.isEnabledFor(logging.DEBUG):
        logger.debug("Validation results %s", validation_result)
        logger.debug(
            "Task validation results for escrow_address=%s: %s",
            escrow_address,
            ", ".join(f"{k}: {v:.2f}" for k, v in job_results.items()),
        )

    gt_stats = validation_result.gt_stats

    if (Config.validation.max_escrow_iterations > 0) and (
        Config.validation.max_escrow_iterations <= task.iteration
    ):
        logger.info(
            f"Validation for escrow_address={escrow_address}:"
            f" too many iterations, stopping annotation"
        )
        should_complete = True
    elif rejected_jobs and gt_stats:
        honeypot_manager = _TaskHoneypotManager(
            task,
            manifest,
            annotation_meta=meta,
            gt_stats=gt_stats,
            validation_result=validation_result,
            logger=logger,
        )

        honeypot_update_result = honeypot_manager.update_honeypots()
        if not honeypot_update_result.can_continue_annotation:
            should_complete = True

        gt_stats = honeypot_update_result.updated_gt_stats

    if gt_stats:
        if logger.isEnabledFor(logging.DEBUG):
            logger.debug("Updating GT stats: %s", gt_stats)

        db_service.update_gt_stats(session, task.id, gt_stats)

    job_final_result_ids: dict[int, str] = {}

    for job_meta in meta.jobs:
        job = db_service.get_job_by_cvat_id(session, job_meta.job_id)
        if not job:
            job_id = db_service.create_job(session, task_id=task.id, job_cvat_id=job_meta.job_id)
            job = db_service.get_job_by_id(session, job_id)

        assignment_validation_result = db_service.get_validation_result_by_assignment_id(
            session, job_meta.assignment_id
        )
        if not assignment_validation_result:
            assignment_validation_result_id = db_service.create_validation_result(
                session,
                job_id=job.id,
                annotator_wallet_address=job_meta.annotator_wallet_address,
                annotation_quality=job_results[job_meta.job_id],
                assignment_id=job_meta.assignment_id,
            )
        else:
            assignment_validation_result_id = assignment_validation_result.id

        # We consider only the last assignment as final even if there were assignments with higher
        # quality score. The reason for this is that during escrow annotation there are various
        # task changes possible, for instance:
        # - GT can be changed in the middle of the task annotation
        # - manifest can be updated with different quality parameters
        # etc. It can be considered more of a development or testing conditions so far,
        # according to the current system requirements, but it's likely to be
        # a normal requirement in the future.
        # Therefore, we use the logic: only the last job assignment can be considered
        # a final annotation result, regardless of the assignment quality.
        job_final_result_ids[job.id] = assignment_validation_result_id

    task_jobs = task.jobs

    db_service.update_escrow_iteration(session, escrow_address, chain_id, task.iteration + 1)

    if not should_complete:
        total_jobs = len(task_jobs)
        unverifiable_jobs_count = len(
            [v for v in rejected_jobs.values() if isinstance(v, TooFewGtError)]
        )
        if (
            total_jobs * Config.validation.unverifiable_assignments_threshold
            < unverifiable_jobs_count
        ):
            logger.info(
                f"Validation for escrow_address={escrow_address}: "
                f"too many assignments have insufficient GT for validation "
                f"({unverifiable_jobs_count} of {total_jobs} "
                f"({unverifiable_jobs_count / total_jobs * 100:.2f}%)), stopping annotation"
            )
            should_complete = True
        elif len(rejected_jobs) == unverifiable_jobs_count:
            if unverifiable_jobs_count:
                logger.info(
                    f"Validation for escrow_address={escrow_address}: "
                    f"only unverifiable assignments left ({unverifiable_jobs_count}),"
                    f" stopping annotation"
                )

            should_complete = True

    if not should_complete:
        return ValidationFailure(job_results=job_results, rejected_jobs=rejected_jobs)

    task_validation_results = db_service.get_task_validation_results(session, task.id)

    job_id_to_meta_id = {job.id: i for i, job in enumerate(task_jobs)}

    validation_result_id_to_meta_id = {r.id: i for i, r in enumerate(task_validation_results)}

    validation_meta = ValidationMeta(
        jobs=[
            JobMeta(
                job_id=job_id_to_meta_id[job.id],
                final_result_id=validation_result_id_to_meta_id[job_final_result_ids[job.id]],
            )
            for job in task_jobs
        ],
        results=[
            ResultMeta(
                id=validation_result_id_to_meta_id[r.id],
                job_id=job_id_to_meta_id[r.job.id],
                annotator_wallet_address=r.annotator_wallet_address,
                annotation_quality=r.annotation_quality,
            )
            for r in task_validation_results
        ],
    )

    return ValidationSuccess(
        job_results=job_results,
        validation_meta=validation_meta,
        resulting_annotations=validation_result.updated_merged_dataset.getvalue(),
        average_quality=np.mean(
            [v for v in job_results.values() if v != _TaskValidator.UNKNOWN_QUALITY and v >= 0]
            or [0]
        ),
    )


def parse_annotation_metafile(metafile: io.RawIOBase) -> AnnotationMeta:
    return AnnotationMeta.model_validate_json(metafile.read())


def serialize_validation_meta(validation_meta: ValidationMeta) -> bytes:
    return validation_meta.model_dump_json().encode()<|MERGE_RESOLUTION|>--- conflicted
+++ resolved
@@ -211,11 +211,8 @@
             task_frame_names = task_id_to_sequence_of_frame_names[cvat_task_id]
             task_honeypots = set(task_id_to_val_layout[cvat_task_id].honeypot_frames)
             task_honeypots_mapping = task_id_to_honeypots_mapping[cvat_task_id]
-<<<<<<< HEAD
             task_quality_settings = task_id_to_settings[cvat_task_id]
-=======
             task_labels = task_id_to_labels[cvat_task_id]
->>>>>>> f7cff71b
 
             job_honeypots = task_honeypots & set(job_meta.job_frame_range)
             if not job_honeypots:
@@ -229,23 +226,15 @@
                 val_frame_key = GtKey(filename=val_frame_name, labels=task_labels)
 
                 result = task_quality_report_data.frame_results[str(honeypot)]
-<<<<<<< HEAD
                 frame_score = getattr(result.annotations, task_quality_settings.target_metric)
 
-                frame_stat = self._gt_stats.setdefault(val_frame_name, ValidationFrameStats())
+                frame_stat = self._gt_stats.setdefault(val_frame_key, ValidationFrameStats())
                 frame_stat.accumulated_quality += frame_score
 
                 if frame_score < min_quality:
-                    self._gt_stats[val_frame_name].failed_attempts += 1
-=======
-                self._gt_stats.setdefault(val_frame_key, ValidationFrameStats())
-                self._gt_stats[val_frame_key].accumulated_quality += result.annotations.accuracy
-
-                if result.annotations.accuracy < min_quality:
-                    self._gt_stats[val_frame_key].failed_attempts += 1
->>>>>>> f7cff71b
+                    frame_stat.failed_attempts += 1
                 else:
-                    self._gt_stats[val_frame_key].accepted_attempts += 1
+                    frame_stat.accepted_attempts += 1
 
             # assess job quality
             job_quality_report = job_id_to_quality_report[cvat_job_id]
