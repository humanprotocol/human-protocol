--- conflicted
+++ resolved
@@ -25,17 +25,6 @@
 from src.services.cloud.utils import BucketAccessInfo
 from src.utils.annotations import ProjectLabels
 from src.utils.zip_archive import extract_zip_archive, write_dir_to_zip_archive
-<<<<<<< HEAD
-=======
-from src.validation.dataset_comparison import (
-    BboxDatasetComparator,
-    DatasetComparator,
-    PointsDatasetComparator,
-    PolygonsDatasetComparator,
-    SkeletonDatasetComparator,
-    TooFewGtError,
-)
->>>>>>> be1435df
 
 if TYPE_CHECKING:
     from sqlalchemy.orm import Session
@@ -61,19 +50,6 @@
     TaskTypes.image_skeletons_from_boxes: "coco_person_keypoints",
 }
 
-
-<<<<<<< HEAD
-=======
-DATASET_COMPARATOR_TYPE_MAP: dict[TaskTypes, type[DatasetComparator]] = {
-    # TaskType.image_label_binary: TagDatasetComparator, # TODO: implement if support is needed
-    TaskTypes.image_boxes: BboxDatasetComparator,
-    TaskTypes.image_polygons: PolygonsDatasetComparator,
-    TaskTypes.image_points: PointsDatasetComparator,
-    TaskTypes.image_boxes_from_points: BboxDatasetComparator,
-    TaskTypes.image_skeletons_from_boxes: SkeletonDatasetComparator,
-}
-
->>>>>>> be1435df
 _JobResults = dict[int, float]
 
 _RejectedJobs = dict[int, DatasetValidationError]
@@ -218,18 +194,9 @@
             honeypots_mapping = task_id_to_honeypots_mapping[cvat_task_id]
 
             job_honeypots = task_honeypots & set(job_meta.job_frame_range)
-
-<<<<<<< HEAD
             if not job_honeypots:
                 job_results[cvat_job_id] = self.UNKNOWN_QUALITY
                 rejected_jobs[cvat_job_id] = TooFewGtError
-=======
-            try:
-                job_mean_accuracy = comparator.compare(gt_dataset, job_dataset)
-            except TooFewGtError as e:
-                job_results[job_cvat_id] = self.UNKNOWN_QUALITY
-                rejected_jobs[job_cvat_id] = e
->>>>>>> be1435df
                 continue
 
             for honeypot in job_honeypots:
@@ -314,13 +281,8 @@
         """
 
         match manifest.annotation.type:
-<<<<<<< HEAD
-            case TaskTypes.image_boxes.value:
+            case TaskTypes.image_boxes.value | TaskTypes.image_polygons.value:
                 merged_dataset.update(input_gt_dataset)
-=======
-            case TaskTypes.image_boxes.value | TaskTypes.image_polygons.value:
-                merged_dataset.update(gt_dataset)
->>>>>>> be1435df
             case TaskTypes.image_points.value:
                 merged_label_cat: dm.LabelCategories = merged_dataset.categories()[
                     dm.AnnotationType.label
@@ -397,26 +359,7 @@
     manifest: TaskManifest,
     logger: logging.Logger,
 ) -> ValidationSuccess | ValidationFailure:
-<<<<<<< HEAD
     should_complete = False
-=======
-    # actually validate jobs
-
-    task_type = manifest.annotation.type
-    if task_type in [
-        TaskTypes.image_label_binary,
-        TaskTypes.image_boxes,
-        TaskTypes.image_polygons,
-        TaskTypes.image_points,
-    ]:
-        validator_type = _TaskValidator
-    elif task_type == TaskTypes.image_boxes_from_points:
-        validator_type = _BoxesFromPointsValidator
-    elif task_type == TaskTypes.image_skeletons_from_boxes:
-        validator_type = _SkeletonsFromBoxesValidator
-    else:
-        raise Exception(f"Unknown task type {task_type}")
->>>>>>> be1435df
 
     task = db_service.get_task_by_escrow_address(
         session,
