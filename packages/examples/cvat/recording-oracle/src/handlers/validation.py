--- conflicted
+++ resolved
@@ -89,14 +89,6 @@
         self.job_annotations = job_annotations
         self.merged_annotations = merged_annotations
 
-<<<<<<< HEAD
-=======
-    def _download_gt(self):
-        gt_bucket = BucketAccessInfo.parse_obj(self.manifest.validation.gt_url)
-        gt_bucket_client = make_cloud_client(gt_bucket)
-        self.gt_data = gt_bucket_client.download_file(gt_bucket.path)
-
->>>>>>> c3a69476
     def _download_results(self):
         self._download_results_meta()
         self._download_annotations()
