from __future__ import annotations

import itertools
from abc import ABCMeta, abstractmethod
from typing import Callable, Dict, Optional, Sequence, Set, Tuple, Union

import datumaro as dm
import numpy as np
from attrs import define, field
from datumaro.util.annotation_util import BboxCoords

from src.core.config import Config
from src.core.validation_errors import TooFewGtError

from .annotation_matching import (
    Bbox,
    MatchResult,
    Point,
    bbox_iou,
    match_annotations,
    point_to_bbox_cmp,
)


class SimilarityFunction(metaclass=ABCMeta):
    "A function to compute similarity between 2 annotations"

    def __call__(self, gt_ann: dm.Annotation, ds_ann: dm.Annotation) -> float:
        ...


class CachedSimilarityFunction(SimilarityFunction):
    def __init__(
        self, sim_fn: Callable, *, cache: Optional[Dict[Tuple[int, int], float]] = None
    ) -> None:
        self.cache: Dict[Tuple[int, int], float] = cache or {}
        self.sim_fn = sim_fn

    def __call__(self, gt_ann: dm.Annotation, ds_ann: dm.Annotation) -> float:
        key = (
            id(gt_ann),
            id(ds_ann),
        )  # make sure the annotations have stable ids before calling this
        cached_value = self.cache.get(key)

        if cached_value is None:
            cached_value = self.sim_fn(gt_ann, ds_ann)
            self.cache[key] = cached_value

        return cached_value

    def clear_cache(self):
        self.cache.clear()


@define
class DatasetComparator(metaclass=ABCMeta):
    _min_similarity_threshold: float
    _gt_weights: Dict[str, float] = field(factory=dict)

    failed_gts: Set[str] = field(factory=set, init=False)
    "Recorded list of failed GT samples, available after compare() call"

    def compare(self, gt_dataset: dm.Dataset, ds_dataset: dm.Dataset) -> float:
        dataset_similarities = []
        dataset_total_anns_to_compare = 0
        dataset_failed_gts = set()
        dataset_excluded_gts_count = 0

        for ds_sample in ds_dataset:
            gt_sample = gt_dataset.get(ds_sample.id)

            if not gt_sample:
                continue

            sample_weight = self._gt_weights.get(gt_sample.id, 1)
            if not sample_weight:
                dataset_excluded_gts_count += 1
                continue

            sample_similarity_threshold = self._min_similarity_threshold * sample_weight
            matching_result, similarity_fn = self.compare_sample_annotations(
                gt_sample, ds_sample, similarity_threshold=sample_similarity_threshold
            )

            sample_similarities = []
            sample_total_anns_to_compare = 0
            for gt_ann, ds_ann in itertools.chain(
                matching_result.matches,
                matching_result.mispred,
                zip(matching_result.a_extra, itertools.repeat(None)),
                zip(itertools.repeat(None), matching_result.b_extra),
            ):
                sim = similarity_fn(gt_ann, ds_ann) if gt_ann and ds_ann else 0
                sample_similarities.append(sim)
                sample_total_anns_to_compare += (gt_ann is not None) + (ds_ann is not None)

            dataset_similarities.extend(sample_similarities)
            dataset_total_anns_to_compare += sample_total_anns_to_compare

            sample_accuracy = 0
            if sample_total_anns_to_compare:
                sample_accuracy = 2 * np.sum(sample_similarities) / sample_total_anns_to_compare

            if sample_accuracy < sample_similarity_threshold:
                dataset_failed_gts.add(gt_sample.id)

        if dataset_excluded_gts_count == len(gt_dataset):
            raise TooFewGtError()

        dataset_accuracy = 0
        if dataset_total_anns_to_compare:
            dataset_accuracy = 2 * np.sum(dataset_similarities) / dataset_total_anns_to_compare

        self.failed_gts = dataset_failed_gts

        return dataset_accuracy

    @abstractmethod
    def compare_sample_annotations(
        self, gt_sample: dm.DatasetItem, ds_sample: dm.DatasetItem, *, similarity_threshold: float
    ) -> Tuple[MatchResult, SimilarityFunction]:
        ...


class BboxDatasetComparator(DatasetComparator):
    def compare_sample_annotations(
        self, gt_sample: dm.DatasetItem, ds_sample: dm.DatasetItem, *, similarity_threshold: float
    ) -> Tuple[MatchResult, SimilarityFunction]:
        similarity_fn = CachedSimilarityFunction(bbox_iou)

        ds_boxes = [
            Bbox(a.x, a.y, a.w, a.h, a.label)
            for a in ds_sample.annotations
            if isinstance(a, dm.Bbox)
        ]
        gt_boxes = [
            Bbox(a.x, a.y, a.w, a.h, a.label)
            for a in gt_sample.annotations
            if isinstance(a, dm.Bbox)
        ]

        matching_result = match_annotations(
            gt_boxes,
            ds_boxes,
            similarity=similarity_fn,
            min_similarity=similarity_threshold,
        )

        return matching_result, similarity_fn


class PointsDatasetComparator(DatasetComparator):
    def compare_sample_annotations(
        self, gt_sample: dm.DatasetItem, ds_sample: dm.DatasetItem, *, similarity_threshold: float
    ) -> Tuple[MatchResult, SimilarityFunction]:
        similarity_fn = CachedSimilarityFunction(point_to_bbox_cmp)

        ds_points = [
            Point(
                a.elements[0].points[0],
                a.elements[0].points[1],
                a.elements[0].label,
            )
            for a in ds_sample.annotations
            if isinstance(a, dm.Skeleton)
        ]
        gt_boxes = [
            Bbox(a.x, a.y, a.w, a.h, a.label)
            for a in gt_sample.annotations
            if isinstance(a, dm.Bbox)
        ]

        matching_result = match_annotations(
            gt_boxes,
            ds_points,
            similarity=similarity_fn,
            min_similarity=similarity_threshold,
        )

        return matching_result, similarity_fn


_SkeletonInfo = list[str]


@define
class SkeletonDatasetComparator(DatasetComparator):
    _skeleton_info: Dict[int, _SkeletonInfo] = field(factory=dict, init=False)
    _categories: Optional[dm.CategoriesInfo] = field(default=None, init=False)

    # TODO: find better strategy for sigma estimation
    _oks_sigma: float = Config.validation.default_oks_sigma

    def compare(self, gt_dataset: dm.Dataset, ds_dataset: dm.Dataset) -> float:
        self._categories = gt_dataset.categories()
        return super().compare(gt_dataset, ds_dataset)

    def compare_sample_annotations(
        self, gt_sample: dm.DatasetItem, ds_sample: dm.DatasetItem, *, similarity_threshold: float
    ) -> Tuple[MatchResult, SimilarityFunction]:
        return self._match_skeletons(
            gt_sample, ds_sample, similarity_threshold=similarity_threshold
        )

    def _get_skeleton_info(self, skeleton_label_id: int) -> _SkeletonInfo:
        label_cat: dm.LabelCategories = self._categories[dm.AnnotationType.label]
        skeleton_info = self._skeleton_info.get(skeleton_label_id)

        if skeleton_info is None:
            skeleton_label_name = label_cat[skeleton_label_id].name

            # Build a sorted list of sublabels to arrange skeleton points during comparison
            skeleton_info = sorted(
                idx for idx, label in enumerate(label_cat) if label.parent == skeleton_label_name
            )
            self._skeleton_info[skeleton_label_id] = skeleton_info

        return skeleton_info

    def _match_skeletons(
        self, item_a: dm.DatasetItem, item_b: dm.DatasetItem, *, similarity_threshold: float
    ) -> Tuple[MatchResult, SimilarityFunction]:
        a_skeletons = [a for a in item_a.annotations if isinstance(a, dm.Skeleton)]
        b_skeletons = [a for a in item_b.annotations if isinstance(a, dm.Skeleton)]

        # Convert skeletons to point lists for comparison
        # This is required to compute correct per-instance distance
        # It is assumed that labels are the same in the datasets
        skeleton_infos = {}
        points_map = {}
        skeleton_map = {}
        a_points = []
        b_points = []
        for source, source_points in [(a_skeletons, a_points), (b_skeletons, b_points)]:
            for skeleton in source:
                skeleton_info = skeleton_infos.setdefault(
                    skeleton.label, self._get_skeleton_info(skeleton.label)
                )

                # Merge skeleton points into a single list
                # The list is ordered by skeleton_info
                skeleton_points = [
                    next((p for p in skeleton.elements if p.label == sublabel), None)
                    for sublabel in skeleton_info
                ]

                # Build a single Points object for further comparisons
                merged_points = dm.Points()
                merged_points.points = np.ravel(
                    [p.points if p else [0, 0] for p in skeleton_points]
                )
                merged_points.visibility = np.ravel(
                    [p.visibility if p else [dm.Points.Visibility.absent] for p in skeleton_points]
                )
                merged_points.label = skeleton.label
                # no per-point attributes currently in CVAT

                points_map[id(merged_points)] = skeleton
                skeleton_map[id(skeleton)] = merged_points
                source_points.append(merged_points)

        instance_map = {}
        for source in [item_a.annotations, item_b.annotations]:
            for instance_group in dm.ops.find_instances(source):
                instance_bbox = self._instance_bbox(instance_group)

                instance_group = [
                    skeleton_map[id(a)] if isinstance(a, dm.Skeleton) else a
                    for a in instance_group
                    if not isinstance(a, dm.Skeleton) or skeleton_map[id(a)] is not None
                ]
                for ann in instance_group:
                    instance_map[id(ann)] = [instance_group, instance_bbox]

        keypoints_matcher = self._KeypointsMatcher(instance_map=instance_map, sigma=self._oks_sigma)
        keypoints_similarity = CachedSimilarityFunction(keypoints_matcher.distance)
        matching_result = match_annotations(
            a_points,
            b_points,
            similarity=keypoints_similarity,
            min_similarity=similarity_threshold,
        )

        distances = keypoints_similarity.cache

        matched, mismatched, a_extra, b_extra = matching_result

        matched = [(points_map[id(p_a)], points_map[id(p_b)]) for (p_a, p_b) in matched]
        mismatched = [(points_map[id(p_a)], points_map[id(p_b)]) for (p_a, p_b) in mismatched]
        a_extra = [points_map[id(p_a)] for p_a in a_extra]
        b_extra = [points_map[id(p_b)] for p_b in b_extra]

        # Map points back to skeletons
        for p_a_id, p_b_id in list(distances.keys()):
            dist = distances.pop((p_a_id, p_b_id))
            distances[(id(points_map[p_a_id]), id(points_map[p_b_id]))] = dist

        similarity_fn = CachedSimilarityFunction(None)
        similarity_fn.cache.update(distances)

        return MatchResult(matched, mismatched, a_extra, b_extra), similarity_fn

    def _instance_bbox(
        self, instance_anns: Sequence[dm.Annotation]
    ) -> Tuple[float, float, float, float]:
        return dm.ops.max_bbox(
            a.get_bbox() if isinstance(a, dm.Skeleton) else a
            for a in instance_anns
            if hasattr(a, "get_bbox") and not a.attributes.get("outside", False)
        )

    @define(kw_only=True)
    class _KeypointsMatcher(dm.ops.PointsMatcher):
        def distance(self, a: dm.Points, b: dm.Points) -> float:
            a_bbox = self.instance_map[id(a)][1]
            b_bbox = self.instance_map[id(b)][1]
            if dm.ops.bbox_iou(a_bbox, b_bbox) <= 0:
                return 0

            bbox = dm.ops.mean_bbox([a_bbox, b_bbox])
            return self._compute_oks(
                a,
                b,
                sigma=self.sigma,
                bbox=bbox,
<<<<<<< HEAD
=======
                # Our current annotation approach
                # doesn't allow to distinguish between 'occluded' and 'absent' points
>>>>>>> f7e4be5c
                visibility_a=[v == dm.Points.Visibility.visible for v in a.visibility],
                visibility_b=[v == dm.Points.Visibility.visible for v in b.visibility],
            )

        @classmethod
        def _compute_oks(
            cls,
            a: dm.Points,
            b: dm.Points,
            *,
            sigma: Union[float, np.ndarray] = 0.1,
            bbox: Optional[BboxCoords] = None,
            scale: Union[None, float, np.ndarray] = None,
<<<<<<< HEAD
            visibility_a: Union[None, bool, np.ndarray] = None,
            visibility_b: Union[None, bool, np.ndarray] = None,
=======
            visibility_a: Union[None, bool, Sequence[bool]] = None,
            visibility_b: Union[None, bool, Sequence[bool]] = None,
>>>>>>> f7e4be5c
        ) -> float:
            """
            Computes Object Keypoint Similarity metric for a pair of point sets.
            https://cocodataset.org/#keypoints-eval
            """

            p1 = np.array(a.points).reshape((-1, 2))
            p2 = np.array(b.points).reshape((-1, 2))
            if len(p1) != len(p2):
                return 0

            if visibility_a is None:
                visibility_a = np.full(len(p1), True)
            else:
                visibility_a = np.asarray(visibility_a, dtype=bool)

            if visibility_b is None:
                visibility_b = np.full(len(p2), True)
            else:
                visibility_b = np.asarray(visibility_b, dtype=bool)

            if not scale:
                if bbox is None:
                    bbox = dm.ops.mean_bbox([a, b])
                scale = bbox[2] * bbox[3]

            total_vis = np.sum(visibility_a | visibility_b, dtype=float)
            if not total_vis:
                # We treat this situation as match. It's possible to use alternative approaches,
<<<<<<< HEAD
                # such as add weight for occluded points. Our current annotation approach
                # doesn't allow to distinguish between 'occluded' and 'absent' points.
=======
                # such as add weight for occluded points.
>>>>>>> f7e4be5c
                return 1.0

            dists = np.linalg.norm(p1 - p2, axis=1)
            return (
                np.sum(
<<<<<<< HEAD
                    visibility_a
                    * visibility_b
                    * np.exp(-(dists**2) / (2 * scale * ((2 * sigma) ** 2)))
=======
                    (visibility_a == visibility_b)
                    * np.exp(
                        (visibility_a * visibility_b)
                        * -(dists**2)
                        / (2 * scale * ((2 * sigma) ** 2))
                    )
>>>>>>> f7e4be5c
                )
                / total_vis
            )<|MERGE_RESOLUTION|>--- conflicted
+++ resolved
@@ -324,11 +324,8 @@
                 b,
                 sigma=self.sigma,
                 bbox=bbox,
-<<<<<<< HEAD
-=======
                 # Our current annotation approach
                 # doesn't allow to distinguish between 'occluded' and 'absent' points
->>>>>>> f7e4be5c
                 visibility_a=[v == dm.Points.Visibility.visible for v in a.visibility],
                 visibility_b=[v == dm.Points.Visibility.visible for v in b.visibility],
             )
@@ -342,13 +339,8 @@
             sigma: Union[float, np.ndarray] = 0.1,
             bbox: Optional[BboxCoords] = None,
             scale: Union[None, float, np.ndarray] = None,
-<<<<<<< HEAD
-            visibility_a: Union[None, bool, np.ndarray] = None,
-            visibility_b: Union[None, bool, np.ndarray] = None,
-=======
             visibility_a: Union[None, bool, Sequence[bool]] = None,
             visibility_b: Union[None, bool, Sequence[bool]] = None,
->>>>>>> f7e4be5c
         ) -> float:
             """
             Computes Object Keypoint Similarity metric for a pair of point sets.
@@ -378,29 +370,18 @@
             total_vis = np.sum(visibility_a | visibility_b, dtype=float)
             if not total_vis:
                 # We treat this situation as match. It's possible to use alternative approaches,
-<<<<<<< HEAD
-                # such as add weight for occluded points. Our current annotation approach
-                # doesn't allow to distinguish between 'occluded' and 'absent' points.
-=======
                 # such as add weight for occluded points.
->>>>>>> f7e4be5c
                 return 1.0
 
             dists = np.linalg.norm(p1 - p2, axis=1)
             return (
                 np.sum(
-<<<<<<< HEAD
-                    visibility_a
-                    * visibility_b
-                    * np.exp(-(dists**2) / (2 * scale * ((2 * sigma) ** 2)))
-=======
                     (visibility_a == visibility_b)
                     * np.exp(
                         (visibility_a * visibility_b)
                         * -(dists**2)
                         / (2 * scale * ((2 * sigma) ** 2))
                     )
->>>>>>> f7e4be5c
                 )
                 / total_vis
             )