import unittest
import uuid
from unittest.mock import MagicMock, patch

from sqlalchemy.sql import select
from web3 import Web3
from web3.middleware import construct_sign_and_send_raw_middleware
from web3.providers.rpc import HTTPProvider

from src.core.types import (
    Networks,
    OracleWebhookStatuses,
    OracleWebhookTypes,
    RecordingOracleEventTypes,
)
from src.crons.process_reputation_oracle_webhooks import process_outgoing_reputation_oracle_webhooks
from src.db import SessionLocal
from src.models.webhook import Webhook
from src.services.webhook import OracleWebhookDirectionTags

from tests.utils.constants import DEFAULT_GAS_PAYER_PRIV, SIGNATURE
from tests.utils.setup_escrow import create_escrow
from tests.utils.setup_kvstore import store_kvstore_value


class ServiceIntegrationTest(unittest.TestCase):
    def setUp(self):
        self.session = SessionLocal()
        self.w3 = Web3(HTTPProvider())

        self.gas_payer = self.w3.eth.account.from_key(DEFAULT_GAS_PAYER_PRIV)
        self.w3.middleware_onion.add(
            construct_sign_and_send_raw_middleware(self.gas_payer),
            "construct_sign_and_send_raw_middleware",
        )
        self.w3.eth.default_account = self.gas_payer.address

    def tearDown(self):
        self.session.close()

    def get_webhook(self, escrow_address, chain_id, event_data):
        return Webhook(
            id=str(uuid.uuid4()),
            direction=OracleWebhookDirectionTags.outgoing.value,
            signature=SIGNATURE,
            escrow_address=escrow_address,
            chain_id=chain_id,
            type=OracleWebhookTypes.reputation_oracle.value,
            status=OracleWebhookStatuses.pending.value,
            event_type=RecordingOracleEventTypes.job_completed,
            event_data=event_data,
        )

    def test_process_reputation_oracle_webhooks(self):
        expected_url = "expected_url"
        with patch(
            "src.crons.process_reputation_oracle_webhooks.httpx.Client.post"
        ) as mock_httpx, patch(
            "src.crons.process_reputation_oracle_webhooks.get_reputation_oracle_url"
        ) as mock_get_repo_url, patch(
            "src.crons.process_reputation_oracle_webhooks.prepare_signed_message"
        ) as mock_signature:
            mock_response = MagicMock()
            mock_response.raise_for_status.return_value = None
            mock_httpx.return_value = mock_response
            mock_get_repo_url.return_value = expected_url

            chain_id = Networks.localhost.value
            escrow_address = create_escrow(self.w3)
            store_kvstore_value("webhook_url", expected_url)
            event_data = dict()
            mock_signature.return_value = (None, SIGNATURE)

            webhook = self.get_webhook(escrow_address, chain_id, event_data)
            self.session.add(webhook)
            self.session.commit()

            process_outgoing_reputation_oracle_webhooks()

            updated_webhook = (
                self.session.execute(select(Webhook).where(Webhook.id == webhook.id))
                .scalars()
                .first()
            )

            mock_signature.assert_called_once()
            mock_get_repo_url.assert_called_once_with(webhook.chain_id, webhook.escrow_address)
            mock_httpx.assert_called_once_with(
                expected_url,
                headers={"human-signature": SIGNATURE},
                json={
<<<<<<< HEAD
                    "escrowAddress": escrow_address,
                    "chainId": chain_id,
                    "eventType": RecordingOracleEventTypes.job_completed.value,
=======
                    "escrow_address": escrow_address,
                    "chain_id": chain_id,
                    "event_type": RecordingOracleEventTypes.task_completed.value,
>>>>>>> 6ef3ccd2
                },
            )
            self.assertEqual(updated_webhook.status, OracleWebhookStatuses.completed.value)
            self.assertEqual(updated_webhook.attempts, 1)

    def test_process_reputation_oracle_webhooks_invalid_escrow_address(self):
        chain_id = Networks.localhost.value
        escrow_address = "invalid_address"
        event_data = {}
        webhook = self.get_webhook(escrow_address, chain_id, event_data)

        self.session.add(webhook)
        self.session.commit()

        process_outgoing_reputation_oracle_webhooks()

        updated_webhook = (
            self.session.execute(select(Webhook).where(Webhook.id == webhook.id)).scalars().first()
        )

        self.assertEqual(updated_webhook.status, OracleWebhookStatuses.pending.value)
        self.assertEqual(updated_webhook.attempts, 1)

    def test_process_reputation_oracle_webhooks_invalid_reputation_oracle_url(self):
        with patch(
            "src.crons.process_reputation_oracle_webhooks.get_reputation_oracle_url"
        ) as mock_get_repo_url:
            mock_get_repo_url.return_value = "https://not.a.real/url/existing.somewhere"

            webhook = self.get_webhook(create_escrow(self.w3), Networks.localhost.value, {})
            self.session.add(webhook)
            self.session.commit()
            process_outgoing_reputation_oracle_webhooks()

            updated_webhook = (
                self.session.execute(select(Webhook).where(Webhook.id == webhook.id))
                .scalars()
                .first()
            )
            self.assertEqual(updated_webhook.status, OracleWebhookStatuses.pending.value)
            self.assertEqual(updated_webhook.attempts, 1)<|MERGE_RESOLUTION|>--- conflicted
+++ resolved
@@ -89,15 +89,9 @@
                 expected_url,
                 headers={"human-signature": SIGNATURE},
                 json={
-<<<<<<< HEAD
-                    "escrowAddress": escrow_address,
-                    "chainId": chain_id,
-                    "eventType": RecordingOracleEventTypes.job_completed.value,
-=======
                     "escrow_address": escrow_address,
                     "chain_id": chain_id,
-                    "event_type": RecordingOracleEventTypes.task_completed.value,
->>>>>>> 6ef3ccd2
+                    "event_type": RecordingOracleEventTypes.job_completed.value,
                 },
             )
             self.assertEqual(updated_webhook.status, OracleWebhookStatuses.completed.value)
