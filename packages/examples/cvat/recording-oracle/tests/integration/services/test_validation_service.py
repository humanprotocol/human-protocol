--- conflicted
+++ resolved
@@ -169,19 +169,17 @@
                 frames=[SimpleNamespace(name=f"frame_{i}.jpg") for i in range(frame_count)],
             )
 
-<<<<<<< HEAD
             common_lock_es.enter_context(
                 mock.patch(
                     "src.handlers.process_intermediate_results.cvat_api.get_task_quality_settings",
                     return_value=cvat_api.QualitySettings(target_metric="accuracy"),
                 )
             )
-=======
+
             mock_get_task_labels = common_lock_es.enter_context(
                 mock.patch("src.handlers.process_intermediate_results.cvat_api.get_task_labels")
             )
             mock_get_task_labels.return_value = [label.name for label in manifest.annotation.labels]
->>>>>>> f7cff71b
 
             def patched_prepare_merged_dataset(self):
                 self._updated_merged_dataset_archive = io.BytesIO()
@@ -401,19 +399,17 @@
                 frames=[SimpleNamespace(name=name) for name in task_frame_names],
             )
 
-<<<<<<< HEAD
             common_lock_es.enter_context(
                 mock.patch(
                     "src.handlers.process_intermediate_results.cvat_api.get_task_quality_settings",
                     return_value=cvat_api.QualitySettings(target_metric="accuracy"),
                 )
             )
-=======
+
             mock_get_task_labels = common_lock_es.enter_context(
                 mock.patch("src.handlers.process_intermediate_results.cvat_api.get_task_labels")
             )
             mock_get_task_labels.return_value = [label.name for label in manifest.annotation.labels]
->>>>>>> f7cff71b
 
             def patched_prepare_merged_dataset(self):
                 self._updated_merged_dataset_archive = io.BytesIO()
@@ -665,19 +661,17 @@
                 frames=[SimpleNamespace(name=f"frame_{i}.jpg") for i in range(frame_count)],
             )
 
-<<<<<<< HEAD
             common_lock_es.enter_context(
                 mock.patch(
                     "src.handlers.process_intermediate_results.cvat_api.get_task_quality_settings",
                     return_value=cvat_api.QualitySettings(target_metric="accuracy"),
                 )
             )
-=======
+
             mock_get_task_labels = common_lock_es.enter_context(
                 mock.patch("src.handlers.process_intermediate_results.cvat_api.get_task_labels")
             )
             mock_get_task_labels.return_value = [label.name for label in manifest.annotation.labels]
->>>>>>> f7cff71b
 
             def patched_prepare_merged_dataset(self):
                 self._updated_merged_dataset_archive = io.BytesIO()
