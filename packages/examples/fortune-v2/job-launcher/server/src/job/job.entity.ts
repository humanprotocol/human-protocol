import { Column, Entity, ManyToOne, OneToMany } from "typeorm";

import { NS } from "../common/constants";
import { IJob } from "../common/decorators";
import { JobStatus } from "../common/enums/job";
import { BaseEntity } from "../database/base.entity";
import { PaymentEntity } from "../payment/payment.entity";
<<<<<<< HEAD
import { IJob } from "../common/decorators";
import { JobStatus } from "../common/enums/job";
=======
import { UserEntity } from "../user/user.entity";
>>>>>>> 59053ff3

@Entity({ schema: NS, name: "job" })
export class JobEntity extends BaseEntity implements IJob {
  @Column({ type: "int" })
  public chainId: number;

  @Column({ type: "varchar" })
  public escrowAddress: string;

  @Column({ type: "varchar" })
  public manifestUrl: string;

  @Column({
    type: "enum",
    enum: JobStatus,
  })
  public status: JobStatus;

<<<<<<< HEAD
  @ManyToOne(() => UserEntity, (user) => user.jobs, { eager: true })
  user: UserEntity;

  @OneToMany(() => PaymentEntity, (payment) => payment.job)
=======
  @ManyToOne(() => UserEntity, user => user.jobs, { eager: true })
  user: UserEntity;

  @OneToMany(() => PaymentEntity, payment => payment.job)
>>>>>>> 59053ff3
  payments: PaymentEntity[];

  @Column({ type: "int" })
  public userId: number;

  @Column({ type: "int" })
  public retriesCount: number;

  @Column({ type: "timestamptz" })
  public waitUntil: Date;
}<|MERGE_RESOLUTION|>--- conflicted
+++ resolved
@@ -5,12 +5,7 @@
 import { JobStatus } from "../common/enums/job";
 import { BaseEntity } from "../database/base.entity";
 import { PaymentEntity } from "../payment/payment.entity";
-<<<<<<< HEAD
-import { IJob } from "../common/decorators";
-import { JobStatus } from "../common/enums/job";
-=======
 import { UserEntity } from "../user/user.entity";
->>>>>>> 59053ff3
 
 @Entity({ schema: NS, name: "job" })
 export class JobEntity extends BaseEntity implements IJob {
@@ -29,17 +24,10 @@
   })
   public status: JobStatus;
 
-<<<<<<< HEAD
-  @ManyToOne(() => UserEntity, (user) => user.jobs, { eager: true })
-  user: UserEntity;
-
-  @OneToMany(() => PaymentEntity, (payment) => payment.job)
-=======
   @ManyToOne(() => UserEntity, user => user.jobs, { eager: true })
   user: UserEntity;
 
   @OneToMany(() => PaymentEntity, payment => payment.job)
->>>>>>> 59053ff3
   payments: PaymentEntity[];
 
   @Column({ type: "int" })
