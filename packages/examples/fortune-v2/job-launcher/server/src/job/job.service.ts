import { BadGatewayException, ForbiddenException, Injectable, Logger, NotFoundException } from "@nestjs/common";
import { InjectRepository } from "@nestjs/typeorm";
import { Repository } from "typeorm";
import { PaymentService } from "../payment/payment.service";
import { JobEntity } from "./job.entity";
import * as errors from "../common/constants/errors";
import { StorageService } from "../storage/storage.service";
import { IManifestDto } from "./serializers/job.responses";
import { StorageDataType } from "../common/constants/storage";
import { ConfigService } from "@nestjs/config";
import { BaseProvider } from "@ethersproject/providers";
import { Wallet } from "@ethersproject/wallet";
import { Contract } from "@ethersproject/contracts";
import {
  EthersContract,
  EthersSigner,
  InjectContractProvider,
  InjectEthersProvider,
  InjectSignerProvider,
} from "nestjs-ethers";
import { v4 as uuidv4 } from "uuid";
import Escrow from "../contracts/Escrow.sol/Escrow.json";
import EscrowFactory from "../contracts/EscrowFactory.sol/EscrowFactory.json";
<<<<<<< HEAD
import { SortDirection } from "../common/collection";
import { JobMode, JobRequestType, JobStatus } from "../common/enums/job";
=======
import { encrypt } from "../common/helpers";
import { IKeyPair } from "../common/interfaces/encryption";
import { IJobCvatCreateDto, IJobFortuneCreateDto, IJobLaunchDto } from "./interfaces";
>>>>>>> d212473f

@Injectable()
export class JobService {
  private readonly logger = new Logger(JobService.name);
  public keyPair: IKeyPair;

  constructor(
    @InjectEthersProvider()
    private readonly ethersProvider: BaseProvider,
    @InjectSignerProvider()
    private readonly ethersSigner: EthersSigner,
    @InjectContractProvider()
    private readonly ethersContract: EthersContract,
    private readonly paymentService: PaymentService,
    @InjectRepository(JobEntity)
    private readonly jobEntityRepository: Repository<JobEntity>,
    private readonly storageService: StorageService,
    private readonly configService: ConfigService,
  ) {
    this.keyPair = {
      mnemonic: this.configService.get<string>("MNEMONIC", "mnemonic"),
      privateKey: this.configService.get<string>("PGP_PRIVATE_KEY", "private key"),
      publicKey: this.configService.get<string>("PGP_PUBLIC_KEY", "public key"),
    }
  }

  public async createFortuneJob(userId: number, dto: IJobFortuneCreateDto): Promise<number> {
    const { chainId, fortunesRequired, requesterTitle, requesterDescription, price } = dto;

    const manifestData: IManifestDto = {
      chainId,
      submissionsRequired: fortunesRequired,
      requesterTitle,
      requesterDescription,
      price,
      mode: JobMode.DESCRIPTIVE,
      requestType: JobRequestType.FORTUNE,
    }

    // TODO: Impement KVStore integration
    // TODO: Add automatic selection of the chain of oracles https://github.com/humanprotocol/human-protocol/issues/335
    // TODO: Add public keys of oracles
    const encryptedManifest = await this.encryptManifest(manifestData, [/* ...add more public keys */])
    const manifestUrl = await this.saveManifest(encryptedManifest);

    const jobEntity = await this.jobEntityRepository
      .create({
        chainId,
        userId,
        manifestUrl,
        status: JobStatus.PENDING,
        waitUntil: new Date(),
      })
      .save();

    if (!jobEntity) {
      this.logger.log(errors.Job.NotCreated, JobService.name);
      throw new NotFoundException(errors.Job.NotCreated);
    }

    return jobEntity.id;
  }

  public async createCvatJob(userId: number, dto: IJobCvatCreateDto): Promise<number> {
    const { chainId, dataUrl, annotationsPerImage, labels, requesterDescription, requesterAccuracyTarget, price } = dto;
<<<<<<< HEAD

    if (!(await this.storageService.isBucketValid(dataUrl))) {
      this.logger.log(errors.Bucket.NotPublic, JobService.name);
      throw new NotFoundException(errors.Bucket.NotPublic);
=======
    
    const manifestData: IManifestDto = {
      chainId,
      dataUrl,
      submissionsRequired: annotationsPerImage,
      labels,
      requesterDescription,
      requesterAccuracyTarget,
      price,
      mode: JobMode.BATCH,
      requestType: JobRequestType.IMAGE_LABEL_BINARY,
>>>>>>> d212473f
    }

    // TODO: Impement KVStore integration
    // TODO: Add automatic selection of the chain of oracles https://github.com/humanprotocol/human-protocol/issues/335
    // TODO: Add public keys of oracles
    const encryptedManifest = await this.encryptManifest(manifestData, [/* ...add more public keys */])
    const manifestUrl = await this.saveManifest(encryptedManifest);

    const jobEntity = await this.jobEntityRepository
      .create({
        chainId,
        userId,
        manifestUrl,
        status: JobStatus.PENDING,
      })
      .save();

    if (!jobEntity) {
      this.logger.log(errors.Job.NotCreated, JobService.name);
      throw new NotFoundException(errors.Job.NotCreated);
    }

    return jobEntity.id;
  }

  public async confirmPayment(customerId: string, dto: IJobLaunchDto): Promise<boolean> {
    const jobEntity = await this.jobEntityRepository.findOne({ id: dto.jobId });

    if (!jobEntity) {
      this.logger.log(errors.User.NotFound, JobService.name);
      throw new NotFoundException(errors.Job.NotFound);
    }

    await this.paymentService.confirmPayment(customerId, dto);

    jobEntity.status = JobStatus.PAID;
    await jobEntity.save();

    return true;
  }

  public async launchJob(jobEntity: JobEntity): Promise<boolean> {
    try {
<<<<<<< HEAD
      // TODO: Implement SDK instead of using ABI https://github.com/humanprotocol/human-protocol/issues/309
      // TODO: Implement encryption algorithm https://github.com/humanprotocol/human-protocol/issues/290
      const mannifestData = manifestFormatter(jobEntity);

      // TODO: Think about name of the file `<timestamp>-manifest-<uuidv4()>.json
      // TODO: Get manifest hash https://github.com/orgs/humanprotocol/projects/9/views/1?filterQuery=manifest&pane=issue&itemId=15143517
      const manifestUrl = this.storageService.saveData(StorageDataType.MANIFEST, uuidv4(), mannifestData);

      // TODO: Add automatic selection of the chain of oracles https://github.com/humanprotocol/human-protocol/issues/335
      const jobLauncherPK = this.configService.get<string>("WEB3_JOB_LAUNCHER_PRIVATE_KEY", "");
=======
      const jobLauncherPK = this.configService.get<string>("WEB3_JOB_LAUNCHER_PRIVATE_KEY", "web3 private key");
>>>>>>> d212473f
      const operator: Wallet = this.ethersSigner.createWallet(jobLauncherPK);

      const escrowFactory: Contract = this.ethersContract.create(
        this.configService.get<string>("WEB3_ESCROW_FACTORY_ADDRESS", ""),
        EscrowFactory.abi,
      );

      // TODO: Implement SDK instead of using ABI https://github.com/humanprotocol/human-protocol/issues/309
      // TODO: Get manifest hash https://github.com/orgs/humanprotocol/projects/9/views/1?filterQuery=manifest&pane=issue&itemId=15143517
      // TODO: Add retry policy and process failure requests https://github.com/humanprotocol/human-protocol/issues/334
      const gasLimit = await escrowFactory.connect(operator).estimateGas.createEscrow([]);
      const gasPrice = await this.ethersProvider.getGasPrice();

      const result: any = await (await escrowFactory.connect(operator).createEscrow([], { gasLimit, gasPrice })).wait();

      if (!result?.events[0]?.transactionHash) {
        throw new BadGatewayException("Transaction hash related with createEscrow method does not exists");
      }

      const escrowAddress = await escrowFactory.lastEscrow();

      if (!escrowAddress) {
        this.logger.log(errors.Escrow.NotCreated, JobService.name);
        throw new NotFoundException(errors.Escrow.NotCreated);
      }

      if (!jobEntity.escrowAddress) {
        this.logger.debug(`Escrow address does not exists for job with id ${jobEntity.id}`);
        Object.assign(jobEntity, { status: JobStatus.FAILED });
        await jobEntity.save();
        throw new NotFoundException("Escrow address does not exists");
      }

      const escrow: Contract = this.ethersContract.create(jobEntity.escrowAddress, Escrow.abi);

<<<<<<< HEAD
      const gasLimitSetup = await escrow
        .connect(operator)
        .estimateGas.setup("reputationOracleAddress", "recordingOracleAddress", 1, 1, manifestUrl, "manifestHash");
=======
      const gasLimitSetup = await escrow.connect(operator).estimateGas
        .setup(
          "reputationOracleAddress",
          "recordingOracleAddress",
          1,
          1,
          jobEntity.manifestUrl,
          "manifestHash"
        )
>>>>>>> d212473f
      const gasPriceSetup = await this.ethersProvider.getGasPrice();

      await (
        await escrow
          .connect(operator)
<<<<<<< HEAD
          .setup("reputationOracleAddress", "recordingOracleAddress", 1, 1, manifestUrl, "manifestHash", {
            gasLimit: gasLimitSetup,
            gasPrice: gasPriceSetup,
          })
      ).wait();

=======
          .setup(
            "reputationOracleAddress",
            "recordingOracleAddress",
            1,
            1,
            jobEntity.manifestUrl,
            "manifestHash", { gasLimit: gasLimitSetup, gasPrice: gasPriceSetup }
          )
      ).wait()
      
>>>>>>> d212473f
      jobEntity.escrowAddress = escrowAddress;
      jobEntity.status = JobStatus.LAUNCHED;
      await jobEntity.save();

      return true;
    } catch (e) {
      this.logger.log(errors.Escrow.NotCreated, JobService.name);
      return true;
    }
  }
  
  private async encryptManifest(manifest: IManifestDto, recipientsKeys: string[]): Promise<string> {
    // TODO: Add public keys of oracles
    const encryptionParams = {
      privateKey: this.keyPair.privateKey,
      publicKeys: [...recipientsKeys, this.keyPair.publicKey],
      mnemonic: this.keyPair.mnemonic,
      message: JSON.stringify(manifest)
    }
    
    return encrypt(encryptionParams)
  }

  private saveManifest (encryptedManifest: string): Promise<string> {
    return this.storageService.saveData(StorageDataType.MANIFEST, uuidv4(), encryptedManifest);
  }
}<|MERGE_RESOLUTION|>--- conflicted
+++ resolved
@@ -21,14 +21,10 @@
 import { v4 as uuidv4 } from "uuid";
 import Escrow from "../contracts/Escrow.sol/Escrow.json";
 import EscrowFactory from "../contracts/EscrowFactory.sol/EscrowFactory.json";
-<<<<<<< HEAD
-import { SortDirection } from "../common/collection";
-import { JobMode, JobRequestType, JobStatus } from "../common/enums/job";
-=======
 import { encrypt } from "../common/helpers";
 import { IKeyPair } from "../common/interfaces/encryption";
 import { IJobCvatCreateDto, IJobFortuneCreateDto, IJobLaunchDto } from "./interfaces";
->>>>>>> d212473f
+import { JobMode, JobRequestType, JobStatus } from "../common/enums/job";
 
 @Injectable()
 export class JobService {
@@ -94,12 +90,6 @@
 
   public async createCvatJob(userId: number, dto: IJobCvatCreateDto): Promise<number> {
     const { chainId, dataUrl, annotationsPerImage, labels, requesterDescription, requesterAccuracyTarget, price } = dto;
-<<<<<<< HEAD
-
-    if (!(await this.storageService.isBucketValid(dataUrl))) {
-      this.logger.log(errors.Bucket.NotPublic, JobService.name);
-      throw new NotFoundException(errors.Bucket.NotPublic);
-=======
     
     const manifestData: IManifestDto = {
       chainId,
@@ -111,7 +101,6 @@
       price,
       mode: JobMode.BATCH,
       requestType: JobRequestType.IMAGE_LABEL_BINARY,
->>>>>>> d212473f
     }
 
     // TODO: Impement KVStore integration
@@ -155,20 +144,7 @@
 
   public async launchJob(jobEntity: JobEntity): Promise<boolean> {
     try {
-<<<<<<< HEAD
-      // TODO: Implement SDK instead of using ABI https://github.com/humanprotocol/human-protocol/issues/309
-      // TODO: Implement encryption algorithm https://github.com/humanprotocol/human-protocol/issues/290
-      const mannifestData = manifestFormatter(jobEntity);
-
-      // TODO: Think about name of the file `<timestamp>-manifest-<uuidv4()>.json
-      // TODO: Get manifest hash https://github.com/orgs/humanprotocol/projects/9/views/1?filterQuery=manifest&pane=issue&itemId=15143517
-      const manifestUrl = this.storageService.saveData(StorageDataType.MANIFEST, uuidv4(), mannifestData);
-
-      // TODO: Add automatic selection of the chain of oracles https://github.com/humanprotocol/human-protocol/issues/335
-      const jobLauncherPK = this.configService.get<string>("WEB3_JOB_LAUNCHER_PRIVATE_KEY", "");
-=======
       const jobLauncherPK = this.configService.get<string>("WEB3_JOB_LAUNCHER_PRIVATE_KEY", "web3 private key");
->>>>>>> d212473f
       const operator: Wallet = this.ethersSigner.createWallet(jobLauncherPK);
 
       const escrowFactory: Contract = this.ethersContract.create(
@@ -204,11 +180,6 @@
 
       const escrow: Contract = this.ethersContract.create(jobEntity.escrowAddress, Escrow.abi);
 
-<<<<<<< HEAD
-      const gasLimitSetup = await escrow
-        .connect(operator)
-        .estimateGas.setup("reputationOracleAddress", "recordingOracleAddress", 1, 1, manifestUrl, "manifestHash");
-=======
       const gasLimitSetup = await escrow.connect(operator).estimateGas
         .setup(
           "reputationOracleAddress",
@@ -218,20 +189,11 @@
           jobEntity.manifestUrl,
           "manifestHash"
         )
->>>>>>> d212473f
       const gasPriceSetup = await this.ethersProvider.getGasPrice();
 
       await (
         await escrow
           .connect(operator)
-<<<<<<< HEAD
-          .setup("reputationOracleAddress", "recordingOracleAddress", 1, 1, manifestUrl, "manifestHash", {
-            gasLimit: gasLimitSetup,
-            gasPrice: gasPriceSetup,
-          })
-      ).wait();
-
-=======
           .setup(
             "reputationOracleAddress",
             "recordingOracleAddress",
@@ -242,7 +204,6 @@
           )
       ).wait()
       
->>>>>>> d212473f
       jobEntity.escrowAddress = escrowAddress;
       jobEntity.status = JobStatus.LAUNCHED;
       await jobEntity.save();
