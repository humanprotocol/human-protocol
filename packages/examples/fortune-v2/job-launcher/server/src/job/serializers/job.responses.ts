<<<<<<< HEAD
import { JobMode, JobRequestType } from "../../common/enums/job";
import { JobEntity } from "../job.entity";
=======
import { JobMode, JobRequestType } from "../../common/decorators";
>>>>>>> d212473f

export interface IManifestDto {
  chainId: number;
  escrowAddress?: string;
  dataUrl?: string;
  labels?: string[];
  submissionsRequired: number;
  requesterTitle?: string;
  requesterDescription: string;
  requesterAccuracyTarget?: number;
  price: number;
  requestType: JobRequestType;
  mode: JobMode;
}<|MERGE_RESOLUTION|>--- conflicted
+++ resolved
@@ -1,9 +1,4 @@
-<<<<<<< HEAD
 import { JobMode, JobRequestType } from "../../common/enums/job";
-import { JobEntity } from "../job.entity";
-=======
-import { JobMode, JobRequestType } from "../../common/decorators";
->>>>>>> d212473f
 
 export interface IManifestDto {
   chainId: number;
