{
  "private": "true",
  "name": "@human-protocol/fortune-v2",
  "version": "1.0.0",
  "description": "Human Protocol Fortune V2",
  "license": "MIT",
  "scripts": {
<<<<<<< HEAD
    "launcher-server": "cd job-launcher/server && yarn start",
    "minio": "docker compose up -d minio-mc",
    "postgres": "docker compose up -d postgres",
    "docker": "docker compose up -d",
    "local": "docker compose down && (concurrently --hide 0 \"yarn docker\" \"yarn launcher-server\")",
    "lint": "eslint .",
    "lint:fix": "eslint . --fix"
  },
  "devDependencies": {
    "@human-protocol/core": "*",
    "axios": "^1.1.3",
    "hardhat": "^2.12.2",
    "web3": "^1.8.0"
=======
    "job-launcher-server:dev": "cd job-launcher/server && yarn start",
    "recording-oracle:dev": "cd recording-oracle && yarn start:dev",
    "recording-oracle:lint": "yarn workspace @human-protocol/fortune-v2-recording-oracle lint",
    "recording-oracle:test": "yarn workspace @human-protocol/fortune-v2-recording-oracle test",
    "local": "docker compose down && (concurrently --hide 0 \"docker compose up -d\" \"yarn job-launcher-server:dev\" \"yarn recording-oracle:dev\" )",
    "lint": "concurrently npm:recording-oracle:lint",
    "lint:fix": "concurrently npm:recording-oracle:lint:fix",
    "pretest": "yarn workspace @human-protocol/sdk build",
    "test": "concurrently npm:recording-oracle:test"
>>>>>>> 1e4ffe0f
  }
}<|MERGE_RESOLUTION|>--- conflicted
+++ resolved
@@ -5,21 +5,6 @@
   "description": "Human Protocol Fortune V2",
   "license": "MIT",
   "scripts": {
-<<<<<<< HEAD
-    "launcher-server": "cd job-launcher/server && yarn start",
-    "minio": "docker compose up -d minio-mc",
-    "postgres": "docker compose up -d postgres",
-    "docker": "docker compose up -d",
-    "local": "docker compose down && (concurrently --hide 0 \"yarn docker\" \"yarn launcher-server\")",
-    "lint": "eslint .",
-    "lint:fix": "eslint . --fix"
-  },
-  "devDependencies": {
-    "@human-protocol/core": "*",
-    "axios": "^1.1.3",
-    "hardhat": "^2.12.2",
-    "web3": "^1.8.0"
-=======
     "job-launcher-server:dev": "cd job-launcher/server && yarn start",
     "recording-oracle:dev": "cd recording-oracle && yarn start:dev",
     "recording-oracle:lint": "yarn workspace @human-protocol/fortune-v2-recording-oracle lint",
@@ -29,6 +14,11 @@
     "lint:fix": "concurrently npm:recording-oracle:lint:fix",
     "pretest": "yarn workspace @human-protocol/sdk build",
     "test": "concurrently npm:recording-oracle:test"
->>>>>>> 1e4ffe0f
+  },
+  "devDependencies": {
+    "@human-protocol/core": "*",
+    "axios": "^1.1.3",
+    "hardhat": "^2.12.2",
+    "web3": "^1.8.0"
   }
 }