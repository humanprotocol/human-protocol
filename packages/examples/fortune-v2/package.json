--- conflicted
+++ resolved
@@ -5,31 +5,15 @@
   "description": "Human Protocol Fortune V2",
   "license": "MIT",
   "scripts": {
-<<<<<<< HEAD
-    "launcher-server": "cd job-launcher/server && yarn start",
-    "reputation-server": "cd reputation-oracle/server && yarn start",
-    "minio": "docker compose up -d minio-mc",
-    "postgres": "docker compose up -d postgres",
-    "docker": "docker compose up -d",
-    "local": "docker compose down && (concurrently --hide 0 \"yarn docker\" \"yarn launcher-server\")",
-    "lint": "eslint .",
-    "lint:fix": "eslint . --fix"
-  },
-  "devDependencies": {
-    "@human-protocol/core": "*",
-    "axios": "^1.1.3",
-    "hardhat": "^2.12.2",
-    "web3": "^1.8.0"
-=======
     "job-launcher-server:dev": "cd job-launcher/server && yarn start",
     "recording-oracle:dev": "cd recording-oracle && yarn start:dev",
     "recording-oracle:lint": "yarn workspace @human-protocol/fortune-v2-recording-oracle lint",
     "recording-oracle:test": "yarn workspace @human-protocol/fortune-v2-recording-oracle test",
     "local": "docker compose down && (concurrently --hide 0 \"docker compose up -d\" \"yarn job-launcher-server:dev\" \"yarn recording-oracle:dev\" )",
+    "reputation-server": "cd reputation-oracle/server && yarn start",
     "lint": "concurrently npm:recording-oracle:lint",
     "lint:fix": "concurrently npm:recording-oracle:lint:fix",
     "pretest": "yarn workspace @human-protocol/sdk build",
     "test": "concurrently npm:recording-oracle:test"
->>>>>>> 3b73d58d
   }
 }