--- conflicted
+++ resolved
@@ -2,11 +2,7 @@
 
 import { NS } from '../../common/constants';
 import { BaseEntity } from '../../database/base.entity';
-<<<<<<< HEAD
-import { WebhookStatus } from '../../common/enums/webhook';
-=======
 import { WebhookStatus } from '../../common/enums';
->>>>>>> 4fd1f308
 
 @Entity({ schema: NS, name: 'webhook_incoming' })
 export class WebhookIncomingEntity extends BaseEntity {
