--- conflicted
+++ resolved
@@ -3,15 +3,9 @@
 import { Cron, CronExpression } from '@nestjs/schedule';
 import { WebhookRepository } from './webhook.repository';
 import { RETRIES_COUNT_THRESHOLD } from '../../common/constants';
-<<<<<<< HEAD
-import { LessThanOrEqual } from 'typeorm';
-import { WebhookStatus } from '../../common/enums/webhook';
-import { SortDirection } from '../../common/enums';
-=======
 import { SortDirection } from '../../common/enums';
 import { LessThanOrEqual } from 'typeorm';
 import { WebhookStatus } from '../../common/enums';
->>>>>>> 4fd1f308
 
 @Injectable()
 export class WebhookCron {
