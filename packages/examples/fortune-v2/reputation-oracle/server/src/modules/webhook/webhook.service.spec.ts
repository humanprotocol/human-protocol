--- conflicted
+++ resolved
@@ -22,11 +22,7 @@
   ErrorResults,
   ErrorWebhook,
 } from '../../common/constants/errors';
-<<<<<<< HEAD
-import { WebhookStatus } from '../../common/enums/webhook';
-=======
 import { JobMode, JobRequestType } from '../../common/enums';
->>>>>>> 4fd1f308
 import {
   MOCK_ADDRESS,
   MOCK_FILE_HASH,
@@ -37,15 +33,10 @@
   MOCK_REPUTATION_ORACLE_FEE,
   MOCK_REQUESTER_DESCRIPTION,
   MOCK_REQUESTER_TITLE,
-<<<<<<< HEAD
-} from '../../common/test/constants';
-=======
 } from '../../../test/constants';
 import { WebhookStatus } from '../../common/enums';
->>>>>>> 4fd1f308
 import { RETRIES_COUNT_THRESHOLD } from '../../common/constants';
 import { Web3Service } from '../web3/web3.service';
-import { JobMode, JobRequestType } from '../../common/enums';
 
 jest.mock('@human-protocol/sdk');
 
