{
<<<<<<< HEAD
  "buildCommand": "yarn workspace @human-protocol/fortune-job-launcher-server build",
  "installCommand": "yarn install",
  "outputDirectory": "build",
=======
  "version": 2,
>>>>>>> afbabe4d
  "builds": [
    {
      "src": "src/index.ts",
      "use": "@vercel/node"
    }
  ],
  "routes": [
    {
      "src": "/(.*)",
      "dest": "src/index.ts"
    }
  ]
}<|MERGE_RESOLUTION|>--- conflicted
+++ resolved
@@ -1,11 +1,5 @@
 {
-<<<<<<< HEAD
-  "buildCommand": "yarn workspace @human-protocol/fortune-job-launcher-server build",
-  "installCommand": "yarn install",
-  "outputDirectory": "build",
-=======
   "version": 2,
->>>>>>> afbabe4d
   "builds": [
     {
       "src": "src/index.ts",
