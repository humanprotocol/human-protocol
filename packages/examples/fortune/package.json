{
  "private": "true",
  "name": "@human-protocol/fortune",
  "version": "1.0.0",
  "description": "Human Protocol Fortune Exchange Oracle",
  "license": "MIT",
  "scripts": {
    "start:exchange-client": "yarn workspace @human-protocol/fortune-exchange-client start",
    "start:exchange-server": "yarn workspace @human-protocol/fortune-exchange-server start",
    "start:recording-oracle": "yarn workspace @human-protocol/fortune-recording-oracle start",
    "start:reputation-oracle": "yarn workspace @human-protocol/fortune-reputation-oracle start",
    "start:launcher-server": "yarn workspace @human-protocol/fortune-job-launcher-server start",
    "start:launcher-client": "yarn workspace @human-protocol/fortune-job-launcher-client start",
    "start:minio": "docker compose --env-file=.env.development up -d minio-mc",
    "deploy:contracts": "yarn workspace @human-protocol/core install && yarn workspace @human-protocol/core deploy:local && ts-node setupAccounts.ts",
<<<<<<< HEAD
    "local": "docker compose down && (concurrently --hide 0 \"hardhat node\" \"yarn deploy:contracts\" \"yarn launcher-server\" \"yarn launcher-client\" \"yarn exchange\" \"yarn recording-oracle\" \"yarn reputation-oracle\" \"yarn minio\")",
    "local:test": "docker compose down && (concurrently --hide 0 \"hardhat node\" \"yarn recording-oracle\" \"yarn reputation-oracle\" \"yarn minio\")",
    "test:launcher-server": "yarn workspace @human-protocol/fortune-job-launcher-server test",
    "test:exchange": "cd exchange && yarn test",
    "test:recording": "yarn workspace @human-protocol/fortune-recording-oracle test",
    "test:reputation": "cd reputation-oracle && yarn test",
    "test:e2e": "(concurrently -k -s first -g --hide 0 \"yarn local:test\" \"sleep 5 && yarn deploy:contracts && jest tests/e2e-backend --runInBand\") && docker compose down",
    "test:unit": "(concurrently -g \"yarn test:launcher-server\" \"yarn test:recording\" \"yarn test:reputation\") && docker compose down",
    "test": "concurrently -g \"yarn minio\" \"yarn test:unit\"",
    "lint": "eslint .",
    "lint:fix": "eslint . --fix"
=======
    "start:local": "docker compose down && (concurrently --hide 0 \"hardhat node\" \"yarn deploy:contracts\" \"yarn start:launcher-server\" \"yarn start:launcher-client\" \"yarn start:exchange-client\" \"yarn start:recording-oracle\" \"yarn start:reputation-oracle\" \"yarn start:minio\")",
    "start:backend": "docker compose down && (concurrently --hide 0 \"hardhat node\" \"yarn start:recording-oracle\" \"yarn start:reputation-oracle\" \"yarn start:minio\")",
    "test:exchange-client": "yarn workspace @human-protocol/fortune-exchange-client test",
    "test:recording-oracle": "yarn workspace @human-protocol/fortune-recording-oracle test",
    "test:reputation-oracle": "yarn workspace @human-protocol/fortune-reputation-oracle test",
    "test:launcher-server": "yarn workspace @human-protocol/fortune-job-launcher-server test",
    "test:launcher-client": "yarn workspace @human-protocol/fortune-job-launcher-client test",
    "test:e2e:backend": "(concurrently -k -s first -g --hide 0 \"yarn start:backend\" \"sleep 5 && yarn deploy:contracts && jest tests/e2e-backend --runInBand\") && docker compose down",
    "test:unit": "yarn test:exchange-client && yarn test:recording-oracle && yarn test:reputation-oracle && yarn test:launcher-server && yarn test:launcher-client && docker compose down",
    "test": "concurrently -g \"yarn start:minio\" \"yarn test:unit\"",
    "lint:exchange-client": "yarn workspace @human-protocol/fortune-exchange-client lint",
    "lint:recording-oracle": "yarn workspace @human-protocol/fortune-recording-oracle lint",
    "lint:reputation-oracle": "yarn workspace @human-protocol/fortune-reputation-oracle lint",
    "lint:launcher-server": "yarn workspace @human-protocol/fortune-job-launcher-server lint",
    "lint:launcher-client": "yarn workspace @human-protocol/fortune-job-launcher-client lint",
    "lint": "concurrently -g \"yarn lint:exchange-client\" \"yarn lint:recording-oracle\" \"yarn lint:reputation-oracle\" \"yarn lint:launcher-server\" \"yarn lint:launcher-client\""
>>>>>>> afbabe4d
  },
  "devDependencies": {
    "@human-protocol/core": "*",
    "axios": "^1.1.3",
    "hardhat": "^2.12.2",
    "web3": "^1.8.0"
  }
}<|MERGE_RESOLUTION|>--- conflicted
+++ resolved
@@ -13,19 +13,6 @@
     "start:launcher-client": "yarn workspace @human-protocol/fortune-job-launcher-client start",
     "start:minio": "docker compose --env-file=.env.development up -d minio-mc",
     "deploy:contracts": "yarn workspace @human-protocol/core install && yarn workspace @human-protocol/core deploy:local && ts-node setupAccounts.ts",
-<<<<<<< HEAD
-    "local": "docker compose down && (concurrently --hide 0 \"hardhat node\" \"yarn deploy:contracts\" \"yarn launcher-server\" \"yarn launcher-client\" \"yarn exchange\" \"yarn recording-oracle\" \"yarn reputation-oracle\" \"yarn minio\")",
-    "local:test": "docker compose down && (concurrently --hide 0 \"hardhat node\" \"yarn recording-oracle\" \"yarn reputation-oracle\" \"yarn minio\")",
-    "test:launcher-server": "yarn workspace @human-protocol/fortune-job-launcher-server test",
-    "test:exchange": "cd exchange && yarn test",
-    "test:recording": "yarn workspace @human-protocol/fortune-recording-oracle test",
-    "test:reputation": "cd reputation-oracle && yarn test",
-    "test:e2e": "(concurrently -k -s first -g --hide 0 \"yarn local:test\" \"sleep 5 && yarn deploy:contracts && jest tests/e2e-backend --runInBand\") && docker compose down",
-    "test:unit": "(concurrently -g \"yarn test:launcher-server\" \"yarn test:recording\" \"yarn test:reputation\") && docker compose down",
-    "test": "concurrently -g \"yarn minio\" \"yarn test:unit\"",
-    "lint": "eslint .",
-    "lint:fix": "eslint . --fix"
-=======
     "start:local": "docker compose down && (concurrently --hide 0 \"hardhat node\" \"yarn deploy:contracts\" \"yarn start:launcher-server\" \"yarn start:launcher-client\" \"yarn start:exchange-client\" \"yarn start:recording-oracle\" \"yarn start:reputation-oracle\" \"yarn start:minio\")",
     "start:backend": "docker compose down && (concurrently --hide 0 \"hardhat node\" \"yarn start:recording-oracle\" \"yarn start:reputation-oracle\" \"yarn start:minio\")",
     "test:exchange-client": "yarn workspace @human-protocol/fortune-exchange-client test",
@@ -42,7 +29,6 @@
     "lint:launcher-server": "yarn workspace @human-protocol/fortune-job-launcher-server lint",
     "lint:launcher-client": "yarn workspace @human-protocol/fortune-job-launcher-client lint",
     "lint": "concurrently -g \"yarn lint:exchange-client\" \"yarn lint:recording-oracle\" \"yarn lint:reputation-oracle\" \"yarn lint:launcher-server\" \"yarn lint:launcher-client\""
->>>>>>> afbabe4d
   },
   "devDependencies": {
     "@human-protocol/core": "*",
