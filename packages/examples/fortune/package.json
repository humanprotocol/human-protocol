--- conflicted
+++ resolved
@@ -17,13 +17,8 @@
     "test:exchange": "cd exchange && yarn test",
     "test:recording": "cd recording-oracle && yarn test",
     "test:reputation": "cd reputation-oracle && yarn test",
-<<<<<<< HEAD
-    "test:e2e": "(concurrently -k -s first -g --hide 0 \"yarn local:test\" \"sleep 5 && yarn deploy:contracts && jest --testSequencer ./tests/e2e-backend/CustomSequencer.js tests/e2e-backend --runInBand\") && docker compose down",
-    "test:unit": "concurrently -g \"yarn test:recording\" \"yarn test:reputation\" \"yarn test:exchange\"",
-=======
     "test:e2e": "(concurrently -k -s first -g --hide 0 \"yarn local:test\" \"sleep 5 && yarn deploy:contracts && jest tests/e2e-backend --runInBand\") && docker compose down",
     "test:unit": "concurrently -g \"yarn test:recording\" \"sleep 3 && yarn test:reputation\" \"yarn test:exchange\"",
->>>>>>> d9383959
     "test": "concurrently -g \"yarn test:e2e\" \"yarn test:unit\"",
     "lint": "eslint .",
     "lint:fix": "eslint . --fix"
