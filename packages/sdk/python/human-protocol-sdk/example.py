import datetime
import json

from human_protocol_sdk.constants import ChainId, Status
from human_protocol_sdk.escrow import EscrowUtils
from human_protocol_sdk.filter import EscrowFilter
<<<<<<< HEAD
from human_protocol_sdk.statistics import (
    StatisticsClient,
    StatisticsParam,
)
from human_protocol_sdk.storage import StorageClient
=======
from human_protocol_sdk.statistics import StatisticsClient, StatisticsParam
from human_protocol_sdk.operator import OperatorUtils, LeaderFilter
>>>>>>> 44de098a
from human_protocol_sdk.agreement import agreement


def get_escrow_statistics(statistics_client: StatisticsClient):
    print(statistics_client.get_escrow_statistics())
    print(
        statistics_client.get_escrow_statistics(
            StatisticsParam(
                date_from=datetime.datetime(2023, 5, 8),
                date_to=datetime.datetime(2023, 6, 8),
            )
        )
    )


def get_worker_statistics(statistics_client: StatisticsClient):
    print(statistics_client.get_worker_statistics())
    print(
        statistics_client.get_worker_statistics(
            StatisticsParam(
                date_from=datetime.datetime(2023, 5, 8),
                date_to=datetime.datetime(2023, 6, 8),
            )
        )
    )


def get_payment_statistics(statistics_client: StatisticsClient):
    print(statistics_client.get_payment_statistics())
    print(
        statistics_client.get_payment_statistics(
            StatisticsParam(
                date_from=datetime.datetime(2023, 5, 8),
                date_to=datetime.datetime(2023, 6, 8),
            )
        )
    )


def get_hmt_statistics(statistics_client: StatisticsClient):
    print(statistics_client.get_hmt_statistics())
    print(
        statistics_client.get_hmt_statistics(
            StatisticsParam(
                date_from=datetime.datetime(2023, 5, 8),
                date_to=datetime.datetime(2023, 6, 8),
            )
        )
    )


def get_escrows():
    print(
        EscrowUtils.get_escrows(
            EscrowFilter(
                networks=[ChainId.POLYGON_AMOY],
                status=Status.Pending,
                date_from=datetime.datetime(2023, 5, 8),
                date_to=datetime.datetime(2023, 6, 8),
            )
        )
    )

    print(
        (
            EscrowUtils.get_escrow(
                ChainId.POLYGON_AMOY, "0xf9ec66feeafb850d85b88142a7305f55e0532959"
            )
        )
    )


def get_leaders():
    leaders = OperatorUtils.get_leaders(LeaderFilter(chain_id=ChainId.POLYGON_AMOY))
    print(leaders)
    print(OperatorUtils.get_leader(ChainId.POLYGON_AMOY, leaders[0].address))
    print(
        OperatorUtils.get_leaders(
            LeaderFilter(chain_id=ChainId.POLYGON_AMOY, role="Job Launcher")
        )
    )


def agreement_example():
    annotations = [
        ["cat", "not", "cat"],
        ["cat", "cat", "cat"],
        ["not", "not", "not"],
        ["cat", "nan", "not"],
    ]

    agreement_report = agreement(annotations, measure="fleiss_kappa")
    print(agreement_report)


if __name__ == "__main__":
    statistics_client = StatisticsClient()

    # Run single example while testing, and remove comments before commit

<<<<<<< HEAD
    # get_rep()
=======
    get_escrows()
    get_leaders()

    statistics_client = StatisticsClient(ChainId.POLYGON_AMOY)
    get_escrow_statistics(statistics_client)
    get_hmt_statistics(statistics_client)
    get_payment_statistics(statistics_client)
    get_worker_statistics(statistics_client)

    agreement_example()
>>>>>>> 44de098a
<|MERGE_RESOLUTION|>--- conflicted
+++ resolved
@@ -4,16 +4,8 @@
 from human_protocol_sdk.constants import ChainId, Status
 from human_protocol_sdk.escrow import EscrowUtils
 from human_protocol_sdk.filter import EscrowFilter
-<<<<<<< HEAD
-from human_protocol_sdk.statistics import (
-    StatisticsClient,
-    StatisticsParam,
-)
-from human_protocol_sdk.storage import StorageClient
-=======
 from human_protocol_sdk.statistics import StatisticsClient, StatisticsParam
 from human_protocol_sdk.operator import OperatorUtils, LeaderFilter
->>>>>>> 44de098a
 from human_protocol_sdk.agreement import agreement
 
 
@@ -114,9 +106,6 @@
 
     # Run single example while testing, and remove comments before commit
 
-<<<<<<< HEAD
-    # get_rep()
-=======
     get_escrows()
     get_leaders()
 
@@ -126,5 +115,4 @@
     get_payment_statistics(statistics_client)
     get_worker_statistics(statistics_client)
 
-    agreement_example()
->>>>>>> 44de098a
+    agreement_example()