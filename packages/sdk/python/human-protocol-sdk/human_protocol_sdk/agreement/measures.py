--- conflicted
+++ resolved
@@ -9,7 +9,6 @@
     validate_confusion_matrix,
 )
 
-<<<<<<< HEAD
 from .bootstrap import confidence_intervals
 
 from .utils import (
@@ -81,77 +80,6 @@
         case "label_counts":
             validate_incidence_matrix(data)
 
-=======
-from .bootstrap import confidence_interval
-
-from .utils import label_counts, confusion_matrix
-
-from functools import partial
-from typing import Sequence, Optional
-
-
-def agreement(
-    data: Sequence,
-    measure="fleiss_kappa",
-    data_format="annotations",
-    labels: Optional[Sequence] = None,
-    nan_values: Optional[Sequence] = None,
-    bootstrap_method: Optional[str] = None,
-    bootstrap_kwargs: Optional[dict] = None,
-    measure_kwargs: Optional[dict] = None,
-) -> dict:
-    """
-    Calculates agreement across the given data using the given method.
-
-    Args:
-        data: Annotated data.
-        measure: Specifies the method to use. Must be one of 'percent_agreement', 'fleiss_kappa' or 'cohens_kappa'.
-        data_format: The format that the data is in. Must be one of 'annotations' or 'label_counts'.
-        labels: A list of labels to use for the annotation. If set to None, labels are inferred from the data.
-        nan_values: Values to be counted as invalid and filter from the data.
-        bootstrap_method: Name of the bootstrap method to use for calculating confidence intervals. If omitted, no bootstrapping is performed. If provided, must be one of 'percentile' or 'bca'.
-            If set to None, no confidence intervals are calculated.
-        bootstrap_kwargs: Dictionary of keyword arguments to be passed to the bootstrap function.
-            If set to None, default arguments are used.
-        measure_kwargs: Dictionary of keyword arguments to be passed to the measure function.
-            If set to None, default arguments are used.
-
-    Returns: A dictionary containing the keys "results" and "config". Results contains the scores, while config contains parameters that produced the results.
-    """
-    orig_data = np.array(data)  # copy of original data for config
-    data = np.asarray(data)
-
-    # convert data
-    match data_format:
-        case "annotations":
-            if measure == "cohens_kappa":
-                # input validation
-                if data.shape[1] < 2:  # only a single annotator present
-                    raise ValueError(
-                        "Annotations contain only a single annotator. "
-                        "Must exactly contain two"
-                    )
-                elif data.shape[1] > 2:
-                    warn(
-                        "Annotations contain more than two annotators. Only first"
-                        ' two will be regarded. Consider using method "fleiss_kappa".'
-                    )
-
-                data, labels = confusion_matrix(
-                    data.T[0],
-                    data.T[1],
-                    labels=labels,
-                    nan_values=nan_values,
-                    return_labels=True,
-                )
-            else:
-                data, labels = label_counts(
-                    data, labels=labels, nan_values=nan_values, return_labels=True
-                )
-        case "label_counts":
-            validate_incidence_matrix(data)
-
->>>>>>> fdb877fc
             if measure == "cohens_kappa":
                 raise ValueError(
                     f"Combination of measure='label_counts' and "
@@ -193,19 +121,11 @@
             if bootstrap_kwargs is None:
                 bootstrap_kwargs = {}
 
-<<<<<<< HEAD
             ci, _ = confidence_intervals(
                 data, statistic_fn=fn, algorithm=bootstrap_method, **bootstrap_kwargs
             )
             confidence_level = bootstrap_kwargs.get(
                 "confidence_level", confidence_intervals.__defaults__[2]
-=======
-            ci, _ = confidence_interval(
-                data, statistic_fn=fn, algorithm=bootstrap_method, **bootstrap_kwargs
-            )
-            confidence_level = bootstrap_kwargs.get(
-                "confidence_level", confidence_interval.__defaults__[2]
->>>>>>> fdb877fc
             )
 
     return {
@@ -228,11 +148,7 @@
     }
 
 
-<<<<<<< HEAD
 def percentage(data: np.ndarray, data_format="im", invalid_return=np.nan) -> float:
-=======
-def percentage(data: Sequence, data_format="im", invalid_return=np.nan) -> float:
->>>>>>> fdb877fc
     """
     Returns the overall agreement percentage observed across the data.
 
@@ -290,7 +206,7 @@
     return kappa
 
 
-def fleiss_kappa(data: Sequence, invalid_return=np.nan) -> float:
+def fleiss_kappa(data: np.ndarray, invalid_return=np.nan) -> float:
     """
     Returns Fleisss' Kappa for the provided annotations.
 
