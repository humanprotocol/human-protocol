--- conflicted
+++ resolved
@@ -2,11 +2,7 @@
 
 import numpy as np
 from collections import Counter
-<<<<<<< HEAD
 from typing import Sequence, Optional, Tuple, Callable
-=======
-from typing import Sequence, Optional
->>>>>>> fdb877fc
 
 from pyerf import erf, erfinv
 
@@ -42,7 +38,6 @@
     return np.asarray(labels)
 
 
-<<<<<<< HEAD
 def _is_nan(data: np.ndarray, nan_values: Optional[Sequence] = None):
     """Returns a logical index of to filter nan in the given np.ndarray.
 
@@ -96,71 +91,24 @@
     return counts
 
 
-def confusion_matrix_from_sequence(
-    a: Sequence,
-    b: Sequence,
-=======
-def label_counts(
-    annotations: Sequence,
->>>>>>> fdb877fc
-    labels: Optional[Sequence] = None,
-    nan_values: Optional[Sequence] = None,
-    return_labels=False,
-):
-    """Converts the given sequence of item annotations to an array of label counts per item.
-
-    Args:
-        annotations: A two-dimensional sequence. Rows represent items, columns represent annotators. Each row must be of the same size.
-        labels: Sequence of labels to be counted. Entries not found in the list are omitted. No labels are provided, the list of labels is inferred from the given annotations.
-        nan_values: Value to return if input data is invalid. Invalid values will not be counted.
-        return_labels: Whether to return labels as well.
-
-    Returns:
-        A two-dimensional array of integers. Rows represent items, columns represent labels.
-    """
-    annotations = np.asarray(annotations)
-
-    if labels is None:
-        labels = np.unique(annotations)
-
-    labels = _filter_labels(labels, nan_values)
-
-    def lcs(annotations, labels):
-        c = Counter(annotations)
-        return [c.get(label, 0) for label in labels]
-
-    counts = np.asarray([lcs(row, labels) for row in annotations])
-
-    if return_labels:
-        return counts, labels
-
-    return counts
-
-
 def confusion_matrix(
     a: Sequence,
     b: Sequence,
     labels: Optional[Sequence] = None,
     nan_values: Optional[Sequence] = None,
     return_labels=False,
-) -> np.ndarray:
+):
     """Generate an N X N confusion matrix from the given sequence of values a and b, where N is the number of unique labels.
 
     Args:
         a: A sequence of labels.
         b: Another sequence of labels.
-<<<<<<< HEAD
-        labels: The to be included in the matrix.
-        nan_values: Values in the records to be counted as invalid.
-        return_labels: Whether to return labels used in the confusion matrix.
-=======
         labels: Sequence of labels to be counted. Entries not found in the list are omitted. No labels are provided, the list of labels is inferred from the given annotations.
         nan_values: Value to return if input data is invalid. Invalid values will not be counted.
         return_labels: Whether to return labels with the counts.
 
     Returns:
         A confusion matrix. Rows represent labels assigned by b, columns represent labels assigned by a.
->>>>>>> fdb877fc
     """
     a = np.asarray(a)
     b = np.asarray(b)
@@ -173,17 +121,10 @@
     # create list of unique labels
     if labels is None:
         labels = np.unique(np.concatenate([a, b]))
-<<<<<<< HEAD
 
     labels = _filter_labels(labels, exclude=nan_values)
     n_labels = len(labels)
 
-=======
-
-    labels = _filter_labels(labels, exclude=nan_values)
-    n_labels = len(labels)
-
->>>>>>> fdb877fc
     # map labels to ids
     label_to_id = {label: i for i, label in enumerate(labels)}
     map_fn = np.vectorize(lambda x: label_to_id.get(x, -1))
@@ -196,14 +137,14 @@
     a, b = M[np.all(mask, axis=1)].T
 
     # get indices and counts to populate confusion matrix
-    confusion_matrix = np.zeros((n_labels, n_labels), dtype=int)
+    cm = np.zeros((n_labels, n_labels), dtype=int)
     (i, j), counts = np.unique(np.vstack([a, b]), axis=1, return_counts=True)
-    confusion_matrix[i, j] = counts
+    cm[i, j] = counts
 
     if return_labels:
-        return confusion_matrix, labels
-
-    return confusion_matrix
+        return cm, labels
+
+    return cm
 
 
 class NormalDistribution:
