--- conflicted
+++ resolved
@@ -49,19 +49,11 @@
         "title": "Binance Smart Chain",
         "scan_url": "https://bscscan.com",
         "subgraph_url": "https://api.thegraph.com/subgraphs/name/humanprotocol/bsc-v1",
-<<<<<<< HEAD
         "hmt_address": "0x711Fd6ab6d65A98904522d4e3586F492B989c527",
         "factory_address": "0x92FD968AcBd521c232f5fB8c33b342923cC72714",
-        "staking_address": "0xC2163A0928034e020f0d31e1171Ba0D6d9AfFB6c",
-        "reward_pool_address": "",
+        "staking_address": "0xdFbB79dC35a3A53741be54a2C9b587d6BafAbd1C",
+        "reward_pool_address": "0xf376443BCc6d4d4D63eeC086bc4A9E4a83878e0e",
         "kvstore_address": "0x2B95bEcb6EBC4589f64CB000dFCF716b4aeF8aA6",
-=======
-        "hmt_address": "0x0d501B743F22b641B8C8dfe00F1AAb881D57DDC7",
-        "factory_address": "0xD9c75a1Aa4237BB72a41E5E26bd8384f10c1f55a",
-        "staking_address": "0x05398211bA2046E296fBc9a9D3EB49e3F15C3123",
-        "reward_pool_address": "0x4A5963Dd6792692e9147EdC7659936b96251917a",
-        "kvstore_address": "0x70671167176C4934204B1C7e97F5e86695857ef2",
->>>>>>> 85128023
         "old_subgraph_url": "https://api.thegraph.com/subgraphs/name/humanprotocol/bsc",
         "old_factory_address": "0xc88bC422cAAb2ac8812de03176402dbcA09533f4",
     },
@@ -107,13 +99,8 @@
         "subgraph_url": "https://api.thegraph.com/subgraphs/name/humanprotocol/moonbeam-v1",
         "hmt_address": "0x3b25BC1dC591D24d60560d0135D6750A561D4764",
         "factory_address": "0xD9c75a1Aa4237BB72a41E5E26bd8384f10c1f55a",
-<<<<<<< HEAD
-        "staking_address": "0xdFbB79dC35a3A53741be54a2C9b587d6BafAbd1C",
-        "reward_pool_address": "",
-=======
         "staking_address": "0x05398211bA2046E296fBc9a9D3EB49e3F15C3123",
         "reward_pool_address": "0x4A5963Dd6792692e9147EdC7659936b96251917a",
->>>>>>> 85128023
         "kvstore_address": "0x70671167176C4934204B1C7e97F5e86695857ef2",
         "old_subgraph_url": "https://api.thegraph.com/subgraphs/name/humanprotocol/moonbeam",
         "old_factory_address": "0x98108c28B7767a52BE38B4860832dd4e11A7ecad",
