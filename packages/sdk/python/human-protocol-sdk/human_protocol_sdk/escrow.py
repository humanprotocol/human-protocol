#!/usr/bin/env python3

import datetime
import logging
import os
from decimal import Decimal
from typing import List, Optional

from human_protocol_sdk.constants import NETWORKS, ChainId, Role, Status
from human_protocol_sdk.utils import (
    get_data_from_subgraph,
    get_escrow_interface,
    get_factory_interface,
    get_erc20_interface,
    handle_transaction,
)
from validators import url as URL
from web3 import Web3, contract
from web3.middleware import geth_poa_middleware

GAS_LIMIT = int(os.getenv("GAS_LIMIT", 4712388))

LOG = logging.getLogger("human_protocol_sdk.escrow")


class EscrowClientError(Exception):
    """
    Raises when some error happens when interacting with escrow.
    """

    pass


class EscrowConfig:
    """
    A class used to manage escrow parameters.
    """

    def __init__(
        self,
        recording_oracle_address: str,
        reputation_oracle_address: str,
        recording_oracle_fee: Decimal,
        reputation_oracle_fee: Decimal,
        manifest_url: str,
        hash: str,
    ):
        """
        Initializes a Escrow instance.

        Args:
            recording_oracle_address (str): Address of the Recording Oracle
            reputation_oracle_address (str): Address of the Reputation Oracle
            recording_oracle_fee (Decimal): Fee percentage of the Recording Oracle
            reputation_oracle_fee (Decimal): Fee percentage of the Reputation Oracle
            manifest_url (str): Manifest file url
            hash (str): Manifest file hash
        """
        if not Web3.isAddress(recording_oracle_address):
            raise EscrowClientError(
                f"Invalid recording oracle address: {recording_oracle_address}"
            )
        if not Web3.isAddress(reputation_oracle_address):
            raise EscrowClientError(
                f"Invalid reputation oracle address: {reputation_oracle_address}"
            )
        if not (0 <= recording_oracle_fee <= 100) or not (
            0 <= reputation_oracle_fee <= 100
        ):
            raise EscrowClientError("Fee must be between 0 and 100")
        if recording_oracle_fee + reputation_oracle_fee > 100:
            raise EscrowClientError("Total fee must be less than 100")
        if not URL(manifest_url):
            raise EscrowClientError(f"Invalid manifest URL: {manifest_url}")
        if not hash:
            raise EscrowClientError("Invalid empty manifest hash")

        self.recording_oracle_address = recording_oracle_address
        self.reputation_oracle_address = reputation_oracle_address
        self.recording_oracle_fee = recording_oracle_fee
        self.reputation_oracle_fee = reputation_oracle_fee
        self.manifest_url = manifest_url
        self.hash = hash


class EscrowFilter:
    """
    A class used to filter escrow requests.
    """

    def __init__(
        self,
        address: Optional[str] = None,
        addressRole: Optional[Role] = None,
        status: Optional[Status] = None,
        date_from: Optional[datetime.datetime] = None,
        date_to: Optional[datetime.datetime] = None,
    ):
        """
        Initializes a EscrowFilter instance.

        Args:
            address (Optional[str]): Address of the Recording Oracle
            addressRole (Optional[Role]): Address of the Reputation Oracle
            status (Optional[Role]): Fee percentage of the Recording Oracle
            date_from (Optional[date]): Fee percentage of the Reputation Oracle
            date_to (Optional[date]): Manifest file url
        """
        if (
            not address
            and not addressRole
            and not status
            and not date_from
            and not date_to
        ):
            raise EscrowClientError(
                "EscrowFilter class must have at least one parameter"
            )
        if address and not Web3.isAddress(address):
            raise EscrowClientError(f"Invalid address: {address}")
        if date_from and date_to and date_from > date_to:
            raise EscrowClientError(
                f"Invalid dates: {date_from} must be earlier than {date_to}"
            )

        self.address = address
        self.addressRole = addressRole
        self.status = status
        self.date_from = date_from
        self.date_to = date_to


class EscrowClient:
    """
    A class used to manage escrow on the HUMAN network.
    """

    def __init__(self, web3: Web3):
        """
        Initializes a Escrow instance.

        Args:
            web3 (Web3): The Web3 object
        """

        # Initialize web3 instance
        self.w3 = web3
        if not self.w3.middleware_onion.get("geth_poa"):
            self.w3.middleware_onion.inject(geth_poa_middleware, "geth_poa", layer=0)

        # Load network configuration based on chainId
        try:
            chain_id = self.w3.eth.chain_id
            self.network = NETWORKS[ChainId(chain_id)]
        except:
            raise EscrowClientError(f"Invalid ChainId: {chain_id}")

        # Initialize contract instances
        factory_interface = get_factory_interface()
        self.factory_contract = self.w3.eth.contract(
            address=self.network["factory_address"], abi=factory_interface["abi"]
        )

    def create_escrow(self, token_address: str, trusted_handlers: List[str]) -> str:
        """
        Creates an escrow contract that uses the token passed to pay oracle fees and reward workers.

        Args:
            tokenAddress (str): The address of the token to use for payouts
            trusted_handlers (List[str]): Array of addresses that can perform actions on the contract

        Returns:
            str: The address of the escrow created

        Raises:
            EscrowClientError: If an error occurs while checking the parameters
        """
        if not Web3.isAddress(token_address):
            raise EscrowClientError(f"Invalid token address: {token_address}")

        for handler in trusted_handlers:
            if not Web3.isAddress(handler):
                raise EscrowClientError(f"Invalid handler address: {handler}")

        transaction_receipt = handle_transaction(
            self.w3,
            "Create Escrow",
            self.factory_contract.functions.createEscrow(
                token_address, trusted_handlers
            ),
            EscrowClientError,
        )
        return next(
            (
                self.factory_contract.events.Launched().processLog(log)
                for log in transaction_receipt["logs"]
                if log["address"] == self.network["factory_address"]
            ),
            None,
        ).args.escrow

    def setup(self, escrow_address: str, escrow_config: EscrowConfig) -> None:
        """
        Sets up the parameters of the escrow.

        Args:
            escrow_address (str): Address of the escrow to setup
            escrow_config (EscrowConfig): Object containing all the necessary information to setup an escrow

        Returns:
            None

        Raises:
            EscrowClientError: If an error occurs while checking the parameters
        """

        if not Web3.isAddress(escrow_address):
            raise EscrowClientError(f"Invalid escrow address: {escrow_address}")

        handle_transaction(
            self.w3,
            "Setup",
            self._get_escrow_contract(escrow_address).functions.setup(
                escrow_config.reputation_oracle_address,
                escrow_config.recording_oracle_address,
                escrow_config.reputation_oracle_fee,
                escrow_config.recording_oracle_fee,
                escrow_config.manifest_url,
                escrow_config.hash,
            ),
            EscrowClientError,
        )

    def create_and_setup_escrow(
        self,
        token_address: str,
        trusted_handlers: List[str],
        escrow_config: EscrowConfig,
    ) -> str:
        """
        Creates and sets up an escrow.

        Args:
            token_address (str): Token to use for pay outs
            trusted_handlers (List[str]): Array of addresses that can perform actions on the contract
            escrow_config (EscrowConfig): Object containing all the necessary information to setup an escrow

        Returns:
            str: The address of the escrow created

        Raises:
            EscrowClientError: If an error occurs while checking the parameters
        """

        escrow_address = self.create_escrow(token_address, trusted_handlers)
        self.setup(escrow_address, escrow_config)

        return escrow_address

    def fund(self, escrow_address: str, amount: Decimal) -> None:
        """
        Adds funds to the escrow.

        Args:
            escrow_address (str): Address of the escrow to setup
            amount (Decimal): Amount to be added as funds

        Returns:
            None

        Raises:
            EscrowClientError: If an error occurs while checking the parameters
        """

        if not Web3.isAddress(escrow_address):
            raise EscrowClientError(f"Invalid escrow address: {escrow_address}")
        if 0 >= amount:
            raise EscrowClientError("Amount must be positive")

        token_address = self.get_token_address(escrow_address)

        erc20_interface = get_erc20_interface()
        token_contract = self.w3.eth.contract(token_address, abi=erc20_interface["abi"])

        handle_transaction(
            self.w3,
            "Fund",
            token_contract.functions.transfer(escrow_address, amount),
            EscrowClientError,
        )

    def store_results(self, escrow_address: str, url: str, hash: str) -> None:
        """Stores the results url.

        Args:
            escrow_address (str): Address of the escrow
            url (str): Results file url
            hash (str): Results file hash

        Returns:
            None

        Raises:
            EscrowClientError: If an error occurs while checking the parameters
        """

        if not Web3.isAddress(escrow_address):
            raise EscrowClientError(f"Invalid escrow address: {escrow_address}")
        if not hash:
            raise EscrowClientError("Invalid empty hash")
        if not URL(url):
            raise EscrowClientError(f"Invalid URL: {url}")
        if not self.w3.eth.default_account:
            raise EscrowClientError("You must add an account to Web3 instance")

        handle_transaction(
            self.w3,
            "Store Results",
            self._get_escrow_contract(escrow_address).functions.storeResults(url, hash),
            EscrowClientError,
        )

    def complete(self, escrow_address: str) -> None:
        """Sets the status of an escrow to completed.

        Args:
            escrow_address (str): Address of the escrow to complete

        Returns:
            None

        Raises:
            EscrowClientError: If an error occurs while checking the parameters
        """

        if not Web3.isAddress(escrow_address):
            raise EscrowClientError(f"Invalid escrow address: {escrow_address}")

        handle_transaction(
            self.w3,
            "Complete",
            self._get_escrow_contract(escrow_address).functions.complete(),
            EscrowClientError,
        )

    def bulk_payout(
        self,
        escrow_address: str,
        recipients: List[str],
        amounts: List[Decimal],
        final_results_url: str,
        final_results_hash: str,
        txId: Decimal,
    ) -> None:
        """Pays out the amounts specified to the workers and sets the URL of the final results file.

        Args:
            escrow_address (str): Address of the escrow
            recipients (List[str]): Array of recipient addresses
            amounts (List[Decimal]): Array of amounts the recipients will receive
            final_results_url (str): Final results file url
            final_results_hash (str): Final results file hash
            txId (Decimal): Serial number of the bulks

        Returns:
            None

        Raises:
            EscrowClientError: If an error occurs while checking the parameters
        """

        if not Web3.isAddress(escrow_address):
            raise EscrowClientError(f"Invalid escrow address: {escrow_address}")
        for recipient in recipients:
            if not Web3.isAddress(recipient):
                raise EscrowClientError(f"Invalid recipient address: {recipient}")
        if len(recipients) == 0:
            raise EscrowClientError("Arrays must have any value")
        if len(recipients) != len(amounts):
            raise EscrowClientError("Arrays must have same length")
        if 0 in amounts:
            raise EscrowClientError("Amounts cannot be empty")
        if any(amount < 0 for amount in amounts):
            raise EscrowClientError("Amounts cannot be negative")
        balance = self.get_balance(escrow_address)
        total_amount = sum(amounts)
        if total_amount > balance:
            raise EscrowClientError(
                f"Escrow does not have enough balance. Current balance: {balance}. Amounts: {total_amount}"
            )
        if not URL(final_results_url):
            raise EscrowClientError(f"Invalid final results URL: {final_results_url}")
        if not final_results_hash:
            raise EscrowClientError("Invalid empty final results hash")

        handle_transaction(
            self.w3,
            "Bulk Payout",
            self._get_escrow_contract(escrow_address).functions.bulkPayOut(
                recipients, amounts, final_results_url, final_results_hash, txId
            ),
            EscrowClientError,
        )

    def cancel(self, escrow_address: str) -> None:
        """Cancels the specified escrow and sends the balance to the canceler.

        Args:
            escrow_address (str): Address of the escrow to cancel

        Returns:
            None

        Raises:
            EscrowClientError: If an error occurs while checking the parameters
        """

        if not Web3.isAddress(escrow_address):
            raise EscrowClientError(f"Invalid escrow address: {escrow_address}")

        handle_transaction(
            self.w3,
            "Cancel",
            self._get_escrow_contract(escrow_address).functions.cancel(),
            EscrowClientError,
        )

    def abort(self, escrow_address: str) -> None:
        """Cancels the specified escrow, sends the balance to the canceler and selfdestructs the escrow contract.

        Args:
            escrow_address (str): Address of the escrow to abort

        Returns:
            None

        Raises:
            EscrowClientError: If an error occurs while checking the parameters
        """

        if not Web3.isAddress(escrow_address):
            raise EscrowClientError(f"Invalid escrow address: {escrow_address}")

        handle_transaction(
            self.w3,
            "Abort",
            self._get_escrow_contract(escrow_address).functions.abort(),
            EscrowClientError,
        )

    def add_trusted_handlers(self, escrow_address: str, handlers: List[str]) -> None:
        """Adds an array of addresses to the trusted handlers list.

        Args:
            escrow_address (str): Address of the escrow
            handlers (List[str]): Array of trusted handler addresses

        Returns:
            None

        Raises:
            EscrowClientError: If an error occurs while checking the parameters
        """
        if not Web3.isAddress(escrow_address):
            raise EscrowClientError(f"Invalid escrow address: {escrow_address}")
        for handler in handlers:
            if not Web3.isAddress(handler):
                raise EscrowClientError(f"Invalid handler address: {handler}")

        handle_transaction(
            self.w3,
            "Add Trusted Handlers",
            self._get_escrow_contract(escrow_address).functions.addTrustedHandlers(
                handlers
            ),
            EscrowClientError,
        )

    def get_balance(self, escrow_address: str) -> Decimal:
        """Gets the balance for a specified escrow address.

        Args:
            escrow_address (str): Address of the escrow

        Returns:
            Decimal: Value of the balance

        Raises:
            EscrowClientError: If an error occurs while checking the parameters
        """

        if not Web3.isAddress(escrow_address):
            raise EscrowClientError(f"Invalid escrow address: {escrow_address}")

        return self._get_escrow_contract(escrow_address).functions.getBalance().call()

    def get_manifest_url(self, escrow_address: str) -> str:
        """Gets the manifest file URL.

        Args:
            escrow_address (str): Address of the escrow

        Returns:
            str: Manifest file url

        Raises:
            EscrowClientError: If an error occurs while checking the parameters
        """

        if not Web3.isAddress(escrow_address):
            raise EscrowClientError(f"Invalid escrow address: {escrow_address}")

        return self._get_escrow_contract(escrow_address).functions.manifestUrl().call()

    def get_results_url(self, escrow_address: str) -> str:
        """Gets the results file URL.

        Args:
            escrow_address (str): Address of the escrow

        Returns:
            str: Results file url

        Raises:
            EscrowClientError: If an error occurs while checking the parameters
        """

        if not Web3.isAddress(escrow_address):
            raise EscrowClientError(f"Invalid escrow address: {escrow_address}")

        return (
            self._get_escrow_contract(escrow_address).functions.finalResultsUrl().call()
        )

    def get_intermediate_results_url(self, escrow_address: str) -> str:
        """Gets the intermediate results file URL.

        Args:
            escrow_address (str): Address of the escrow

        Returns:
            str: Intermediate results file url

        Raises:
            EscrowClientError: If an error occurs while checking the parameters
        """

        if not Web3.isAddress(escrow_address):
            raise EscrowClientError(f"Invalid escrow address: {escrow_address}")

        return (
            self._get_escrow_contract(escrow_address)
            .functions.intermediateResultsUrl()
            .call()
        )

    def get_token_address(self, escrow_address: str) -> str:
        """Gets the address of the token used to fund the escrow.

        Args:
            escrow_address (str): Address of the escrow

        Returns:
            str: Address of the token

        Raises:
            EscrowClientError: If an error occurs while checking the parameters
        """

        if not Web3.isAddress(escrow_address):
            raise EscrowClientError(f"Invalid escrow address: {escrow_address}")

        return self._get_escrow_contract(escrow_address).functions.token().call()

    def get_status(self, escrow_address: str) -> Status:
        """Gets the current status of the escrow.

        Args:
            escrow_address (str): Address of the escrow

        Returns:
            Status: Current status

        Raises:
            EscrowClientError: If an error occurs while checking the parameters
        """

        if not Web3.isAddress(escrow_address):
            raise EscrowClientError(f"Invalid escrow address: {escrow_address}")

        return Status(
            self._get_escrow_contract(escrow_address).functions.status().call()
        )

    def get_launched_escrows(self, requester_address: str) -> List[str]:
        """Get escrows addresses created by a job requester.

        Args:
            requester_address (str): Address of the requester

        Returns:
            List[str]: List of escrow addresses
        """

        launched_escrows_data = get_data_from_subgraph(
            self.network["subgraph_url"],
            """
            {{
                launchedEscrows(
                    where:{{from:"{0}"}}
                ) {{
                    id
                }}
            }}
            """.format(
                requester_address
            ),
        )
        launched_escrows = launched_escrows_data["data"]["launchedEscrows"]

        return [launched_escrows[i]["id"] for i in range(len(launched_escrows))]

    def get_escrows_filtered(self, filter: EscrowFilter) -> List[str]:
        """Get an array of escrow addresses based on the specified filter parameters.

        Args:
            filter (EscrowFilter): Object containing all the necessary parameters to filter

        Returns:
            List[str]: List of escrow addresses
        """
        launched_escrows_data = get_data_from_subgraph(
            self.network["subgraph_url"],
            """
            {{
                launchedEscrows(where:{{{0}{1}{2}{3}}}
                ) {{
                    id
                }}
            }}
            """.format(
                """from:"{0}",""".format(filter.address) if filter.address else "",
                """status:"{0}",""".format(filter.status.name) if filter.status else "",
                """timestamp_gte:"{0}",""".format(int(filter.date_from.timestamp()))
                if filter.date_from
                else "",
                """timestamp_lte:"{0}",""".format(int(filter.date_to.timestamp()))
                if filter.date_to
                else "",
            ),
        )
        launched_escrows = launched_escrows_data["data"]["launchedEscrows"]

        return [launched_escrows[i]["id"] for i in range(len(launched_escrows))]

    def get_recording_oracle_address(self, escrow_address: str) -> str:
        """Gets the recording oracle address of the escrow.

        Args:
            escrow_address (str): Address of the escrow

        Returns:
            str: Recording oracle address

        Raises:
            EscrowClientError: If an error occurs while checking the parameters
        """

        if not Web3.isAddress(escrow_address):
            raise EscrowClientError(f"Invalid escrow address: {escrow_address}")

        return (
            self._get_escrow_contract(escrow_address).functions.recordingOracle().call()
        )

    def get_reputation_oracle_address(self, escrow_address: str) -> str:
        """Gets the reputation oracle address of the escrow.

        Args:
            escrow_address (str): Address of the escrow

        Returns:
            str: Reputation oracle address

        Raises:
            EscrowClientError: If an error occurs while checking the parameters
        """

        if not Web3.isAddress(escrow_address):
            raise EscrowClientError(f"Invalid escrow address: {escrow_address}")

        return (
            self._get_escrow_contract(escrow_address)
            .functions.reputationOracle()
            .call()
        )

    def get_job_launcher_address(self, escrow_address: str) -> str:
        """Gets the job launcher address of the escrow.

        Args:
            escrow_address (str): Address of the escrow

        Returns:
            str: Job launcher address

        Raises:
            EscrowClientError: If an error occurs while checking the parameters
        """

        if not Web3.isAddress(escrow_address):
            raise EscrowClientError(f"Invalid escrow address: {escrow_address}")
<<<<<<< HEAD

        return self._get_escrow_contract(escrow_address).functions.canceler().call()
=======

        return self._get_escrow_contract(escrow_address).functions.launcher().call()

    def get_factory_address(self, escrow_address: str) -> str:
        """Gets the escrow factory address of the escrow.

        Args:
            escrow_address (str): Address of the escrow

        Returns:
            str: Escrow factory address

        Raises:
            EscrowClientError: If an error occurs while checking the parameters
        """

        if not Web3.isAddress(escrow_address):
            raise EscrowClientError(f"Invalid escrow address: {escrow_address}")

        return (
            self._get_escrow_contract(escrow_address).functions.escrowFactory().call()
        )
>>>>>>> ab27d779

    def _get_escrow_contract(self, address: str) -> contract:
        """Returns the escrow contract instance.

        Args:
            address (str): Address of the deployed escrow

        Returns:
            Contract: The instance of the escrow contract

        """

        if not self.factory_contract.functions.hasEscrow(address):
            raise EscrowClientError("Escrow address is not provided by the factory")
        # Initialize contract instance
        escrow_interface = get_escrow_interface()
        return self.w3.eth.contract(address=address, abi=escrow_interface["abi"])<|MERGE_RESOLUTION|>--- conflicted
+++ resolved
@@ -710,10 +710,6 @@
 
         if not Web3.isAddress(escrow_address):
             raise EscrowClientError(f"Invalid escrow address: {escrow_address}")
-<<<<<<< HEAD
-
-        return self._get_escrow_contract(escrow_address).functions.canceler().call()
-=======
 
         return self._get_escrow_contract(escrow_address).functions.launcher().call()
 
@@ -736,7 +732,6 @@
         return (
             self._get_escrow_contract(escrow_address).functions.escrowFactory().call()
         )
->>>>>>> ab27d779
 
     def _get_escrow_contract(self, address: str) -> contract:
         """Returns the escrow contract instance.
