#!/usr/bin/env python3

import logging
import os
from decimal import Decimal
from typing import List, Optional

from human_protocol_sdk.constants import NETWORKS, ChainId, Status
from human_protocol_sdk.filter import EscrowFilter
from human_protocol_sdk.utils import (
    get_data_from_subgraph,
    get_escrow_interface,
    get_factory_interface,
    get_erc20_interface,
    handle_transaction,
)
from web3 import Web3, contract
from web3.middleware import geth_poa_middleware

from .utils import validate_url

GAS_LIMIT = int(os.getenv("GAS_LIMIT", 4712388))

LOG = logging.getLogger("human_protocol_sdk.escrow")


class EscrowClientError(Exception):
    """
    Raises when some error happens when interacting with escrow.
    """

    pass


class EscrowConfig:
    """
    A class used to manage escrow parameters.
    """

    def __init__(
        self,
        recording_oracle_address: str,
        reputation_oracle_address: str,
        exchange_oracle_address: str,
        recording_oracle_fee: Decimal,
        reputation_oracle_fee: Decimal,
        exchange_oracle_fee: Decimal,
        manifest_url: str,
        hash: str,
    ):
        """
        Initializes a Escrow instance.

        Args:
            recording_oracle_address (str): Address of the Recording Oracle
            reputation_oracle_address (str): Address of the Reputation Oracle
            recording_oracle_fee (Decimal): Fee percentage of the Recording Oracle
            reputation_oracle_fee (Decimal): Fee percentage of the Reputation Oracle
            manifest_url (str): Manifest file url
            hash (str): Manifest file hash
            skip_manifest_url_validation (bool): Identify wether validate manifest_url
        """
        if not Web3.is_address(recording_oracle_address):
            raise EscrowClientError(
                f"Invalid recording oracle address: {recording_oracle_address}"
            )
        if not Web3.is_address(reputation_oracle_address):
            raise EscrowClientError(
                f"Invalid reputation oracle address: {reputation_oracle_address}"
            )
        if not Web3.is_address(exchange_oracle_address):
            raise EscrowClientError(
                f"Invalid exchange oracle address: {exchange_oracle_address}"
            )

        if (
            not (0 <= recording_oracle_fee <= 100)
            or not (0 <= reputation_oracle_fee <= 100)
            or not (0 <= exchange_oracle_fee <= 100)
        ):
            raise EscrowClientError("Fee must be between 0 and 100")
        if recording_oracle_fee + reputation_oracle_fee + exchange_oracle_fee > 100:
            raise EscrowClientError("Total fee must be less than 100")
        if not validate_url(manifest_url):
            raise EscrowClientError(f"Invalid manifest URL: {manifest_url}")
        if not hash:
            raise EscrowClientError("Invalid empty manifest hash")

        self.recording_oracle_address = recording_oracle_address
        self.reputation_oracle_address = reputation_oracle_address
        self.exchange_oracle_address = exchange_oracle_address
        self.recording_oracle_fee = recording_oracle_fee
        self.reputation_oracle_fee = reputation_oracle_fee
        self.exchange_oracle_fee = exchange_oracle_fee
        self.manifest_url = manifest_url
        self.hash = hash


<<<<<<< HEAD
class EscrowFilter:
    """
    A class used to filter escrow requests.
    """

    def __init__(
        self,
        networks: [List[ChainId]],
        launcher: Optional[str] = None,
        reputation_oracle: Optional[str] = None,
        recording_oracle: Optional[str] = None,
        exchange_oracle: Optional[str] = None,
        status: Optional[Status] = None,
        date_from: Optional[datetime.datetime] = None,
        date_to: Optional[datetime.datetime] = None,
    ):
        """
        Initializes a EscrowFilter instance.

        Args:
            networks (List[ChainId]): Networks to request data
            launcher (Optional[str]): Launcher address
            reputation_oracle (Optional[str]): Reputation oracle address
            recording_oracle (Optional[str]): Recording oracle address
            exchange_oracle (Optional[str]): Exchange oracle address
            status (Optional[Status]): Escrow status
            date_from (Optional[datetime.datetime]): Created from date
            date_to (Optional[datetime.datetime]): Created to date
        """

        if not networks or any(
            network not in set(chain_id.value for chain_id in ChainId)
            for network in networks
        ):
            raise EscrowClientError(f"Invalid ChainId")

        if launcher and not Web3.is_address(launcher):
            raise EscrowClientError(f"Invalid address: {launcher}")

        if reputation_oracle and not Web3.is_address(reputation_oracle):
            raise EscrowClientError(f"Invalid address: {reputation_oracle}")

        if recording_oracle and not Web3.is_address(recording_oracle):
            raise EscrowClientError(f"Invalid address: {recording_oracle}")

        if exchange_oracle and not Web3.is_address(exchange_oracle):
            raise EscrowClientError(f"Invalid address: {exchange_oracle}")

        if date_from and date_to and date_from > date_to:
            raise EscrowClientError(
                f"Invalid dates: {date_from} must be earlier than {date_to}"
            )

        self.launcher = launcher
        self.reputation_oracle = reputation_oracle
        self.recording_oracle = recording_oracle
        self.exchange_oracle = exchange_oracle
        self.status = status
        self.date_from = date_from
        self.date_to = date_to
        self.networks = networks


class EscrowData:
    def __init__(
        self,
        id: str,
        address: str,
        amountPaid: str,
        balance: str,
        count: str,
        factoryAddress: str,
        launcher: str,
        status: str,
        token: str,
        totalFundedAmount: str,
        createdAt: str,
        chainId: int,
        finalResultsUrl: Optional[str] = None,
        intermediateResultsUrl: Optional[str] = None,
        manifestHash: Optional[str] = None,
        manifestUrl: Optional[str] = None,
        recordingOracle: Optional[str] = None,
        recordingOracleFee: Optional[str] = None,
        reputationOracle: Optional[str] = None,
        reputationOracleFee: Optional[str] = None,
        exchangeOracle: Optional[str] = None,
        exchangeOracleFee: Optional[str] = None,
    ):
        """
        Initializes an EscrowData instance.

        Args:
            id (str): Identifier
            address (str): Address
            amountPaid (str): Amount paid
            balance (str): Balance
            count (str): Count
            factoryAddress (str): Factory address
            launcher (str): Launcher
            status (str): Status
            token (str): Token
            totalFundedAmount (str): Total funded amount
            createdAt (str): Creation date
            chainId (int): Chain identifier
            finalResultsUrl (str, optional): Optional URL for final results.
            intermediateResultsUrl (str, optional): Optional URL for intermediate results.
            manifestHash (str, optional): Optional manifest hash.
            manifestUrl (str, optional): Optional manifest URL.
            recordingOracle (str, optional): Optional recording Oracle address.
            recordingOracleFee (str, optional): Optional recording Oracle fee.
            reputationOracle (str, optional): Optional reputation Oracle address.
            reputationOracleFee (str, optional): Optional reputation Oracle fee.
            exchangeOracle (str, optional): Optional exchange Oracle address.
            exchangeOracleFee (str, optional): Optional exchange Oracle fee.
        """

        self.id = id
        self.address = address
        self.amountPaid = amountPaid
        self.balance = balance
        self.count = count
        self.factoryAddress = factoryAddress
        self.finalResultsUrl = finalResultsUrl
        self.intermediateResultsUrl = intermediateResultsUrl
        self.launcher = launcher
        self.manifestHash = manifestHash
        self.manifestUrl = manifestUrl
        self.recordingOracle = recordingOracle
        self.recordingOracleFee = recordingOracleFee
        self.reputationOracle = reputationOracle
        self.reputationOracleFee = reputationOracleFee
        self.exchangeOracle = exchangeOracle
        self.exchangeOracleFee = exchangeOracleFee
        self.status = status
        self.token = token
        self.totalFundedAmount = totalFundedAmount
        self.createdAt = createdAt
        self.chainId = chainId


=======
>>>>>>> 5293b9ff
class EscrowClient:
    """
    A class used to manage escrow on the HUMAN network.
    """

    def __init__(self, web3: Web3, gas_limit: Optional[int] = None):
        """
        Initializes a Escrow instance.

        Args:
            web3 (Web3): The Web3 object
            gas_limit (int): Gas limit to be provided to transaction
        """

        # Initialize web3 instance
        self.w3 = web3
        if not self.w3.middleware_onion.get("geth_poa"):
            self.w3.middleware_onion.inject(geth_poa_middleware, "geth_poa", layer=0)

        chain_id = None
        # Load network configuration based on chainId
        try:
            chain_id = self.w3.eth.chain_id
            self.network = NETWORKS[ChainId(chain_id)]
        except:
            if chain_id is not None:
                raise EscrowClientError(f"Invalid ChainId: {chain_id}")
            else:
                raise EscrowClientError(f"Invalid Web3 Instance")

        # Initialize contract instances
        factory_interface = get_factory_interface()
        self.factory_contract = self.w3.eth.contract(
            address=self.network["factory_address"], abi=factory_interface["abi"]
        )
        self.gas_limit = gas_limit

    def create_escrow(
        self, token_address: str, trusted_handlers: List[str], job_requester_id: str
    ) -> str:
        """
        Creates an escrow contract that uses the token passed to pay oracle fees and reward workers.

        Args:
            tokenAddress (str): The address of the token to use for payouts
            trusted_handlers (List[str]): Array of addresses that can perform actions on the contract
            job_requester_id (str): The id of the job requester

        Returns:
            str: The address of the escrow created

        Raises:
            EscrowClientError: If an error occurs while checking the parameters
        """
        if not Web3.is_address(token_address):
            raise EscrowClientError(f"Invalid token address: {token_address}")

        for handler in trusted_handlers:
            if not Web3.is_address(handler):
                raise EscrowClientError(f"Invalid handler address: {handler}")

        transaction_receipt = handle_transaction(
            self.w3,
            "Create Escrow",
            self.factory_contract.functions.createEscrow(
                token_address, trusted_handlers, job_requester_id
            ),
            EscrowClientError,
            self.gas_limit,
        )
        return next(
            (
                self.factory_contract.events.LaunchedV2().process_log(log)
                for log in transaction_receipt["logs"]
                if log["address"] == self.network["factory_address"]
            ),
            None,
        ).args.escrow

    def setup(self, escrow_address: str, escrow_config: EscrowConfig) -> None:
        """
        Sets up the parameters of the escrow.

        Args:
            escrow_address (str): Address of the escrow to setup
            escrow_config (EscrowConfig): Object containing all the necessary information to setup an escrow

        Returns:
            None

        Raises:
            EscrowClientError: If an error occurs while checking the parameters
        """

        if not Web3.is_address(escrow_address):
            raise EscrowClientError(f"Invalid escrow address: {escrow_address}")

        handle_transaction(
            self.w3,
            "Setup",
            self._get_escrow_contract(escrow_address).functions.setup(
                escrow_config.reputation_oracle_address,
                escrow_config.recording_oracle_address,
                escrow_config.exchange_oracle_address,
                escrow_config.reputation_oracle_fee,
                escrow_config.recording_oracle_fee,
                escrow_config.exchange_oracle_fee,
                escrow_config.manifest_url,
                escrow_config.hash,
            ),
            EscrowClientError,
            self.gas_limit,
        )

    def create_and_setup_escrow(
        self,
        token_address: str,
        trusted_handlers: List[str],
        job_requester_id: str,
        escrow_config: EscrowConfig,
    ) -> str:
        """
        Creates and sets up an escrow.

        Args:
            token_address (str): Token to use for pay outs
            trusted_handlers (List[str]): Array of addresses that can perform actions on the contract
            job_requester_id (str): The id of the job requester
            escrow_config (EscrowConfig): Object containing all the necessary information to setup an escrow

        Returns:
            str: The address of the escrow created

        Raises:
            EscrowClientError: If an error occurs while checking the parameters
        """

        escrow_address = self.create_escrow(
            token_address, trusted_handlers, job_requester_id
        )
        self.setup(escrow_address, escrow_config)

        return escrow_address

    def fund(self, escrow_address: str, amount: Decimal) -> None:
        """
        Adds funds to the escrow.

        Args:
            escrow_address (str): Address of the escrow to setup
            amount (Decimal): Amount to be added as funds

        Returns:
            None

        Raises:
            EscrowClientError: If an error occurs while checking the parameters
        """

        if not Web3.is_address(escrow_address):
            raise EscrowClientError(f"Invalid escrow address: {escrow_address}")
        if 0 >= amount:
            raise EscrowClientError("Amount must be positive")

        token_address = self.get_token_address(escrow_address)

        erc20_interface = get_erc20_interface()
        token_contract = self.w3.eth.contract(token_address, abi=erc20_interface["abi"])

        handle_transaction(
            self.w3,
            "Fund",
            token_contract.functions.transfer(escrow_address, amount),
            EscrowClientError,
            self.gas_limit,
        )

    def store_results(self, escrow_address: str, url: str, hash: str) -> None:
        """Stores the results url.

        Args:
            escrow_address (str): Address of the escrow
            url (str): Results file url
            hash (str): Results file hash

        Returns:
            None

        Raises:
            EscrowClientError: If an error occurs while checking the parameters
        """

        if not Web3.is_address(escrow_address):
            raise EscrowClientError(f"Invalid escrow address: {escrow_address}")
        if not hash:
            raise EscrowClientError("Invalid empty hash")
        if not validate_url(url):
            raise EscrowClientError(f"Invalid URL: {url}")
        if not self.w3.eth.default_account:
            raise EscrowClientError("You must add an account to Web3 instance")

        handle_transaction(
            self.w3,
            "Store Results",
            self._get_escrow_contract(escrow_address).functions.storeResults(url, hash),
            EscrowClientError,
            self.gas_limit,
        )

    def complete(self, escrow_address: str) -> None:
        """Sets the status of an escrow to completed.

        Args:
            escrow_address (str): Address of the escrow to complete

        Returns:
            None

        Raises:
            EscrowClientError: If an error occurs while checking the parameters
        """

        if not Web3.is_address(escrow_address):
            raise EscrowClientError(f"Invalid escrow address: {escrow_address}")

        handle_transaction(
            self.w3,
            "Complete",
            self._get_escrow_contract(escrow_address).functions.complete(),
            EscrowClientError,
            self.gas_limit,
        )

    def bulk_payout(
        self,
        escrow_address: str,
        recipients: List[str],
        amounts: List[Decimal],
        final_results_url: str,
        final_results_hash: str,
        txId: Decimal,
    ) -> None:
        """Pays out the amounts specified to the workers and sets the URL of the final results file.

        Args:
            escrow_address (str): Address of the escrow
            recipients (List[str]): Array of recipient addresses
            amounts (List[Decimal]): Array of amounts the recipients will receive
            final_results_url (str): Final results file url
            final_results_hash (str): Final results file hash
            txId (Decimal): Serial number of the bulks

        Returns:
            None

        Raises:
            EscrowClientError: If an error occurs while checking the parameters
        """

        if not Web3.is_address(escrow_address):
            raise EscrowClientError(f"Invalid escrow address: {escrow_address}")
        for recipient in recipients:
            if not Web3.is_address(recipient):
                raise EscrowClientError(f"Invalid recipient address: {recipient}")
        if len(recipients) == 0:
            raise EscrowClientError("Arrays must have any value")
        if len(recipients) != len(amounts):
            raise EscrowClientError("Arrays must have same length")
        if 0 in amounts:
            raise EscrowClientError("Amounts cannot be empty")
        if any(amount < 0 for amount in amounts):
            raise EscrowClientError("Amounts cannot be negative")
        balance = self.get_balance(escrow_address)
        total_amount = sum(amounts)
        if total_amount > balance:
            raise EscrowClientError(
                f"Escrow does not have enough balance. Current balance: {balance}. Amounts: {total_amount}"
            )
        if not validate_url(final_results_url):
            raise EscrowClientError(f"Invalid final results URL: {final_results_url}")
        if not final_results_hash:
            raise EscrowClientError("Invalid empty final results hash")

        handle_transaction(
            self.w3,
            "Bulk Payout",
            self._get_escrow_contract(escrow_address).functions.bulkPayOut(
                recipients, amounts, final_results_url, final_results_hash, txId
            ),
            EscrowClientError,
            self.gas_limit,
        )

    def cancel(self, escrow_address: str) -> None:
        """Cancels the specified escrow and sends the balance to the canceler.

        Args:
            escrow_address (str): Address of the escrow to cancel

        Returns:
            None

        Raises:
            EscrowClientError: If an error occurs while checking the parameters
        """

        if not Web3.is_address(escrow_address):
            raise EscrowClientError(f"Invalid escrow address: {escrow_address}")

        handle_transaction(
            self.w3,
            "Cancel",
            self._get_escrow_contract(escrow_address).functions.cancel(),
            EscrowClientError,
            self.gas_limit,
        )

    def abort(self, escrow_address: str) -> None:
        """Cancels the specified escrow, sends the balance to the canceler and selfdestructs the escrow contract.

        Args:
            escrow_address (str): Address of the escrow to abort

        Returns:
            None

        Raises:
            EscrowClientError: If an error occurs while checking the parameters
        """

        if not Web3.is_address(escrow_address):
            raise EscrowClientError(f"Invalid escrow address: {escrow_address}")

        handle_transaction(
            self.w3,
            "Abort",
            self._get_escrow_contract(escrow_address).functions.abort(),
            EscrowClientError,
            self.gas_limit,
        )

    def add_trusted_handlers(self, escrow_address: str, handlers: List[str]) -> None:
        """Adds an array of addresses to the trusted handlers list.

        Args:
            escrow_address (str): Address of the escrow
            handlers (List[str]): Array of trusted handler addresses

        Returns:
            None

        Raises:
            EscrowClientError: If an error occurs while checking the parameters
        """
        if not Web3.is_address(escrow_address):
            raise EscrowClientError(f"Invalid escrow address: {escrow_address}")
        for handler in handlers:
            if not Web3.is_address(handler):
                raise EscrowClientError(f"Invalid handler address: {handler}")

        handle_transaction(
            self.w3,
            "Add Trusted Handlers",
            self._get_escrow_contract(escrow_address).functions.addTrustedHandlers(
                handlers
            ),
            EscrowClientError,
            self.gas_limit,
        )

    def get_balance(self, escrow_address: str) -> Decimal:
        """Gets the balance for a specified escrow address.

        Args:
            escrow_address (str): Address of the escrow

        Returns:
            Decimal: Value of the balance

        Raises:
            EscrowClientError: If an error occurs while checking the parameters
        """

        if not Web3.is_address(escrow_address):
            raise EscrowClientError(f"Invalid escrow address: {escrow_address}")

        return self._get_escrow_contract(escrow_address).functions.getBalance().call()

    def get_manifest_hash(self, escrow_address: str) -> str:
        """Gets the manifest file hash.

        Args:
            escrow_address (str): Address of the escrow

        Returns:
            str: Manifest file hash

        Raises:
            EscrowClientError: If an error occurs while checking the parameters
        """

        if not Web3.is_address(escrow_address):
            raise EscrowClientError(f"Invalid escrow address: {escrow_address}")

        return self._get_escrow_contract(escrow_address).functions.manifestHash().call()

    def get_manifest_url(self, escrow_address: str) -> str:
        """Gets the manifest file URL.

        Args:
            escrow_address (str): Address of the escrow

        Returns:
            str: Manifest file url

        Raises:
            EscrowClientError: If an error occurs while checking the parameters
        """

        if not Web3.is_address(escrow_address):
            raise EscrowClientError(f"Invalid escrow address: {escrow_address}")

        return self._get_escrow_contract(escrow_address).functions.manifestUrl().call()

    def get_results_url(self, escrow_address: str) -> str:
        """Gets the results file URL.

        Args:
            escrow_address (str): Address of the escrow

        Returns:
            str: Results file url

        Raises:
            EscrowClientError: If an error occurs while checking the parameters
        """

        if not Web3.is_address(escrow_address):
            raise EscrowClientError(f"Invalid escrow address: {escrow_address}")

        return (
            self._get_escrow_contract(escrow_address).functions.finalResultsUrl().call()
        )

    def get_intermediate_results_url(self, escrow_address: str) -> str:
        """Gets the intermediate results file URL.

        Args:
            escrow_address (str): Address of the escrow

        Returns:
            str: Intermediate results file url

        Raises:
            EscrowClientError: If an error occurs while checking the parameters
        """

        if not Web3.is_address(escrow_address):
            raise EscrowClientError(f"Invalid escrow address: {escrow_address}")

        return (
            self._get_escrow_contract(escrow_address)
            .functions.intermediateResultsUrl()
            .call()
        )

    def get_token_address(self, escrow_address: str) -> str:
        """Gets the address of the token used to fund the escrow.

        Args:
            escrow_address (str): Address of the escrow

        Returns:
            str: Address of the token

        Raises:
            EscrowClientError: If an error occurs while checking the parameters
        """

        if not Web3.is_address(escrow_address):
            raise EscrowClientError(f"Invalid escrow address: {escrow_address}")

        return self._get_escrow_contract(escrow_address).functions.token().call()

    def get_status(self, escrow_address: str) -> Status:
        """Gets the current status of the escrow.

        Args:
            escrow_address (str): Address of the escrow

        Returns:
            Status: Current status

        Raises:
            EscrowClientError: If an error occurs while checking the parameters
        """

        if not Web3.is_address(escrow_address):
            raise EscrowClientError(f"Invalid escrow address: {escrow_address}")

        return Status(
            self._get_escrow_contract(escrow_address).functions.status().call()
        )

    def get_recording_oracle_address(self, escrow_address: str) -> str:
        """Gets the recording oracle address of the escrow.

        Args:
            escrow_address (str): Address of the escrow

        Returns:
            str: Recording oracle address

        Raises:
            EscrowClientError: If an error occurs while checking the parameters
        """

        if not Web3.is_address(escrow_address):
            raise EscrowClientError(f"Invalid escrow address: {escrow_address}")

        return (
            self._get_escrow_contract(escrow_address).functions.recordingOracle().call()
        )

    def get_reputation_oracle_address(self, escrow_address: str) -> str:
        """Gets the reputation oracle address of the escrow.

        Args:
            escrow_address (str): Address of the escrow

        Returns:
            str: Reputation oracle address

        Raises:
            EscrowClientError: If an error occurs while checking the parameters
        """

        if not Web3.is_address(escrow_address):
            raise EscrowClientError(f"Invalid escrow address: {escrow_address}")

        return (
            self._get_escrow_contract(escrow_address)
            .functions.reputationOracle()
            .call()
        )

    def get_exchange_oracle_address(self, escrow_address: str) -> str:
        """Gets the exchange oracle address of the escrow.

        Args:
            escrow_address (str): Address of the escrow

        Returns:
            str: Exchange oracle address

        Raises:
            EscrowClientError: If an error occurs while checking the parameters
        """

        if not Web3.is_address(escrow_address):
            raise EscrowClientError(f"Invalid escrow address: {escrow_address}")

        return (
            self._get_escrow_contract(escrow_address).functions.exchangeOracle().call()
        )

    def get_job_launcher_address(self, escrow_address: str) -> str:
        """Gets the job launcher address of the escrow.

        Args:
            escrow_address (str): Address of the escrow

        Returns:
            str: Job launcher address

        Raises:
            EscrowClientError: If an error occurs while checking the parameters
        """

        if not Web3.is_address(escrow_address):
            raise EscrowClientError(f"Invalid escrow address: {escrow_address}")

        return self._get_escrow_contract(escrow_address).functions.launcher().call()

    def get_factory_address(self, escrow_address: str) -> str:
        """Gets the escrow factory address of the escrow.

        Args:
            escrow_address (str): Address of the escrow

        Returns:
            str: Escrow factory address

        Raises:
            EscrowClientError: If an error occurs while checking the parameters
        """

        if not Web3.is_address(escrow_address):
            raise EscrowClientError(f"Invalid escrow address: {escrow_address}")

        return (
            self._get_escrow_contract(escrow_address).functions.escrowFactory().call()
        )

    def _get_escrow_contract(self, address: str) -> contract:
        """Returns the escrow contract instance.

        Args:
            address (str): Address of the deployed escrow

        Returns:
            Contract: The instance of the escrow contract

        """

        if not self.factory_contract.functions.hasEscrow(address):
            raise EscrowClientError("Escrow address is not provided by the factory")
        # Initialize contract instance
        escrow_interface = get_escrow_interface()
        return self.w3.eth.contract(address=address, abi=escrow_interface["abi"])


class EscrowUtils:
    """
    A utility class that provides additional escrow-related functionalities.
    """

    @staticmethod
    def get_escrows(
        filter: EscrowFilter = EscrowFilter(networks=[ChainId.POLYGON_MUMBAI.value]),
    ) -> List[EscrowData]:
        """Get an array of escrow addresses based on the specified filter parameters.

        Args:
            filter (EscrowFilter): Object containing all the necessary parameters to filter

        Returns:
            List[EscrowData]: List of escrows
        """
        from human_protocol_sdk.gql.escrow import (
            get_escrows_query,
        )

        escrow_addresses = []
        for chain_id in filter.networks:
            network = NETWORKS[ChainId(chain_id)]
            escrows_data = get_data_from_subgraph(
                network["subgraph_url"],
                query=get_escrows_query(filter),
                params={
                    "launcher": filter.launcher,
                    "reputationOracle": filter.reputation_oracle,
                    "recordingOracle": filter.recording_oracle,
                    "exchangeOracle": filter.exchange_oracle,
                    "jobRequesterId": filter.job_requester_id,
                    "status": filter.status.name if filter.status else None,
                    "from": int(filter.date_from.timestamp())
                    if filter.date_from
                    else None,
                    "to": int(filter.date_to.timestamp()) if filter.date_to else None,
                },
            )
            escrows = escrows_data["data"]["escrows"]
            for escrow in escrows:
                escrow["chain_id"] = chain_id
            escrow_addresses.extend(escrows)
        return escrow_addresses

    @staticmethod
    def get_escrow(
        chain_id: ChainId,
        escrow_address: str,
    ) -> Optional[EscrowData]:
        """Returns the escrow for a given address.

        Args:
            chain_id (ChainId): Network in which the escrow has been deployed
            escrow_address (str): Address of the escrow

        Returns:
            Optional[EscrowData]: Escrow data
        """
        from human_protocol_sdk.gql.escrow import (
            get_escrow_query,
        )

        if chain_id not in set(chain_id.value for chain_id in ChainId):
            raise EscrowClientError(f"Invalid ChainId")

        if not Web3.is_address(escrow_address):
            raise EscrowClientError(f"Invalid escrow address: {escrow_address}")

        network = NETWORKS[ChainId(chain_id)]

        escrow = get_data_from_subgraph(
            network["subgraph_url"],
            query=get_escrow_query(),
            params={
                "escrowAddress": escrow_address,
            },
        )

        return escrow["data"]["escrow"]<|MERGE_RESOLUTION|>--- conflicted
+++ resolved
@@ -95,8 +95,7 @@
         self.manifest_url = manifest_url
         self.hash = hash
 
-
-<<<<<<< HEAD
+        
 class EscrowFilter:
     """
     A class used to filter escrow requests.
@@ -238,8 +237,6 @@
         self.chainId = chainId
 
 
-=======
->>>>>>> 5293b9ff
 class EscrowClient:
     """
     A class used to manage escrow on the HUMAN network.
