#!/usr/bin/env python3

import datetime
import logging
import os
from decimal import Decimal
from typing import List, Optional

from human_protocol_sdk.constants import NETWORKS, ChainId, Role, Status
from human_protocol_sdk.gql.escrow import (
    get_escrows_by_launcher_query,
    get_filtered_escrows_query,
)
from human_protocol_sdk.utils import (
    get_data_from_subgraph,
    get_escrow_interface,
    get_factory_interface,
    get_erc20_interface,
    handle_transaction,
)
from validators import url as URL
from web3 import Web3, contract
from web3.middleware import geth_poa_middleware

GAS_LIMIT = int(os.getenv("GAS_LIMIT", 4712388))

LOG = logging.getLogger("human_protocol_sdk.escrow")


class EscrowClientError(Exception):
    """
    Raises when some error happens when interacting with escrow.
    """

    pass


class EscrowConfig:
    """
    A class used to manage escrow parameters.
    """

    def __init__(
        self,
        recording_oracle_address: str,
        reputation_oracle_address: str,
        recording_oracle_fee: Decimal,
        reputation_oracle_fee: Decimal,
        manifest_url: str,
        hash: str,
    ):
        """
        Initializes a Escrow instance.

        Args:
            recording_oracle_address (str): Address of the Recording Oracle
            reputation_oracle_address (str): Address of the Reputation Oracle
            recording_oracle_fee (Decimal): Fee percentage of the Recording Oracle
            reputation_oracle_fee (Decimal): Fee percentage of the Reputation Oracle
            manifest_url (str): Manifest file url
            hash (str): Manifest file hash
        """
        if not Web3.is_address(recording_oracle_address):
            raise EscrowClientError(
                f"Invalid recording oracle address: {recording_oracle_address}"
            )
        if not Web3.is_address(reputation_oracle_address):
            raise EscrowClientError(
                f"Invalid reputation oracle address: {reputation_oracle_address}"
            )
        if not (0 <= recording_oracle_fee <= 100) or not (
            0 <= reputation_oracle_fee <= 100
        ):
            raise EscrowClientError("Fee must be between 0 and 100")
        if recording_oracle_fee + reputation_oracle_fee > 100:
            raise EscrowClientError("Total fee must be less than 100")
        if not URL(manifest_url):
            raise EscrowClientError(f"Invalid manifest URL: {manifest_url}")
        if not hash:
            raise EscrowClientError("Invalid empty manifest hash")

        self.recording_oracle_address = recording_oracle_address
        self.reputation_oracle_address = reputation_oracle_address
        self.recording_oracle_fee = recording_oracle_fee
        self.reputation_oracle_fee = reputation_oracle_fee
        self.manifest_url = manifest_url
        self.hash = hash


class EscrowFilter:
    """
    A class used to filter escrow requests.
    """

    def __init__(
        self,
        launcher_address: Optional[str] = None,
        status: Optional[Status] = None,
        date_from: Optional[datetime.datetime] = None,
        date_to: Optional[datetime.datetime] = None,
    ):
        """
        Initializes a EscrowFilter instance.

        Args:
            launcher_address (Optional[str]): Launcher ddress
            status (Optional[Status]): Escrow status
            date_from (Optional[date]): Created from date
            date_to (Optional[date]): Created to date
        """
        if not launcher_address and not status and not date_from and not date_to:
            raise EscrowClientError(
                "EscrowFilter class must have at least one parameter"
            )
<<<<<<< HEAD
        if launcher_address and not Web3.isAddress(launcher_address):
            raise EscrowClientError(f"Invalid address: {launcher_address}")
=======
        if address and not Web3.is_address(address):
            raise EscrowClientError(f"Invalid address: {address}")
>>>>>>> 6f2624dc
        if date_from and date_to and date_from > date_to:
            raise EscrowClientError(
                f"Invalid dates: {date_from} must be earlier than {date_to}"
            )

        self.launcher_address = launcher_address
        self.status = status
        self.date_from = date_from
        self.date_to = date_to


class EscrowClient:
    """
    A class used to manage escrow on the HUMAN network.
    """

    def __init__(self, web3: Web3):
        """
        Initializes a Escrow instance.

        Args:
            web3 (Web3): The Web3 object
        """

        # Initialize web3 instance
        self.w3 = web3
        if not self.w3.middleware_onion.get("geth_poa"):
            self.w3.middleware_onion.inject(geth_poa_middleware, "geth_poa", layer=0)

        # Load network configuration based on chainId
        try:
            chain_id = self.w3.eth.chain_id
            self.network = NETWORKS[ChainId(chain_id)]
        except:
            raise EscrowClientError(f"Invalid ChainId: {chain_id}")

        # Initialize contract instances
        factory_interface = get_factory_interface()
        self.factory_contract = self.w3.eth.contract(
            address=self.network["factory_address"], abi=factory_interface["abi"]
        )

    def create_escrow(self, token_address: str, trusted_handlers: List[str]) -> str:
        """
        Creates an escrow contract that uses the token passed to pay oracle fees and reward workers.

        Args:
            tokenAddress (str): The address of the token to use for payouts
            trusted_handlers (List[str]): Array of addresses that can perform actions on the contract

        Returns:
            str: The address of the escrow created

        Raises:
            EscrowClientError: If an error occurs while checking the parameters
        """
        if not Web3.is_address(token_address):
            raise EscrowClientError(f"Invalid token address: {token_address}")

        for handler in trusted_handlers:
            if not Web3.is_address(handler):
                raise EscrowClientError(f"Invalid handler address: {handler}")

        transaction_receipt = handle_transaction(
            self.w3,
            "Create Escrow",
            self.factory_contract.functions.createEscrow(
                token_address, trusted_handlers
            ),
            EscrowClientError,
        )
        return next(
            (
                self.factory_contract.events.Launched().processLog(log)
                for log in transaction_receipt["logs"]
                if log["address"] == self.network["factory_address"]
            ),
            None,
        ).args.escrow

    def setup(self, escrow_address: str, escrow_config: EscrowConfig) -> None:
        """
        Sets up the parameters of the escrow.

        Args:
            escrow_address (str): Address of the escrow to setup
            escrow_config (EscrowConfig): Object containing all the necessary information to setup an escrow

        Returns:
            None

        Raises:
            EscrowClientError: If an error occurs while checking the parameters
        """

        if not Web3.is_address(escrow_address):
            raise EscrowClientError(f"Invalid escrow address: {escrow_address}")

        handle_transaction(
            self.w3,
            "Setup",
            self._get_escrow_contract(escrow_address).functions.setup(
                escrow_config.reputation_oracle_address,
                escrow_config.recording_oracle_address,
                escrow_config.reputation_oracle_fee,
                escrow_config.recording_oracle_fee,
                escrow_config.manifest_url,
                escrow_config.hash,
            ),
            EscrowClientError,
        )

    def create_and_setup_escrow(
        self,
        token_address: str,
        trusted_handlers: List[str],
        escrow_config: EscrowConfig,
    ) -> str:
        """
        Creates and sets up an escrow.

        Args:
            token_address (str): Token to use for pay outs
            trusted_handlers (List[str]): Array of addresses that can perform actions on the contract
            escrow_config (EscrowConfig): Object containing all the necessary information to setup an escrow

        Returns:
            str: The address of the escrow created

        Raises:
            EscrowClientError: If an error occurs while checking the parameters
        """

        escrow_address = self.create_escrow(token_address, trusted_handlers)
        self.setup(escrow_address, escrow_config)

        return escrow_address

    def fund(self, escrow_address: str, amount: Decimal) -> None:
        """
        Adds funds to the escrow.

        Args:
            escrow_address (str): Address of the escrow to setup
            amount (Decimal): Amount to be added as funds

        Returns:
            None

        Raises:
            EscrowClientError: If an error occurs while checking the parameters
        """

        if not Web3.is_address(escrow_address):
            raise EscrowClientError(f"Invalid escrow address: {escrow_address}")
        if 0 >= amount:
            raise EscrowClientError("Amount must be positive")

        token_address = self.get_token_address(escrow_address)

        erc20_interface = get_erc20_interface()
        token_contract = self.w3.eth.contract(token_address, abi=erc20_interface["abi"])

        handle_transaction(
            self.w3,
            "Fund",
            token_contract.functions.transfer(escrow_address, amount),
            EscrowClientError,
        )

    def store_results(self, escrow_address: str, url: str, hash: str) -> None:
        """Stores the results url.

        Args:
            escrow_address (str): Address of the escrow
            url (str): Results file url
            hash (str): Results file hash

        Returns:
            None

        Raises:
            EscrowClientError: If an error occurs while checking the parameters
        """

        if not Web3.is_address(escrow_address):
            raise EscrowClientError(f"Invalid escrow address: {escrow_address}")
        if not hash:
            raise EscrowClientError("Invalid empty hash")
        if not URL(url):
            raise EscrowClientError(f"Invalid URL: {url}")
        if not self.w3.eth.default_account:
            raise EscrowClientError("You must add an account to Web3 instance")

        handle_transaction(
            self.w3,
            "Store Results",
            self._get_escrow_contract(escrow_address).functions.storeResults(url, hash),
            EscrowClientError,
        )

    def complete(self, escrow_address: str) -> None:
        """Sets the status of an escrow to completed.

        Args:
            escrow_address (str): Address of the escrow to complete

        Returns:
            None

        Raises:
            EscrowClientError: If an error occurs while checking the parameters
        """

        if not Web3.is_address(escrow_address):
            raise EscrowClientError(f"Invalid escrow address: {escrow_address}")

        handle_transaction(
            self.w3,
            "Complete",
            self._get_escrow_contract(escrow_address).functions.complete(),
            EscrowClientError,
        )

    def bulk_payout(
        self,
        escrow_address: str,
        recipients: List[str],
        amounts: List[Decimal],
        final_results_url: str,
        final_results_hash: str,
        txId: Decimal,
    ) -> None:
        """Pays out the amounts specified to the workers and sets the URL of the final results file.

        Args:
            escrow_address (str): Address of the escrow
            recipients (List[str]): Array of recipient addresses
            amounts (List[Decimal]): Array of amounts the recipients will receive
            final_results_url (str): Final results file url
            final_results_hash (str): Final results file hash
            txId (Decimal): Serial number of the bulks

        Returns:
            None

        Raises:
            EscrowClientError: If an error occurs while checking the parameters
        """

        if not Web3.is_address(escrow_address):
            raise EscrowClientError(f"Invalid escrow address: {escrow_address}")
        for recipient in recipients:
            if not Web3.is_address(recipient):
                raise EscrowClientError(f"Invalid recipient address: {recipient}")
        if len(recipients) == 0:
            raise EscrowClientError("Arrays must have any value")
        if len(recipients) != len(amounts):
            raise EscrowClientError("Arrays must have same length")
        if 0 in amounts:
            raise EscrowClientError("Amounts cannot be empty")
        if any(amount < 0 for amount in amounts):
            raise EscrowClientError("Amounts cannot be negative")
        balance = self.get_balance(escrow_address)
        total_amount = sum(amounts)
        if total_amount > balance:
            raise EscrowClientError(
                f"Escrow does not have enough balance. Current balance: {balance}. Amounts: {total_amount}"
            )
        if not URL(final_results_url):
            raise EscrowClientError(f"Invalid final results URL: {final_results_url}")
        if not final_results_hash:
            raise EscrowClientError("Invalid empty final results hash")

        handle_transaction(
            self.w3,
            "Bulk Payout",
            self._get_escrow_contract(escrow_address).functions.bulkPayOut(
                recipients, amounts, final_results_url, final_results_hash, txId
            ),
            EscrowClientError,
        )

    def cancel(self, escrow_address: str) -> None:
        """Cancels the specified escrow and sends the balance to the canceler.

        Args:
            escrow_address (str): Address of the escrow to cancel

        Returns:
            None

        Raises:
            EscrowClientError: If an error occurs while checking the parameters
        """

        if not Web3.is_address(escrow_address):
            raise EscrowClientError(f"Invalid escrow address: {escrow_address}")

        handle_transaction(
            self.w3,
            "Cancel",
            self._get_escrow_contract(escrow_address).functions.cancel(),
            EscrowClientError,
        )

    def abort(self, escrow_address: str) -> None:
        """Cancels the specified escrow, sends the balance to the canceler and selfdestructs the escrow contract.

        Args:
            escrow_address (str): Address of the escrow to abort

        Returns:
            None

        Raises:
            EscrowClientError: If an error occurs while checking the parameters
        """

        if not Web3.is_address(escrow_address):
            raise EscrowClientError(f"Invalid escrow address: {escrow_address}")

        handle_transaction(
            self.w3,
            "Abort",
            self._get_escrow_contract(escrow_address).functions.abort(),
            EscrowClientError,
        )

    def add_trusted_handlers(self, escrow_address: str, handlers: List[str]) -> None:
        """Adds an array of addresses to the trusted handlers list.

        Args:
            escrow_address (str): Address of the escrow
            handlers (List[str]): Array of trusted handler addresses

        Returns:
            None

        Raises:
            EscrowClientError: If an error occurs while checking the parameters
        """
        if not Web3.is_address(escrow_address):
            raise EscrowClientError(f"Invalid escrow address: {escrow_address}")
        for handler in handlers:
            if not Web3.is_address(handler):
                raise EscrowClientError(f"Invalid handler address: {handler}")

        handle_transaction(
            self.w3,
            "Add Trusted Handlers",
            self._get_escrow_contract(escrow_address).functions.addTrustedHandlers(
                handlers
            ),
            EscrowClientError,
        )

    def get_balance(self, escrow_address: str) -> Decimal:
        """Gets the balance for a specified escrow address.

        Args:
            escrow_address (str): Address of the escrow

        Returns:
            Decimal: Value of the balance

        Raises:
            EscrowClientError: If an error occurs while checking the parameters
        """

        if not Web3.is_address(escrow_address):
            raise EscrowClientError(f"Invalid escrow address: {escrow_address}")

        return self._get_escrow_contract(escrow_address).functions.getBalance().call()

    def get_manifest_url(self, escrow_address: str) -> str:
        """Gets the manifest file URL.

        Args:
            escrow_address (str): Address of the escrow

        Returns:
            str: Manifest file url

        Raises:
            EscrowClientError: If an error occurs while checking the parameters
        """

        if not Web3.is_address(escrow_address):
            raise EscrowClientError(f"Invalid escrow address: {escrow_address}")

        return self._get_escrow_contract(escrow_address).functions.manifestUrl().call()

    def get_results_url(self, escrow_address: str) -> str:
        """Gets the results file URL.

        Args:
            escrow_address (str): Address of the escrow

        Returns:
            str: Results file url

        Raises:
            EscrowClientError: If an error occurs while checking the parameters
        """

        if not Web3.is_address(escrow_address):
            raise EscrowClientError(f"Invalid escrow address: {escrow_address}")

        return (
            self._get_escrow_contract(escrow_address).functions.finalResultsUrl().call()
        )

    def get_intermediate_results_url(self, escrow_address: str) -> str:
        """Gets the intermediate results file URL.

        Args:
            escrow_address (str): Address of the escrow

        Returns:
            str: Intermediate results file url

        Raises:
            EscrowClientError: If an error occurs while checking the parameters
        """

        if not Web3.is_address(escrow_address):
            raise EscrowClientError(f"Invalid escrow address: {escrow_address}")

        return (
            self._get_escrow_contract(escrow_address)
            .functions.intermediateResultsUrl()
            .call()
        )

    def get_token_address(self, escrow_address: str) -> str:
        """Gets the address of the token used to fund the escrow.

        Args:
            escrow_address (str): Address of the escrow

        Returns:
            str: Address of the token

        Raises:
            EscrowClientError: If an error occurs while checking the parameters
        """

        if not Web3.is_address(escrow_address):
            raise EscrowClientError(f"Invalid escrow address: {escrow_address}")

        return self._get_escrow_contract(escrow_address).functions.token().call()

    def get_status(self, escrow_address: str) -> Status:
        """Gets the current status of the escrow.

        Args:
            escrow_address (str): Address of the escrow

        Returns:
            Status: Current status

        Raises:
            EscrowClientError: If an error occurs while checking the parameters
        """

        if not Web3.is_address(escrow_address):
            raise EscrowClientError(f"Invalid escrow address: {escrow_address}")

        return Status(
            self._get_escrow_contract(escrow_address).functions.status().call()
        )

    def get_launched_escrows(self, requester_address: str) -> List[dict]:
        """Get escrows addresses created by a job requester.

        Args:
            requester_address (str): Address of the requester

        Returns:
            List[dict]: List of escrows
        """

        escrows_data = get_data_from_subgraph(
            self.network["subgraph_url"],
            query=get_escrows_by_launcher_query,
            params={"launcherAddress": requester_address},
        )
        escrows = escrows_data["data"]["escrows"]

        return escrows

    def get_escrows_filtered(self, filter: EscrowFilter) -> List[dict]:
        """Get an array of escrow addresses based on the specified filter parameters.

        Args:
            filter (EscrowFilter): Object containing all the necessary parameters to filter

        Returns:
            List[dict]: List of escrows
        """
        escrows_data = get_data_from_subgraph(
            self.network["subgraph_url"],
            query=get_filtered_escrows_query,
            params={
                "launcherAddress": filter.launcher_address,
                "status": filter.status.name if filter.status else None,
                "from": int(filter.date_from.timestamp()) if filter.date_from else None,
                "to": int(filter.date_to.timestamp()) if filter.date_to else None,
            },
        )
        launched_escrows = escrows_data["data"]["escrows"]

        return launched_escrows

    def get_recording_oracle_address(self, escrow_address: str) -> str:
        """Gets the recording oracle address of the escrow.

        Args:
            escrow_address (str): Address of the escrow

        Returns:
            str: Recording oracle address

        Raises:
            EscrowClientError: If an error occurs while checking the parameters
        """

        if not Web3.is_address(escrow_address):
            raise EscrowClientError(f"Invalid escrow address: {escrow_address}")

        return (
            self._get_escrow_contract(escrow_address).functions.recordingOracle().call()
        )

    def get_reputation_oracle_address(self, escrow_address: str) -> str:
        """Gets the reputation oracle address of the escrow.

        Args:
            escrow_address (str): Address of the escrow

        Returns:
            str: Reputation oracle address

        Raises:
            EscrowClientError: If an error occurs while checking the parameters
        """

        if not Web3.is_address(escrow_address):
            raise EscrowClientError(f"Invalid escrow address: {escrow_address}")

        return (
            self._get_escrow_contract(escrow_address)
            .functions.reputationOracle()
            .call()
        )

    def get_job_launcher_address(self, escrow_address: str) -> str:
        """Gets the job launcher address of the escrow.

        Args:
            escrow_address (str): Address of the escrow

        Returns:
            str: Job launcher address

        Raises:
            EscrowClientError: If an error occurs while checking the parameters
        """

        if not Web3.is_address(escrow_address):
            raise EscrowClientError(f"Invalid escrow address: {escrow_address}")

        return self._get_escrow_contract(escrow_address).functions.launcher().call()

    def get_factory_address(self, escrow_address: str) -> str:
        """Gets the escrow factory address of the escrow.

        Args:
            escrow_address (str): Address of the escrow

        Returns:
            str: Escrow factory address

        Raises:
            EscrowClientError: If an error occurs while checking the parameters
        """

        if not Web3.is_address(escrow_address):
            raise EscrowClientError(f"Invalid escrow address: {escrow_address}")

        return (
            self._get_escrow_contract(escrow_address).functions.escrowFactory().call()
        )

    def _get_escrow_contract(self, address: str) -> contract:
        """Returns the escrow contract instance.

        Args:
            address (str): Address of the deployed escrow

        Returns:
            Contract: The instance of the escrow contract

        """

        if not self.factory_contract.functions.hasEscrow(address):
            raise EscrowClientError("Escrow address is not provided by the factory")
        # Initialize contract instance
        escrow_interface = get_escrow_interface()
        return self.w3.eth.contract(address=address, abi=escrow_interface["abi"])<|MERGE_RESOLUTION|>--- conflicted
+++ resolved
@@ -112,13 +112,8 @@
             raise EscrowClientError(
                 "EscrowFilter class must have at least one parameter"
             )
-<<<<<<< HEAD
-        if launcher_address and not Web3.isAddress(launcher_address):
+        if launcher_address and not Web3.is_address(launcher_address):
             raise EscrowClientError(f"Invalid address: {launcher_address}")
-=======
-        if address and not Web3.is_address(address):
-            raise EscrowClientError(f"Invalid address: {address}")
->>>>>>> 6f2624dc
         if date_from and date_to and date_from > date_to:
             raise EscrowClientError(
                 f"Invalid dates: {date_from} must be earlier than {date_to}"
