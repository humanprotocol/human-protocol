#!/usr/bin/env python3

from datetime import datetime

from typing import List, Optional

from human_protocol_sdk.constants import ChainId, Status, OrderDirection

from web3 import Web3


class FilterError(Exception):
    """
    Raises when some error happens when building filter object.
    """

    pass


class EscrowFilter:
    """
    A class used to filter escrow requests.
    """

    def __init__(
        self,
        chain_id: ChainId,
        launcher: Optional[str] = None,
        reputation_oracle: Optional[str] = None,
        recording_oracle: Optional[str] = None,
        exchange_oracle: Optional[str] = None,
        job_requester_id: Optional[str] = None,
        status: Optional[Status | List[Status]] = None,
        date_from: Optional[datetime] = None,
        date_to: Optional[datetime] = None,
        first: int = 10,
        skip: int = 0,
        order_direction: OrderDirection = OrderDirection.DESC,
    ):
        """
        Initializes a EscrowFilter instance.

        :param chain_id: Network to request data
        :param launcher: Launcher address
        :param reputation_oracle: Reputation oracle address
        :param recording_oracle: Recording oracle address
        :param exchange_oracle: Exchange oracle address
        :param job_requester_id: Job requester id
        :param status: Escrow status
        :param date_from: Created from date
        :param date_to: Created to date
        :param first: Number of items per page
        :param skip: Page number to retrieve
        :param order_direction: Order of results, "asc" or "desc"
        """

        if chain_id.value not in set(chain_id.value for chain_id in ChainId):
            raise FilterError(f"Invalid ChainId")

        if launcher and not Web3.is_address(launcher):
            raise FilterError(f"Invalid address: {launcher}")

        if reputation_oracle and not Web3.is_address(reputation_oracle):
            raise FilterError(f"Invalid address: {reputation_oracle}")

        if recording_oracle and not Web3.is_address(recording_oracle):
            raise FilterError(f"Invalid address: {recording_oracle}")

        if exchange_oracle and not Web3.is_address(exchange_oracle):
            raise FilterError(f"Invalid address: {exchange_oracle}")

        if date_from and date_to and date_from > date_to:
            raise FilterError(
                f"Invalid dates: {date_from} must be earlier than {date_to}"
            )

        if order_direction.value not in set(
            order_direction.value for order_direction in OrderDirection
        ):
            raise FilterError(f"Invalid order: {order_direction}")

        self.chain_id = chain_id
        self.launcher = launcher
        self.reputation_oracle = reputation_oracle
        self.recording_oracle = recording_oracle
        self.exchange_oracle = exchange_oracle
        self.job_requester_id = job_requester_id
        self.status = status
        self.date_from = date_from
        self.date_to = date_to
        self.first = min(first, 1000)
        self.skip = skip
        self.order_direction = order_direction


class PayoutFilter:
    """
    A class used to filter payout requests.
    """

    def __init__(
        self,
        chain_id: ChainId,
        escrow_address: Optional[str] = None,
        recipient: Optional[str] = None,
        date_from: Optional[datetime] = None,
        date_to: Optional[datetime] = None,
        first: int = 10,
        skip: int = 0,
        order_direction: OrderDirection = OrderDirection.DESC,
    ):
        """
        Initializes a filter for payouts.

        :param chain_id: The chain ID where the payouts are recorded.
        :param escrow_address: Optional escrow address to filter payouts.
        :param recipient: Optional recipient address to filter payouts.
        :param date_from: Optional start date for filtering.
        :param date_to: Optional end date for filtering.
        :param first: Optional number of payouts per page. Default is 10.
        :param skip: Optional number of payouts to skip. Default is 0.
        :param order_direction: Optional order direction. Default is DESC.
        """

        if escrow_address and not Web3.is_address(escrow_address):
            raise FilterError(f"Invalid address: {escrow_address}")

        if recipient and not Web3.is_address(recipient):
            raise FilterError(f"Invalid address: {recipient}")

        if date_from and date_to and date_from > date_to:
            raise FilterError(
                f"Invalid dates: {date_from} must be earlier than {date_to}"
            )

        self.chain_id = chain_id
        self.escrow_address = escrow_address
        self.recipient = recipient
        self.date_from = date_from
        self.date_to = date_to
        self.first = first
        self.skip = skip
        self.order_direction = order_direction


class TransactionFilter:
    """
    A class used to filter transactions.
    """

    def __init__(
        self,
        chain_id: ChainId,
        from_address: Optional[str] = None,
        to_address: Optional[str] = None,
        start_date: Optional[datetime] = None,
        end_date: Optional[datetime] = None,
        start_block: Optional[int] = None,
        end_block: Optional[int] = None,
        method: Optional[str] = None,
        escrow: Optional[str] = None,
        token: Optional[str] = None,
        first: int = 10,
        skip: int = 0,
        order_direction: OrderDirection = OrderDirection.DESC,
    ):
        """
        Initializes a TransactionsFilter instance.

        :param chain_id: Chain ID to filter transactions from
        :param from_address: Sender address
        :param to_address: Receiver address
        :param start_date: Start date for filtering transactions
        :param end_date: End date for filtering transactions
        :param start_block: Start block number for filtering transactions
        :param end_block: End block number for filtering transactions
        :param method: Method name to filter transactions
        :param escrow: Escrow address to filter transactions
        :param token: Token address to filter transactions
        :param first: Number of items per page
        :param skip: Page number to retrieve
        :param order: Order of results, "asc" or "desc"

        :raises ValueError: If start_date is after end_date
        """

        if from_address and not Web3.is_address(from_address):
            raise ValueError(f"Invalid from_address: {from_address}")

        if to_address and not Web3.is_address(to_address):
            raise ValueError(f"Invalid to_address: {to_address}")

        if escrow and not Web3.is_address(escrow):
            raise ValueError(f"Invalid escrow address: {escrow}")

        if token and not Web3.is_address(token):
            raise ValueError(f"Invalid token address: {token}")

        if start_date and end_date and start_date > end_date:
            raise ValueError(
                f"Invalid date range: start_date must be earlier than end_date"
            )

        if (
            start_block is not None
            and end_block is not None
            and start_block > end_block
        ):
            raise ValueError(
                f"Invalid block range: start_block must be earlier than end_block"
            )

        if order_direction.value not in set(
            order_direction.value for order_direction in OrderDirection
        ):
            raise ValueError(f"Invalid order: {order_direction}")

        self.chain_id = chain_id
        self.from_address = from_address
        self.to_address = to_address
        self.start_date = start_date
        self.end_date = end_date
        self.start_block = start_block
        self.end_block = end_block
        self.method = method
        self.escrow = escrow
        self.token = token
        self.first = min(first, 1000)
        self.skip = skip
        self.order_direction = order_direction


class StatisticsFilter:
    """
    A class used to filter statistical data.

    :param date_from: Start date for the query range.
    :param date_to: End date for the query range.
    :param first: Number of items per page.
    :param skip: Page number to retrieve.
    :param order_direction: Order of results, "asc" or "desc".

    :example:
        .. code-block:: python

            from datetime import datetime
            from human_protocol_sdk.filter import StatisticsFilter

            filter = StatisticsFilter(
                date_from=datetime(2023, 1, 1),
                date_to=datetime(2023, 12, 31),
                first=10,
                skip=0,
                order_direction=OrderDirection.ASC
            )
    """

    def __init__(
        self,
        date_from: Optional[datetime] = None,
        date_to: Optional[datetime] = None,
        first: int = 10,
        skip: int = 0,
        order_direction: OrderDirection = OrderDirection.ASC,
    ):
        if date_from and date_to and date_from > date_to:
            raise FilterError(
                f"Invalid dates: {date_from} must be earlier than {date_to}"
            )

        if order_direction.value not in set(
            order_direction.value for order_direction in OrderDirection
        ):
            raise FilterError(f"Invalid order: {order_direction}")

        self.date_from = date_from
        self.date_to = date_to
        self.first = min(first, 1000)
        self.skip = skip
        self.order_direction = order_direction


class StatusEventFilter:
    def __init__(
        self,
        chain_id: ChainId,
        statuses: Optional[List[Status]] = None,
        date_from: Optional[datetime] = None,
        date_to: Optional[datetime] = None,
        launcher: Optional[str] = None,
        first: int = 10,
        skip: int = 0,
        order_direction: OrderDirection = OrderDirection.DESC,
    ):
        """
        Initializes a filter for status events.

        :param chain_id: The chain ID where the events are recorded.
        :param statuses: Optional list of statuses to filter by.
        :param date_from: Optional start date for filtering.
        :param date_to: Optional end date for filtering.
        :param launcher: Optional launcher address to filter by.
        :param first: Optional number of events per page. Default is 10.
        :param skip: Optional number of events to skip. Default is 0.
        :param order_direction: Optional order direction. Default is DESC.
        """
        self.chain_id = chain_id
        self.statuses = statuses or [
            Status.Launched,
            Status.Pending,
            Status.Partial,
            Status.Paid,
            Status.Complete,
            Status.Cancelled,
        ]
        self.date_from = date_from
        self.date_to = date_to
        self.launcher = launcher
        self.first = first
        self.skip = skip
        self.order_direction = order_direction


class WorkerFilter:
    """
    A class used to filter workers.
    """

    def __init__(
        self,
        chain_id: ChainId,
        worker_address: Optional[str] = None,
        order_by: Optional[str] = "payoutCount",
        order_direction: OrderDirection = OrderDirection.DESC,
        first: int = 10,
        skip: int = 0,
    ):
        """
        Initializes a WorkerFilter instance.

        :param chain_id: Chain ID to request data
        :param worker_address: Address to filter by
        :param order_by: Property to order by, e.g., "payoutCount"
        :param order_direction: Order direction of results, "asc" or "desc"
        :param first: Number of items per page
        :param skip: Number of items to skip (for pagination)
        """
        if order_direction.value not in set(
            order_direction.value for order_direction in OrderDirection
        ):
            raise FilterError("Invalid order direction")

        self.chain_id = chain_id
        self.worker_address = worker_address
        self.order_by = order_by
        self.order_direction = order_direction
        self.first = min(max(first, 1), 1000)
        self.skip = max(skip, 0)


<<<<<<< HEAD
class StakersFilter:
    def __init__(
        self,
        chain_id: ChainId,
        min_staked_amount: Optional[str] = None,
        max_staked_amount: Optional[str] = None,
        min_locked_amount: Optional[str] = None,
        max_locked_amount: Optional[str] = None,
        min_withdrawn_amount: Optional[str] = None,
        max_withdrawn_amount: Optional[str] = None,
        min_slashed_amount: Optional[str] = None,
        max_slashed_amount: Optional[str] = None,
        order_by: Optional[str] = "lastDepositTimestamp",
        order_direction: OrderDirection = OrderDirection.DESC,
        first: Optional[int] = 10,
        skip: Optional[int] = 0,
    ):
        self.chain_id = chain_id
        self.min_staked_amount = min_staked_amount
        self.max_staked_amount = max_staked_amount
        self.min_locked_amount = min_locked_amount
        self.max_locked_amount = max_locked_amount
        self.min_withdrawn_amount = min_withdrawn_amount
        self.max_withdrawn_amount = max_withdrawn_amount
        self.min_slashed_amount = min_slashed_amount
        self.max_slashed_amount = max_slashed_amount
        self.order_by = order_by
        self.order_direction = order_direction
        self.first = first
        self.skip = skip
=======
class CancellationRefundFilter:
    """
    A class used to filter cancellation refunds.
    """

    def __init__(
        self,
        chain_id: ChainId,
        escrow_address: str = None,
        receiver: str = None,
        date_from: datetime = None,
        date_to: datetime = None,
        first: int = 10,
        skip: int = 0,
        order_direction: OrderDirection = OrderDirection.DESC,
    ):
        """
        Initializes a CancellationRefundFilter instance.
        :param chain_id: Chain ID to request data
        :param escrow_address: Address of the escrow to filter by
        :param receiver: Address of the receiver to filter by
        :param date_from: Start date for filtering
        :param date_to: End date for filtering
        :param first: Number of items per page
        :param skip: Number of items to skip (for pagination)
        :param order_direction: Order direction of results, "asc" or "desc"
        """
        if chain_id.value not in set(chain_id.value for chain_id in ChainId):
            raise FilterError(f"Invalid ChainId")
        if escrow_address and not Web3.is_address(escrow_address):
            raise FilterError(f"Invalid escrow address: {escrow_address}")
        if receiver and not Web3.is_address(receiver):
            raise FilterError(f"Invalid receiver address: {receiver}")
        if date_from and date_to and date_from > date_to:
            raise FilterError(
                f"Invalid dates: {date_from} must be earlier than {date_to}"
            )
        self.chain_id = chain_id
        self.escrow_address = escrow_address
        self.receiver = receiver
        self.date_from = date_from
        self.date_to = date_to
        self.first = first
        self.skip = skip
        self.order_direction = order_direction
>>>>>>> 25f50fe9
<|MERGE_RESOLUTION|>--- conflicted
+++ resolved
@@ -358,7 +358,6 @@
         self.skip = max(skip, 0)
 
 
-<<<<<<< HEAD
 class StakersFilter:
     def __init__(
         self,
@@ -389,7 +388,8 @@
         self.order_direction = order_direction
         self.first = first
         self.skip = skip
-=======
+
+
 class CancellationRefundFilter:
     """
     A class used to filter cancellation refunds.
@@ -434,5 +434,4 @@
         self.date_to = date_to
         self.first = first
         self.skip = skip
-        self.order_direction = order_direction
->>>>>>> 25f50fe9
+        self.order_direction = order_direction