from typing import Optional

from human_protocol_sdk.operator import LeaderFilter

leader_fragment = """
fragment LeaderFields on Leader {
    id
    address
    amountStaked
    amountAllocated
    amountLocked
    lockedUntilTimestamp
    amountWithdrawn
    amountSlashed
    reputation
    reward
    amountJobsProcessed
    role
    fee
    publicKey
    webhookUrl
    url,
    jobTypes
<<<<<<< HEAD
    registrationNeeded
    registrationInstructions
    reputationNetworks {
      address
    }
=======
>>>>>>> 205c7f01
}
"""


def get_leaders_query(filter: LeaderFilter):
    return """
query GetLeaders(
    $role: String
) {{
    leaders(
      where: {{
        {role_clause}
      }}
    ) {{
      ...LeaderFields
    }}
}}
{leader_fragment}
""".format(
        leader_fragment=leader_fragment,
        role_clause="role: $role" if filter.role else "",
    )


get_leader_query = """
query getLeader($address: String!) {{
    leader(id: $address) {{
      ...LeaderFields
    }}
}}
{leader_fragment}
""".format(
    leader_fragment=leader_fragment,
)


def get_reputation_network_query(role: Optional[str]):
    return """
query getReputationNetwork(
  $address: String,
  $role: String
) {{
  reputationNetwork(id: $address) {{
    operators(
      where: {{
        {role_clause}
      }} 
    ) {{
      address,
      role,
      url,
      jobTypes
    }}
  }}
}}
""".format(
        role_clause="role: $role" if role else "",
    )<|MERGE_RESOLUTION|>--- conflicted
+++ resolved
@@ -21,14 +21,11 @@
     webhookUrl
     url,
     jobTypes
-<<<<<<< HEAD
     registrationNeeded
     registrationInstructions
     reputationNetworks {
       address
     }
-=======
->>>>>>> 205c7f01
 }
 """
 
