from typing import Optional

from human_protocol_sdk.operator import LeaderFilter

leader_fragment = """
fragment LeaderFields on Leader {
    id
    address
    amountStaked
    amountAllocated
    amountLocked
    lockedUntilTimestamp
    amountWithdrawn
    amountSlashed
    reward
    amountJobsProcessed
    role
    fee
    publicKey
    webhookUrl
    url
    jobTypes
<<<<<<< HEAD
    reputationNetwork {
      address
    }
    reputationNetworks {
      address
    }
=======
    registrationNeeded
    registrationInstructions
>>>>>>> 4d623dc8
}
"""


def get_leaders_query(filter: LeaderFilter):
    return """
query GetLeaders(
    $role: String
) {{
    leaders(
      where: {{
        {role_clause}
      }}
    ) {{
      ...LeaderFields
    }}
}}
{leader_fragment}
""".format(
        leader_fragment=leader_fragment,
        role_clause="role: $role" if filter.role else "",
    )


get_leader_query = """
query getLeader($address: String!) {{
    leader(id: $address) {{
      ...LeaderFields
    }}
}}
{leader_fragment}
""".format(
    leader_fragment=leader_fragment,
)


def get_reputation_network_query(role: Optional[str]):
    return """
query getReputationNetwork(
  $address: String,
  $role: String
) {{
  reputationNetwork(id: $address) {{
    operators(
      where: {{
        {role_clause}
      }} 
    ) {{
      address,
      role,
      url,
      jobTypes
    }}
  }}
}}
""".format(
        role_clause="role: $role" if role else "",
    )<|MERGE_RESOLUTION|>--- conflicted
+++ resolved
@@ -20,17 +20,11 @@
     webhookUrl
     url
     jobTypes
-<<<<<<< HEAD
-    reputationNetwork {
-      address
-    }
+    registrationNeeded
+    registrationInstructions
     reputationNetworks {
       address
     }
-=======
-    registrationNeeded
-    registrationInstructions
->>>>>>> 4d623dc8
 }
 """
 
