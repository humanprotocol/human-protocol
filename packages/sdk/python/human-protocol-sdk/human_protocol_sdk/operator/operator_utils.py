"""
Utility class for operator-related operations.

Code Example
------------

.. code-block:: python

    from human_protocol_sdk.constants import ChainId
    from human_protocol_sdk.operator import OperatorUtils, LeaderFilter

    print(
        OperatorUtils.get_leaders(
            LeaderFilter(networks=[ChainId.POLYGON_AMOY], role="Job Launcher")
        )
    )

Module
------
"""

import logging
import os
from typing import List, Optional

from human_protocol_sdk.constants import NETWORKS, ChainId
from human_protocol_sdk.gql.reward import get_reward_added_events_query
from human_protocol_sdk.utils import get_data_from_subgraph
from web3 import Web3

LOG = logging.getLogger("human_protocol_sdk.operator")


class OperatorUtilsError(Exception):
    """
    Raises when some error happens when interacting with operator.
    """

    pass


class LeaderFilter:
    """
    A class used to filter leaders.
    """

    def __init__(self, chain_id: ChainId, role: Optional[str] = None):
        """
        Initializes a LeaderFilter instance.

        :param chain_id: Chain Id to request data
        :param role: Leader role
        """

        if chain_id not in ChainId:
            raise OperatorUtilsError("Invalid ChainId")

        self.chain_id = chain_id
        self.role = role


class LeaderData:
    def __init__(
        self,
        chain_id: ChainId,
        id: str,
        address: str,
        amount_staked: int,
        amount_allocated: int,
        amount_locked: int,
        locked_until_timestamp: int,
        amount_withdrawn: int,
        amount_slashed: int,
        reputation: int,
        reward: int,
        amount_jobs_processed: int,
        role: Optional[str] = None,
        fee: Optional[int] = None,
        public_key: Optional[str] = None,
        webhook_url: Optional[str] = None,
        url: Optional[str] = None,
        job_types: Optional[List[str]] = None,
<<<<<<< HEAD
        registration_needed: Optional[bool] = None,
        registration_instructions: Optional[str] = None,
        reputation_networks: Optional[List[str]] = None,
=======
>>>>>>> 205c7f01
    ):
        """
        Initializes an LeaderData instance.

        :param chain_id: Chain Identifier
        :param id: Identifier
        :param address: Address
        :param amount_staked: Amount staked
        :param amount_allocated: Amount allocated
        :param amount_locked: Amount locked
        :param locked_until_timestamp: Locked until timestamp
        :param amount_withdrawn: Amount withdrawn
        :param amount_slashed: Amount slashed
        :param reputation: Reputation
        :param reward: Reward
        :param amount_jobs_processed: Amount of jobs launched
        :param role: Role
        :param fee: Fee
        :param public_key: Public key
        :param webhook_url: Webhook url
        :param url: Url
        :param job_types: Job types
        :param reputation_networks: List of reputation networks
        """

        self.chain_id = chain_id
        self.id = id
        self.address = address
        self.amount_staked = amount_staked
        self.amount_allocated = amount_allocated
        self.amount_locked = amount_locked
        self.locked_until_timestamp = locked_until_timestamp
        self.amount_withdrawn = amount_withdrawn
        self.amount_slashed = amount_slashed
        self.reputation = reputation
        self.reward = reward
        self.amount_jobs_processed = amount_jobs_processed
        self.role = role
        self.fee = fee
        self.public_key = public_key
        self.webhook_url = webhook_url
        self.url = url
        self.job_types = job_types
<<<<<<< HEAD
        self.registration_needed = registration_needed
        self.registration_instructions = registration_instructions
        self.reputation_networks = reputation_networks
=======
>>>>>>> 205c7f01


class RewardData:
    def __init__(
        self,
        escrow_address: str,
        amount: int,
    ):
        """
        Initializes a RewardData instance.

        :param escrow_address: Escrow address
        :param amount: Amount
        """

        self.escrow_address = escrow_address
        self.amount = amount


class Operator:
    def __init__(
        self, address: str, role: str, url: str = "", job_types: List[str] = []
    ):
        """
        Initializes an Operator instance.

        :param address: Operator address
        :param role: Role of the operator
        """

        self.address = address
        self.role = role
        self.url = url
        self.job_types = job_types


class OperatorUtils:
    """
    A utility class that provides additional operator-related functionalities.
    """

    @staticmethod
    def get_leaders(filter: LeaderFilter) -> List[LeaderData]:
        """Get leaders data of the protocol

        :param filter: Leader filter

        :return: List of leaders data

        :example:
            .. code-block:: python

                from human_protocol_sdk.constants import ChainId
                from human_protocol_sdk.operator import OperatorUtils, LeaderFilter

                print(
                    OperatorUtils.get_leaders(
                        LeaderFilter(chain_id=ChainId.POLYGON_AMOY)
                    )
                )
        """

        from human_protocol_sdk.gql.operator import get_leaders_query

        leaders = []
        network = NETWORKS[filter.chain_id]

        if not network.get("subgraph_url"):
            return []

        leaders_data = get_data_from_subgraph(
            network,
            query=get_leaders_query(filter),
            params={"role": filter.role},
        )
        if (
            not leaders_data
            or "data" not in leaders_data
            or "leaders" not in leaders_data["data"]
            or not leaders_data["data"]["leaders"]
        ):
            return []

        leaders_raw = leaders_data["data"]["leaders"]

        for leader in leaders_raw:
            job_types = []
            reputation_networks = []

            if isinstance(leader.get("jobTypes"), str):
                job_types = leader["jobTypes"].split(",")
            elif isinstance(leader.get("jobTypes"), list):
                job_types = leader["jobTypes"]

            if leader.get("reputationNetworks") and isinstance(
                leader.get("reputationNetworks"), list
            ):
                reputation_networks = [
                    network["address"] for network in leader["reputationNetworks"]
                ]

            leaders.append(
                LeaderData(
                    chain_id=filter.chain_id,
                    id=leader.get("id", ""),
                    address=leader.get("address", ""),
                    amount_staked=int(leader.get("amountStaked", 0)),
                    amount_allocated=int(leader.get("amountAllocated", 0)),
                    amount_locked=int(leader.get("amountLocked", 0)),
                    locked_until_timestamp=int(leader.get("lockedUntilTimestamp", 0)),
                    amount_withdrawn=int(leader.get("amountWithdrawn", 0)),
                    amount_slashed=int(leader.get("amountSlashed", 0)),
                    reputation=int(leader.get("reputation", 0)),
                    reward=int(leader.get("reward", 0)),
                    amount_jobs_processed=int(leader.get("amountJobsProcessed", 0)),
                    role=leader.get("role", None),
                    fee=int(leader.get("fee")) if leader.get("fee", None) else None,
                    public_key=leader.get("publicKey", None),
                    webhook_url=leader.get("webhookUrl", None),
                    url=leader.get("url", None),
<<<<<<< HEAD
                    job_types=job_types,
                    registration_needed=leader.get("registrationNeeded", None),
                    registration_instructions=leader.get(
                        "registrationInstructions", None
                    ),
                    reputation_networks=reputation_networks,
=======
                    job_types=(
                        leader.get("jobTypes").split(",")
                        if isinstance(leader.get("jobTypes"), str)
                        else (
                            leader.get("jobTypes", [])
                            if isinstance(leader.get("jobTypes"), list)
                            else []
                        )
                    ),
>>>>>>> 205c7f01
                )
            )

        return leaders

    @staticmethod
    def get_leader(
        chain_id: ChainId,
        leader_address: str,
    ) -> Optional[LeaderData]:
        """Get the leader details.

        :param chain_id: Network in which the leader exists
        :param leader_address: Address of the leader

        :return: Leader data if exists, otherwise None

        :example:
            .. code-block:: python

                from human_protocol_sdk.constants import ChainId
                from human_protocol_sdk.operator import OperatorUtils

                leader = OperatorUtils.get_leader(
                    ChainId.POLYGON_AMOY,
                    '0x62dD51230A30401C455c8398d06F85e4EaB6309f'
                )
        """

        from human_protocol_sdk.gql.operator import get_leader_query

        if chain_id.value not in set(chain_id.value for chain_id in ChainId):
            raise OperatorUtilsError(f"Invalid ChainId")

        if not Web3.is_address(leader_address):
            raise OperatorUtilsError(f"Invalid leader address: {leader_address}")

        network = NETWORKS[chain_id]

        leader_data = get_data_from_subgraph(
            network,
            query=get_leader_query,
            params={"address": leader_address.lower()},
        )

        if (
            not leader_data
            or "data" not in leader_data
            or "leader" not in leader_data["data"]
            or not leader_data["data"]["leader"]
        ):
            return None

        leader = leader_data["data"]["leader"]

        job_types = []
        reputation_networks = []

        if isinstance(leader.get("jobTypes"), str):
            job_types = leader["jobTypes"].split(",")
        elif isinstance(leader.get("jobTypes"), list):
            job_types = leader["jobTypes"]

        if leader.get("reputationNetworks") and isinstance(
            leader.get("reputationNetworks"), list
        ):
            reputation_networks = [
                network["address"] for network in leader["reputationNetworks"]
            ]

        return LeaderData(
            chain_id=chain_id,
            id=leader.get("id", ""),
            address=leader.get("address", ""),
            amount_staked=int(leader.get("amountStaked", 0)),
            amount_allocated=int(leader.get("amountAllocated", 0)),
            amount_locked=int(leader.get("amountLocked", 0)),
            locked_until_timestamp=int(leader.get("lockedUntilTimestamp", 0)),
            amount_withdrawn=int(leader.get("amountWithdrawn", 0)),
            amount_slashed=int(leader.get("amountSlashed", 0)),
            reputation=int(leader.get("reputation", 0)),
            reward=int(leader.get("reward", 0)),
            amount_jobs_processed=int(leader.get("amountJobsProcessed", 0)),
            role=leader.get("role", None),
            fee=int(leader.get("fee")) if leader.get("fee", None) else None,
            public_key=leader.get("publicKey", None),
            webhook_url=leader.get("webhookUrl", None),
            url=leader.get("url", None),
<<<<<<< HEAD
            job_types=job_types,
            registration_needed=leader.get("registrationNeeded", None),
            registration_instructions=leader.get("registrationInstructions", None),
            reputation_networks=reputation_networks,
=======
            job_types=(
                leader.get("jobTypes").split(",")
                if isinstance(leader.get("jobTypes"), str)
                else (
                    leader.get("jobTypes", [])
                    if isinstance(leader.get("jobTypes"), list)
                    else []
                )
            ),
>>>>>>> 205c7f01
        )

    @staticmethod
    def get_reputation_network_operators(
        chain_id: ChainId,
        address: str,
        role: Optional[str] = None,
    ) -> List[Operator]:
        """Get the reputation network operators of the specified address.

        :param chain_id: Network in which the reputation network exists
        :param address: Address of the reputation oracle
        :param role: (Optional) Role of the operator
        :parem job_types: (Optional) Job types of the operator

        :return: Returns an array of operator details

        :example:
            .. code-block:: python

                from human_protocol_sdk.constants import ChainId
                from human_protocol_sdk.operator import OperatorUtils

                leader = OperatorUtils.get_reputation_network_operators(
                    ChainId.POLYGON_AMOY,
                    '0x62dD51230A30401C455c8398d06F85e4EaB6309f'
                )
        """

        from human_protocol_sdk.gql.operator import get_reputation_network_query

        if chain_id.value not in set(chain_id.value for chain_id in ChainId):
            raise OperatorUtilsError(f"Invalid ChainId")

        if not Web3.is_address(address):
            raise OperatorUtilsError(f"Invalid reputation address: {address}")

        network = NETWORKS[chain_id]

        reputation_network_data = get_data_from_subgraph(
            network,
            query=get_reputation_network_query(role),
            params={"address": address.lower(), "role": role},
        )

        if (
            not reputation_network_data
            or "data" not in reputation_network_data
            or "reputationNetwork" not in reputation_network_data["data"]
            or not reputation_network_data["data"]["reputationNetwork"]
        ):
            return []

        operators = reputation_network_data["data"]["reputationNetwork"]["operators"]

        return [
            Operator(
                address=operator.get("address", ""),
                role=operator.get("role", ""),
                url=operator.get("url", ""),
                job_types=(
                    operator.get("jobTypes").split(",")
                    if isinstance(operator.get("jobTypes"), str)
                    else (
                        operator.get("jobTypes", [])
                        if isinstance(operator.get("jobTypes"), list)
                        else []
                    )
                ),
            )
            for operator in operators
        ]

    @staticmethod
    def get_rewards_info(chain_id: ChainId, slasher: str) -> List[RewardData]:
        """Get rewards of the given slasher

        :param chain_id: Network in which the slasher exists
        :param slasher: Address of the slasher

        :return: List of rewards info

        :example:
            .. code-block:: python

                from human_protocol_sdk.constants import ChainId
                from human_protocol_sdk.operator import OperatorUtils

                rewards_info = OperatorUtils.get_rewards_info(
                    ChainId.POLYGON_AMOY,
                    '0x62dD51230A30401C455c8398d06F85e4EaB6309f'
                )
        """

        if chain_id.value not in set(chain_id.value for chain_id in ChainId):
            raise OperatorUtilsError(f"Invalid ChainId")

        if not Web3.is_address(slasher):
            raise OperatorUtilsError(f"Invalid slasher address: {slasher}")

        network = NETWORKS[chain_id]

        reward_added_events_data = get_data_from_subgraph(
            network,
            query=get_reward_added_events_query,
            params={"slasherAddress": slasher.lower()},
        )

        if (
            not reward_added_events_data
            or "data" not in reward_added_events_data
            or "rewardAddedEvents" not in reward_added_events_data["data"]
            or not reward_added_events_data["data"]["rewardAddedEvents"]
        ):
            return []

        reward_added_events = reward_added_events_data["data"]["rewardAddedEvents"]

        return [
            RewardData(
                escrow_address=reward_added_event.get("escrowAddress", ""),
                amount=int(reward_added_event.get("amount", 0)),
            )
            for reward_added_event in reward_added_events
        ]<|MERGE_RESOLUTION|>--- conflicted
+++ resolved
@@ -80,12 +80,9 @@
         webhook_url: Optional[str] = None,
         url: Optional[str] = None,
         job_types: Optional[List[str]] = None,
-<<<<<<< HEAD
         registration_needed: Optional[bool] = None,
         registration_instructions: Optional[str] = None,
         reputation_networks: Optional[List[str]] = None,
-=======
->>>>>>> 205c7f01
     ):
         """
         Initializes an LeaderData instance.
@@ -129,12 +126,9 @@
         self.webhook_url = webhook_url
         self.url = url
         self.job_types = job_types
-<<<<<<< HEAD
         self.registration_needed = registration_needed
         self.registration_instructions = registration_instructions
         self.reputation_networks = reputation_networks
-=======
->>>>>>> 205c7f01
 
 
 class RewardData:
@@ -255,24 +249,12 @@
                     public_key=leader.get("publicKey", None),
                     webhook_url=leader.get("webhookUrl", None),
                     url=leader.get("url", None),
-<<<<<<< HEAD
                     job_types=job_types,
                     registration_needed=leader.get("registrationNeeded", None),
                     registration_instructions=leader.get(
                         "registrationInstructions", None
                     ),
                     reputation_networks=reputation_networks,
-=======
-                    job_types=(
-                        leader.get("jobTypes").split(",")
-                        if isinstance(leader.get("jobTypes"), str)
-                        else (
-                            leader.get("jobTypes", [])
-                            if isinstance(leader.get("jobTypes"), list)
-                            else []
-                        )
-                    ),
->>>>>>> 205c7f01
                 )
             )
 
@@ -361,22 +343,10 @@
             public_key=leader.get("publicKey", None),
             webhook_url=leader.get("webhookUrl", None),
             url=leader.get("url", None),
-<<<<<<< HEAD
             job_types=job_types,
             registration_needed=leader.get("registrationNeeded", None),
             registration_instructions=leader.get("registrationInstructions", None),
             reputation_networks=reputation_networks,
-=======
-            job_types=(
-                leader.get("jobTypes").split(",")
-                if isinstance(leader.get("jobTypes"), str)
-                else (
-                    leader.get("jobTypes", [])
-                    if isinstance(leader.get("jobTypes"), list)
-                    else []
-                )
-            ),
->>>>>>> 205c7f01
         )
 
     @staticmethod
