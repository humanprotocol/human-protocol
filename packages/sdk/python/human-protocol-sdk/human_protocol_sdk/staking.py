#!/usr/bin/env python3

import logging
import os

from decimal import Decimal
from typing import List, Optional

import web3
from web3 import Web3
from web3.middleware import geth_poa_middleware

from human_protocol_sdk.constants import ChainId, NETWORKS
from human_protocol_sdk.utils import (
    get_hmtoken_interface,
    get_factory_interface,
    get_staking_interface,
    get_reward_pool_interface,
    get_data_from_subgraph,
    handle_transaction,
)

GAS_LIMIT = int(os.getenv("GAS_LIMIT", 4712388))

LOG = logging.getLogger("human_protocol_sdk.staking")


class StakingClientError(Exception):
    """Raises when some error happens when interacting with staking."""

    """
    Raises when some error happens when interacting with staking.
    """

    pass


class StakingClient:
    """A class used to manage staking, and allocation on the HUMAN network.

    Args:
        staking_addr (str): The address of staking contract

    Attributes:


    """

    def __init__(self, w3: Web3):
        """Initializes a Staking instance

        Args:

        """

        # Initialize web3 instance
        self.w3 = w3
        if not self.w3.middleware_onion.get("geth_poa"):
<<<<<<< HEAD
            self.w3.middleware_onion.inject(
                geth_poa_middleware, "geth_poa", layer=0)
=======
            self.w3.middleware_onion.inject(geth_poa_middleware, "geth_poa", layer=0)
>>>>>>> 3c51cae1

        # Load network configuration based on chain_id
        try:
            chain_id = self.w3.eth.chain_id
            self.network = NETWORKS[ChainId(chain_id)]
        except:
            raise StakingClientError(f"Invalid ChainId: {chain_id}")

        if not self.network:
            raise StakingClientError("Empty network configuration")

        # Initialize contract instances
        hmtoken_interface = get_hmtoken_interface()
        self.hmtoken_contract = self.w3.eth.contract(
            address=self.network["hmt_address"], abi=hmtoken_interface["abi"]
        )

        factory_interface = get_factory_interface()
        self.factory_contract = self.w3.eth.contract(
            address=self.network["factory_address"], abi=factory_interface["abi"]
        )

        staking_interface = get_staking_interface()
        self.staking_contract = self.w3.eth.contract(
            address=self.network["staking_address"], abi=staking_interface["abi"]
        )

        reward_pool_interface = get_reward_pool_interface()
        self.reward_pool_contract = self.w3.eth.contract(
            address=self.network["reward_pool_address"],
            abi=reward_pool_interface["abi"],
        )

    def approve_stake(self, amount: Decimal):
        """Approves HMT token for Staking.

        Args:
            amount (Decimal): Amount to approve

        Validations:
            - Amount must be greater than 0
        """

        if amount <= 0:
            raise StakingClientError("Amount to approve must be greater than 0")

        handle_transaction(
            self.w3,
            "Approve stake",
            self.hmtoken_contract.functions.approve(
                self.network["staking_address"], amount
            ),
            StakingClientError,
        )

    def stake(self, amount: Decimal):
        """Stakes HMT token.

        Args:
            amount (Decimal): Amount to stake

        Validations:
            - Amount must be greater than 0
            - Amount must be less than or equal to the approved amount (on-chain)
            - Amount must be less than or equal to the balance of the staker (on-chain)
        """

        if amount <= 0:
            raise StakingClientError("Amount to stake must be greater than 0")

        handle_transaction(
            self.w3,
            "Stake HMT",
            self.staking_contract.functions.stake(amount),
            StakingClientError,
        )

    def allocate(self, escrow_address: str, amount: Decimal):
        """Allocates HMT token to the escrow.

        Args:
            escrow_address (str): Address of the escrow
            amount (Decimal): Amount to allocate

        Validations:
            - Amount must be greater than 0
            - Escrow address must be valid
            - Amount must be less than or equal to the staked amount (on-chain)
        """

        if amount <= 0:
            raise StakingClientError("Amount to allocate must be greater than 0")

        if not self._is_valid_escrow(escrow_address):
<<<<<<< HEAD
            raise StakingClientError(
                f"Invalid escrow address: {escrow_address}")
=======
            raise StakingClientError(f"Invalid escrow address: {escrow_address}")
>>>>>>> 3c51cae1

        handle_transaction(
            self.w3,
            "Allocate HMT",
            self.staking_contract.functions.allocate(escrow_address, amount),
            StakingClientError,
        )

    def close_allocation(self, escrow_address: str):
        """Closes allocated HMT token from the escrow.

        Args:
            escrow_address (str): Address of the escrow

        Validations:
            - Escrow address must be valid
            - Escrow should be cancelled / completed (on-chain)
        """

        if not self._is_valid_escrow(escrow_address):
<<<<<<< HEAD
            raise StakingClientError(
                f"Invalid escrow address: {escrow_address}")
=======
            raise StakingClientError(f"Invalid escrow address: {escrow_address}")
>>>>>>> 3c51cae1

        handle_transaction(
            self.w3,
            "Close allocation",
            self.staking_contract.functions.closeAllocation(escrow_address),
            StakingClientError,
        )

    def unstake(self, amount: Decimal):
        """Unstakes HMT token.

        Args:
            amount (Decimal): Amount to unstake

        Validations:
            - Amount must be greater than 0
            - Amount must be less than or equal to the staked amount which is not locked / allocated (on-chain)
        """

        if amount <= 0:
            raise StakingClientError("Amount to unstake must be greater than 0")

        handle_transaction(
            self.w3,
            "Unstake HMT",
            self.staking_contract.functions.unstake(amount),
            StakingClientError,
        )

    def withdraw(self):
        """Withdraws HMT token.

        Validations:
            - There must be unstaked tokens which is unlocked (on-chain)
        """

        handle_transaction(
            self.w3,
            "Withdraw HMT",
            self.staking_contract.functions.withdraw(),
            StakingClientError,
        )

    def slash(self, slasher: str, staker: str, escrow_address: str, amount: Decimal):
        """Slashes HMT token.

        Args:
            slasher (str): Address of the slasher
            staker (str): Address of the staker
            escrow_address (str): Address of the escrow
            amount (Decimal): Amount to slash

        Validations:
            - Amount must be greater than 0
            - Amount must be less than or equal to the amount allocated to the escrow (on-chain)
            - Escrow address must be valid
        """

        if amount <= 0:
            raise StakingClientError("Amount to slash must be greater than 0")

        if not self._is_valid_escrow(escrow_address):
<<<<<<< HEAD
            raise StakingClientError(
                f"Invalid escrow address: {escrow_address}")
=======
            raise StakingClientError(f"Invalid escrow address: {escrow_address}")
>>>>>>> 3c51cae1

        handle_transaction(
            self.w3,
            "Slash HMT",
            self.staking_contract.functions.slash(
                slasher, staker, escrow_address, amount
            ),
            StakingClientError,
        )

    def distribute_reward(self, escrow_address: str):
        """Pays out rewards to the slashers for the specified escrow address.

        Args:
            escrow_address (str): Address of the escrow

        Validations:
            - Escrow address must be valid
        """

        if not self._is_valid_escrow(escrow_address):
<<<<<<< HEAD
            raise StakingClientError(
                f"Invalid escrow address: {escrow_address}")
=======
            raise StakingClientError(f"Invalid escrow address: {escrow_address}")
>>>>>>> 3c51cae1

        handle_transaction(
            self.w3,
            "Distribute reward",
<<<<<<< HEAD
            self.reward_pool_contract.functions.distributeReward(
                escrow_address),
=======
            self.reward_pool_contract.functions.distributeReward(escrow_address),
>>>>>>> 3c51cae1
            StakingClientError,
        )

    def get_all_stakers_info(self) -> List[dict]:
        """Gets all stakers of the protocol

        Returns:
            List[dict]: List of stakers info
        """

        [
            stakers,
            staker_info,
        ] = self.staking_contract.functions.getListOfStakers().call()

        return [
            {
                "staker": stakers[i],
                "tokens_staked": staker_info[i][0],
                "tokens_allocated": staker_info[i][1],
                "tokens_locked": staker_info[i][2],
                "tokens_locked_until": staker_info[i][3],
            }
            for i in range(len(stakers))
        ]

    def get_staker_info(self, staker_address: Optional[str] = None) -> Optional[dict]:
        """Gets the staker info.

        Args:
            staker_address (Optional[str]): Address of the staker, defaults to the default account

        Returns:
            Optional[dict]: Staker info if staker exists, otherwise None
        """

        if not staker_address:
            staker_address = self.w3.eth.default_account

        [
            tokens_staked,
            tokens_allocated,
            tokens_locked,
            tokens_locked_until,
        ] = self.staking_contract.functions.getStaker(staker_address).call()

        if (
            tokens_staked == 0
            and tokens_allocated == 0
            and tokens_locked == 0
            and tokens_locked_until == 0
        ):
            return None

        return {
            "tokens_staked": tokens_staked,
            "tokens_allocated": tokens_allocated,
            "tokens_locked": tokens_locked,
            "tokens_locked_until": tokens_locked_until,
        }

    def get_allocation(self, escrow_address: str) -> Optional[dict]:
        """Gets the allocation info for the specified escrow.

        Args:
            escrow_address (str): Address of the escrow

        Returns:
            Optional[dict]: Allocation info if escrow exists, otherwise None
        """

        [
            escrow_address,
            staker,
            tokens,
            created_at,
            closed_at,
        ] = self.staking_contract.functions.getAllocation(escrow_address).call()

        if escrow_address == web3.constants.ADDRESS_ZERO:
            return None

        return {
            "escrow_address": escrow_address,
            "staker": staker,
            "tokens": tokens,
            "created_at": created_at,
            "closed_at": closed_at,
        }

    def get_rewards_info(self, slasher: str) -> List[dict]:
        """Get rewards of the given slasher

        Args:
            slasher (str): Address of the slasher

        Returns:
            List[dict]: List of rewards info
        """

        reward_added_events_data = get_data_from_subgraph(
            self.network["subgraph_url"],
            """
rewardAddedEvents(where:{{slasher:"{0}"}}) {{
    escrow
    amount
}}""".format(
                slasher
            ),
        )
        reward_added_events = reward_added_events_data["data"]["rewardAddedEvents"]

        return [
            {
                "escrow_address": reward_added_events[i]["escrow"],
                "amount": reward_added_events[i]["amount"],
            }
            for i in range(len(reward_added_events))
        ]

    def _is_valid_escrow(self, escrow_address: str) -> bool:
        """Checks if the escrow address is valid.

        Args:
            escrow_address (str): Address of the escrow

        Returns:
            bool: True if the escrow address is valid, False otherwise
        """

        # TODO: Use Escrow/Job Module once implemented
        return self.factory_contract.functions.hasEscrow(escrow_address).call()<|MERGE_RESOLUTION|>--- conflicted
+++ resolved
@@ -56,12 +56,7 @@
         # Initialize web3 instance
         self.w3 = w3
         if not self.w3.middleware_onion.get("geth_poa"):
-<<<<<<< HEAD
-            self.w3.middleware_onion.inject(
-                geth_poa_middleware, "geth_poa", layer=0)
-=======
             self.w3.middleware_onion.inject(geth_poa_middleware, "geth_poa", layer=0)
->>>>>>> 3c51cae1
 
         # Load network configuration based on chain_id
         try:
@@ -156,12 +151,7 @@
             raise StakingClientError("Amount to allocate must be greater than 0")
 
         if not self._is_valid_escrow(escrow_address):
-<<<<<<< HEAD
-            raise StakingClientError(
-                f"Invalid escrow address: {escrow_address}")
-=======
             raise StakingClientError(f"Invalid escrow address: {escrow_address}")
->>>>>>> 3c51cae1
 
         handle_transaction(
             self.w3,
@@ -182,12 +172,7 @@
         """
 
         if not self._is_valid_escrow(escrow_address):
-<<<<<<< HEAD
-            raise StakingClientError(
-                f"Invalid escrow address: {escrow_address}")
-=======
             raise StakingClientError(f"Invalid escrow address: {escrow_address}")
->>>>>>> 3c51cae1
 
         handle_transaction(
             self.w3,
@@ -250,12 +235,7 @@
             raise StakingClientError("Amount to slash must be greater than 0")
 
         if not self._is_valid_escrow(escrow_address):
-<<<<<<< HEAD
-            raise StakingClientError(
-                f"Invalid escrow address: {escrow_address}")
-=======
             raise StakingClientError(f"Invalid escrow address: {escrow_address}")
->>>>>>> 3c51cae1
 
         handle_transaction(
             self.w3,
@@ -277,22 +257,12 @@
         """
 
         if not self._is_valid_escrow(escrow_address):
-<<<<<<< HEAD
-            raise StakingClientError(
-                f"Invalid escrow address: {escrow_address}")
-=======
             raise StakingClientError(f"Invalid escrow address: {escrow_address}")
->>>>>>> 3c51cae1
 
         handle_transaction(
             self.w3,
             "Distribute reward",
-<<<<<<< HEAD
-            self.reward_pool_contract.functions.distributeReward(
-                escrow_address),
-=======
             self.reward_pool_contract.functions.distributeReward(escrow_address),
->>>>>>> 3c51cae1
             StakingClientError,
         )
 
