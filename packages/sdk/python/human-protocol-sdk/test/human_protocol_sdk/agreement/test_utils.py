--- conflicted
+++ resolved
@@ -1,13 +1,8 @@
 import pytest
 from human_protocol_sdk.agreement.utils import (
-<<<<<<< HEAD
-    confusion_matrix_from_sequence,
+    confusion_matrix,
     label_counts,
     records_from_annotations,
-=======
-    confusion_matrix,
-    label_counts,
->>>>>>> fdb877fc
 )
 import numpy as np
 
@@ -15,20 +10,11 @@
 def test_confusion_matrix_from_sequence(
     seq_values, seq_labels, seq_labels_nan, seq_labels_long, bin_2r_cm
 ):
-<<<<<<< HEAD
-    assert np.all(confusion_matrix_from_sequence(seq_values, seq_values) == np.eye(4))
-    res = np.eye(3)
-    res[0, 0] = 0
-    assert np.all(
-        confusion_matrix_from_sequence(seq_labels, seq_labels_nan, nan_values=["nan"])
-        == res
-=======
     assert np.all(confusion_matrix(seq_values, seq_values) == np.eye(4))
     res = np.eye(3)
     res[0, 0] = 0
     assert np.all(
         confusion_matrix(seq_labels, seq_labels_nan, nan_values=["nan"]) == res
->>>>>>> fdb877fc
     )
 
     with pytest.raises(ValueError, match="same shape"):
@@ -38,11 +24,7 @@
         confusion_matrix(seq_values, bin_2r_cm)
 
     with pytest.raises(ValueError, match="must have the same kind of dtype"):
-<<<<<<< HEAD
-        confusion_matrix_from_sequence(seq_values, seq_labels_nan)
-=======
         confusion_matrix(seq_values, seq_labels_nan)
->>>>>>> fdb877fc
 
 
 def test_label_counts_from_annotations(annotations, labels):
@@ -64,7 +46,28 @@
     # empty label is now counted as well
     true_counts = np.asarray([[0, 1, 2], [0, 0, 3], [0, 3, 0], [1, 1, 1]])
 
-<<<<<<< HEAD
+    assert np.all(counts == true_counts)
+
+
+def test_label_counts_from_annotations(annotations, labels):
+    counts = label_counts(annotations, labels, return_labels=False)
+
+    true_counts = np.asarray(
+        [
+            [2, 1],
+            [3, 0],
+            [0, 3],
+            [1, 1],
+        ]
+    )
+
+    assert np.all(counts == true_counts)
+
+    counts, labels = label_counts(annotations, nan_values=[], return_labels=True)
+
+    # empty label is now counted as well
+    true_counts = np.asarray([[0, 1, 2], [0, 0, 3], [0, 3, 0], [1, 1, 1]])
+
     assert np.all(counts == true_counts)
 
 
@@ -78,7 +81,4 @@
 
     annotations[-2] = np.nan
     values, _, _ = records_from_annotations(annotations, nan_values=np.nan)
-    assert len(values) == n_unfiltered - 1
-=======
-    assert np.all(counts == true_counts)
->>>>>>> fdb877fc
+    assert len(values) == n_unfiltered - 1