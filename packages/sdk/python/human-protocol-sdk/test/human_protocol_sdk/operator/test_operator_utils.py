--- conflicted
+++ resolved
@@ -41,12 +41,9 @@
                                 "webhookUrl": None,
                                 "url": None,
                                 "jobTypes": "type1,type2",
-<<<<<<< HEAD
-                                "reputationNetworks": [{"address": "0x01"}],
-=======
                                 "registrationNeeded": True,
                                 "registrationInstructions": "www.google.com",
->>>>>>> 4d623dc8
+                                "reputationNetworks": [{"address": "0x01"}],
                             }
                         ],
                     }
@@ -78,12 +75,9 @@
             self.assertEqual(leaders[0].webhook_url, None)
             self.assertEqual(leaders[0].url, None)
             self.assertEqual(leaders[0].job_types, ["type1", "type2"])
-<<<<<<< HEAD
-            self.assertEqual(leaders[0].reputation_networks, ["0x01"])
-=======
             self.assertEqual(leaders[0].registration_needed, True)
             self.assertEqual(leaders[0].registration_instructions, "www.google.com")
->>>>>>> 4d623dc8
+            self.assertEqual(leaders[0].reputation_networks, ["0x01"])
 
     def test_get_leaders_when_job_types_is_none(self):
         filter = LeaderFilter(chain_id=ChainId.POLYGON, role="role")
@@ -267,12 +261,9 @@
                             "webhookUrl": None,
                             "url": None,
                             "jobTypes": "type1,type2",
-<<<<<<< HEAD
-                            "reputationNetworks": [{"address": "0x01"}],
-=======
                             "registrationNeeded": True,
                             "registrationInstructions": "www.google.com",
->>>>>>> 4d623dc8
+                            "reputationNetworks": [{"address": "0x01"}],
                         }
                     }
                 }
@@ -303,12 +294,9 @@
             self.assertEqual(leader.webhook_url, None)
             self.assertEqual(leader.url, None)
             self.assertEqual(leader.job_types, ["type1", "type2"])
-<<<<<<< HEAD
-            self.assertEqual(leader.reputation_networks, ["0x01"])
-=======
             self.assertEqual(leader.registration_needed, True)
             self.assertEqual(leader.registration_instructions, "www.google.com")
->>>>>>> 4d623dc8
+            self.assertEqual(leader.reputation_networks, ["0x01"])
 
     def test_get_leader_when_job_types_is_none(self):
         staker_address = "0x1234567890123456789012345678901234567891"
@@ -369,12 +357,9 @@
             self.assertEqual(leader.webhook_url, None)
             self.assertEqual(leader.url, None)
             self.assertEqual(leader.job_types, [])
-<<<<<<< HEAD
-            self.assertEqual(leader.reputation_networks, ["0x01"])
-=======
             self.assertEqual(leader.registration_needed, None)
             self.assertEqual(leader.registration_instructions, None)
->>>>>>> 4d623dc8
+            self.assertEqual(leader.reputation_networks, ["0x01"])
 
     def test_get_leader_when_job_types_is_array(self):
         staker_address = "0x1234567890123456789012345678901234567891"
