import unittest
from test.human_protocol_sdk.utils import DEFAULT_GAS_PAYER
from unittest.mock import MagicMock, patch

from human_protocol_sdk.constants import NETWORKS, ChainId
from human_protocol_sdk.gql.operator import (
    get_leader_query,
    get_leaders_query,
    get_reputation_network_query,
)
from human_protocol_sdk.gql.reward import get_reward_added_events_query
from human_protocol_sdk.operator import LeaderFilter, OperatorUtils


class TestOperatorUtils(unittest.TestCase):
    def test_get_leaders(self):
        filter = LeaderFilter(chain_id=ChainId.POLYGON, role="role")
        mock_function = MagicMock()

        with patch(
            "human_protocol_sdk.operator.operator_utils.get_data_from_subgraph"
        ) as mock_function:
            mock_function.side_effect = [
                {
                    "data": {
                        "leaders": [
                            {
                                "id": DEFAULT_GAS_PAYER,
                                "address": DEFAULT_GAS_PAYER,
                                "amountStaked": "100",
                                "amountAllocated": "50",
                                "amountLocked": "25",
                                "lockedUntilTimestamp": "0",
                                "amountWithdrawn": "25",
                                "amountSlashed": "25",
                                "reputation": "25",
                                "reward": "25",
                                "amountJobsProcessed": "25",
                                "role": "role",
                                "fee": None,
                                "publicKey": None,
                                "webhookUrl": None,
                                "url": None,
                                "jobTypes": "type1,type2",
<<<<<<< HEAD
                                "registrationNeeded": True,
                                "registrationInstructions": "www.google.com",
                                "reputationNetworks": [{"address": "0x01"}],
=======
>>>>>>> 205c7f01
                            }
                        ],
                    }
                }
            ]

            leaders = OperatorUtils.get_leaders(filter)

            mock_function.assert_any_call(
                NETWORKS[ChainId.POLYGON],
                query=get_leaders_query(filter),
                params={"role": filter.role},
            )

            self.assertEqual(len(leaders), 1)
            self.assertEqual(leaders[0].id, DEFAULT_GAS_PAYER)
            self.assertEqual(leaders[0].address, DEFAULT_GAS_PAYER)
            self.assertEqual(leaders[0].amount_staked, 100)
            self.assertEqual(leaders[0].amount_allocated, 50)
            self.assertEqual(leaders[0].amount_locked, 25)
            self.assertEqual(leaders[0].locked_until_timestamp, 0)
            self.assertEqual(leaders[0].amount_withdrawn, 25)
            self.assertEqual(leaders[0].amount_slashed, 25)
            self.assertEqual(leaders[0].reputation, 25)
            self.assertEqual(leaders[0].reward, 25)
            self.assertEqual(leaders[0].amount_jobs_processed, 25)
            self.assertEqual(leaders[0].role, "role")
            self.assertEqual(leaders[0].fee, None)
            self.assertEqual(leaders[0].public_key, None)
            self.assertEqual(leaders[0].webhook_url, None)
            self.assertEqual(leaders[0].url, None)
            self.assertEqual(leaders[0].job_types, ["type1", "type2"])
<<<<<<< HEAD
            self.assertEqual(leaders[0].registration_needed, True)
            self.assertEqual(leaders[0].registration_instructions, "www.google.com")
            self.assertEqual(leaders[0].reputation_networks, ["0x01"])
=======
>>>>>>> 205c7f01

    def test_get_leaders_when_job_types_is_none(self):
        filter = LeaderFilter(chain_id=ChainId.POLYGON, role="role")
        mock_function = MagicMock()

        with patch(
            "human_protocol_sdk.operator.operator_utils.get_data_from_subgraph"
        ) as mock_function:
            mock_function.side_effect = [
                {
                    "data": {
                        "leaders": [
                            {
                                "id": DEFAULT_GAS_PAYER,
                                "address": DEFAULT_GAS_PAYER,
                                "amountStaked": "100",
                                "amountAllocated": "50",
                                "amountLocked": "25",
                                "lockedUntilTimestamp": "0",
                                "amountWithdrawn": "25",
                                "amountSlashed": "25",
                                "reputation": "25",
                                "reward": "25",
                                "amountJobsProcessed": "25",
                                "role": "role",
                                "fee": None,
                                "publicKey": None,
                                "webhookUrl": None,
                                "url": None,
                                "jobTypes": None,
                                "reputationNetworks": [{"address": "0x01"}],
                            }
                        ],
                    }
                }
            ]

            leaders = OperatorUtils.get_leaders(filter)

            mock_function.assert_any_call(
                NETWORKS[ChainId.POLYGON],
                query=get_leaders_query(filter),
                params={"role": filter.role},
            )

            self.assertEqual(len(leaders), 1)
            self.assertEqual(leaders[0].id, DEFAULT_GAS_PAYER)
            self.assertEqual(leaders[0].address, DEFAULT_GAS_PAYER)
            self.assertEqual(leaders[0].amount_staked, 100)
            self.assertEqual(leaders[0].amount_allocated, 50)
            self.assertEqual(leaders[0].amount_locked, 25)
            self.assertEqual(leaders[0].locked_until_timestamp, 0)
            self.assertEqual(leaders[0].amount_withdrawn, 25)
            self.assertEqual(leaders[0].amount_slashed, 25)
            self.assertEqual(leaders[0].reputation, 25)
            self.assertEqual(leaders[0].reward, 25)
            self.assertEqual(leaders[0].amount_jobs_processed, 25)
            self.assertEqual(leaders[0].role, "role")
            self.assertEqual(leaders[0].fee, None)
            self.assertEqual(leaders[0].public_key, None)
            self.assertEqual(leaders[0].webhook_url, None)
            self.assertEqual(leaders[0].url, None)
            # Should rerutn empty array
            self.assertEqual(leaders[0].job_types, [])
            self.assertEqual(leaders[0].reputation_networks, ["0x01"])

    def test_get_leaders_when_job_types_is_array(self):
        filter = LeaderFilter(chain_id=ChainId.POLYGON, role="role")
        mock_function = MagicMock()

        with patch(
            "human_protocol_sdk.operator.operator_utils.get_data_from_subgraph"
        ) as mock_function:
            mock_function.side_effect = [
                {
                    "data": {
                        "leaders": [
                            {
                                "id": DEFAULT_GAS_PAYER,
                                "address": DEFAULT_GAS_PAYER,
                                "amountStaked": "100",
                                "amountAllocated": "50",
                                "amountLocked": "25",
                                "lockedUntilTimestamp": "0",
                                "amountWithdrawn": "25",
                                "amountSlashed": "25",
                                "reputation": "25",
                                "reward": "25",
                                "amountJobsProcessed": "25",
                                "role": "role",
                                "fee": None,
                                "publicKey": None,
                                "webhookUrl": None,
                                "url": None,
                                "jobTypes": ["type1", "type2", "type3"],
                                "reputationNetworks": [{"address": "0x01"}],
                            }
                        ],
                    }
                }
            ]

            leaders = OperatorUtils.get_leaders(filter)

            mock_function.assert_any_call(
                NETWORKS[ChainId.POLYGON],
                query=get_leaders_query(filter),
                params={"role": filter.role},
            )

            self.assertEqual(len(leaders), 1)
            self.assertEqual(leaders[0].id, DEFAULT_GAS_PAYER)
            self.assertEqual(leaders[0].address, DEFAULT_GAS_PAYER)
            self.assertEqual(leaders[0].amount_staked, 100)
            self.assertEqual(leaders[0].amount_allocated, 50)
            self.assertEqual(leaders[0].amount_locked, 25)
            self.assertEqual(leaders[0].locked_until_timestamp, 0)
            self.assertEqual(leaders[0].amount_withdrawn, 25)
            self.assertEqual(leaders[0].amount_slashed, 25)
            self.assertEqual(leaders[0].reputation, 25)
            self.assertEqual(leaders[0].reward, 25)
            self.assertEqual(leaders[0].amount_jobs_processed, 25)
            self.assertEqual(leaders[0].role, "role")
            self.assertEqual(leaders[0].fee, None)
            self.assertEqual(leaders[0].public_key, None)
            self.assertEqual(leaders[0].webhook_url, None)
            self.assertEqual(leaders[0].url, None)
            self.assertEqual(
                leaders[0].job_types, ["type1", "type2", "type3"]
            )  # Should the same array
            self.assertEqual(leaders[0].reputation_networks, ["0x01"])

    def test_get_leaders_empty_data(self):
        filter = LeaderFilter(chain_id=ChainId.POLYGON, role="role")
        mock_function = MagicMock()

        with patch(
            "human_protocol_sdk.operator.operator_utils.get_data_from_subgraph"
        ) as mock_function:
            mock_function.return_value = [
                {
                    "data": {
                        "leaders": None,
                    }
                }
            ]

            leaders = OperatorUtils.get_leaders(filter)

            mock_function.assert_any_call(
                NETWORKS[ChainId.POLYGON],
                query=get_leaders_query(filter),
                params={"role": filter.role},
            )

            self.assertEqual(leaders, [])

    def test_get_leader(self):
        staker_address = "0x1234567890123456789012345678901234567891"

        mock_function = MagicMock()

        with patch(
            "human_protocol_sdk.operator.operator_utils.get_data_from_subgraph"
        ) as mock_function:
            mock_function.side_effect = [
                {
                    "data": {
                        "leader": {
                            "id": staker_address,
                            "address": staker_address,
                            "amountStaked": "100",
                            "amountAllocated": "50",
                            "amountLocked": "25",
                            "lockedUntilTimestamp": "0",
                            "amountWithdrawn": "25",
                            "amountSlashed": "25",
                            "reputation": "25",
                            "reward": "25",
                            "amountJobsProcessed": "25",
                            "role": "role",
                            "fee": None,
                            "publicKey": None,
                            "webhookUrl": None,
                            "url": None,
                            "jobTypes": "type1,type2",
<<<<<<< HEAD
                            "registrationNeeded": True,
                            "registrationInstructions": "www.google.com",
                            "reputationNetworks": [{"address": "0x01"}],
=======
>>>>>>> 205c7f01
                        }
                    }
                }
            ]

            leader = OperatorUtils.get_leader(ChainId.POLYGON, staker_address)

            mock_function.assert_any_call(
                NETWORKS[ChainId.POLYGON],
                query=get_leader_query,
                params={"address": staker_address},
            )

            self.assertNotEqual(leader, None)
            self.assertEqual(leader.id, staker_address)
            self.assertEqual(leader.address, staker_address)
            self.assertEqual(leader.amount_staked, 100)
            self.assertEqual(leader.amount_allocated, 50)
            self.assertEqual(leader.amount_locked, 25)
            self.assertEqual(leader.locked_until_timestamp, 0)
            self.assertEqual(leader.amount_withdrawn, 25)
            self.assertEqual(leader.amount_slashed, 25)
            self.assertEqual(leader.reputation, 25)
            self.assertEqual(leader.reward, 25)
            self.assertEqual(leader.amount_jobs_processed, 25)
            self.assertEqual(leader.role, "role")
            self.assertEqual(leader.fee, None)
            self.assertEqual(leader.public_key, None)
            self.assertEqual(leader.webhook_url, None)
            self.assertEqual(leader.url, None)
            self.assertEqual(leader.job_types, ["type1", "type2"])
<<<<<<< HEAD
            self.assertEqual(leader.registration_needed, True)
            self.assertEqual(leader.registration_instructions, "www.google.com")
            self.assertEqual(leader.reputation_networks, ["0x01"])
=======
>>>>>>> 205c7f01

    def test_get_leader_when_job_types_is_none(self):
        staker_address = "0x1234567890123456789012345678901234567891"

        mock_function = MagicMock()

        with patch(
            "human_protocol_sdk.operator.operator_utils.get_data_from_subgraph"
        ) as mock_function:
            mock_function.side_effect = [
                {
                    "data": {
                        "leader": {
                            "id": staker_address,
                            "address": staker_address,
                            "amountStaked": "100",
                            "amountAllocated": "50",
                            "amountLocked": "25",
                            "lockedUntilTimestamp": "0",
                            "amountWithdrawn": "25",
                            "amountSlashed": "25",
                            "reputation": "25",
                            "reward": "25",
                            "amountJobsProcessed": "25",
                            "role": "role",
                            "fee": None,
                            "publicKey": None,
                            "webhookUrl": None,
                            "url": None,
                            "jobTypes": None,
                            "reputationNetworks": [{"address": "0x01"}],
                        }
                    }
                }
            ]

            leader = OperatorUtils.get_leader(ChainId.POLYGON, staker_address)

            mock_function.assert_any_call(
                NETWORKS[ChainId.POLYGON],
                query=get_leader_query,
                params={"address": staker_address},
            )

            self.assertNotEqual(leader, None)
            self.assertEqual(leader.id, staker_address)
            self.assertEqual(leader.address, staker_address)
            self.assertEqual(leader.amount_staked, 100)
            self.assertEqual(leader.amount_allocated, 50)
            self.assertEqual(leader.amount_locked, 25)
            self.assertEqual(leader.locked_until_timestamp, 0)
            self.assertEqual(leader.amount_withdrawn, 25)
            self.assertEqual(leader.amount_slashed, 25)
            self.assertEqual(leader.reputation, 25)
            self.assertEqual(leader.reward, 25)
            self.assertEqual(leader.amount_jobs_processed, 25)
            self.assertEqual(leader.role, "role")
            self.assertEqual(leader.fee, None)
            self.assertEqual(leader.public_key, None)
            self.assertEqual(leader.webhook_url, None)
            self.assertEqual(leader.url, None)
            self.assertEqual(leader.job_types, [])
<<<<<<< HEAD
            self.assertEqual(leader.registration_needed, None)
            self.assertEqual(leader.registration_instructions, None)
            self.assertEqual(leader.reputation_networks, ["0x01"])
=======
>>>>>>> 205c7f01

    def test_get_leader_when_job_types_is_array(self):
        staker_address = "0x1234567890123456789012345678901234567891"

        mock_function = MagicMock()

        with patch(
            "human_protocol_sdk.operator.operator_utils.get_data_from_subgraph"
        ) as mock_function:
            mock_function.side_effect = [
                {
                    "data": {
                        "leader": {
                            "id": staker_address,
                            "address": staker_address,
                            "amountStaked": "100",
                            "amountAllocated": "50",
                            "amountLocked": "25",
                            "lockedUntilTimestamp": "0",
                            "amountWithdrawn": "25",
                            "amountSlashed": "25",
                            "reputation": "25",
                            "reward": "25",
                            "amountJobsProcessed": "25",
                            "role": "role",
                            "fee": None,
                            "publicKey": None,
                            "webhookUrl": None,
                            "url": None,
                            "jobTypes": ["type1", "type2", "type3"],
                            "reputationNetworks": [{"address": "0x01"}],
                        }
                    }
                }
            ]

            leader = OperatorUtils.get_leader(ChainId.POLYGON, staker_address)

            mock_function.assert_any_call(
                NETWORKS[ChainId.POLYGON],
                query=get_leader_query,
                params={"address": staker_address},
            )

            self.assertNotEqual(leader, None)
            self.assertEqual(leader.id, staker_address)
            self.assertEqual(leader.address, staker_address)
            self.assertEqual(leader.amount_staked, 100)
            self.assertEqual(leader.amount_allocated, 50)
            self.assertEqual(leader.amount_locked, 25)
            self.assertEqual(leader.locked_until_timestamp, 0)
            self.assertEqual(leader.amount_withdrawn, 25)
            self.assertEqual(leader.amount_slashed, 25)
            self.assertEqual(leader.reputation, 25)
            self.assertEqual(leader.reward, 25)
            self.assertEqual(leader.amount_jobs_processed, 25)
            self.assertEqual(leader.role, "role")
            self.assertEqual(leader.fee, None)
            self.assertEqual(leader.public_key, None)
            self.assertEqual(leader.webhook_url, None)
            self.assertEqual(leader.url, None)
            self.assertEqual(leader.job_types, ["type1", "type2", "type3"])
            self.assertEqual(leader.reputation_networks, ["0x01"])

    def test_get_leader_empty_data(self):
        staker_address = "0x1234567890123456789012345678901234567891"

        mock_function = MagicMock()

        with patch(
            "human_protocol_sdk.operator.operator_utils.get_data_from_subgraph"
        ) as mock_function:
            mock_function.return_value = [{"data": {"leader": None}}]

            leader = OperatorUtils.get_leader(ChainId.POLYGON, staker_address)

            mock_function.assert_any_call(
                NETWORKS[ChainId.POLYGON],
                query=get_leader_query,
                params={"address": staker_address},
            )

            self.assertEqual(leader, None)

    def test_get_reputation_network_operators(self):
        reputation_address = "0x1234567890123456789012345678901234567891"
        operator_address = "0x1234567890123456789012345678901234567891"
        role = "Job Launcher"
        url = "https://example.com"
        job_types = "type1,type2"

        mock_function = MagicMock()

        with patch(
            "human_protocol_sdk.operator.operator_utils.get_data_from_subgraph"
        ) as mock_function:
            mock_function.side_effect = [
                {
                    "data": {
                        "reputationNetwork": {
                            "id": reputation_address,
                            "address": reputation_address,
                            "operators": [
                                {
                                    "address": operator_address,
                                    "role": role,
                                    "url": url,
                                    "jobTypes": job_types,
                                }
                            ],
                        }
                    }
                }
            ]

            operators = OperatorUtils.get_reputation_network_operators(
                ChainId.POLYGON, reputation_address
            )

        mock_function.assert_any_call(
            NETWORKS[ChainId.POLYGON],
            query=get_reputation_network_query(None),
            params={"address": reputation_address, "role": None},
        )

        self.assertNotEqual(operators, [])
        self.assertEqual(operators[0].address, operator_address)
        self.assertEqual(operators[0].role, role)
        self.assertEqual(operators[0].url, url)
        self.assertEqual(operators[0].job_types, ["type1", "type2"])

    def test_get_reputation_network_operators_when_job_types_is_none(self):
        reputation_address = "0x1234567890123456789012345678901234567891"
        operator_address = "0x1234567890123456789012345678901234567891"
        role = "Job Launcher"
        url = "https://example.com"
        job_types = None

        mock_function = MagicMock()

        with patch(
            "human_protocol_sdk.operator.operator_utils.get_data_from_subgraph"
        ) as mock_function:
            mock_function.side_effect = [
                {
                    "data": {
                        "reputationNetwork": {
                            "id": reputation_address,
                            "address": reputation_address,
                            "operators": [
                                {
                                    "address": operator_address,
                                    "role": role,
                                    "url": url,
                                    "jobTypes": job_types,
                                }
                            ],
                        }
                    }
                }
            ]

            operators = OperatorUtils.get_reputation_network_operators(
                ChainId.POLYGON, reputation_address
            )

        mock_function.assert_any_call(
            NETWORKS[ChainId.POLYGON],
            query=get_reputation_network_query(None),
            params={"address": reputation_address, "role": None},
        )

        self.assertNotEqual(operators, [])
        self.assertEqual(operators[0].address, operator_address)
        self.assertEqual(operators[0].role, role)
        self.assertEqual(operators[0].url, url)
        self.assertEqual(operators[0].job_types, [])

    def test_get_reputation_network_operators_when_job_types_is_array(self):
        reputation_address = "0x1234567890123456789012345678901234567891"
        operator_address = "0x1234567890123456789012345678901234567891"
        role = "Job Launcher"
        url = "https://example.com"
        job_types = ["type1", "type2", "type3"]

        mock_function = MagicMock()

        with patch(
            "human_protocol_sdk.operator.operator_utils.get_data_from_subgraph"
        ) as mock_function:
            mock_function.side_effect = [
                {
                    "data": {
                        "reputationNetwork": {
                            "id": reputation_address,
                            "address": reputation_address,
                            "operators": [
                                {
                                    "address": operator_address,
                                    "role": role,
                                    "url": url,
                                    "jobTypes": job_types,
                                }
                            ],
                        }
                    }
                }
            ]

            operators = OperatorUtils.get_reputation_network_operators(
                ChainId.POLYGON, reputation_address
            )

        mock_function.assert_any_call(
            NETWORKS[ChainId.POLYGON],
            query=get_reputation_network_query(None),
            params={"address": reputation_address, "role": None},
        )

        self.assertNotEqual(operators, [])
        self.assertEqual(operators[0].address, operator_address)
        self.assertEqual(operators[0].role, role)
        self.assertEqual(operators[0].url, url)
        self.assertEqual(operators[0].job_types, ["type1", "type2", "type3"])

    def test_get_reputation_network_operators_empty_data(self):
        reputation_address = "0x1234567890123456789012345678901234567891"

        mock_function = MagicMock()

        with patch(
            "human_protocol_sdk.operator.operator_utils.get_data_from_subgraph"
        ) as mock_function:
            mock_function.return_value = [{"data": {"reputationNetwork": None}}]

            operators = OperatorUtils.get_reputation_network_operators(
                ChainId.POLYGON, reputation_address
            )

        mock_function.assert_any_call(
            NETWORKS[ChainId.POLYGON],
            query=get_reputation_network_query(None),
            params={"address": reputation_address, "role": None},
        )

        self.assertEqual(operators, [])

    def test_get_rewards_info(self):
        slasher = "0x1234567890123456789012345678901234567891"

        mock_function = MagicMock()
        with patch(
            "human_protocol_sdk.operator.operator_utils.get_data_from_subgraph"
        ) as mock_function:
            mock_function.return_value = {
                "data": {
                    "rewardAddedEvents": [
                        {
                            "escrowAddress": "escrow1",
                            "amount": 10,
                        },
                        {
                            "escrowAddress": "escrow2",
                            "amount": 20,
                        },
                    ]
                }
            }
            rewards_info = OperatorUtils.get_rewards_info(ChainId.POLYGON, slasher)

            mock_function.assert_called_once_with(
                NETWORKS[ChainId.POLYGON],
                query=get_reward_added_events_query,
                params={"slasherAddress": slasher},
            )

            self.assertEqual(len(rewards_info), 2)
            self.assertEqual(rewards_info[0].escrow_address.lower(), "escrow1")
            self.assertEqual(rewards_info[0].amount, 10)
            self.assertEqual(rewards_info[1].escrow_address.lower(), "escrow2")
            self.assertEqual(rewards_info[1].amount, 20)

    def test_get_rewards_info_empty_data(self):
        slasher = "0x1234567890123456789012345678901234567891"

        mock_function = MagicMock()
        with patch(
            "human_protocol_sdk.operator.operator_utils.get_data_from_subgraph"
        ) as mock_function:
            mock_function.return_value = {"data": {"rewardAddedEvents": None}}
            rewards_info = OperatorUtils.get_rewards_info(ChainId.POLYGON, slasher)

            mock_function.assert_called_once_with(
                NETWORKS[ChainId.POLYGON],
                query=get_reward_added_events_query,
                params={"slasherAddress": slasher},
            )

            self.assertEqual(rewards_info, [])


if __name__ == "__main__":
    unittest.main(exit=True)<|MERGE_RESOLUTION|>--- conflicted
+++ resolved
@@ -42,12 +42,9 @@
                                 "webhookUrl": None,
                                 "url": None,
                                 "jobTypes": "type1,type2",
-<<<<<<< HEAD
                                 "registrationNeeded": True,
                                 "registrationInstructions": "www.google.com",
                                 "reputationNetworks": [{"address": "0x01"}],
-=======
->>>>>>> 205c7f01
                             }
                         ],
                     }
@@ -80,12 +77,9 @@
             self.assertEqual(leaders[0].webhook_url, None)
             self.assertEqual(leaders[0].url, None)
             self.assertEqual(leaders[0].job_types, ["type1", "type2"])
-<<<<<<< HEAD
             self.assertEqual(leaders[0].registration_needed, True)
             self.assertEqual(leaders[0].registration_instructions, "www.google.com")
             self.assertEqual(leaders[0].reputation_networks, ["0x01"])
-=======
->>>>>>> 205c7f01
 
     def test_get_leaders_when_job_types_is_none(self):
         filter = LeaderFilter(chain_id=ChainId.POLYGON, role="role")
@@ -272,12 +266,9 @@
                             "webhookUrl": None,
                             "url": None,
                             "jobTypes": "type1,type2",
-<<<<<<< HEAD
                             "registrationNeeded": True,
                             "registrationInstructions": "www.google.com",
                             "reputationNetworks": [{"address": "0x01"}],
-=======
->>>>>>> 205c7f01
                         }
                     }
                 }
@@ -309,12 +300,9 @@
             self.assertEqual(leader.webhook_url, None)
             self.assertEqual(leader.url, None)
             self.assertEqual(leader.job_types, ["type1", "type2"])
-<<<<<<< HEAD
             self.assertEqual(leader.registration_needed, True)
             self.assertEqual(leader.registration_instructions, "www.google.com")
             self.assertEqual(leader.reputation_networks, ["0x01"])
-=======
->>>>>>> 205c7f01
 
     def test_get_leader_when_job_types_is_none(self):
         staker_address = "0x1234567890123456789012345678901234567891"
@@ -377,12 +365,9 @@
             self.assertEqual(leader.webhook_url, None)
             self.assertEqual(leader.url, None)
             self.assertEqual(leader.job_types, [])
-<<<<<<< HEAD
             self.assertEqual(leader.registration_needed, None)
             self.assertEqual(leader.registration_instructions, None)
             self.assertEqual(leader.reputation_networks, ["0x01"])
-=======
->>>>>>> 205c7f01
 
     def test_get_leader_when_job_types_is_array(self):
         staker_address = "0x1234567890123456789012345678901234567891"
