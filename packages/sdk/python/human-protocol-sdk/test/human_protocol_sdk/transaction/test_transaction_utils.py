--- conflicted
+++ resolved
@@ -166,10 +166,7 @@
         with patch(
             "human_protocol_sdk.transaction.transaction_utils.get_data_from_subgraph"
         ) as mock_function:
-<<<<<<< HEAD
             
-=======
->>>>>>> 202b525f
             mock_function.return_value = {"data": {"transaction": None}}
 
             transaction = TransactionUtils.get_transaction(
