{
  "name": "@human-protocol/sdk",
  "description": "Human Protocol SDK",
  "version": "1.0.3",
  "files": [
    "src",
    "dist",
    "example",
    "test"
  ],
  "main": "dist/index.js",
  "types": "dist/index.d.ts",
  "scripts": {
    "clean": "rm -rf ./dist",
    "build": "npm run clean && tsc",
    "prepublish": "npm run build",
<<<<<<< HEAD
    "test": "vitest -u test/storage.test.ts test/kvstore.test.ts test/escrow.test.ts",
=======
    "test": "vitest -u test/init.test.ts test/staking.test.ts test/storage.test.ts test/kvstore.test.ts",
>>>>>>> d007b7ae
    "lint": "eslint .",
    "lint:fix": "eslint . --fix",
    "format": "prettier --write '**/*.{ts,json}'"
  },
  "repository": {
    "url": "https://github.com/humanprotocol/human-protocol.git",
    "directory": "packages/sdk/typescript/human-protocol-sdk"
  },
  "keywords": [
    "human-protocol",
    "sdk",
    "node",
    "typescript",
    "ethereum"
  ],
  "license": "MIT",
  "lint-staged": {
    "*.ts": [
      "prettier --write",
      "eslint --fix"
    ]
  },
  "dependencies": {
    "@human-protocol/core": "*",
    "aws-sdk": "^2.1255.0",
    "crypto": "^1.0.1",
    "ethers": "^5.7.2",
    "secp256k1": "^4.0.3",
    "vitest": "^0.30.1",
    "winston": "^3.8.2"
  }
}<|MERGE_RESOLUTION|>--- conflicted
+++ resolved
@@ -14,11 +14,7 @@
     "clean": "rm -rf ./dist",
     "build": "npm run clean && tsc",
     "prepublish": "npm run build",
-<<<<<<< HEAD
-    "test": "vitest -u test/storage.test.ts test/kvstore.test.ts test/escrow.test.ts",
-=======
-    "test": "vitest -u test/init.test.ts test/staking.test.ts test/storage.test.ts test/kvstore.test.ts",
->>>>>>> d007b7ae
+    "test": "vitest -u test/init.test.ts test/staking.test.ts test/storage.test.ts test/kvstore.test.ts test/escrow.test.ts",
     "lint": "eslint .",
     "lint:fix": "eslint . --fix",
     "format": "prettier --write '**/*.{ts,json}'"
