/**
 * @constant {Error} - The job is not initialized yet.
 */
export const ErrorJobNotInitialized = new Error('Job is not initialized');

/**
 * @constant {Error} - The job is not launched yet.
 */
export const ErrorJobNotLaunched = new Error('Job is not launched');

/**
 * @constant {Error} - The job is already launched.
 */
export const ErrorJobAlreadyLaunched = new Error('Job is already launched');

/**
 * @constant {Error} - The reputation oracle is missing.
 */
export const ErrorReputationOracleMissing = new Error(
  'Reputation oracle is missing'
);

/**
 * @constant {Error} - The manifest is missing.
 */
export const ErrorManifestMissing = new Error('Manifest is missing');

/**
 * @constant {Error} - The HMToken is missing.
 */
export const ErrorHMTokenMissing = new Error('HMToken is missing');

/**
 * @constant {Error} - The Staking contract is missing.
 */
export const ErrorStakingMissing = new Error('Staking contract is missing');

/**
 * @constant {Error} - The Storage client not initialised.
 */
export const ErrorStorageClientNotInitialized = new Error(
  'Storage client not initialized'
);

/**
 * @constant {Error} - The Storage does not exists.
 */
export const ErrorStorageClientNotExists = new Error(
  'Storage client does not exists'
);

/**
 * @constant {Error} - The Storage credentials is missing.
 */
export const ErrorStorageCredentialsMissing = new Error(
  'Storage credentials is missing'
);

/**
 * @constant {Error} - The Storage bucket not found.
 */
export const ErrorStorageBucketNotFound = new Error('Bucket not found');

/**
 * @constant {Error} - The Storage file not found.
 */
export const ErrorStorageFileNotFound = new Error('File not found');

/**
 * @constant {Error} - The Storage file not uploaded.
 */
export const ErrorStorageFileNotUploaded = new Error('File not uploaded');

/**
 * @constant {Error} - The KVStore key can not be empty.
 */
export const ErrorKVStoreEmptyKey = new Error('Key can not be empty');

/**
 * @constant {Error} - The KVStore arrays must have the same length.
 */
export const ErrorKVStoreArrayLength = new Error(
  'Arrays must have the same length'
);

/**
 * @constant {Error} - The Address sent is invalid.
 */
export const ErrorInvalidAddress = new Error('Invalid address');

/**
<<<<<<< HEAD
 * @constant {Error} - The token address sent is invalid.
 */
export const ErrorInvalidTokenAddress = new Error('Invalid token address');
=======
 * @constant {Error} - The Staking value must be positive.
 */
export const ErrorStakingValueMustBePositive = new Error(
  'Value must be positive'
);

/**
 * @constant {Error} - Invalid staking value: amount must be a BigNumber.
 */
export const ErrorInvalidStakingValueType = new Error(
  'Invalid staking value: amount must be a BigNumber'
);

/**
 * @constant {Error} - Invalid staking value: amount must be positive.
 */
export const ErrorInvalidStakingValueSign = new Error(
  'Invalid staking value: amount must be positive'
);

/**
 * @constant {Error} - Invalid slasher address provided.
 */
export const ErrorInvalidSlasherAddressProvided = new Error(
  'Invalid slasher address provided'
);

/**
 * @constant {Error} - Invalid staker address provided.
 */
export const ErrorInvalidStakerAddressProvided = new Error(
  'Invalid staker address provided'
);
>>>>>>> d007b7ae

/**
 * @constant {Error} - Invalid escrow address provided.
 */
export const ErrorInvalidEscrowAddressProvided = new Error(
  'Invalid escrow address provided'
);

/**
<<<<<<< HEAD
 * @constant {Error} - Invalid recording oracle address provided.
 */
export const ErrorInvalidRecordingOracleAddressProvided = new Error(
  'Invalid recording oracle address provided'
);

/**
 * @constant {Error} - Invalid reputation oracle address provided.
 */
export const ErrorInvalidReputationOracleAddressProvided = new Error(
  'Invalid reputation oracle address provided'
);

/**
=======
 * @constant {Error} - Escrow address is not provided by the factory.
 */
export const ErrorEscrowAddressIsNotProvidedByFactory = new Error(
  'Escrow address is not provided by the factory'
);

/**
 * @constant {Error} - Error getting stakers data.
 */
export const ErrorStakingGetStakers = new Error('Error getting stakers data');

/**
 * @constant {Error} - Failed to approve staking amount: signerOrProvider is not a Signer instance.
 */
export const ErrorFailedToApproveStakingAmountSignerDoesNotExist = new Error(
  'Failed to approve staking amount: signerOrProvider is not a Signer instance'
);

export const ErrorFailedToCheckAllowance = new Error(
  'Failed to check allowance'
);

/**
 * @constant {Error} - The HMToken amount not approved.
 */
export const ErrorHMTokenAmountNotApproved = new Error('Amount not approved');

/**
>>>>>>> d007b7ae
 * @constant {Error} - Init provider does not exists.
 */
export const ErrorInitProviderDoesNotExist = new Error(
  'Provider does not exist'
);

/**
 * @constant {Error} - Init with unsupported chain ID.
 */
export const ErrorInitUnsupportedChainID = new Error('Unsupported chain ID');

/**
 * @constant {Error} - No URL provided.
 */
export const ErrorNoURLprovided = new Error('No URL provided');

/**
 * @constant {Error} - Sending a transaction requires a signer.
 */
export const ErrorSigner = new Error('Signer required');

<<<<<<< HEAD
/**
 * @constant {Error} - Escrow address is not provided by the factory.
 */
export const ErrorEscrowAddressIsNotProvidedByFactory = new Error(
  'Escrow address is not provided by the factory'
);

/**
 * @constant {Error} - Manifest file does not exist.
 */
export const ErrorManifestFileDoesNotExist = new Error(
  'Manifest file does not exist'
);

/**
 * @constant {Error} - Storage client does not exist.
 */
export const ErrorStorageClientDoesNotExist = new Error(
  'Storage client does not exist'
);

/**
 * @constant {Error} - Invalid URL string.
 */
export const ErrorInvalidUrl = new Error('Invalid URL string');

/**
 * @constant {Error} - URL is an empty string.
 */
export const ErrorUrlIsEmptyString = new Error('URL is an empty string');

/**
 * @constant {Error} - List of handlers cannot be empty.
 */
export const ErrorListOfHandlersCannotBeEmpty = new Error(
  'List of handlers cannot be empty'
);

/**
 * @constant {Error} - No URL provided.
 */
export const ErrorNoURLprovided = new Error('No URL provided');

/**
 * @constant {Error} - Fee must be between 0 and 100.
 */
export const ErrorFeeMustBeBetweenZeroAndHundred = new Error(
  'Fee must be between 0 and 100'
);

/**
 * @constant {Error} - Total fee must be less than 100.
 */
export const ErrorTotalFeeMustBeLessThanHundred = new Error(
  'Total fee must be less than 100'
);

/**
 * @constant {Error} - Recipient cannot be an empty array.
 */
export const ErrorRecipientCannotBeEmptyArray = new Error(
  'Recipient cannot be an empty array'
);

/**
 * @constant {Error} - Amount must be greater than zero..
 */
export const ErrorAmountMustBeGreaterThanZero = new Error(
  'Amount must be greater than zero'
);

/**
 * @constant {Error} - Escrow does not have enough balance.
 */
export const ErrorEscrowDoesNotHaveEnoughBalance = new Error(
  'Escrow does not have enough balance'
);

/**
 * @constant {Error} - Amounts cannot be an empty array.
 */
export const ErrorAmountsCannotBeEmptyArray = new Error(
  'Amounts cannot be an empty array'
);

/**
 * @constant {Error} - Recipient and amounts must be the same length.
 */
export const ErrorRecipientAndAmountsMustBeSameLength = new Error(
  'Recipient and amounts must be the same length'
);

/**
 * @constant {Error} - Hash is an empty string.
 */
export const ErrorHashIsEmptyString = new Error('Hash is an empty string');

=======
>>>>>>> d007b7ae
export class EthereumError extends Error {
  constructor(message: string) {
    super(`An error occurred while interacting with Ethereum: ${message}`);
  }
}

export class InvalidArgumentError extends EthereumError {
  constructor(message: string) {
    super(`Invalid argument: ${message}`);
  }
}

export class OutOfGasError extends EthereumError {
  constructor(message: string) {
    super(`Out of gas: ${message}`);
  }
}

export class UnpredictableGasLimit extends EthereumError {
  constructor(message: string) {
    super(`Unpredictable gas limit: ${message}`);
  }
}

export class ReplacementUnderpriced extends EthereumError {
  constructor(message: string) {
    super(`Replacement underpriced: ${message}`);
  }
}

export class NumericFault extends EthereumError {
  constructor(message: string) {
    super(`Numeric fault: ${message}`);
  }
}

export class NonceExpired extends EthereumError {
  constructor(message: string) {
    super(`Nonce expired: ${message}`);
  }
}

export class TransactionReplaced extends EthereumError {
  constructor(message: string) {
    super(`Transaction replaced: ${message}`);
  }
}

export class ContractExecutionError extends EthereumError {
  constructor(reason: string) {
    super(`Contract execution error: ${reason}`);
  }
}<|MERGE_RESOLUTION|>--- conflicted
+++ resolved
@@ -89,11 +89,32 @@
 export const ErrorInvalidAddress = new Error('Invalid address');
 
 /**
-<<<<<<< HEAD
  * @constant {Error} - The token address sent is invalid.
  */
 export const ErrorInvalidTokenAddress = new Error('Invalid token address');
-=======
+
+/**
+ * @constant {Error} - Invalid escrow address provided.
+ */
+export const ErrorInvalidEscrowAddressProvided = new Error(
+  'Invalid escrow address provided'
+);
+
+/**
+ * @constant {Error} - Invalid recording oracle address provided.
+ */
+export const ErrorInvalidRecordingOracleAddressProvided = new Error(
+  'Invalid recording oracle address provided'
+);
+
+/**
+ * @constant {Error} - Invalid reputation oracle address provided.
+ */
+export const ErrorInvalidReputationOracleAddressProvided = new Error(
+  'Invalid reputation oracle address provided'
+);
+
+/**
  * @constant {Error} - The Staking value must be positive.
  */
 export const ErrorStakingValueMustBePositive = new Error(
@@ -127,7 +148,6 @@
 export const ErrorInvalidStakerAddressProvided = new Error(
   'Invalid staker address provided'
 );
->>>>>>> d007b7ae
 
 /**
  * @constant {Error} - Invalid escrow address provided.
@@ -137,22 +157,6 @@
 );
 
 /**
-<<<<<<< HEAD
- * @constant {Error} - Invalid recording oracle address provided.
- */
-export const ErrorInvalidRecordingOracleAddressProvided = new Error(
-  'Invalid recording oracle address provided'
-);
-
-/**
- * @constant {Error} - Invalid reputation oracle address provided.
- */
-export const ErrorInvalidReputationOracleAddressProvided = new Error(
-  'Invalid reputation oracle address provided'
-);
-
-/**
-=======
  * @constant {Error} - Escrow address is not provided by the factory.
  */
 export const ErrorEscrowAddressIsNotProvidedByFactory = new Error(
@@ -181,7 +185,6 @@
 export const ErrorHMTokenAmountNotApproved = new Error('Amount not approved');
 
 /**
->>>>>>> d007b7ae
  * @constant {Error} - Init provider does not exists.
  */
 export const ErrorInitProviderDoesNotExist = new Error(
@@ -203,7 +206,6 @@
  */
 export const ErrorSigner = new Error('Signer required');
 
-<<<<<<< HEAD
 /**
  * @constant {Error} - Escrow address is not provided by the factory.
  */
@@ -301,8 +303,6 @@
  */
 export const ErrorHashIsEmptyString = new Error('Hash is an empty string');
 
-=======
->>>>>>> d007b7ae
 export class EthereumError extends Error {
   constructor(message: string) {
     super(`An error occurred while interacting with Ethereum: ${message}`);
@@ -355,4 +355,58 @@
   constructor(reason: string) {
     super(`Contract execution error: ${reason}`);
   }
+}
+
+export class EthereumError extends Error {
+  constructor(message: string) {
+    super(`An error occurred while interacting with Ethereum: ${message}`);
+  }
+}
+
+export class InvalidArgumentError extends EthereumError {
+  constructor(message: string) {
+    super(`Invalid argument: ${message}`);
+  }
+}
+
+export class OutOfGasError extends EthereumError {
+  constructor(message: string) {
+    super(`Out of gas: ${message}`);
+  }
+}
+
+export class UnpredictableGasLimit extends EthereumError {
+  constructor(message: string) {
+    super(`Unpredictable gas limit: ${message}`);
+  }
+}
+
+export class ReplacementUnderpriced extends EthereumError {
+  constructor(message: string) {
+    super(`Replacement underpriced: ${message}`);
+  }
+}
+
+export class NumericFault extends EthereumError {
+  constructor(message: string) {
+    super(`Numeric fault: ${message}`);
+  }
+}
+
+export class NonceExpired extends EthereumError {
+  constructor(message: string) {
+    super(`Nonce expired: ${message}`);
+  }
+}
+
+export class TransactionReplaced extends EthereumError {
+  constructor(message: string) {
+    super(`Transaction replaced: ${message}`);
+  }
+}
+
+export class ContractExecutionError extends EthereumError {
+  constructor(reason: string) {
+    super(`Contract execution error: ${reason}`);
+  }
 }