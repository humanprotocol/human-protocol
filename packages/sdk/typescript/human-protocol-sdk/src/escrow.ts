--- conflicted
+++ resolved
@@ -104,13 +104,8 @@
         throw ErrorLaunchedEventIsNotEmitted;
       }
 
-<<<<<<< HEAD
-      return result.events[0].args[1];
-    } catch (e) {
-=======
       return event.escrow;
     } catch (e: any) {
->>>>>>> cb5ea690
       return throwError(e);
     }
   }
