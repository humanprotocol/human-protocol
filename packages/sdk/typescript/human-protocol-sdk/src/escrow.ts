/* eslint-disable @typescript-eslint/no-explicit-any */
import {
  Escrow,
  EscrowFactory,
  EscrowFactory__factory,
  Escrow__factory,
  HMToken,
  HMToken__factory,
} from '@human-protocol/core/typechain-types';
import { ContractRunner, EventLog, Overrides, ethers } from 'ethers';
import gqlFetch from 'graphql-request';
import { BaseEthersClient } from './base';
import { DEFAULT_TX_ID, NETWORKS } from './constants';
import { requiresSigner } from './decorators';
import { ChainId } from './enums';
import {
  ErrorAmountMustBeGreaterThanZero,
  ErrorAmountsCannotBeEmptyArray,
  ErrorEscrowAddressIsNotProvidedByFactory,
  ErrorEscrowDoesNotHaveEnoughBalance,
  ErrorHashIsEmptyString,
  ErrorInvalidAddress,
  ErrorInvalidEscrowAddressProvided,
  ErrorInvalidExchangeOracleAddressProvided,
  ErrorInvalidRecordingOracleAddressProvided,
  ErrorInvalidReputationOracleAddressProvided,
  ErrorInvalidTokenAddress,
  ErrorInvalidUrl,
  ErrorLaunchedEventIsNotEmitted,
  ErrorListOfHandlersCannotBeEmpty,
  ErrorProviderDoesNotExist,
  ErrorRecipientAndAmountsMustBeSameLength,
  ErrorRecipientCannotBeEmptyArray,
  ErrorTotalFeeMustBeLessThanHundred,
  ErrorTransferEventNotFoundInTransactionLogs,
  ErrorUnsupportedChainID,
  ErrorUrlIsEmptyString,
  InvalidEthereumAddressError,
} from './error';
import {
  EscrowData,
  GET_ESCROWS_QUERY,
  GET_ESCROW_BY_ADDRESS_QUERY,
  GET_STATUS_UPDATES_QUERY,
  StatusEvent,
} from './graphql';
import { IEscrowConfig, IEscrowsFilter } from './interfaces';
import { EscrowCancel, EscrowStatus, NetworkData } from './types';
import { getSubgraphUrl, isValidUrl, throwError } from './utils';

/**
 * ## Introduction
 *
 * This client enables to perform actions on Escrow contracts and obtain information from both the contracts and subgraph.
 *
 * Internally, the SDK will use one network or another according to the network ID of the `runner`.
 * To use this client, it is recommended to initialize it using the static `build` method.
 *
 * ```ts
 * static async build(runner: ContractRunner);
 * ```
 *
 * A `Signer` or a `Provider` should be passed depending on the use case of this module:
 *
 * - **Signer**: when the user wants to use this model in order to send transactions caling the contract functions.
 * - **Provider**: when the user wants to use this model in order to get information from the contracts or subgraph.
 *
 * ## Installation
 *
 * ### npm
 * ```bash
 * npm install @human-protocol/sdk
 * ```
 *
 * ### yarn
 * ```bash
 * yarn install @human-protocol/sdk
 * ```
 *
 * ## Code example
 *
 * ### Signer
 *
 * **Using private key(backend)**
 *
 * ```ts
 * import { EscrowClient } from '@human-protocol/sdk';
 * import { Wallet, providers } from 'ethers';
 *
 * const rpcUrl = 'YOUR_RPC_URL';
 * const privateKey = 'YOUR_PRIVATE_KEY'
 *
 * const provider = new providers.JsonRpcProvider(rpcUrl);
 * const signer = new Wallet(privateKey, provider);
 * const escrowClient = await EscrowClient.build(signer);
 * ```
 *
 * **Using Wagmi(frontend)**
 *
 * ```ts
 * import { useSigner, useChainId } from 'wagmi';
 * import { EscrowClient } from '@human-protocol/sdk';
 *
 * const { data: signer } = useSigner();
 * const escrowClient = await EscrowClient.build(signer);
 * ```
 *
 * ### Provider
 *
 * ```ts
 * import { EscrowClient } from '@human-protocol/sdk';
 * import { providers } from 'ethers';
 *
 * const rpcUrl = 'YOUR_RPC_URL';
 *
 * const provider = new providers.JsonRpcProvider(rpcUrl);
 * const escrowClient = await EscrowClient.build(provider);
 * ```
 */
export class EscrowClient extends BaseEthersClient {
  private escrowFactoryContract: EscrowFactory;

  /**
   * **EscrowClient constructor**
   *
   * @param {ContractRunner} runner The Runner object to interact with the Ethereum network
   * @param {NetworkData} network The network information required to connect to the Escrow contract
   */
  constructor(runner: ContractRunner, networkData: NetworkData) {
    super(runner, networkData);

    this.escrowFactoryContract = EscrowFactory__factory.connect(
      networkData.factoryAddress,
      runner
    );
  }

  /**
   * Creates an instance of EscrowClient from a Runner.
   *
   * @param {ContractRunner} runner The Runner object to interact with the Ethereum network
   *
   * @returns {Promise<EscrowClient>} An instance of EscrowClient
   * @throws {ErrorProviderDoesNotExist} Thrown if the provider does not exist for the provided Signer
   * @throws {ErrorUnsupportedChainID} Thrown if the network's chainId is not supported
   */
  public static async build(runner: ContractRunner) {
    if (!runner.provider) {
      throw ErrorProviderDoesNotExist;
    }

    const network = await runner.provider?.getNetwork();

    const chainId: ChainId = Number(network?.chainId);
    const networkData = NETWORKS[chainId];

    if (!networkData) {
      throw ErrorUnsupportedChainID;
    }

    return new EscrowClient(runner, networkData);
  }

  /**
   * Connects to the escrow contract
   *
   * @param escrowAddress Escrow address to connect to
   */
  private getEscrowContract(escrowAddress: string): Escrow {
    try {
      return Escrow__factory.connect(escrowAddress, this.runner);
    } catch (e) {
      return throwError(e);
    }
  }

  /**
   * This function creates an escrow contract that uses the token passed to pay oracle fees and reward workers.
   *
   * @param {string} tokenAddress Token address to use for pay outs.
   * @param {string[]} trustedHandlers Array of addresses that can perform actions on the contract.
   * @param {string} jobRequesterId Job Requester Id
   * @param {Overrides} [txOptions] - Additional transaction parameters (optional, defaults to an empty object).
   * @returns {Promise<string>} Return the address of the escrow created.
   *
   *
   * **Code example**
   *
   * > Need to have available stake.
   *
   * ```ts
   * import { Wallet, providers } from 'ethers';
   * import { EscrowClient } from '@human-protocol/sdk';
   *
   * const rpcUrl = 'YOUR_RPC_URL';
   * const privateKey = 'YOUR_PRIVATE_KEY'
   *
   * const provider = new providers.JsonRpcProvider(rpcUrl);
   * const signer = new Wallet(privateKey, provider);
   * const escrowClient = await EscrowClient.build(signer);
   *
   * const tokenAddress = '0x0376D26246Eb35FF4F9924cF13E6C05fd0bD7Fb4';
   * const trustedHandlers = ['0xf39Fd6e51aad88F6F4ce6aB8827279cffFb92266', '0xf39Fd6e51aad88F6F4ce6aB8827279cffFb92266'];
   * const jobRequesterId = "job-requester-id";
   * const escrowAddress = await escrowClient.createEscrow(tokenAddress, trustedHandlers, jobRequesterId);
   * ```
   */
  @requiresSigner
  public async createEscrow(
    tokenAddress: string,
    trustedHandlers: string[],
    jobRequesterId: string,
    txOptions: Overrides = {}
  ): Promise<string> {
    if (!ethers.isAddress(tokenAddress)) {
      throw ErrorInvalidTokenAddress;
    }

    trustedHandlers.forEach((trustedHandler) => {
      if (!ethers.isAddress(trustedHandler)) {
        throw new InvalidEthereumAddressError(trustedHandler);
      }
    });

    try {
      const result = await (
        await this.escrowFactoryContract.createEscrow(
          tokenAddress,
          trustedHandlers,
          jobRequesterId,
          txOptions
        )
      ).wait();

      const event = (
        result?.logs?.find(({ topics }) =>
          topics.includes(ethers.id('LaunchedV2(address,address,string)'))
        ) as EventLog
      )?.args;

      if (!event) {
        throw ErrorLaunchedEventIsNotEmitted;
      }

      return event.escrow;
    } catch (e: any) {
      return throwError(e);
    }
  }

  /**
   * This function sets up the parameters of the escrow.
   *
   * @param {string} escrowAddress Address of the escrow to set up.
   * @param {IEscrowConfig} escrowConfig Escrow configuration parameters.
   * @param {Overrides} [txOptions] - Additional transaction parameters (optional, defaults to an empty object).
   * @returns Returns void if successful. Throws error if any.
   *
   *
   * **Code example**
   *
   * > Only Job Launcher or a trusted handler can call it.
   *
   * ```ts
   * import { Wallet, providers } from 'ethers';
   * import { EscrowClient } from '@human-protocol/sdk';
   *
   * const rpcUrl = 'YOUR_RPC_URL';
   * const privateKey = 'YOUR_PRIVATE_KEY'
   *
   * const provider = new providers.JsonRpcProvider(rpcUrl);
   * const signer = new Wallet(privateKey, provider);
   * const escrowClient = await EscrowClient.build(signer);
   *
   * const escrowAddress = '0x62dD51230A30401C455c8398d06F85e4EaB6309f';
   * const escrowConfig = {
   *    recordingOracle: '0xf39Fd6e51aad88F6F4ce6aB8827279cffFb92266',
   *    reputationOracle: '0xf39Fd6e51aad88F6F4ce6aB8827279cffFb92266',
   *    exchangeOracle: '0xf39Fd6e51aad88F6F4ce6aB8827279cffFb92266',
   *    recordingOracleFee: bigint.from('10'),
   *    reputationOracleFee: bigint.from('10'),
   *    exchangeOracleFee: bigint.from('10'),
   *    manifestUrl: 'htttp://localhost/manifest.json',
   *    manifestHash: 'b5dad76bf6772c0f07fd5e048f6e75a5f86ee079',
   * };
   * await escrowClient.setup(escrowAddress, escrowConfig);
   * ```
   */
  @requiresSigner
  async setup(
    escrowAddress: string,
    escrowConfig: IEscrowConfig,
    txOptions: Overrides = {}
  ): Promise<void> {
    const {
      recordingOracle,
      reputationOracle,
      exchangeOracle,
      recordingOracleFee,
      reputationOracleFee,
      exchangeOracleFee,
      manifestUrl,
      manifestHash,
    } = escrowConfig;

    if (!ethers.isAddress(recordingOracle)) {
      throw ErrorInvalidRecordingOracleAddressProvided;
    }

    if (!ethers.isAddress(reputationOracle)) {
      throw ErrorInvalidReputationOracleAddressProvided;
    }

    if (!ethers.isAddress(exchangeOracle)) {
      throw ErrorInvalidExchangeOracleAddressProvided;
    }

    if (!ethers.isAddress(escrowAddress)) {
      throw ErrorInvalidEscrowAddressProvided;
    }

    if (
      recordingOracleFee <= 0 ||
      reputationOracleFee <= 0 ||
      exchangeOracleFee <= 0
    ) {
      throw ErrorAmountMustBeGreaterThanZero;
    }

    if (recordingOracleFee + reputationOracleFee + exchangeOracleFee > 100) {
      throw ErrorTotalFeeMustBeLessThanHundred;
    }

    if (!manifestUrl) {
      throw ErrorUrlIsEmptyString;
    }

    if (!isValidUrl(manifestUrl)) {
      throw ErrorInvalidUrl;
    }

    if (!manifestHash) {
      throw ErrorHashIsEmptyString;
    }

    if (!(await this.escrowFactoryContract.hasEscrow(escrowAddress))) {
      throw ErrorEscrowAddressIsNotProvidedByFactory;
    }

    try {
      const escrowContract = this.getEscrowContract(escrowAddress);

      await (
        await escrowContract.setup(
          reputationOracle,
          recordingOracle,
          exchangeOracle,
          reputationOracleFee,
          recordingOracleFee,
          exchangeOracleFee,
          manifestUrl,
          manifestHash,
          txOptions
        )
      ).wait();

      return;
    } catch (e) {
      return throwError(e);
    }
  }

  /**
   * This function creates and sets up an escrow.
   *
   * @param {string} tokenAddress Token address to use for pay outs.
   * @param {string[]} trustedHandlers Array of addresses that can perform actions on the contract.
   * @param {string} jobRequesterId Job Requester Id
   * @param {IEscrowConfig} escrowConfig Configuration object with escrow settings.
   * @returns {Promise<string>} Returns the address of the escrow created.
   *
   *
   * **Code example**
   *
   * ```ts
   * import { ethers, Wallet, providers } from 'ethers';
   * import { EscrowClient } from '@human-protocol/sdk';
   *
   * const rpcUrl = 'YOUR_RPC_URL';
   * const privateKey = 'YOUR_PRIVATE_KEY'
   *
   * const provider = new providers.JsonRpcProvider(rpcUrl);
   * const signer = new Wallet(privateKey, provider);
   * const escrowClient = await EscrowClient.build(signer);
   *
   * const tokenAddress = '0x0376D26246Eb35FF4F9924cF13E6C05fd0bD7Fb4';
   * const trustedHandlers = ['0xf39Fd6e51aad88F6F4ce6aB8827279cffFb92266', '0xf39Fd6e51aad88F6F4ce6aB8827279cffFb92266'];
   * const jobRequesterId = "job-requester-id";
   *
   * const escrowConfig = {
   *    recordingOracle: '0xf39Fd6e51aad88F6F4ce6aB8827279cffFb92266',
   *    reputationOracle: '0xf39Fd6e51aad88F6F4ce6aB8827279cffFb92266',
   *    exchangeOracle: '0xf39Fd6e51aad88F6F4ce6aB8827279cffFb92266',
   *    recordingOracleFee: bigint.from('10'),
   *    reputationOracleFee: bigint.from('10'),
   *    exchangeOracleFee: bigint.from('10'),
   *    manifestUrl: 'htttp://localhost/manifest.json',
   *    manifestHash: 'b5dad76bf6772c0f07fd5e048f6e75a5f86ee079',
   * };
   *
   * const escrowAddress = await escrowClient.createAndSetupEscrow(tokenAddress, trustedHandlers, jobRequesterId, escrowConfig);
   * ```
   */
  @requiresSigner
  async createAndSetupEscrow(
    tokenAddress: string,
    trustedHandlers: string[],
    jobRequesterId: string,
    escrowConfig: IEscrowConfig
  ): Promise<string> {
    try {
      const escrowAddress = await this.createEscrow(
        tokenAddress,
        trustedHandlers,
        jobRequesterId
      );

      await this.setup(escrowAddress, escrowConfig);

      return escrowAddress;
    } catch (e) {
      return throwError(e);
    }
  }

  /**
   * This function adds funds of the chosen token to the escrow.
   *
   * @param {string} escrowAddress Address of the escrow to fund.
   * @param {bigint} amount Amount to be added as funds.
   * @param {Overrides} [txOptions] - Additional transaction parameters (optional, defaults to an empty object).
   * @returns Returns void if successful. Throws error if any.
   *
   *
   * **Code example**
   *
   * ```ts
   * import { ethers, Wallet, providers } from 'ethers';
   * import { EscrowClient } from '@human-protocol/sdk';
   *
   * const rpcUrl = 'YOUR_RPC_URL';
   * const privateKey = 'YOUR_PRIVATE_KEY'
   *
   * const provider = new providers.JsonRpcProvider(rpcUrl);
   * const signer = new Wallet(privateKey, provider);
   * const escrowClient = await EscrowClient.build(signer);
   *
   * const amount = ethers.parseUnits(5, 'ether'); //convert from ETH to WEI
   * await escrowClient.fund('0x62dD51230A30401C455c8398d06F85e4EaB6309f', amount);
   * ```
   */
  @requiresSigner
  async fund(
    escrowAddress: string,
    amount: bigint,
    txOptions: Overrides = {}
  ): Promise<void> {
    if (!ethers.isAddress(escrowAddress)) {
      throw ErrorInvalidEscrowAddressProvided;
    }

    if (amount <= 0n) {
      throw ErrorAmountMustBeGreaterThanZero;
    }

    if (!(await this.escrowFactoryContract.hasEscrow(escrowAddress))) {
      throw ErrorEscrowAddressIsNotProvidedByFactory;
    }

    try {
      const escrowContract = this.getEscrowContract(escrowAddress);

      const tokenAddress = await escrowContract.token();

      const tokenContract: HMToken = HMToken__factory.connect(
        tokenAddress,
        this.runner
      );
      await (
        await tokenContract.transfer(escrowAddress, amount, txOptions)
      ).wait();

      return;
    } catch (e) {
      return throwError(e);
    }
  }

  /**
   * This function stores the results url and hash.
   *
   * @param {string} escrowAddress Address of the escrow.
   * @param {string} url Results file url.
   * @param {string} hash Results file hash.
   * @param {Overrides} [txOptions] - Additional transaction parameters (optional, defaults to an empty object).
   * @returns Returns void if successful. Throws error if any.
   *
   *
   * **Code example**
   *
   * > Only Recording Oracle or a trusted handler can call it.
   *
   * ```ts
   * import { ethers, Wallet, providers } from 'ethers';
   * import { EscrowClient } from '@human-protocol/sdk';
   *
   * const rpcUrl = 'YOUR_RPC_URL';
   * const privateKey = 'YOUR_PRIVATE_KEY'
   *
   * const provider = new providers.JsonRpcProvider(rpcUrl);
   * const signer = new Wallet(privateKey, provider);
   * const escrowClient = await EscrowClient.build(signer);
   *
   * await storeResults.storeResults('0x62dD51230A30401C455c8398d06F85e4EaB6309f', 'http://localhost/results.json', 'b5dad76bf6772c0f07fd5e048f6e75a5f86ee079');
   * ```
   */
  @requiresSigner
  async storeResults(
    escrowAddress: string,
    url: string,
    hash: string,
    txOptions: Overrides = {}
  ): Promise<void> {
    if (!ethers.isAddress(escrowAddress)) {
      throw ErrorInvalidEscrowAddressProvided;
    }

    if (!url) {
      throw ErrorUrlIsEmptyString;
    }

    if (!isValidUrl(url)) {
      throw ErrorInvalidUrl;
    }

    if (!hash) {
      throw ErrorHashIsEmptyString;
    }

    if (!(await this.escrowFactoryContract.hasEscrow(escrowAddress))) {
      throw ErrorEscrowAddressIsNotProvidedByFactory;
    }

    try {
      const escrowContract = this.getEscrowContract(escrowAddress);

      await (await escrowContract.storeResults(url, hash, txOptions)).wait();

      return;
    } catch (e) {
      return throwError(e);
    }
  }

  /**
   * This function sets the status of an escrow to completed.
   *
   * @param {string} escrowAddress Address of the escrow.
   * @param {Overrides} [txOptions] - Additional transaction parameters (optional, defaults to an empty object).
   * @returns Returns void if successful. Throws error if any.
   *
   *
   * **Code example**
   *
   * > Only Recording Oracle or a trusted handler can call it.
   *
   * ```ts
   * import { Wallet, providers } from 'ethers';
   * import { EscrowClient } from '@human-protocol/sdk';
   *
   * const rpcUrl = 'YOUR_RPC_URL';
   * const privateKey = 'YOUR_PRIVATE_KEY'
   *
   * const provider = new providers.JsonRpcProvider(rpcUrl);
   * const signer = new Wallet(privateKey, provider);
   * const escrowClient = await EscrowClient.build(signer);
   *
   * await escrowClient.complete('0x62dD51230A30401C455c8398d06F85e4EaB6309f');
   * ```
   */
  @requiresSigner
  async complete(
    escrowAddress: string,
    txOptions: Overrides = {}
  ): Promise<void> {
    if (!ethers.isAddress(escrowAddress)) {
      throw ErrorInvalidEscrowAddressProvided;
    }

    if (!(await this.escrowFactoryContract.hasEscrow(escrowAddress))) {
      throw ErrorEscrowAddressIsNotProvidedByFactory;
    }

    try {
      const escrowContract = this.getEscrowContract(escrowAddress);

      await (await escrowContract.complete(txOptions)).wait();
      return;
    } catch (e) {
      return throwError(e);
    }
  }

  /**
   * This function pays out the amounts specified to the workers and sets the URL of the final results file.
   *
   * @param {string} escrowAddress Escrow address to payout.
   * @param {string[]} recipients Array of recipient addresses.
   * @param {bigint[]} amounts Array of amounts the recipients will receive.
   * @param {string} finalResultsUrl Final results file url.
   * @param {string} finalResultsHash Final results file hash.
   * @param {Overrides} [txOptions] - Additional transaction parameters (optional, defaults to an empty object).
   * @returns Returns void if successful. Throws error if any.
   *
   *
   * **Code example**
   *
   * > Only Reputation Oracle or a trusted handler can call it.
   *
   * ```ts
   * import { ethers, Wallet, providers } from 'ethers';
   * import { EscrowClient } from '@human-protocol/sdk';
   *
   * const rpcUrl = 'YOUR_RPC_URL';
   * const privateKey = 'YOUR_PRIVATE_KEY'
   *
   * const provider = new providers.JsonRpcProvider(rpcUrl);
   * const signer = new Wallet(privateKey, provider);
   * const escrowClient = await EscrowClient.build(signer);
   *
   * const recipients = ['0xf39Fd6e51aad88F6F4ce6aB8827279cffFb92266', '0xf39Fd6e51aad88F6F4ce6aB8827279cffFb92266'];
   * const amounts = [ethers.parseUnits(5, 'ether'), ethers.parseUnits(10, 'ether')];
   * const resultsUrl = 'http://localhost/results.json';
   * const resultsHash'b5dad76bf6772c0f07fd5e048f6e75a5f86ee079';
   *
   * await escrowClient.bulkPayOut('0x62dD51230A30401C455c8398d06F85e4EaB6309f', recipients, amounts, resultsUrl, resultsHash);
   * ```
   */
  @requiresSigner
  async bulkPayOut(
    escrowAddress: string,
    recipients: string[],
    amounts: bigint[],
    finalResultsUrl: string,
    finalResultsHash: string,
    txOptions: Overrides = {}
  ): Promise<void> {
    if (!ethers.isAddress(escrowAddress)) {
      throw ErrorInvalidEscrowAddressProvided;
    }

    if (recipients.length === 0) {
      throw ErrorRecipientCannotBeEmptyArray;
    }

    if (amounts.length === 0) {
      throw ErrorAmountsCannotBeEmptyArray;
    }

    if (recipients.length !== amounts.length) {
      throw ErrorRecipientAndAmountsMustBeSameLength;
    }

    recipients.forEach((recipient) => {
      if (!ethers.isAddress(recipient)) {
        throw new InvalidEthereumAddressError(recipient);
      }
    });

    if (!finalResultsUrl) {
      throw ErrorUrlIsEmptyString;
    }

    if (!isValidUrl(finalResultsUrl)) {
      throw ErrorInvalidUrl;
    }

    if (!finalResultsHash) {
      throw ErrorHashIsEmptyString;
    }

    const balance = await this.getBalance(escrowAddress);

    let totalAmount = 0n;
    amounts.forEach((amount) => {
      totalAmount = totalAmount + amount;
    });

    if (balance < totalAmount) {
      throw ErrorEscrowDoesNotHaveEnoughBalance;
    }

    if (!(await this.escrowFactoryContract.hasEscrow(escrowAddress))) {
      throw ErrorEscrowAddressIsNotProvidedByFactory;
    }

    try {
      const escrowContract = this.getEscrowContract(escrowAddress);

      await (
        await escrowContract.bulkPayOut(
          recipients,
          amounts,
          finalResultsUrl,
          finalResultsHash,
          DEFAULT_TX_ID,
          txOptions
        )
      ).wait();
      return;
    } catch (e) {
      return throwError(e);
    }
  }

  /**
   * This function cancels the specified escrow and sends the balance to the canceler.
   *
   * @param {string} escrowAddress Address of the escrow to cancel.
   * @param {Overrides} [txOptions] - Additional transaction parameters (optional, defaults to an empty object).
   * @returns {EscrowCancel} Returns the escrow cancellation data including transaction hash and refunded amount. Throws error if any.
   *
   *
   * **Code example**
   *
   * > Only Job Launcher or a trusted handler can call it.
   *
   * ```ts
   * import { ethers, Wallet, providers } from 'ethers';
   * import { EscrowClient } from '@human-protocol/sdk';
   *
   * const rpcUrl = 'YOUR_RPC_URL';
   * const privateKey = 'YOUR_PRIVATE_KEY'
   *
   * const provider = new providers.JsonRpcProvider(rpcUrl);
   * const signer = new Wallet(privateKey, provider);
   * const escrowClient = await EscrowClient.build(signer);
   *
   * await escrowClient.cancel('0x62dD51230A30401C455c8398d06F85e4EaB6309f');
   * ```
   */
  @requiresSigner
  async cancel(
    escrowAddress: string,
    txOptions: Overrides = {}
  ): Promise<EscrowCancel> {
    if (!ethers.isAddress(escrowAddress)) {
      throw ErrorInvalidEscrowAddressProvided;
    }

    if (!(await this.escrowFactoryContract.hasEscrow(escrowAddress))) {
      throw ErrorEscrowAddressIsNotProvidedByFactory;
    }

    try {
      const escrowContract = this.getEscrowContract(escrowAddress);

      const transactionReceipt = await (
        await escrowContract.cancel(txOptions)
      ).wait();

      let amountTransferred: bigint | undefined = undefined;
      const tokenAddress = await escrowContract.token();

      const tokenContract: HMToken = HMToken__factory.connect(
        tokenAddress,
        this.runner
      );
      if (transactionReceipt)
        for (const log of transactionReceipt.logs) {
          if (log.address === tokenAddress) {
            const parsedLog = tokenContract.interface.parseLog({
              topics: log.topics as string[],
              data: log.data,
            });

            const from = parsedLog?.args[0];
            if (parsedLog?.name === 'Transfer' && from === escrowAddress) {
              amountTransferred = parsedLog?.args[2];
              break;
            }
          }
        }

      if (amountTransferred === undefined) {
        throw ErrorTransferEventNotFoundInTransactionLogs;
      }

      const escrowCancelData: EscrowCancel = {
        txHash: transactionReceipt?.hash || '',
        amountRefunded: amountTransferred,
      };

      return escrowCancelData;
    } catch (e) {
      return throwError(e);
    }
  }

  /**
   * This function cancels the specified escrow, sends the balance to the canceler and selfdestructs the escrow contract.
   *
   * @param {string} escrowAddress Address of the escrow.
   * @param {Overrides} [txOptions] - Additional transaction parameters (optional, defaults to an empty object).
   * @returns Returns void if successful. Throws error if any.
   *
   *
   * **Code example**
   *
   * > Only Job Launcher or trusted handler can call it.
   *
   * ```ts
   * import { Wallet, providers } from 'ethers';
   * import { EscrowClient } from '@human-protocol/sdk';
   *
   * const rpcUrl = 'YOUR_RPC_URL';
   * const privateKey = 'YOUR_PRIVATE_KEY'
   *
   * const provider = new providers.JsonRpcProvider(rpcUrl);
   * const signer = new Wallet(privateKey, provider);
   * const escrowClient = await EscrowClient.build(signer);
   *
   * await escrowClient.abort('0x62dD51230A30401C455c8398d06F85e4EaB6309f');
   * ```
   */
  @requiresSigner
  async abort(escrowAddress: string, txOptions: Overrides = {}): Promise<void> {
    if (!ethers.isAddress(escrowAddress)) {
      throw ErrorInvalidEscrowAddressProvided;
    }

    if (!(await this.escrowFactoryContract.hasEscrow(escrowAddress))) {
      throw ErrorEscrowAddressIsNotProvidedByFactory;
    }

    try {
      const escrowContract = this.getEscrowContract(escrowAddress);

      await (await escrowContract.abort(txOptions)).wait();
      return;
    } catch (e) {
      return throwError(e);
    }
  }

  /**
   * This function sets the status of an escrow to completed.
   *
   * @param {string} escrowAddress Address of the escrow.
   * @param {string[]} trustedHandlers Array of addresses of trusted handlers to add.
   * @param {Overrides} [txOptions] - Additional transaction parameters (optional, defaults to an empty object).
   * @returns Returns void if successful. Throws error if any.
   *
   *
   * **Code example**
   *
   * > Only Job Launcher or trusted handler can call it.
   *
   * ```ts
   * import { Wallet, providers } from 'ethers';
   * import { EscrowClient } from '@human-protocol/sdk';
   *
   * const rpcUrl = 'YOUR_RPC_URL';
   * const privateKey = 'YOUR_PRIVATE_KEY'
   *
   * const provider = new providers.JsonRpcProvider(rpcUrl);
   * const signer = new Wallet(privateKey, provider);
   * const escrowClient = await EscrowClient.build(signer);
   *
   * const trustedHandlers = ['0xf39Fd6e51aad88F6F4ce6aB8827279cffFb92266', '0xf39Fd6e51aad88F6F4ce6aB8827279cffFb92266']
   * await escrowClient.addTrustedHandlers('0x62dD51230A30401C455c8398d06F85e4EaB6309f', trustedHandlers);
   * ```
   */
  @requiresSigner
  async addTrustedHandlers(
    escrowAddress: string,
    trustedHandlers: string[],
    txOptions: Overrides = {}
  ): Promise<void> {
    if (!ethers.isAddress(escrowAddress)) {
      throw ErrorInvalidEscrowAddressProvided;
    }

    if (trustedHandlers.length === 0) {
      throw ErrorListOfHandlersCannotBeEmpty;
    }

    trustedHandlers.forEach((trustedHandler) => {
      if (!ethers.isAddress(trustedHandler)) {
        throw new InvalidEthereumAddressError(trustedHandler);
      }
    });

    if (!(await this.escrowFactoryContract.hasEscrow(escrowAddress))) {
      throw ErrorEscrowAddressIsNotProvidedByFactory;
    }

    try {
      const escrowContract = this.getEscrowContract(escrowAddress);

      await (
        await escrowContract.addTrustedHandlers(trustedHandlers, txOptions)
      ).wait();
      return;
    } catch (e) {
      return throwError(e);
    }
  }

  /**
   * This function returns the balance for a specified escrow address.
   *
   * @param {string} escrowAddress Address of the escrow.
   * @returns {bigint} Balance of the escrow in the token used to fund it.
   *
   * **Code example**
   *
   * ```ts
   * import { providers } from 'ethers';
   * import { EscrowClient } from '@human-protocol/sdk';
   *
   * const rpcUrl = 'YOUR_RPC_URL';
   *
   * const provider = new providers.JsonRpcProvider(rpcUrl);
   * const escrowClient = await EscrowClient.build(signer);
   *
   * const balance = await escrowClient.getBalance('0x62dD51230A30401C455c8398d06F85e4EaB6309f');
   * ```
   */
  async getBalance(escrowAddress: string): Promise<bigint> {
    if (!ethers.isAddress(escrowAddress)) {
      throw ErrorInvalidEscrowAddressProvided;
    }

    if (!(await this.escrowFactoryContract.hasEscrow(escrowAddress))) {
      throw ErrorEscrowAddressIsNotProvidedByFactory;
    }

    try {
      const escrowContract = this.getEscrowContract(escrowAddress);

      return escrowContract.getBalance();
    } catch (e) {
      return throwError(e);
    }
  }

  /**
   * This function returns the manifest file hash.
   *
   * @param {string} escrowAddress Address of the escrow.
   * @returns {string} Hash of the manifest file content.
   *
   * **Code example**
   *
   * ```ts
   * import { providers } from 'ethers';
   * import { EscrowClient } from '@human-protocol/sdk';
   *
   * const rpcUrl = 'YOUR_RPC_URL';
   *
   * const provider = new providers.JsonRpcProvider(rpcUrl);
   * const escrowClient = await EscrowClient.build(signer);
   *
   * const manifestHash = await escrowClient.getManifestHash('0x62dD51230A30401C455c8398d06F85e4EaB6309f');
   * ```
   */
  async getManifestHash(escrowAddress: string): Promise<string> {
    if (!ethers.isAddress(escrowAddress)) {
      throw ErrorInvalidEscrowAddressProvided;
    }

    if (!(await this.escrowFactoryContract.hasEscrow(escrowAddress))) {
      throw ErrorEscrowAddressIsNotProvidedByFactory;
    }

    try {
      const escrowContract = this.getEscrowContract(escrowAddress);

      return escrowContract.manifestHash();
    } catch (e) {
      return throwError(e);
    }
  }

  /**
   * This function returns the manifest file URL.
   *
   * @param {string} escrowAddress Address of the escrow.
   * @returns {string} Url of the manifest.
   *
   * **Code example**
   *
   * ```ts
   * import { providers } from 'ethers';
   * import { EscrowClient } from '@human-protocol/sdk';
   *
   * const rpcUrl = 'YOUR_RPC_URL';
   *
   * const provider = new providers.JsonRpcProvider(rpcUrl);
   * const escrowClient = await EscrowClient.build(signer);
   *
   * const manifestUrl = await escrowClient.getManifestUrl('0x62dD51230A30401C455c8398d06F85e4EaB6309f');
   * ```
   */
  async getManifestUrl(escrowAddress: string): Promise<string> {
    if (!ethers.isAddress(escrowAddress)) {
      throw ErrorInvalidEscrowAddressProvided;
    }

    if (!(await this.escrowFactoryContract.hasEscrow(escrowAddress))) {
      throw ErrorEscrowAddressIsNotProvidedByFactory;
    }

    try {
      const escrowContract = this.getEscrowContract(escrowAddress);

      return escrowContract.manifestUrl();
    } catch (e) {
      return throwError(e);
    }
  }

  /**
   * This function returns the results file URL.
   *
   * @param {string} escrowAddress Address of the escrow.
   * @returns {string} Results file url.
   *
   * **Code example**
   *
   * ```ts
   * import { providers } from 'ethers';
   * import { EscrowClient } from '@human-protocol/sdk';
   *
   * const rpcUrl = 'YOUR_RPC_URL';
   *
   * const provider = new providers.JsonRpcProvider(rpcUrl);
   * const escrowClient = await EscrowClient.build(signer);
   *
   * const resultsUrl = await escrowClient.getResultsUrl('0x62dD51230A30401C455c8398d06F85e4EaB6309f');
   * ```
   */
  async getResultsUrl(escrowAddress: string): Promise<string> {
    if (!ethers.isAddress(escrowAddress)) {
      throw ErrorInvalidEscrowAddressProvided;
    }

    if (!(await this.escrowFactoryContract.hasEscrow(escrowAddress))) {
      throw ErrorEscrowAddressIsNotProvidedByFactory;
    }

    try {
      const escrowContract = this.getEscrowContract(escrowAddress);

      return escrowContract.finalResultsUrl();
    } catch (e) {
      return throwError(e);
    }
  }

  /**
   * This function returns the intermediate results file URL.
   *
   * @param {string} escrowAddress Address of the escrow.
   * @returns {string} Url of the file that store results from Recording Oracle.
   *
   * **Code example**
   *
   * ```ts
   * import { providers } from 'ethers';
   * import { EscrowClient } from '@human-protocol/sdk';
   *
   * const rpcUrl = 'YOUR_RPC_URL';
   *
   * const provider = new providers.JsonRpcProvider(rpcUrl);
   * const escrowClient = await EscrowClient.build(signer);
   *
   * const intemediateResultsUrl = await escrowClient.getIntermediateResultsUrl('0x62dD51230A30401C455c8398d06F85e4EaB6309f');
   * ```
   */
  async getIntermediateResultsUrl(escrowAddress: string): Promise<string> {
    if (!ethers.isAddress(escrowAddress)) {
      throw ErrorInvalidEscrowAddressProvided;
    }

    if (!(await this.escrowFactoryContract.hasEscrow(escrowAddress))) {
      throw ErrorEscrowAddressIsNotProvidedByFactory;
    }

    try {
      const escrowContract = this.getEscrowContract(escrowAddress);

      return escrowContract.intermediateResultsUrl();
    } catch (e: any) {
      return throwError(e);
    }
  }

  /**
   * This function returns the token address used for funding the escrow.
   *
   * @param {string} escrowAddress Address of the escrow.
   * @returns {string} Address of the token used to fund the escrow.
   *
   * **Code example**
   *
   * ```ts
   * import { providers } from 'ethers';
   * import { EscrowClient } from '@human-protocol/sdk';
   *
   * const rpcUrl = 'YOUR_RPC_URL';
   *
   * const provider = new providers.JsonRpcProvider(rpcUrl);
   * const escrowClient = await EscrowClient.build(signer);
   *
   * const tokenAddress = await escrowClient.getTokenAddress('0x62dD51230A30401C455c8398d06F85e4EaB6309f');
   * ```
   */
  async getTokenAddress(escrowAddress: string): Promise<string> {
    if (!ethers.isAddress(escrowAddress)) {
      throw ErrorInvalidEscrowAddressProvided;
    }

    if (!(await this.escrowFactoryContract.hasEscrow(escrowAddress))) {
      throw ErrorEscrowAddressIsNotProvidedByFactory;
    }

    try {
      const escrowContract = this.getEscrowContract(escrowAddress);

      return escrowContract.token();
    } catch (e) {
      return throwError(e);
    }
  }

  /**
   * This function returns the current status of the escrow.
   *
   * @param {string} escrowAddress Address of the escrow.
   * @returns {EscrowStatus} Current status of the escrow.
   *
   * **Code example**
   *
   * ```ts
   * import { providers } from 'ethers';
   * import { EscrowClient } from '@human-protocol/sdk';
   *
   * const rpcUrl = 'YOUR_RPC_URL';
   *
   * const provider = new providers.JsonRpcProvider(rpcUrl);
   * const escrowClient = await EscrowClient.build(signer);
   *
   * const status = await escrowClient.getStatus('0x62dD51230A30401C455c8398d06F85e4EaB6309f');
   * ```
   */
  async getStatus(escrowAddress: string): Promise<EscrowStatus> {
    if (!ethers.isAddress(escrowAddress)) {
      throw ErrorInvalidEscrowAddressProvided;
    }

    if (!(await this.escrowFactoryContract.hasEscrow(escrowAddress))) {
      throw ErrorEscrowAddressIsNotProvidedByFactory;
    }

    try {
      const escrowContract = this.getEscrowContract(escrowAddress);

      return Number(await escrowContract.status());
    } catch (e) {
      return throwError(e);
    }
  }

  /**
   * This function returns the recording oracle address for a given escrow.
   *
   * @param {string} escrowAddress Address of the escrow.
   * @returns {string} Address of the Recording Oracle.
   *
   * **Code example**
   *
   * ```ts
   * import { providers } from 'ethers';
   * import { EscrowClient } from '@human-protocol/sdk';
   *
   * const rpcUrl = 'YOUR_RPC_URL';
   *
   * const provider = new providers.JsonRpcProvider(rpcUrl);
   * const escrowClient = await EscrowClient.build(signer);
   *
   * const oracleAddress = await escrowClient.getRecordingOracleAddress('0x62dD51230A30401C455c8398d06F85e4EaB6309f');
   * ```
   */
  async getRecordingOracleAddress(escrowAddress: string): Promise<string> {
    if (!ethers.isAddress(escrowAddress)) {
      throw ErrorInvalidEscrowAddressProvided;
    }

    if (!(await this.escrowFactoryContract.hasEscrow(escrowAddress))) {
      throw ErrorEscrowAddressIsNotProvidedByFactory;
    }

    try {
      const escrowContract = this.getEscrowContract(escrowAddress);

      return escrowContract.recordingOracle();
    } catch (e: any) {
      return throwError(e);
    }
  }

  /**
   * This function returns the job launcher address for a given escrow.
   *
   * @param {string} escrowAddress Address of the escrow.
   * @returns {string} Address of the Job Launcher.
   *
   * **Code example**
   *
   * ```ts
   * import { providers } from 'ethers';
   * import { EscrowClient } from '@human-protocol/sdk';
   *
   * const rpcUrl = 'YOUR_RPC_URL';
   *
   * const provider = new providers.JsonRpcProvider(rpcUrl);
   * const escrowClient = await EscrowClient.build(signer);
   *
   * const jobLauncherAddress = await escrowClient.getJobLauncherAddress('0x62dD51230A30401C455c8398d06F85e4EaB6309f');
   * ```
   */
  async getJobLauncherAddress(escrowAddress: string): Promise<string> {
    if (!ethers.isAddress(escrowAddress)) {
      throw ErrorInvalidEscrowAddressProvided;
    }

    if (!(await this.escrowFactoryContract.hasEscrow(escrowAddress))) {
      throw ErrorEscrowAddressIsNotProvidedByFactory;
    }

    try {
      const escrowContract = this.getEscrowContract(escrowAddress);

      return escrowContract.launcher();
    } catch (e: any) {
      return throwError(e);
    }
  }

  /**
   * This function returns the reputation oracle address for a given escrow.
   *
   * @param {string} escrowAddress Address of the escrow.
   * @returns {EscrowStatus} Address of the Reputation Oracle.
   *
   * **Code example**
   *
   * ```ts
   * import { providers } from 'ethers';
   * import { EscrowClient } from '@human-protocol/sdk';
   *
   * const rpcUrl = 'YOUR_RPC_URL';
   *
   * const provider = new providers.JsonRpcProvider(rpcUrl);
   * const escrowClient = await EscrowClient.build(signer);
   *
   * const oracleAddress = await escrowClient.getReputationOracleAddress('0x62dD51230A30401C455c8398d06F85e4EaB6309f');
   * ```
   */
  async getReputationOracleAddress(escrowAddress: string): Promise<string> {
    if (!ethers.isAddress(escrowAddress)) {
      throw ErrorInvalidEscrowAddressProvided;
    }

    if (!(await this.escrowFactoryContract.hasEscrow(escrowAddress))) {
      throw ErrorEscrowAddressIsNotProvidedByFactory;
    }

    try {
      const escrowContract = this.getEscrowContract(escrowAddress);

      return escrowContract.reputationOracle();
    } catch (e: any) {
      return throwError(e);
    }
  }

  /**
   * This function returns the exchange oracle address for a given escrow.
   *
   * @param {string} escrowAddress Address of the escrow.
   * @returns {EscrowStatus} Address of the Exchange Oracle.
   *
   * **Code example**
   *
   * ```ts
   * import { providers } from 'ethers';
   * import { EscrowClient } from '@human-protocol/sdk';
   *
   * const rpcUrl = 'YOUR_RPC_URL';
   *
   * const provider = new providers.JsonRpcProvider(rpcUrl);
   * const escrowClient = await EscrowClient.build(signer);
   *
   * const oracleAddress = await escrowClient.getExchangeOracleAddress('0x62dD51230A30401C455c8398d06F85e4EaB6309f');
   * ```
   */
  async getExchangeOracleAddress(escrowAddress: string): Promise<string> {
    if (!ethers.isAddress(escrowAddress)) {
      throw ErrorInvalidEscrowAddressProvided;
    }

    if (!(await this.escrowFactoryContract.hasEscrow(escrowAddress))) {
      throw ErrorEscrowAddressIsNotProvidedByFactory;
    }

    try {
      const escrowContract = this.getEscrowContract(escrowAddress);

      return escrowContract.exchangeOracle();
    } catch (e: any) {
      return throwError(e);
    }
  }

  /**
   * This function returns the escrow factory address for a given escrow.
   *
   * @param {string} escrowAddress Address of the escrow.
   * @returns {EscrowStatus} Address of the escrow factory.
   *
   * **Code example**
   *
   * ```ts
   * import { providers } from 'ethers';
   * import { EscrowClient } from '@human-protocol/sdk';
   *
   * const rpcUrl = 'YOUR_RPC_URL';
   *
   * const provider = new providers.JsonRpcProvider(rpcUrl);
   * const escrowClient = await EscrowClient.build(signer);
   *
   * const factoryAddress = await escrowClient.getFactoryAddress('0x62dD51230A30401C455c8398d06F85e4EaB6309f');
   * ```
   */
  async getFactoryAddress(escrowAddress: string): Promise<string> {
    if (!ethers.isAddress(escrowAddress)) {
      throw ErrorInvalidEscrowAddressProvided;
    }

    if (!(await this.escrowFactoryContract.hasEscrow(escrowAddress))) {
      throw ErrorEscrowAddressIsNotProvidedByFactory;
    }

    try {
      const escrowContract = this.getEscrowContract(escrowAddress);

      return escrowContract.escrowFactory();
    } catch (e: any) {
      return throwError(e);
    }
  }
}

/**
 * ## Introduction
 *
 * Utility class for escrow-related operations.
 *
 * ## Installation
 *
 * ### npm
 * ```bash
 * npm install @human-protocol/sdk
 * ```
 *
 * ### yarn
 * ```bash
 * yarn install @human-protocol/sdk
 * ```
 *
 * ## Code example
 *
 * ### Signer
 *
 * **Using private key(backend)**
 *
 * ```ts
 * import { ChainId, EscrowUtils } from '@human-protocol/sdk';
 *
 * const escrowAddresses = new EscrowUtils.getEscrows({
 *   networks: [ChainId.POLYGON_AMOY]
 * });
 * ```
 */
export class EscrowUtils {
  /**
   * This function returns an array of escrows based on the specified filter parameters.
   *
   *
   * **Input parameters**
   *
   * ```ts
   * interface IEscrowsFilter {
   *   networks: ChainId[];
   *   launcher?: string;
   *   reputationOracle?: string;
   *   recordingOracle?: string;
   *   exchangeOracle?: string;
   *   jobRequesterId?: string;
   *   status?: EscrowStatus;
   *   from?: Date;
   *   to?: Date;
   * }
   * ```
   *
   * ```ts
   * enum ChainId {
   *   ALL = -1,
   *   MAINNET = 1,
   *   RINKEBY = 4,
   *   GOERLI = 5,
   *   BSC_MAINNET = 56,
   *   BSC_TESTNET = 97,
   *   POLYGON = 137,
   *   POLYGON_MUMBAI = 80001,
   *   POLYGON_AMOY=80002,
   *   MOONBEAM = 1284,
   *   MOONBASE_ALPHA = 1287,
   *   AVALANCHE = 43114,
   *   AVALANCHE_TESTNET = 43113,
   *   CELO = 42220,
   *   CELO_ALFAJORES = 44787,
   *    = 1273227453,
   *   LOCALHOST = 1338,
   * }
   * ```
   *
   * ```ts
   * enum EscrowStatus {
   *   Launched,
   *   Pending,
   *   Partial,
   *   Paid,
   *   Complete,
   *   Cancelled,
   * }
   * ```
   *
   * ```ts
   * type EscrowData = {
   *   id: string;
   *   address: string;
   *   amountPaid: string;
   *   balance: string;
   *   count: string;
   *   jobRequesterId: string;
   *   factoryAddress: string;
   *   finalResultsUrl?: string;
   *   intermediateResultsUrl?: string;
   *   launcher: string;
   *   manifestHash?: string;
   *   manifestUrl?: string;
   *   recordingOracle?: string;
   *   recordingOracleFee?: string;
   *   reputationOracle?: string;
   *   reputationOracleFee?: string;
   *   exchangeOracle?: string;
   *   exchangeOracleFee?: string;
   *   status: EscrowStatus;
   *   token: string;
   *   totalFundedAmount: string;
   *   createdAt: string;
   * };
   * ```
   *
   *
   * @param {IEscrowsFilter} filter Filter parameters.
   * @returns {EscrowData[]} List of escrows that match the filter.
   *
   * **Code example**
   *
   * ```ts
   * import { ChainId, EscrowUtils, EscrowStatus } from '@human-protocol/sdk';
   *
   * const filters: IEscrowsFilter = {
   *   status: EscrowStatus.Pending,
   *   from: new Date(2023, 4, 8),
   *   to: new Date(2023, 5, 8),
   *   networks: [ChainId.POLYGON_AMOY]
   * };
   * const escrowDatas = await EscrowUtils.getEscrows(filters);
   * ```
   */
  public static async getEscrows(
    filter: IEscrowsFilter
  ): Promise<EscrowData[]> {
    if (!filter?.networks?.length) {
      throw ErrorUnsupportedChainID;
    }
    if (filter.launcher && !ethers.isAddress(filter.launcher)) {
      throw ErrorInvalidAddress;
    }

    if (filter.recordingOracle && !ethers.isAddress(filter.recordingOracle)) {
      throw ErrorInvalidAddress;
    }

    if (filter.reputationOracle && !ethers.isAddress(filter.reputationOracle)) {
      throw ErrorInvalidAddress;
    }

    if (filter.exchangeOracle && !ethers.isAddress(filter.exchangeOracle)) {
      throw ErrorInvalidAddress;
    }

    const escrowAddresses: EscrowData[] = [];
    for (const chainId of filter.networks) {
      const networkData = NETWORKS[chainId];

<<<<<<< HEAD
      if (!networkData) {
        throw ErrorUnsupportedChainID;
=======
        const { escrows } = await gqlFetch<{ escrows: EscrowData[] }>(
          getSubgraphUrl(networkData),
          GET_ESCROWS_QUERY(filter),
          {
            ...filter,
            launcher: filter.launcher?.toLowerCase(),
            reputationOracle: filter.reputationOracle?.toLowerCase(),
            recordingOracle: filter.recordingOracle?.toLowerCase(),
            exchangeOracle: filter.exchangeOracle?.toLowerCase(),
            status:
              filter.status !== undefined
                ? Object.entries(EscrowStatus).find(
                    ([, value]) => value === filter.status
                  )?.[0]
                : undefined,
            from: filter.from ? +filter.from.getTime() / 1000 : undefined,
            to: filter.to ? +filter.to.getTime() / 1000 : undefined,
          }
        );
        escrows.map((escrow) => (escrow.chainId = networkData.chainId));
        escrowAddresses.push(...escrows);
>>>>>>> 7f5fd828
      }

      const { escrows } = await gqlFetch<{ escrows: EscrowData[] }>(
        networkData.subgraphUrl,
        GET_ESCROWS_QUERY(filter),
        {
          ...filter,
          launcher: filter.launcher?.toLowerCase(),
          reputationOracle: filter.reputationOracle?.toLowerCase(),
          recordingOracle: filter.recordingOracle?.toLowerCase(),
          exchangeOracle: filter.exchangeOracle?.toLowerCase(),
          status:
            filter.status !== undefined
              ? Object.entries(EscrowStatus).find(
                  ([, value]) => value === filter.status
                )?.[0]
              : undefined,
          from: filter.from ? +filter.from.getTime() / 1000 : undefined,
          to: filter.to ? +filter.to.getTime() / 1000 : undefined,
        }
      );
      escrows.map((escrow) => (escrow.chainId = networkData.chainId));
      escrowAddresses.push(...escrows);
    }
    escrowAddresses.sort((a, b) => Number(b.createdAt) - Number(a.createdAt));
    return escrowAddresses;
  }

  /**
   * This function returns the escrow data for a given address.
   *
   * > This uses Subgraph
   *
   * **Input parameters**
   *
   * ```ts
   * enum ChainId {
   *   ALL = -1,
   *   MAINNET = 1,
   *   RINKEBY = 4,
   *   GOERLI = 5,
   *   BSC_MAINNET = 56,
   *   BSC_TESTNET = 97,
   *   POLYGON = 137,
   *   POLYGON_MUMBAI = 80001,
   *   POLYGON_AMOY = 80002,
   *   MOONBEAM = 1284,
   *   MOONBASE_ALPHA = 1287,
   *   AVALANCHE = 43114,
   *   AVALANCHE_TESTNET = 43113,
   *   CELO = 42220,
   *   CELO_ALFAJORES = 44787,
   *   LOCALHOST = 1338,
   * }
   * ```
   *
   * ```ts
   * type EscrowData = {
   *   id: string;
   *   address: string;
   *   amountPaid: string;
   *   balance: string;
   *   count: string;
   *   jobRequesterId: string;
   *   factoryAddress: string;
   *   finalResultsUrl?: string;
   *   intermediateResultsUrl?: string;
   *   launcher: string;
   *   manifestHash?: string;
   *   manifestUrl?: string;
   *   recordingOracle?: string;
   *   recordingOracleFee?: string;
   *   reputationOracle?: string;
   *   reputationOracleFee?: string;
   *   exchangeOracle?: string;
   *   exchangeOracleFee?: string;
   *   status: EscrowStatus;
   *   token: string;
   *   totalFundedAmount: string;
   *   createdAt: string;
   * };
   * ```
   *
   *
   * @param {ChainId} chainId Network in which the escrow has been deployed
   * @param {string} escrowAddress Address of the escrow
   * @returns {EscrowData} Escrow data
   *
   * **Code example**
   *
   * ```ts
   * import { ChainId, EscrowUtils } from '@human-protocol/sdk';
   *
   * const escrowData = new EscrowUtils.getEscrow(ChainId.POLYGON_AMOY, "0x1234567890123456789012345678901234567890");
   * ```
   */
  public static async getEscrow(
    chainId: ChainId,
    escrowAddress: string
  ): Promise<EscrowData> {
    const networkData = NETWORKS[chainId];

    if (!networkData) {
      throw ErrorUnsupportedChainID;
    }

    if (escrowAddress && !ethers.isAddress(escrowAddress)) {
      throw ErrorInvalidAddress;
    }

<<<<<<< HEAD
    const { escrow } = await gqlFetch<{ escrow: EscrowData }>(
      networkData.subgraphUrl,
      GET_ESCROW_BY_ADDRESS_QUERY(),
      { escrowAddress: escrowAddress.toLowerCase() }
    );

    return escrow || null;
  }

  /**
   * This function returns the status events for a given set of networks within an optional date range.
   *
   * > This uses Subgraph
   *
   * **Input parameters**
   *
   * ```ts
   * enum ChainId {
   *   ALL = -1,
   *   MAINNET = 1,
   *   RINKEBY = 4,
   *   GOERLI = 5,
   *   SEPOLIA = 11155111,
   *   BSC_MAINNET = 56,
   *   BSC_TESTNET = 97,
   *   POLYGON = 137,
   *   POLYGON_MUMBAI = 80001,
   *   POLYGON_AMOY = 80002,
   *   MOONBEAM = 1284,
   *   MOONBASE_ALPHA = 1287,
   *   AVALANCHE = 43114,
   *   AVALANCHE_TESTNET = 43113,
   *   CELO = 42220,
   *   CELO_ALFAJORES = 44787,
   *   LOCALHOST = 1338,
   *   XLAYER_TESTNET = 195,
   *   XLAYER = 196,
   * }
   * ```
   *
   * ```ts
   * type Status = {
   *   escrowAddress: string;
   *   timestamp: string;
   *   status: string;
   *   chainId: ChainId;
   * };
   * ```
   *
   * @param {ChainId[]} networks - List of network IDs to query for status events.
   * @param {EscrowStatus[]} [statuses] - Optional array of statuses to query for. If not provided, queries for all statuses.
   * @param {Date} [from] - Optional start date to filter events.
   * @param {Date} [to] - Optional end date to filter events.
   * @param {string} [launcher] - Optional launcher address to filter events. Must be a valid Ethereum address.
   * @returns {Promise<StatusEvent[]>} - Array of status events with their corresponding statuses.
   *
   * **Code example**
   *
   * ```ts
   * import { ChainId, EscrowUtils, EscrowStatus } from '@human-protocol/sdk';
   *
   * (async () => {
   *   const fromDate = new Date('2023-01-01');
   *   const toDate = new Date('2023-12-31');
   *   const statusEvents = await EscrowUtils.getStatusEvents(
   *     [ChainId.POLYGON, ChainId.MAINNET],
   *     [EscrowStatus.Pending, EscrowStatus.Complete],
   *     fromDate,
   *     toDate
   *   );
   *   console.log(statusEvents);
   * })();
   * ```
   */

  public static async getStatusEvents(
    networks: ChainId[],
    statuses?: EscrowStatus[],
    from?: Date,
    to?: Date,
    launcher?: string
  ): Promise<StatusEvent[]> {
    if (!networks?.length) {
      throw ErrorUnsupportedChainID;
    }

    if (launcher && !ethers.isAddress(launcher)) {
      throw ErrorInvalidAddress;
    }

    const escrowAddresses: StatusEvent[] = [];

    // If statuses are not provided, use all statuses except Launched
    const effectiveStatuses = statuses ?? [
      EscrowStatus.Launched,
      EscrowStatus.Pending,
      EscrowStatus.Partial,
      EscrowStatus.Paid,
      EscrowStatus.Complete,
      EscrowStatus.Cancelled,
    ];

    for (const chainId of networks) {
      const networkData = NETWORKS[chainId];
      if (!networkData) {
        throw ErrorUnsupportedChainID;
      }

      const statusNames = effectiveStatuses.map(
        (status) => EscrowStatus[status]
      );

      const data = await gqlFetch<any>(
        networkData.subgraphUrl,
        GET_STATUS_UPDATES_QUERY(from, to, launcher),
        {
          status: statusNames,
          from: from ? Math.floor(from.getTime() / 1000) : undefined,
          to: to ? Math.floor(to.getTime() / 1000) : undefined,
          launcher: launcher || undefined,
        }
=======
    try {
      const { escrow } = await gqlFetch<{ escrow: EscrowData }>(
        getSubgraphUrl(networkData),
        GET_ESCROW_BY_ADDRESS_QUERY(),
        { escrowAddress: escrowAddress.toLowerCase() }
>>>>>>> 7f5fd828
      );

      if (!data || !data['escrowStatusEvents']) {
        continue;
      }
      const statusEvents = data['escrowStatusEvents'] as StatusEvent[];

      const eventsWithChainId = statusEvents.map((event) => ({
        ...event,
        chainId,
      }));
      escrowAddresses.push(...eventsWithChainId);
    }

    escrowAddresses.sort((a, b) => Number(a.timestamp) - Number(b.timestamp));

    return escrowAddresses;
  }
}<|MERGE_RESOLUTION|>--- conflicted
+++ resolved
@@ -1530,36 +1530,12 @@
     for (const chainId of filter.networks) {
       const networkData = NETWORKS[chainId];
 
-<<<<<<< HEAD
       if (!networkData) {
         throw ErrorUnsupportedChainID;
-=======
-        const { escrows } = await gqlFetch<{ escrows: EscrowData[] }>(
-          getSubgraphUrl(networkData),
-          GET_ESCROWS_QUERY(filter),
-          {
-            ...filter,
-            launcher: filter.launcher?.toLowerCase(),
-            reputationOracle: filter.reputationOracle?.toLowerCase(),
-            recordingOracle: filter.recordingOracle?.toLowerCase(),
-            exchangeOracle: filter.exchangeOracle?.toLowerCase(),
-            status:
-              filter.status !== undefined
-                ? Object.entries(EscrowStatus).find(
-                    ([, value]) => value === filter.status
-                  )?.[0]
-                : undefined,
-            from: filter.from ? +filter.from.getTime() / 1000 : undefined,
-            to: filter.to ? +filter.to.getTime() / 1000 : undefined,
-          }
-        );
-        escrows.map((escrow) => (escrow.chainId = networkData.chainId));
-        escrowAddresses.push(...escrows);
->>>>>>> 7f5fd828
       }
 
       const { escrows } = await gqlFetch<{ escrows: EscrowData[] }>(
-        networkData.subgraphUrl,
+        getSubgraphUrl(networkData),
         GET_ESCROWS_QUERY(filter),
         {
           ...filter,
@@ -1666,9 +1642,8 @@
       throw ErrorInvalidAddress;
     }
 
-<<<<<<< HEAD
     const { escrow } = await gqlFetch<{ escrow: EscrowData }>(
-      networkData.subgraphUrl,
+      getSubgraphUrl(networkData),
       GET_ESCROW_BY_ADDRESS_QUERY(),
       { escrowAddress: escrowAddress.toLowerCase() }
     );
@@ -1780,7 +1755,7 @@
       );
 
       const data = await gqlFetch<any>(
-        networkData.subgraphUrl,
+        getSubgraphUrl(networkData),
         GET_STATUS_UPDATES_QUERY(from, to, launcher),
         {
           status: statusNames,
@@ -1788,13 +1763,6 @@
           to: to ? Math.floor(to.getTime() / 1000) : undefined,
           launcher: launcher || undefined,
         }
-=======
-    try {
-      const { escrow } = await gqlFetch<{ escrow: EscrowData }>(
-        getSubgraphUrl(networkData),
-        GET_ESCROW_BY_ADDRESS_QUERY(),
-        { escrowAddress: escrowAddress.toLowerCase() }
->>>>>>> 7f5fd828
       );
 
       if (!data || !data['escrowStatusEvents']) {
