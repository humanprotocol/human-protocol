/* eslint-disable @typescript-eslint/no-explicit-any */
import { Provider } from '@ethersproject/abstract-provider';
import { Network } from '@ethersproject/networks';
import {
  Escrow,
  EscrowFactory,
  EscrowFactory__factory,
  Escrow__factory,
  HMToken,
  HMToken__factory,
} from '@human-protocol/core/typechain-types';
import { BigNumber, ContractReceipt, Signer, ethers } from 'ethers';
import gqlFetch from 'graphql-request';
import { DEFAULT_TX_ID, NETWORKS } from './constants';
import { requiresSigner } from './decorators';
import { ChainId } from './enums';
import {
  ErrorAmountMustBeGreaterThanZero,
  ErrorAmountsCannotBeEmptyArray,
  ErrorEscrowAddressIsNotProvidedByFactory,
  ErrorEscrowDoesNotHaveEnoughBalance,
  ErrorHashIsEmptyString,
  ErrorProviderDoesNotExist,
  ErrorUnsupportedChainID,
  ErrorInvalidAddress,
  ErrorInvalidEscrowAddressProvided,
  ErrorInvalidRecordingOracleAddressProvided,
  ErrorInvalidReputationOracleAddressProvided,
  ErrorInvalidTokenAddress,
  ErrorInvalidUrl,
  ErrorLaunchedEventIsNotEmitted,
  ErrorListOfHandlersCannotBeEmpty,
  ErrorRecipientAndAmountsMustBeSameLength,
  ErrorRecipientCannotBeEmptyArray,
  ErrorTotalFeeMustBeLessThanHundred,
  ErrorUrlIsEmptyString,
  InvalidEthereumAddressError,
  ErrorInvalidExchangeOracleAddressProvided,
} from './error';
import { IEscrowConfig, IEscrowsFilter } from './interfaces';
import { EscrowStatus, NetworkData } from './types';
import { isValidUrl, throwError } from './utils';
import {
  EscrowData,
  GET_ESCROWS_QUERY,
  GET_ESCROW_BY_ADDRESS_QUERY,
} from './graphql';

export class EscrowClient {
  private escrowFactoryContract: EscrowFactory;
  private escrowContract?: Escrow;
  private signerOrProvider: Signer | Provider;
  public network: NetworkData;

  /**
   * **EscrowClient constructor**
   *
   * @param {Signer | Provider} signerOrProvider - The Signer or Provider object to interact with the Ethereum network
   * @param {NetworkData} network - The network information required to connect to the Escrow contract
   */
  constructor(signerOrProvider: Signer | Provider, network: NetworkData) {
    this.escrowFactoryContract = EscrowFactory__factory.connect(
      network.factoryAddress,
      signerOrProvider
    );
    this.network = network;
    this.signerOrProvider = signerOrProvider;
  }

  /**
   * Creates an instance of EscrowClient from a Signer or Provider.
   *
   * @param {Signer | Provider} signerOrProvider - The Signer or Provider object to interact with the Ethereum network
   * @returns {Promise<EscrowClient>} - An instance of EscrowClient
   * @throws {ErrorProviderDoesNotExist} - Thrown if the provider does not exist for the provided Signer
   * @throws {ErrorUnsupportedChainID} - Thrown if the network's chainId is not supported
   */
  public static async build(signerOrProvider: Signer | Provider) {
    let network: Network;
    if (Signer.isSigner(signerOrProvider)) {
      if (!signerOrProvider.provider) {
        throw ErrorProviderDoesNotExist;
      }

      network = await signerOrProvider.provider.getNetwork();
    } else {
      network = await signerOrProvider.getNetwork();
    }

    const chainId: ChainId = network.chainId;
    const networkData = NETWORKS[chainId];

    if (!networkData) {
      throw ErrorUnsupportedChainID;
    }

    return new EscrowClient(signerOrProvider, networkData);
  }

  /**
   * Creates an escrow contract that uses the token passed to pay oracle fees and reward workers.
   *
   * @param {string} tokenAddress - Token address to use for pay outs.
   * @param {string[]} trustedHandlers - Array of addresses that can perform actions on the contract.
   * @returns {Promise<string>} - Return the address of the escrow created.
   * @throws {Error} - An error object if an error occurred.
   */
  @requiresSigner
  public async createEscrow(
    tokenAddress: string,
    trustedHandlers: string[],
    jobRequesterId: string
  ): Promise<string> {
    if (!ethers.utils.isAddress(tokenAddress)) {
      throw ErrorInvalidTokenAddress;
    }

    trustedHandlers.forEach((trustedHandler) => {
      if (!ethers.utils.isAddress(trustedHandler)) {
        throw new InvalidEthereumAddressError(trustedHandler);
      }
    });

    try {
      const result: ContractReceipt = await (
        await this.escrowFactoryContract.createEscrow(
          tokenAddress,
          trustedHandlers,
          jobRequesterId
        )
      ).wait();

      const event = result.events?.find(({ topics }) =>
        topics.includes(ethers.utils.id('LaunchedV2(address,address,string)'))
      )?.args;

      if (!event) {
        throw ErrorLaunchedEventIsNotEmitted;
      }

      return event.escrow;
    } catch (e: any) {
      return throwError(e);
    }
  }

  /**
   * Sets up the parameters of the escrow.
   *
   * @param {string} escrowAddress - Address of the escrow to set up.
   * @param {IEscrowConfig} escrowConfig - Configuration object with escrow settings.
   * @returns {Promise<void>}
   * @throws {Error} - An error object if an error occurred.
   */
  @requiresSigner
  async setup(
    escrowAddress: string,
    escrowConfig: IEscrowConfig
  ): Promise<void> {
    const {
      recordingOracle,
      reputationOracle,
      exchangeOracle,
      recordingOracleFee,
      reputationOracleFee,
      exchangeOracleFee,
      manifestUrl,
      manifestHash,
    } = escrowConfig;

    if (!ethers.utils.isAddress(recordingOracle)) {
      throw ErrorInvalidRecordingOracleAddressProvided;
    }

    if (!ethers.utils.isAddress(reputationOracle)) {
      throw ErrorInvalidReputationOracleAddressProvided;
    }

    if (!ethers.utils.isAddress(exchangeOracle)) {
      throw ErrorInvalidExchangeOracleAddressProvided;
    }

    if (!ethers.utils.isAddress(escrowAddress)) {
      throw ErrorInvalidEscrowAddressProvided;
    }

    if (
      recordingOracleFee.lte(0) ||
      reputationOracleFee.lte(0) ||
      exchangeOracleFee.lte(0)
    ) {
      throw ErrorAmountMustBeGreaterThanZero;
    }

    if (
      recordingOracleFee.add(reputationOracleFee).add(exchangeOracleFee).gt(100)
    ) {
      throw ErrorTotalFeeMustBeLessThanHundred;
    }

    if (!manifestUrl) {
      throw ErrorUrlIsEmptyString;
    }

    if (!isValidUrl(manifestUrl)) {
      throw ErrorInvalidUrl;
    }

    if (!manifestHash) {
      throw ErrorHashIsEmptyString;
    }

    if (!(await this.escrowFactoryContract.hasEscrow(escrowAddress))) {
      throw ErrorEscrowAddressIsNotProvidedByFactory;
    }

    try {
      this.escrowContract = Escrow__factory.connect(
        escrowAddress,
        this.signerOrProvider
      );
      await this.escrowContract.setup(
        reputationOracle,
        recordingOracle,
        exchangeOracle,
        reputationOracleFee,
        recordingOracleFee,
        exchangeOracleFee,
        manifestUrl,
        manifestHash
      );

      return;
    } catch (e) {
      return throwError(e);
    }
  }

  /**
   * **Creates an escrow contract that uses the token passed to pay oracle fees and reward workers.*
   * **Sets up the parameters of the escrow.*
   *
   * @param {string} tokenAddress - Token address to use for pay outs.
   * @param {string[]} trustedHandlers - Array of addresses that can perform actions on the contract.
   * @param {IEscrowConfig} escrowConfig - Configuration object with escrow settings.
   * @returns {Promise<string>}
   * @throws {Error} - An error object if an error occurred.
   */
  @requiresSigner
  async createAndSetupEscrow(
    tokenAddress: string,
    trustedHandlers: string[],
    jobRequesterId: string,
    escrowConfig: IEscrowConfig
  ): Promise<string> {
    try {
      const escrowAddress = await this.createEscrow(
        tokenAddress,
        trustedHandlers,
        jobRequesterId
      );

      await this.setup(escrowAddress, escrowConfig);

      return escrowAddress;
    } catch (e) {
      return throwError(e);
    }
  }

  /**
   * **Adds funds of the chosen token to the escrow.*
   *
   * @param {string} escrowAddress - Address of the escrow to fund.
   * @param {BigNumber} amount - Amount to be added as funds.
   * @returns {Promise<void>}
   * @throws {Error} - An error object if an error occurred.
   */
  @requiresSigner
  async fund(escrowAddress: string, amount: BigNumber): Promise<void> {
    if (!ethers.utils.isAddress(escrowAddress)) {
      throw ErrorInvalidEscrowAddressProvided;
    }

    if (amount.lte(0)) {
      throw ErrorAmountMustBeGreaterThanZero;
    }

    if (!(await this.escrowFactoryContract.hasEscrow(escrowAddress))) {
      throw ErrorEscrowAddressIsNotProvidedByFactory;
    }

    try {
      this.escrowContract = Escrow__factory.connect(
        escrowAddress,
        this.signerOrProvider
      );

      const tokenAddress = await this.escrowContract.token();

      const tokenContract: HMToken = HMToken__factory.connect(
        tokenAddress,
        this.signerOrProvider
      );

      await tokenContract.transfer(escrowAddress, amount);

      return;
    } catch (e) {
      return throwError(e);
    }
  }

  /**
   * **Stores the results.*
   *
   * @param {string} escrowAddress - Address of the escrow.
   * @param {string} sender - Address of the sender.
   * @param {string} url - Results file url.
   * @param {string} hash - Results file hash.
   * @returns {Promise<void>}
   * @throws {Error} - An error object if an error occurred.
   */
  @requiresSigner
  async storeResults(
    escrowAddress: string,
    url: string,
    hash: string
  ): Promise<void> {
    if (!ethers.utils.isAddress(escrowAddress)) {
      throw ErrorInvalidEscrowAddressProvided;
    }

    if (!url) {
      throw ErrorUrlIsEmptyString;
    }

    if (!isValidUrl(url)) {
      throw ErrorInvalidUrl;
    }

    if (!hash) {
      throw ErrorHashIsEmptyString;
    }

    if (!(await this.escrowFactoryContract.hasEscrow(escrowAddress))) {
      throw ErrorEscrowAddressIsNotProvidedByFactory;
    }

    try {
      this.escrowContract = Escrow__factory.connect(
        escrowAddress,
        this.signerOrProvider
      );
      await this.escrowContract.storeResults(url, hash);

      return;
    } catch (e) {
      return throwError(e);
    }
  }

  /**
   * **Sets the status of an escrow to completed.*
   *
   * @param {string} escrowAddress - Address of the escrow.
   * @returns {Promise<void>}
   * @throws {Error} - An error object if an error occurred.
   */
  @requiresSigner
  async complete(escrowAddress: string): Promise<void> {
    if (!ethers.utils.isAddress(escrowAddress)) {
      throw ErrorInvalidEscrowAddressProvided;
    }

    if (!(await this.escrowFactoryContract.hasEscrow(escrowAddress))) {
      throw ErrorEscrowAddressIsNotProvidedByFactory;
    }

    try {
      this.escrowContract = Escrow__factory.connect(
        escrowAddress,
        this.signerOrProvider
      );
      await this.escrowContract.complete();
      return;
    } catch (e) {
      return throwError(e);
    }
  }

  /**
   * Pays out the amounts specified to the workers and sets the URL of the final results file.
   *
   * @param {string} escrowAddress - Address of the escrow.
   * @param {string[]} recipients - Array of recipient addresses.
   * @param {BigNumber[]} amounts - Array of amounts the recipients will receive.
   * @param {string} finalResultsUrl - Final results file url.
   * @param {string} finalResultsHash - Final results file hash.
   * @returns {Promise<void>}
   * @throws {Error} - An error object if an error occurred.
   */
  @requiresSigner
  async bulkPayOut(
    escrowAddress: string,
    recipients: string[],
    amounts: BigNumber[],
    finalResultsUrl: string,
    finalResultsHash: string
  ): Promise<void> {
    if (!ethers.utils.isAddress(escrowAddress)) {
      throw ErrorInvalidEscrowAddressProvided;
    }

    if (recipients.length === 0) {
      throw ErrorRecipientCannotBeEmptyArray;
    }

    if (amounts.length === 0) {
      throw ErrorAmountsCannotBeEmptyArray;
    }

    if (recipients.length !== amounts.length) {
      throw ErrorRecipientAndAmountsMustBeSameLength;
    }

    recipients.forEach((recipient) => {
      if (!ethers.utils.isAddress(recipient)) {
        throw new InvalidEthereumAddressError(recipient);
      }
    });

    if (!finalResultsUrl) {
      throw ErrorUrlIsEmptyString;
    }

    if (!isValidUrl(finalResultsUrl)) {
      throw ErrorInvalidUrl;
    }

    if (!finalResultsHash) {
      throw ErrorHashIsEmptyString;
    }

    const balance = await this.getBalance(escrowAddress);

    let totalAmount = BigNumber.from(0);
    amounts.forEach((amount) => {
      totalAmount = totalAmount.add(amount);
    });

    if (balance.lt(totalAmount)) {
      throw ErrorEscrowDoesNotHaveEnoughBalance;
    }

    if (!(await this.escrowFactoryContract.hasEscrow(escrowAddress))) {
      throw ErrorEscrowAddressIsNotProvidedByFactory;
    }

    try {
      this.escrowContract = Escrow__factory.connect(
        escrowAddress,
        this.signerOrProvider
      );

      await this.escrowContract.bulkPayOut(
        recipients,
        amounts,
        finalResultsUrl,
        finalResultsHash,
        DEFAULT_TX_ID
      );
      return;
    } catch (e) {
      return throwError(e);
    }
  }

  /**
   * Cancels the specified escrow and sends the balance to the canceler.
   *
   * @param {string} escrowAddress - Address of the escrow.
   * @returns {Promise<void>}
   * @throws {Error} - An error object if an error occurred.
   */
  @requiresSigner
  async cancel(escrowAddress: string): Promise<void> {
    if (!ethers.utils.isAddress(escrowAddress)) {
      throw ErrorInvalidEscrowAddressProvided;
    }

    if (!(await this.escrowFactoryContract.hasEscrow(escrowAddress))) {
      throw ErrorEscrowAddressIsNotProvidedByFactory;
    }

    try {
      this.escrowContract = Escrow__factory.connect(
        escrowAddress,
        this.signerOrProvider
      );
      await this.escrowContract.cancel();
      return;
    } catch (e) {
      return throwError(e);
    }
  }

  /**
   * Cancels the specified escrow, sends the balance to the canceler and selfdestructs the escrow contract.
   *
   * @param {string} escrowAddress - Address of the escrow.
   * @returns {Promise<void>}
   * @throws {Error} - An error object if an error occurred.
   */
  @requiresSigner
  async abort(escrowAddress: string): Promise<void> {
    if (!ethers.utils.isAddress(escrowAddress)) {
      throw ErrorInvalidEscrowAddressProvided;
    }

    if (!(await this.escrowFactoryContract.hasEscrow(escrowAddress))) {
      throw ErrorEscrowAddressIsNotProvidedByFactory;
    }

    try {
      this.escrowContract = Escrow__factory.connect(
        escrowAddress,
        this.signerOrProvider
      );
      await this.escrowContract.abort();
      return;
    } catch (e) {
      return throwError(e);
    }
  }

  /**
   * Adds an array of addresses to the trusted handlers list.
   *
   * @param {string} escrowAddress - Address of the escrow.
   * @param {string[]} trustedHandlers - List of trusted handler addresses.
   * @returns {Promise<void>}
   * @throws {Error} - An error object if an error occurred.
   */
  @requiresSigner
  async addTrustedHandlers(
    escrowAddress: string,
    trustedHandlers: string[]
  ): Promise<void> {
    if (!ethers.utils.isAddress(escrowAddress)) {
      throw ErrorInvalidEscrowAddressProvided;
    }

    if (trustedHandlers.length === 0) {
      throw ErrorListOfHandlersCannotBeEmpty;
    }

    trustedHandlers.forEach((trustedHandler) => {
      if (!ethers.utils.isAddress(trustedHandler)) {
        throw new InvalidEthereumAddressError(trustedHandler);
      }
    });

    if (!(await this.escrowFactoryContract.hasEscrow(escrowAddress))) {
      throw ErrorEscrowAddressIsNotProvidedByFactory;
    }

    try {
      this.escrowContract = Escrow__factory.connect(
        escrowAddress,
        this.signerOrProvider
      );
      await this.escrowContract.addTrustedHandlers(trustedHandlers);
      return;
    } catch (e) {
      return throwError(e);
    }
  }

  /**
   * Returns the balance for a specified escrow address.
   *
   * @param {string} escrowAddress - Address of the escrow.
   * @returns {Promise<BigNumber>}
   * @throws {Error} - An error object if an error occurred.
   */
  async getBalance(escrowAddress: string): Promise<BigNumber> {
    if (!ethers.utils.isAddress(escrowAddress)) {
      throw ErrorInvalidEscrowAddressProvided;
    }

    if (!(await this.escrowFactoryContract.hasEscrow(escrowAddress))) {
      throw ErrorEscrowAddressIsNotProvidedByFactory;
    }

    try {
      this.escrowContract = Escrow__factory.connect(
        escrowAddress,
        this.signerOrProvider
      );
      return this.escrowContract.getBalance();
    } catch (e) {
      return throwError(e);
    }
  }

  /**
   * Returns the manifest file hash.
   *
   * @param {string} escrowAddress - Address of the escrow.
   * @returns {Promise<void>}
   * @throws {Error} - An error object if an error occurred.
   */
  async getManifestHash(escrowAddress: string): Promise<string> {
    if (!ethers.utils.isAddress(escrowAddress)) {
      throw ErrorInvalidEscrowAddressProvided;
    }

    if (!(await this.escrowFactoryContract.hasEscrow(escrowAddress))) {
      throw ErrorEscrowAddressIsNotProvidedByFactory;
    }

    try {
      this.escrowContract = Escrow__factory.connect(
        escrowAddress,
        this.signerOrProvider
      );
      return this.escrowContract.manifestHash();
    } catch (e) {
      return throwError(e);
    }
  }

  /**
   * Returns the manifest file URL.
   *
   * @param {string} escrowAddress - Address of the escrow.
   * @returns {Promise<void>}
   * @throws {Error} - An error object if an error occurred.
   */
  async getManifestUrl(escrowAddress: string): Promise<string> {
    if (!ethers.utils.isAddress(escrowAddress)) {
      throw ErrorInvalidEscrowAddressProvided;
    }

    if (!(await this.escrowFactoryContract.hasEscrow(escrowAddress))) {
      throw ErrorEscrowAddressIsNotProvidedByFactory;
    }

    try {
      this.escrowContract = Escrow__factory.connect(
        escrowAddress,
        this.signerOrProvider
      );
      return this.escrowContract.manifestUrl();
    } catch (e) {
      return throwError(e);
    }
  }

  /**
   * Returns the results file URL.
   *
   * @param {string} escrowAddress - Address of the escrow.
   * @returns {Promise<void>}
   * @throws {Error} - An error object if an error occurred.
   */
  async getResultsUrl(escrowAddress: string): Promise<string> {
    if (!ethers.utils.isAddress(escrowAddress)) {
      throw ErrorInvalidEscrowAddressProvided;
    }

    if (!(await this.escrowFactoryContract.hasEscrow(escrowAddress))) {
      throw ErrorEscrowAddressIsNotProvidedByFactory;
    }

    try {
      this.escrowContract = Escrow__factory.connect(
        escrowAddress,
        this.signerOrProvider
      );
      return this.escrowContract.finalResultsUrl();
    } catch (e) {
      return throwError(e);
    }
  }

  /**
   * Returns the intermediate results file URL.
   *
   * @param {string} escrowAddress - Address of the escrow.
   * @returns {Promise<void>}
   * @throws {Error} - An error object if an error occurred.
   */
  async getIntermediateResultsUrl(escrowAddress: string): Promise<string> {
    if (!ethers.utils.isAddress(escrowAddress)) {
      throw ErrorInvalidEscrowAddressProvided;
    }

    if (!(await this.escrowFactoryContract.hasEscrow(escrowAddress))) {
      throw ErrorEscrowAddressIsNotProvidedByFactory;
    }

    try {
      this.escrowContract = Escrow__factory.connect(
        escrowAddress,
        this.signerOrProvider
      );
      return this.escrowContract.intermediateResultsUrl();
    } catch (e: any) {
      return throwError(e);
    }
  }

  /**
   * Returns the value for a specified key and address
   *
   * @param {string} escrowAddress - Address of the escrow.
   * @returns {Promise<void>}
   * @throws {Error} - An error object if an error occurred.
   */
  async getTokenAddress(escrowAddress: string): Promise<string> {
    if (!ethers.utils.isAddress(escrowAddress)) {
      throw ErrorInvalidEscrowAddressProvided;
    }

    if (!(await this.escrowFactoryContract.hasEscrow(escrowAddress))) {
      throw ErrorEscrowAddressIsNotProvidedByFactory;
    }

    try {
      this.escrowContract = Escrow__factory.connect(
        escrowAddress,
        this.signerOrProvider
      );
      return this.escrowContract.token();
    } catch (e) {
      return throwError(e);
    }
  }

  /**
   * Returns the current status of the escrow.
   *
   * @param {string} escrowAddress - Address of the escrow.
   * @returns {Promise<void>}
   * @throws {Error} - An error object if an error occurred.
   */
  async getStatus(escrowAddress: string): Promise<EscrowStatus> {
    if (!ethers.utils.isAddress(escrowAddress)) {
      throw ErrorInvalidEscrowAddressProvided;
    }

    if (!(await this.escrowFactoryContract.hasEscrow(escrowAddress))) {
      throw ErrorEscrowAddressIsNotProvidedByFactory;
    }

    try {
      this.escrowContract = Escrow__factory.connect(
        escrowAddress,
        this.signerOrProvider
      );
      return this.escrowContract.status();
    } catch (e) {
      return throwError(e);
    }
  }

  /**
<<<<<<< HEAD
   * Returns the escrow for a given address
   *
   * @param {string} escrowAddress - Escrow address.
   * @returns {Promise<EscrowData>}
   * @throws {Error} - An error object if an error occurred.
   */
  async getEscrow(escrowAddress: string): Promise<EscrowData> {
    if (escrowAddress && !ethers.utils.isAddress(escrowAddress)) {
      throw ErrorInvalidAddress;
    }

    try {
      const { escrow } = await gqlFetch<{ escrow: EscrowData }>(
        this.network.subgraphUrl,
        GET_ESCROW_BY_ADDRESS_QUERY(),
        { escrowAddress }
      );

      return escrow || null;
    } catch (e: any) {
      return throwError(e);
    }
  }

  /**
   * Returns the list of escrows for given filter
   *
   * @param {IEscrowsFilter} filter - Filter parameters.
   * @returns {Promise<EscrowData[]>}
   * @throws {Error} - An error object if an error occurred.
   */
  async getEscrows(filter: IEscrowsFilter = {}): Promise<EscrowData[]> {
    if (filter.launcher && !ethers.utils.isAddress(filter.launcher)) {
      throw ErrorInvalidAddress;
    }

    if (
      filter.recordingOracle &&
      !ethers.utils.isAddress(filter.recordingOracle)
    ) {
      throw ErrorInvalidAddress;
    }

    if (
      filter.reputationOracle &&
      !ethers.utils.isAddress(filter.reputationOracle)
    ) {
      throw ErrorInvalidAddress;
    }

    if (
      filter.exchangeOracle &&
      !ethers.utils.isAddress(filter.exchangeOracle)
    ) {
      throw ErrorInvalidAddress;
    }

    try {
      const { escrows } = await gqlFetch<{ escrows: EscrowData[] }>(
        this.network.subgraphUrl,
        GET_ESCROWS_QUERY(filter),
        {
          ...filter,
          status: filter.status
            ? Object.entries(EscrowStatus).find(
                ([, value]) => value === filter.status
              )?.[0]
            : undefined,
          from: filter.from ? +filter.from.getTime() / 1000 : undefined,
          to: filter.to ? +filter.to.getTime() / 1000 : undefined,
        }
      );

      return escrows;
    } catch (e: any) {
      return throwError(e);
    }
  }

  /**
=======
>>>>>>> 13127169
   * Returns the recording oracle address of given escrow
   *
   * @param {string} escrowAddress - Address of the escrow.
   * @returns {Promise<string>} - Address of the recording oracle.
   * @throws {Error} - An error object if an error occurred.
   */
  async getRecordingOracleAddress(escrowAddress: string): Promise<string> {
    if (!ethers.utils.isAddress(escrowAddress)) {
      throw ErrorInvalidEscrowAddressProvided;
    }

    if (!(await this.escrowFactoryContract.hasEscrow(escrowAddress))) {
      throw ErrorEscrowAddressIsNotProvidedByFactory;
    }

    try {
      this.escrowContract = Escrow__factory.connect(
        escrowAddress,
        this.signerOrProvider
      );
      return this.escrowContract.recordingOracle();
    } catch (e: any) {
      return throwError(e);
    }
  }

  /**
   * Returns the job launcher address of given escrow
   *
   * @param {string} escrowAddress - Address of the escrow.
   * @returns {Promise<string>} - Address of the job launcher.
   * @throws {Error} - An error object if an error occurred.
   */
  async getJobLauncherAddress(escrowAddress: string): Promise<string> {
    if (!ethers.utils.isAddress(escrowAddress)) {
      throw ErrorInvalidEscrowAddressProvided;
    }

    if (!(await this.escrowFactoryContract.hasEscrow(escrowAddress))) {
      throw ErrorEscrowAddressIsNotProvidedByFactory;
    }

    try {
      this.escrowContract = Escrow__factory.connect(
        escrowAddress,
        this.signerOrProvider
      );
      return this.escrowContract.launcher();
    } catch (e: any) {
      return throwError(e);
    }
  }

  /**
   * Returns the reputation oracle address of given escrow
   *
   * @param {string} escrowAddress - Address of the escrow.
   * @returns {Promise<string>} - Address of the reputation oracle.
   * @throws {Error} - An error object if an error occurred.
   */
  async getReputationOracleAddress(escrowAddress: string): Promise<string> {
    if (!ethers.utils.isAddress(escrowAddress)) {
      throw ErrorInvalidEscrowAddressProvided;
    }

    if (!(await this.escrowFactoryContract.hasEscrow(escrowAddress))) {
      throw ErrorEscrowAddressIsNotProvidedByFactory;
    }

    try {
      this.escrowContract = Escrow__factory.connect(
        escrowAddress,
        this.signerOrProvider
      );
      return this.escrowContract.reputationOracle();
    } catch (e: any) {
      return throwError(e);
    }
  }

  /**
   * Returns the reputation oracle address of given escrow
   *
   * @param {string} escrowAddress - Address of the escrow.
   * @returns {Promise<string>} - Address of the reputation oracle.
   * @throws {Error} - An error object if an error occurred.
   */
  async getExchangeOracleAddress(escrowAddress: string): Promise<string> {
    if (!ethers.utils.isAddress(escrowAddress)) {
      throw ErrorInvalidEscrowAddressProvided;
    }

    if (!(await this.escrowFactoryContract.hasEscrow(escrowAddress))) {
      throw ErrorEscrowAddressIsNotProvidedByFactory;
    }

    try {
      this.escrowContract = Escrow__factory.connect(
        escrowAddress,
        this.signerOrProvider
      );
      return this.escrowContract.exchangeOracle();
    } catch (e: any) {
      return throwError(e);
    }
  }

  /**
   * Returns the escrow factory address of given escrow
   *
   * @param {string} escrowAddress - Address of the escrow.
   * @returns {Promise<string>} - Address of the escrow factory.
   * @throws {Error} - An error object if an error occurred.
   */
  async getFactoryAddress(escrowAddress: string): Promise<string> {
    if (!ethers.utils.isAddress(escrowAddress)) {
      throw ErrorInvalidEscrowAddressProvided;
    }

    if (!(await this.escrowFactoryContract.hasEscrow(escrowAddress))) {
      throw ErrorEscrowAddressIsNotProvidedByFactory;
    }

    try {
      this.escrowContract = Escrow__factory.connect(
        escrowAddress,
        this.signerOrProvider
      );
      return this.escrowContract.escrowFactory();
    } catch (e: any) {
      return throwError(e);
    }
  }
}

export class EscrowUtils {
  /**
   * Returns the list of escrows for given filter
   *
   * @param {IEscrowsFilter} filter - Filter parameters.
   * @returns {Promise<EscrowData[]>}
   * @throws {Error} - An error object if an error occurred.
   */
  public static async getEscrows(
    filter: IEscrowsFilter
  ): Promise<EscrowData[]> {
    if (!filter?.networks?.length) {
      throw ErrorUnsupportedChainID;
    }
    if (filter.launcher && !ethers.utils.isAddress(filter.launcher)) {
      throw ErrorInvalidAddress;
    }

    if (
      filter.recordingOracle &&
      !ethers.utils.isAddress(filter.recordingOracle)
    ) {
      throw ErrorInvalidAddress;
    }

    if (
      filter.reputationOracle &&
      !ethers.utils.isAddress(filter.reputationOracle)
    ) {
      throw ErrorInvalidAddress;
    }

    if (
      filter.exchangeOracle &&
      !ethers.utils.isAddress(filter.exchangeOracle)
    ) {
      throw ErrorInvalidAddress;
    }

    try {
      const escrowAddresses: EscrowData[] = [];
      for (const chainId of filter.networks) {
        const networkData = NETWORKS[chainId];

        if (!networkData) {
          throw ErrorUnsupportedChainID;
        }

        const { escrows } = await gqlFetch<{ escrows: EscrowData[] }>(
          networkData.subgraphUrl,
          GET_ESCROWS_QUERY(filter),
          {
            ...filter,
            status: filter.status
              ? Object.entries(EscrowStatus).find(
                  ([, value]) => value === filter.status
                )?.[0]
              : undefined,
            from: filter.from ? +filter.from.getTime() / 1000 : undefined,
            to: filter.to ? +filter.to.getTime() / 1000 : undefined,
          }
        );
        escrows.map((escrow) => (escrow.chainId = networkData.chainId));
        escrowAddresses.push(...escrows);
      }
      escrowAddresses.sort((a, b) => Number(b.createdAt) - Number(a.createdAt));
      return escrowAddresses;
    } catch (e: any) {
      return throwError(e);
    }
  }
}<|MERGE_RESOLUTION|>--- conflicted
+++ resolved
@@ -767,89 +767,6 @@
   }
 
   /**
-<<<<<<< HEAD
-   * Returns the escrow for a given address
-   *
-   * @param {string} escrowAddress - Escrow address.
-   * @returns {Promise<EscrowData>}
-   * @throws {Error} - An error object if an error occurred.
-   */
-  async getEscrow(escrowAddress: string): Promise<EscrowData> {
-    if (escrowAddress && !ethers.utils.isAddress(escrowAddress)) {
-      throw ErrorInvalidAddress;
-    }
-
-    try {
-      const { escrow } = await gqlFetch<{ escrow: EscrowData }>(
-        this.network.subgraphUrl,
-        GET_ESCROW_BY_ADDRESS_QUERY(),
-        { escrowAddress }
-      );
-
-      return escrow || null;
-    } catch (e: any) {
-      return throwError(e);
-    }
-  }
-
-  /**
-   * Returns the list of escrows for given filter
-   *
-   * @param {IEscrowsFilter} filter - Filter parameters.
-   * @returns {Promise<EscrowData[]>}
-   * @throws {Error} - An error object if an error occurred.
-   */
-  async getEscrows(filter: IEscrowsFilter = {}): Promise<EscrowData[]> {
-    if (filter.launcher && !ethers.utils.isAddress(filter.launcher)) {
-      throw ErrorInvalidAddress;
-    }
-
-    if (
-      filter.recordingOracle &&
-      !ethers.utils.isAddress(filter.recordingOracle)
-    ) {
-      throw ErrorInvalidAddress;
-    }
-
-    if (
-      filter.reputationOracle &&
-      !ethers.utils.isAddress(filter.reputationOracle)
-    ) {
-      throw ErrorInvalidAddress;
-    }
-
-    if (
-      filter.exchangeOracle &&
-      !ethers.utils.isAddress(filter.exchangeOracle)
-    ) {
-      throw ErrorInvalidAddress;
-    }
-
-    try {
-      const { escrows } = await gqlFetch<{ escrows: EscrowData[] }>(
-        this.network.subgraphUrl,
-        GET_ESCROWS_QUERY(filter),
-        {
-          ...filter,
-          status: filter.status
-            ? Object.entries(EscrowStatus).find(
-                ([, value]) => value === filter.status
-              )?.[0]
-            : undefined,
-          from: filter.from ? +filter.from.getTime() / 1000 : undefined,
-          to: filter.to ? +filter.to.getTime() / 1000 : undefined,
-        }
-      );
-
-      return escrows;
-    } catch (e: any) {
-      return throwError(e);
-    }
-  }
-
-  /**
-=======
->>>>>>> 13127169
    * Returns the recording oracle address of given escrow
    *
    * @param {string} escrowAddress - Address of the escrow.
@@ -1056,4 +973,39 @@
       return throwError(e);
     }
   }
+
+  /**
+   * Returns the escrow for a given address
+   *
+   * @param {string} escrowAddress - Escrow address.
+   * @param {ChainId} chainId - Chain id.
+   * @returns {Promise<EscrowData>}
+   * @throws {Error} - An error object if an error occurred.
+   */
+  async getEscrow(
+    chainId: ChainId,
+    escrowAddress: string
+  ): Promise<EscrowData> {
+    const networkData = NETWORKS[chainId];
+
+    if (!networkData) {
+      throw ErrorUnsupportedChainID;
+    }
+
+    if (escrowAddress && !ethers.utils.isAddress(escrowAddress)) {
+      throw ErrorInvalidAddress;
+    }
+
+    try {
+      const { escrow } = await gqlFetch<{ escrow: EscrowData }>(
+        networkData.subgraphUrl,
+        GET_ESCROW_BY_ADDRESS_QUERY(),
+        { escrowAddress }
+      );
+
+      return escrow || null;
+    } catch (e: any) {
+      return throwError(e);
+    }
+  }
 }