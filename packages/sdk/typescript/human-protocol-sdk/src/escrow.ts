--- conflicted
+++ resolved
@@ -702,13 +702,8 @@
         RAW_LAUNCHED_ESCROWS_QUERY(requesterAddress)
       );
 
-<<<<<<< HEAD
-      return data;
-    } catch (e) {
-=======
       return data.data.launchedEscrows.map((escrow: any) => escrow.id);
     } catch (e: any) {
->>>>>>> 5d4e783b
       return throwError(e);
     }
   }
@@ -736,13 +731,8 @@
         )
       );
 
-<<<<<<< HEAD
-      return data;
-    } catch (e) {
-=======
       return data.data.launchedEscrows.map((escrow: any) => escrow.id);
     } catch (e: any) {
->>>>>>> 5d4e783b
       return throwError(e);
     }
   }
