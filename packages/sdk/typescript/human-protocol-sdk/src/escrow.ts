/* eslint-disable @typescript-eslint/no-explicit-any */
import {
  ERC20,
  ERC20__factory,
  Escrow,
  EscrowFactory,
  EscrowFactory__factory,
  Escrow__factory,
  HMToken,
  HMToken__factory,
} from '@human-protocol/core/typechain-types';
import { ContractRunner, EventLog, Overrides, Signer, ethers } from 'ethers';
import gqlFetch from 'graphql-request';
import { BaseEthersClient } from './base';
import { ESCROW_BULK_PAYOUT_MAX_ITEMS, NETWORKS } from './constants';
import { requiresSigner } from './decorators';
import { ChainId, OrderDirection } from './enums';
import {
  ErrorAmountMustBeGreaterThanZero,
  ErrorAmountsCannotBeEmptyArray,
  ErrorBulkPayOutVersion,
  ErrorEscrowAddressIsNotProvidedByFactory,
  ErrorEscrowDoesNotHaveEnoughBalance,
  ErrorHashIsEmptyString,
  ErrorInvalidAddress,
  ErrorInvalidEscrowAddressProvided,
  ErrorInvalidExchangeOracleAddressProvided,
  ErrorInvalidManifest,
  ErrorInvalidRecordingOracleAddressProvided,
  ErrorInvalidReputationOracleAddressProvided,
  ErrorInvalidTokenAddress,
  ErrorInvalidUrl,
  ErrorLaunchedEventIsNotEmitted,
  ErrorProviderDoesNotExist,
  ErrorRecipientAndAmountsMustBeSameLength,
  ErrorRecipientCannotBeEmptyArray,
  ErrorStoreResultsVersion,
  ErrorTooManyRecipients,
  ErrorTotalFeeMustBeLessThanHundred,
  ErrorTransferEventNotFoundInTransactionLogs,
  ErrorUnsupportedChainID,
  InvalidEthereumAddressError,
  WarnVersionMismatch,
} from './error';
import {
  EscrowData,
  GET_CANCELLATION_REFUNDS_QUERY,
  GET_CANCELLATION_REFUND_BY_ADDRESS_QUERY,
  GET_ESCROWS_QUERY,
  GET_ESCROW_BY_ADDRESS_QUERY,
  GET_PAYOUTS_QUERY,
  GET_STATUS_UPDATES_QUERY,
  StatusEvent,
} from './graphql';
import {
  IEscrow,
  IEscrowConfig,
  IEscrowsFilter,
  IPayoutFilter,
  IStatusEventFilter,
} from './interfaces';
import {
  EscrowStatus,
  EscrowWithdraw,
  NetworkData,
  TransactionLikeWithNonce,
  Payout,
  CancellationRefund,
} from './types';
import {
  getSubgraphUrl,
  getUnixTimestamp,
  isValidJson,
  isValidUrl,
  throwError,
} from './utils';

/**
 * ## Introduction
 *
 * This client enables performing actions on Escrow contracts and obtaining information from both the contracts and subgraph.
 *
 * Internally, the SDK will use one network or another according to the network ID of the `runner`.
 * To use this client, it is recommended to initialize it using the static `build` method.
 *
 * ```ts
 * static async build(runner: ContractRunner): Promise<EscrowClient>;
 * ```
 *
 * A `Signer` or a `Provider` should be passed depending on the use case of this module:
 *
 * - **Signer**: when the user wants to use this model to send transactions calling the contract functions.
 * - **Provider**: when the user wants to use this model to get information from the contracts or subgraph.
 *
 * ## Installation
 *
 * ### npm
 * ```bash
 * npm install @human-protocol/sdk
 * ```
 *
 * ### yarn
 * ```bash
 * yarn install @human-protocol/sdk
 * ```
 *
 * ## Code example
 *
 * ### Signer
 *
 * **Using private key (backend)**
 *
 * ```ts
 * import { EscrowClient } from '@human-protocol/sdk';
 * import { Wallet, providers } from 'ethers';
 *
 * const rpcUrl = 'YOUR_RPC_URL';
 * const privateKey = 'YOUR_PRIVATE_KEY';
 *
 * const provider = new providers.JsonRpcProvider(rpcUrl);
 * const signer = new Wallet(privateKey, provider);
 * const escrowClient = await EscrowClient.build(signer);
 * ```
 *
 * **Using Wagmi (frontend)**
 *
 * ```ts
 * import { useSigner, useChainId } from 'wagmi';
 * import { EscrowClient } from '@human-protocol/sdk';
 *
 * const { data: signer } = useSigner();
 * const escrowClient = await EscrowClient.build(signer);
 * ```
 *
 * ### Provider
 *
 * ```ts
 * import { EscrowClient } from '@human-protocol/sdk';
 * import { providers } from 'ethers';
 *
 * const rpcUrl = 'YOUR_RPC_URL';
 *
 * const provider = new providers.JsonRpcProvider(rpcUrl);
 * const escrowClient = await EscrowClient.build(provider);
 * ```
 */
export class EscrowClient extends BaseEthersClient {
  private escrowFactoryContract: EscrowFactory;

  /**
   * **EscrowClient constructor**
   *
   * @param {ContractRunner} runner The Runner object to interact with the Ethereum network
   * @param {NetworkData} networkData The network information required to connect to the Escrow contract
   */
  constructor(runner: ContractRunner, networkData: NetworkData) {
    super(runner, networkData);

    this.escrowFactoryContract = EscrowFactory__factory.connect(
      networkData.factoryAddress,
      runner
    );
  }

  /**
   * Creates an instance of EscrowClient from a Runner.
   *
   * @param {ContractRunner} runner The Runner object to interact with the Ethereum network
   *
   * @returns {Promise<EscrowClient>} An instance of EscrowClient
   * @throws {ErrorProviderDoesNotExist} Thrown if the provider does not exist for the provided Signer
   * @throws {ErrorUnsupportedChainID} Thrown if the network's chainId is not supported
   */
  public static async build(runner: ContractRunner): Promise<EscrowClient> {
    if (!runner.provider) {
      throw ErrorProviderDoesNotExist;
    }

    const network = await runner.provider?.getNetwork();

    const chainId: ChainId = Number(network?.chainId);
    const networkData = NETWORKS[chainId];

    if (!networkData) {
      throw ErrorUnsupportedChainID;
    }

    return new EscrowClient(runner, networkData);
  }

  /**
   * Connects to the escrow contract
   *
   * @param escrowAddress Escrow address to connect to
   */
  private getEscrowContract(escrowAddress: string): Escrow {
    try {
      return Escrow__factory.connect(escrowAddress, this.runner);
    } catch (e) {
      return throwError(e);
    }
  }

  /**
   * This function creates an escrow contract that uses the token passed to pay oracle fees and reward workers.
   *
   * @param {string} tokenAddress Token address to use for payouts.
   * @param {string} jobRequesterId Job Requester Id
   * @param {Overrides} [txOptions] - Additional transaction parameters (optional, defaults to an empty object).
   * @returns {Promise<string>} Returns the address of the escrow created.
   *
   *
   * **Code example**
   *
   * > Need to have available stake.
   *
   * ```ts
   * import { Wallet, providers } from 'ethers';
   * import { EscrowClient } from '@human-protocol/sdk';
   *
   * const rpcUrl = 'YOUR_RPC_URL';
   * const privateKey = 'YOUR_PRIVATE_KEY';
   *
   * const provider = new providers.JsonRpcProvider(rpcUrl);
   * const signer = new Wallet(privateKey, provider);
   * const escrowClient = await EscrowClient.build(signer);
   *
   * const tokenAddress = '0x0376D26246Eb35FF4F9924cF13E6C05fd0bD7Fb4';
   * const jobRequesterId = "job-requester-id";
   * const escrowAddress = await escrowClient.createEscrow(tokenAddress, jobRequesterId);
   * ```
   */
  @requiresSigner
  public async createEscrow(
    tokenAddress: string,
    jobRequesterId: string,
    txOptions: Overrides = {}
  ): Promise<string> {
    if (!ethers.isAddress(tokenAddress)) {
      throw ErrorInvalidTokenAddress;
    }

    try {
      const result = await (
        await this.escrowFactoryContract.createEscrow(
          tokenAddress,
          jobRequesterId,
          this.applyTxDefaults(txOptions)
        )
      ).wait();

      const event = (
        result?.logs?.find(({ topics }) =>
          topics.includes(ethers.id('LaunchedV2(address,address,string)'))
        ) as EventLog
      )?.args;

      if (!event) {
        throw ErrorLaunchedEventIsNotEmitted;
      }

      return event.escrow;
    } catch (e: any) {
      return throwError(e);
    }
  }

  /**
   * This function sets up the parameters of the escrow.
   *
   * @param {string} escrowAddress Address of the escrow to set up.
   * @param {IEscrowConfig} escrowConfig Escrow configuration parameters.
   * @param {Overrides} [txOptions] - Additional transaction parameters (optional, defaults to an empty object).
   * @returns Returns void if successful. Throws error if any.
   *
   *
   * **Code example**
   *
   * > Only Job Launcher or admin can call it.
   *
   * ```ts
   * import { Wallet, providers } from 'ethers';
   * import { EscrowClient } from '@human-protocol/sdk';
   *
   * const rpcUrl = 'YOUR_RPC_URL';
   * const privateKey = 'YOUR_PRIVATE_KEY';
   *
   * const provider = new providers.JsonRpcProvider(rpcUrl);
   * const signer = new Wallet(privateKey, provider);
   * const escrowClient = await EscrowClient.build(signer);
   *
   * const escrowAddress = '0x62dD51230A30401C455c8398d06F85e4EaB6309f';
   * const escrowConfig = {
   *    recordingOracle: '0xf39Fd6e51aad88F6F4ce6aB8827279cffFb92266',
   *    reputationOracle: '0xf39Fd6e51aad88F6F4ce6aB8827279cffFb92266',
   *    exchangeOracle: '0xf39Fd6e51aad88F6F4ce6aB8827279cffFb92266',
   *    recordingOracleFee: BigInt('10'),
   *    reputationOracleFee: BigInt('10'),
   *    exchangeOracleFee: BigInt('10'),
   *    manifest: 'http://localhost/manifest.json',
   *    manifestHash: 'b5dad76bf6772c0f07fd5e048f6e75a5f86ee079',
   * };
   * await escrowClient.setup(escrowAddress, escrowConfig);
   * ```
   */
  @requiresSigner
  async setup(
    escrowAddress: string,
    escrowConfig: IEscrowConfig,
    txOptions: Overrides = {}
  ): Promise<void> {
    const {
      recordingOracle,
      reputationOracle,
      exchangeOracle,
      recordingOracleFee,
      reputationOracleFee,
      exchangeOracleFee,
      manifest,
      manifestHash,
    } = escrowConfig;

    if (!ethers.isAddress(recordingOracle)) {
      throw ErrorInvalidRecordingOracleAddressProvided;
    }

    if (!ethers.isAddress(reputationOracle)) {
      throw ErrorInvalidReputationOracleAddressProvided;
    }

    if (!ethers.isAddress(exchangeOracle)) {
      throw ErrorInvalidExchangeOracleAddressProvided;
    }

    if (!ethers.isAddress(escrowAddress)) {
      throw ErrorInvalidEscrowAddressProvided;
    }

    if (
      recordingOracleFee <= 0 ||
      reputationOracleFee <= 0 ||
      exchangeOracleFee <= 0
    ) {
      throw ErrorAmountMustBeGreaterThanZero;
    }

    if (recordingOracleFee + reputationOracleFee + exchangeOracleFee > 100) {
      throw ErrorTotalFeeMustBeLessThanHundred;
    }

    const isManifestValid = isValidUrl(manifest) || isValidJson(manifest);
    if (!isManifestValid) {
      throw ErrorInvalidManifest;
    }

    if (!manifestHash) {
      throw ErrorHashIsEmptyString;
    }

    if (!(await this.escrowFactoryContract.hasEscrow(escrowAddress))) {
      throw ErrorEscrowAddressIsNotProvidedByFactory;
    }

    try {
      const escrowContract = this.getEscrowContract(escrowAddress);

      await (
        await escrowContract.setup(
          reputationOracle,
          recordingOracle,
          exchangeOracle,
          reputationOracleFee,
          recordingOracleFee,
          exchangeOracleFee,
          manifest,
          manifestHash,
          this.applyTxDefaults(txOptions)
        )
      ).wait();

      return;
    } catch (e) {
      return throwError(e);
    }
  }

  /**
   * This function adds funds of the chosen token to the escrow.
   *
   * @param {string} escrowAddress Address of the escrow to fund.
   * @param {bigint} amount Amount to be added as funds.
   * @param {Overrides} [txOptions] - Additional transaction parameters (optional, defaults to an empty object).
   * @returns Returns void if successful. Throws error if any.
   *
   *
   * **Code example**
   *
   * ```ts
   * import { ethers, Wallet, providers } from 'ethers';
   * import { EscrowClient } from '@human-protocol/sdk';
   *
   * const rpcUrl = 'YOUR_RPC_URL';
   * const privateKey = 'YOUR_PRIVATE_KEY';
   *
   * const provider = new providers.JsonRpcProvider(rpcUrl);
   * const signer = new Wallet(privateKey, provider);
   * const escrowClient = await EscrowClient.build(signer);
   *
   * const amount = ethers.parseUnits(5, 'ether'); //convert from ETH to WEI
   * await escrowClient.fund('0x62dD51230A30401C455c8398d06F85e4EaB6309f', amount);
   * ```
   */
  @requiresSigner
  async fund(
    escrowAddress: string,
    amount: bigint,
    txOptions: Overrides = {}
  ): Promise<void> {
    if (!ethers.isAddress(escrowAddress)) {
      throw ErrorInvalidEscrowAddressProvided;
    }

    if (amount <= 0n) {
      throw ErrorAmountMustBeGreaterThanZero;
    }

    if (!(await this.escrowFactoryContract.hasEscrow(escrowAddress))) {
      throw ErrorEscrowAddressIsNotProvidedByFactory;
    }

    try {
      const escrowContract = this.getEscrowContract(escrowAddress);

      const tokenAddress = await escrowContract.token();

      const tokenContract: HMToken = HMToken__factory.connect(
        tokenAddress,
        this.runner
      );
      await (
        await tokenContract.transfer(
          escrowAddress,
          amount,
          this.applyTxDefaults(txOptions)
        )
      ).wait();

      return;
    } catch (e) {
      return throwError(e);
    }
  }

  /**
   * This function stores the results URL and hash.
   *
   * @param {string} escrowAddress Address of the escrow.
   * @param {string} url Results file URL.
   * @param {string} hash Results file hash.
   * @param {bigint} fundsToReserve Funds to reserve for payouts
   * @param {Overrides} [txOptions] - Additional transaction parameters (optional, defaults to an empty object).
   * @returns Returns void if successful. Throws error if any.
   *
   *
   * **Code example**
   *
   * > Only Recording Oracle or admin can call it.
   *
   * ```ts
   * import { ethers, Wallet, providers } from 'ethers';
   * import { EscrowClient } from '@human-protocol/sdk';
   *
   * const rpcUrl = 'YOUR_RPC_URL';
   * const privateKey = 'YOUR_PRIVATE_KEY';
   *
   * const provider = new providers.JsonRpcProvider(rpcUrl);
   * const signer = new Wallet(privateKey, provider);
   * const escrowClient = await EscrowClient.build(signer);
   *
   * await escrowClient.storeResults('0x62dD51230A30401C455c8398d06F85e4EaB6309f', 'http://localhost/results.json', 'b5dad76bf6772c0f07fd5e048f6e75a5f86ee079', ethers.parseEther('10'));
   * ```
   */

  async storeResults(
    escrowAddress: string,
    url: string,
    hash: string,
    fundsToReserve: bigint,
    txOptions?: Overrides
  ): Promise<void>;

  /**
   * This function stores the results URL and hash.
   *
   * @param {string} escrowAddress Address of the escrow.
   * @param {string} url Results file URL.
   * @param {string} hash Results file hash.
   * @param {Overrides} [txOptions] - Additional transaction parameters (optional, defaults to an empty object).
   * @returns Returns void if successful. Throws error if any.
   *
   *
   * **Code example**
   *
   * > Only Recording Oracle or admin can call it.
   *
   * ```ts
   * import { ethers, Wallet, providers } from 'ethers';
   * import { EscrowClient } from '@human-protocol/sdk';
   *
   * const rpcUrl = 'YOUR_RPC_URL';
   * const privateKey = 'YOUR_PRIVATE_KEY';
   *
   * const provider = new providers.JsonRpcProvider(rpcUrl);
   * const signer = new Wallet(privateKey, provider);
   * const escrowClient = await EscrowClient.build(signer);
   *
   * await escrowClient.storeResults('0x62dD51230A30401C455c8398d06F85e4EaB6309f', 'http://localhost/results.json', 'b5dad76bf6772c0f07fd5e048f6e75a5f86ee079');
   * ```
   */
  async storeResults(
    escrowAddress: string,
    url: string,
    hash: string,
    txOptions?: Overrides
  ): Promise<void>;

  @requiresSigner
  async storeResults(
    escrowAddress: string,
    url: string,
    hash: string,
    a?: bigint | Overrides,
    b?: Overrides
  ): Promise<void> {
    const escrowContract = this.getEscrowContract(escrowAddress);

    const hasFundsToReserveParam = typeof a === 'bigint';
    const fundsToReserve = hasFundsToReserveParam ? (a as bigint) : undefined;
    const txOptions = (hasFundsToReserveParam ? b : a) || {};
    // When fundsToReserve is provided and is 0, allow empty URL.
    // In this situation not solutions might have been provided so the escrow can be straight cancelled.
    const allowEmptyUrl = hasFundsToReserveParam && fundsToReserve === 0n;

    if (!ethers.isAddress(escrowAddress)) {
      throw ErrorInvalidEscrowAddressProvided;
    }
    if (!allowEmptyUrl && !isValidUrl(url)) {
      throw ErrorInvalidUrl;
    }

    if (!hash && !allowEmptyUrl) {
      throw ErrorHashIsEmptyString;
    }

    if (!(await this.escrowFactoryContract.hasEscrow(escrowAddress))) {
      throw ErrorEscrowAddressIsNotProvidedByFactory;
    }

    try {
<<<<<<< HEAD
      if (fundsToReserve !== undefined) {
        await (
          await escrowContract['storeResults(string,string,uint256)'](
            url,
            hash,
            fundsToReserve,
            txOptions
          )
        ).wait();
      } else {
        await (
          await escrowContract['storeResults(string,string)'](
            url,
            hash,
            txOptions
          )
        ).wait();
      }
=======
      const escrowContract = this.getEscrowContract(escrowAddress);

      await (
        await escrowContract.storeResults(
          url,
          hash,
          this.applyTxDefaults(txOptions)
        )
      ).wait();

      return;
>>>>>>> cd9289f2
    } catch (e) {
      if (!hasFundsToReserveParam && e.reason === 'DEPRECATED_SIGNATURE') {
        throw ErrorStoreResultsVersion;
      }
      // eslint-disable-next-line no-console
      console.warn(WarnVersionMismatch);
      return throwError(e);
    }
  }

  /**
   * This function sets the status of an escrow to completed.
   *
   * @param {string} escrowAddress Address of the escrow.
   * @param {Overrides} [txOptions] - Additional transaction parameters (optional, defaults to an empty object).
   * @returns Returns void if successful. Throws error if any.
   *
   *
   * **Code example**
   *
   * > Only Recording Oracle or admin can call it.
   *
   * ```ts
   * import { Wallet, providers } from 'ethers';
   * import { EscrowClient } from '@human-protocol/sdk';
   *
   * const rpcUrl = 'YOUR_RPC_URL';
   * const privateKey = 'YOUR_PRIVATE_KEY';
   *
   * const provider = new providers.JsonRpcProvider(rpcUrl);
   * const signer = new Wallet(privateKey, provider);
   * const escrowClient = await EscrowClient.build(signer);
   *
   * await escrowClient.complete('0x62dD51230A30401C455c8398d06F85e4EaB6309f');
   * ```
   */
  @requiresSigner
  async complete(
    escrowAddress: string,
    txOptions: Overrides = {}
  ): Promise<void> {
    if (!ethers.isAddress(escrowAddress)) {
      throw ErrorInvalidEscrowAddressProvided;
    }

    if (!(await this.escrowFactoryContract.hasEscrow(escrowAddress))) {
      throw ErrorEscrowAddressIsNotProvidedByFactory;
    }

    try {
      const escrowContract = this.getEscrowContract(escrowAddress);

      await (
        await escrowContract.complete(this.applyTxDefaults(txOptions))
      ).wait();
      return;
    } catch (e) {
      return throwError(e);
    }
  }

  /**
   * This function pays out the amounts specified to the workers and sets the URL of the final results file.
   *
   * @param {string} escrowAddress Escrow address to payout.
   * @param {string[]} recipients Array of recipient addresses.
   * @param {bigint[]} amounts Array of amounts the recipients will receive.
   * @param {string} finalResultsUrl Final results file URL.
   * @param {string} finalResultsHash Final results file hash.
   * @param {number} txId Transaction ID.
   * @param {boolean} forceComplete Indicates if remaining balance should be transferred to the escrow creator (optional, defaults to false).
   * @param {Overrides} [txOptions] - Additional transaction parameters (optional, defaults to an empty object).
   * @returns Returns void if successful. Throws error if any.
   *
   *
   * **Code example**
   *
   * > Only Reputation Oracle or admin can call it.
   *
   * ```ts
   * import { ethers, Wallet, providers } from 'ethers';
   * import { EscrowClient } from '@human-protocol/sdk';
   *
   * const rpcUrl = 'YOUR_RPC_URL';
   * const privateKey = 'YOUR_PRIVATE_KEY';
   *
   * const provider = new providers.JsonRpcProvider(rpcUrl);
   * const signer = new Wallet(privateKey, provider);
   * const escrowClient = await EscrowClient.build(signer);
   *
   * const recipients = ['0xf39Fd6e51aad88F6F4ce6aB8827279cffFb92266', '0xf39Fd6e51aad88F6F4ce6aB8827279cffFb92266'];
   * const amounts = [ethers.parseUnits(5, 'ether'), ethers.parseUnits(10, 'ether')];
   * const resultsUrl = 'http://localhost/results.json';
   * const resultsHash = 'b5dad76bf6772c0f07fd5e048f6e75a5f86ee079';
   * const txId = 1;
   *
   * await escrowClient.bulkPayOut('0x62dD51230A30401C455c8398d06F85e4EaB6309f', recipients, amounts, resultsUrl, resultsHash, txId, true);
   * ```
   */
  async bulkPayOut(
    escrowAddress: string,
    recipients: string[],
    amounts: bigint[],
    finalResultsUrl: string,
    finalResultsHash: string,
    txId: number,
    forceComplete: boolean,
    txOptions: Overrides
  ): Promise<void>;

  /**
   * This function pays out the amounts specified to the workers and sets the URL of the final results file.
   *
   * @param {string} escrowAddress Escrow address to payout.
   * @param {string[]} recipients Array of recipient addresses.
   * @param {bigint[]} amounts Array of amounts the recipients will receive.
   * @param {string} finalResultsUrl Final results file URL.
   * @param {string} finalResultsHash Final results file hash.
   * @param {string} payoutId Payout ID.
   * @param {boolean} forceComplete Indicates if remaining balance should be transferred to the escrow creator (optional, defaults to false).
   * @param {Overrides} [txOptions] - Additional transaction parameters (optional, defaults to an empty object).
   * @returns Returns void if successful. Throws error if any.
   *
   *
   * **Code example**
   *
   * > Only Reputation Oracle or admin can call it.
   *
   * ```ts
   * import { ethers, Wallet, providers } from 'ethers';
   * import { EscrowClient } from '@human-protocol/sdk';
   * import { v4 as uuidV4 } from 'uuid';
   *
   * const rpcUrl = 'YOUR_RPC_URL';
   * const privateKey = 'YOUR_PRIVATE_KEY';
   *
   * const provider = new providers.JsonRpcProvider(rpcUrl);
   * const signer = new Wallet(privateKey, provider);
   * const escrowClient = await EscrowClient.build(signer);
   *
   * const recipients = ['0xf39Fd6e51aad88F6F4ce6aB8827279cffFb92266', '0xf39Fd6e51aad88F6F4ce6aB8827279cffFb92266'];
   * const amounts = [ethers.parseUnits(5, 'ether'), ethers.parseUnits(10, 'ether')];
   * const resultsUrl = 'http://localhost/results.json';
   * const resultsHash = 'b5dad76bf6772c0f07fd5e048f6e75a5f86ee079';
   * const payoutId = uuidV4();
   *
   * await escrowClient.bulkPayOut('0x62dD51230A30401C455c8398d06F85e4EaB6309f', recipients, amounts, resultsUrl, resultsHash, payoutId, true);
   * ```
   */
  async bulkPayOut(
    escrowAddress: string,
    recipients: string[],
    amounts: bigint[],
    finalResultsUrl: string,
    finalResultsHash: string,
    payoutId: string,
    forceComplete: boolean,
    txOptions: Overrides
  ): Promise<void>;

  @requiresSigner
  async bulkPayOut(
    escrowAddress: string,
    recipients: string[],
    amounts: bigint[],
    finalResultsUrl: string,
    finalResultsHash: string,
    id: number | string,
    forceComplete: boolean,
    txOptions: Overrides = {}
  ): Promise<void> {
    await this.ensureCorrectBulkPayoutInput(
      escrowAddress,
      recipients,
      amounts,
      finalResultsUrl,
      finalResultsHash
    );

    const escrowContract = this.getEscrowContract(escrowAddress);
    const idIsString = typeof id === 'string';

    try {
      if (idIsString) {
        await (
          await escrowContract[
            'bulkPayOut(address[],uint256[],string,string,string,bool)'
          ](
            recipients,
            amounts,
            finalResultsUrl,
            finalResultsHash,
            id,
            forceComplete,
            this.applyTxDefaults(txOptions)
          )
        ).wait();
      } else {
        await (
          await escrowContract[
            'bulkPayOut(address[],uint256[],string,string,uint256,bool)'
          ](
            recipients,
            amounts,
            finalResultsUrl,
            finalResultsHash,
<<<<<<< HEAD
            id,
            forceComplete,
            txOptions
=======
            txId,
            this.applyTxDefaults(txOptions)
>>>>>>> cd9289f2
          )
        ).wait();
      }
    } catch (e) {
      if (!idIsString && e.reason === 'DEPRECATED_SIGNATURE') {
        throw ErrorBulkPayOutVersion;
      }
      // eslint-disable-next-line no-console
      console.warn(WarnVersionMismatch);
      return throwError(e);
    }
  }

  /**
   * This function cancels the specified escrow and sends the balance to the canceler.
   *
   * @param {string} escrowAddress Address of the escrow to cancel.
   * @param {Overrides} [txOptions] - Additional transaction parameters (optional, defaults to an empty object).
   *
   *
   * **Code example**
   *
   * > Only Job Launcher or admin can call it.
   *
   * ```ts
   * import { ethers, Wallet, providers } from 'ethers';
   * import { EscrowClient } from '@human-protocol/sdk';
   *
   * const rpcUrl = 'YOUR_RPC_URL';
   * const privateKey = 'YOUR_PRIVATE_KEY';
   *
   * const provider = new providers.JsonRpcProvider(rpcUrl);
   * const signer = new Wallet(privateKey, provider);
   * const escrowClient = await EscrowClient.build(signer);
   *
   * await escrowClient.cancel('0x62dD51230A30401C455c8398d06F85e4EaB6309f');
   * ```
   */
  @requiresSigner
  async cancel(
    escrowAddress: string,
    txOptions: Overrides = {}
  ): Promise<void> {
    if (!ethers.isAddress(escrowAddress)) {
      throw ErrorInvalidEscrowAddressProvided;
    }

    if (!(await this.escrowFactoryContract.hasEscrow(escrowAddress))) {
      throw ErrorEscrowAddressIsNotProvidedByFactory;
    }

    try {
      const escrowContract = this.getEscrowContract(escrowAddress);
<<<<<<< HEAD
      await (await escrowContract.cancel(txOptions)).wait();
=======

      const transactionReceipt = await (
        await escrowContract.cancel(this.applyTxDefaults(txOptions))
      ).wait();

      let amountTransferred: bigint | undefined = undefined;
      const tokenAddress = await escrowContract.token();

      const tokenContract: HMToken = HMToken__factory.connect(
        tokenAddress,
        this.runner
      );
      if (transactionReceipt)
        for (const log of transactionReceipt.logs) {
          if (log.address === tokenAddress) {
            const parsedLog = tokenContract.interface.parseLog({
              topics: log.topics as string[],
              data: log.data,
            });

            const from = parsedLog?.args[0];
            if (parsedLog?.name === 'Transfer' && from === escrowAddress) {
              amountTransferred = parsedLog?.args[2];
              break;
            }
          }
        }

      if (amountTransferred === undefined) {
        throw ErrorTransferEventNotFoundInTransactionLogs;
      }

      const escrowCancelData: EscrowCancel = {
        txHash: transactionReceipt?.hash || '',
        amountRefunded: amountTransferred,
      };

      return escrowCancelData;
>>>>>>> cd9289f2
    } catch (e) {
      return throwError(e);
    }
  }

  /**
   * This function requests the cancellation of the specified escrow (moves status to ToCancel or finalizes if expired).
   *
   * @param {string} escrowAddress Address of the escrow to request cancellation.
   * @param {Overrides} [txOptions] - Additional transaction parameters (optional, defaults to an empty object).
   * @returns Returns void if successful. Throws error if any.
   *
   * **Code example**
   *
   * > Only Job Launcher or admin can call it.
   *
   * ```ts
   * import { Wallet, providers } from 'ethers';
   * import { EscrowClient } from '@human-protocol/sdk';
   *
   * const rpcUrl = 'YOUR_RPC_URL';
   * const privateKey = 'YOUR_PRIVATE_KEY';
   *
   * const provider = new providers.JsonRpcProvider(rpcUrl);
   * const signer = new Wallet(privateKey, provider);
   * const escrowClient = await EscrowClient.build(signer);
   *
   * await escrowClient.requestCancellation('0x62dD51230A30401C455c8398d06F85e4EaB6309f');
   * ```
   */
  @requiresSigner
  async requestCancellation(
    escrowAddress: string,
    txOptions: Overrides = {}
  ): Promise<void> {
    if (!ethers.isAddress(escrowAddress)) {
      throw ErrorInvalidEscrowAddressProvided;
    }

    if (!(await this.escrowFactoryContract.hasEscrow(escrowAddress))) {
      throw ErrorEscrowAddressIsNotProvidedByFactory;
    }

    try {
      const escrowContract = this.getEscrowContract(escrowAddress);
<<<<<<< HEAD
      await (await escrowContract.requestCancellation(txOptions)).wait();
=======

      await (
        await escrowContract.addTrustedHandlers(
          trustedHandlers,
          this.applyTxDefaults(txOptions)
        )
      ).wait();
      return;
>>>>>>> cd9289f2
    } catch (e) {
      return throwError(e);
    }
  }

  /**
   * This function withdraws additional tokens in the escrow to the canceler.
   *
   * @param {string} escrowAddress Address of the escrow to withdraw.
   * @param {string} tokenAddress Address of the token to withdraw.
   * @param {Overrides} [txOptions] - Additional transaction parameters (optional, defaults to an empty object).
   * @returns {EscrowWithdraw} Returns the escrow withdrawal data including transaction hash and withdrawal amount. Throws error if any.
   *
   *
   * **Code example**
   *
   * > Only Job Launcher or admin can call it.
   *
   * ```ts
   * import { ethers, Wallet, providers } from 'ethers';
   * import { EscrowClient } from '@human-protocol/sdk';
   *
   * const rpcUrl = 'YOUR_RPC_URL';
   * const privateKey = 'YOUR_PRIVATE_KEY';
   *
   * const provider = new providers.JsonRpcProvider(rpcUrl);
   * const signer = new Wallet(privateKey, provider);
   * const escrowClient = await EscrowClient.build(signer);
   *
   * await escrowClient.withdraw(
   *  '0x62dD51230A30401C455c8398d06F85e4EaB6309f',
   *  '0x0376D26246Eb35FF4F9924cF13E6C05fd0bD7Fb4'
   * );
   * ```
   */
  @requiresSigner
  async withdraw(
    escrowAddress: string,
    tokenAddress: string,
    txOptions: Overrides = {}
  ): Promise<EscrowWithdraw> {
    if (!ethers.isAddress(escrowAddress)) {
      throw ErrorInvalidEscrowAddressProvided;
    }

    if (!ethers.isAddress(tokenAddress)) {
      throw ErrorInvalidTokenAddress;
    }

    if (!(await this.escrowFactoryContract.hasEscrow(escrowAddress))) {
      throw ErrorEscrowAddressIsNotProvidedByFactory;
    }

    try {
      const escrowContract = this.getEscrowContract(escrowAddress);

      const transactionReceipt = await (
        await escrowContract.withdraw(
          tokenAddress,
          this.applyTxDefaults(txOptions)
        )
      ).wait();

      let amountTransferred: bigint | undefined = undefined;

      const tokenContract: ERC20 = ERC20__factory.connect(
        tokenAddress,
        this.runner
      );
      if (transactionReceipt)
        for (const log of transactionReceipt.logs) {
          if (log.address === tokenAddress) {
            const parsedLog = tokenContract.interface.parseLog({
              topics: log.topics as string[],
              data: log.data,
            });

            const from = parsedLog?.args[0];
            if (parsedLog?.name === 'Transfer' && from === escrowAddress) {
              amountTransferred = parsedLog?.args[2];
              break;
            }
          }
        }

      if (amountTransferred === undefined) {
        throw ErrorTransferEventNotFoundInTransactionLogs;
      }

      const escrowWithdrawData: EscrowWithdraw = {
        txHash: transactionReceipt?.hash || '',
        tokenAddress,
        withdrawnAmount: amountTransferred,
      };

      return escrowWithdrawData;
    } catch (e) {
      return throwError(e);
    }
  }

  /**
   * Creates a prepared transaction for bulk payout without immediately sending it.
   * @param {string} escrowAddress Escrow address to payout.
   * @param {string[]} recipients Array of recipient addresses.
   * @param {bigint[]} amounts Array of amounts the recipients will receive.
   * @param {string} finalResultsUrl Final results file URL.
   * @param {string} finalResultsHash Final results file hash.
   * @param {string} payoutId Payout ID to identify the payout.
   * @param {boolean} forceComplete Indicates if remaining balance should be transferred to the escrow creator (optional, defaults to false).
   * @param {Overrides} [txOptions] - Additional transaction parameters (optional, defaults to an empty object).
   * @returns Returns object with raw transaction and signed transaction hash
   *
   * **Code example**
   *
   * > Only Reputation Oracle or admin can call it.
   *
   * ```ts
   * import { ethers, Wallet, providers } from 'ethers';
   * import { EscrowClient } from '@human-protocol/sdk';
   *
   * const rpcUrl = 'YOUR_RPC_URL';
   * const privateKey = 'YOUR_PRIVATE_KEY'
   *
   * const provider = new providers.JsonRpcProvider(rpcUrl);
   * const signer = new Wallet(privateKey, provider);
   * const escrowClient = await EscrowClient.build(signer);
   *
   * const recipients = ['0xf39Fd6e51aad88F6F4ce6aB8827279cffFb92266', '0xf39Fd6e51aad88F6F4ce6aB8827279cffFb92266'];
   * const amounts = [ethers.parseUnits(5, 'ether'), ethers.parseUnits(10, 'ether')];
   * const resultsUrl = 'http://localhost/results.json';
   * const resultsHash = 'b5dad76bf6772c0f07fd5e048f6e75a5f86ee079';
   * const payoutId = '372f6916-fe34-4711-b6e3-274f682047de';
   *
   * const rawTransaction = await escrowClient.createBulkPayoutTransaction('0x62dD51230A30401C455c8398d06F85e4EaB6309f', recipients, amounts, resultsUrl, resultsHash, txId);
   * console.log('Raw transaction:', rawTransaction);
   *
   * const signedTransaction = await signer.signTransaction(rawTransaction);
   * console.log('Tx hash:', ethers.keccak256(signedTransaction));
   * (await signer.sendTransaction(rawTransaction)).wait();
   */
  @requiresSigner
  async createBulkPayoutTransaction(
    escrowAddress: string,
    recipients: string[],
    amounts: bigint[],
    finalResultsUrl: string,
    finalResultsHash: string,
    payoutId: string,
    forceComplete = false,
    txOptions: Overrides = {}
  ): Promise<TransactionLikeWithNonce> {
    txOptions = this.applyTxDefaults(txOptions);
    await this.ensureCorrectBulkPayoutInput(
      escrowAddress,
      recipients,
      amounts,
      finalResultsUrl,
      finalResultsHash
    );

    const signer = this.runner as Signer;
    try {
      const escrowContract = this.getEscrowContract(escrowAddress);

      const populatedTransaction = await escrowContract[
        'bulkPayOut(address[],uint256[],string,string,string,bool)'
      ].populateTransaction(
        recipients,
        amounts,
        finalResultsUrl,
        finalResultsHash,
        payoutId,
        forceComplete,
        txOptions
      );

      /**
       * Safety-belt: explicitly set the passed nonce
       * because 'populateTransaction' return value
       * doesn't mention it even in library docs,
       * even though it includes if from txOptions.
       */
      if (typeof txOptions.nonce === 'number') {
        populatedTransaction.nonce = txOptions.nonce;
      } else {
        populatedTransaction.nonce = await signer.getNonce();
      }
      /**
       * It's needed to get all necessary info for tx object
       * before signing it, e.g.:
       * - type
       * - chainId
       * - fees params
       * - etc.
       *
       * All information is needed in order to get proper hash value
       */
      const preparedTransaction =
        await signer.populateTransaction(populatedTransaction);

      return preparedTransaction as TransactionLikeWithNonce;
    } catch (e) {
      return throwError(e);
    }
  }

  private async ensureCorrectBulkPayoutInput(
    escrowAddress: string,
    recipients: string[],
    amounts: bigint[],
    finalResultsUrl: string,
    finalResultsHash: string
  ): Promise<void> {
    if (!ethers.isAddress(escrowAddress)) {
      throw ErrorInvalidEscrowAddressProvided;
    }

    if (recipients.length === 0) {
      throw ErrorRecipientCannotBeEmptyArray;
    }

    if (recipients.length > ESCROW_BULK_PAYOUT_MAX_ITEMS) {
      throw ErrorTooManyRecipients;
    }

    if (amounts.length === 0) {
      throw ErrorAmountsCannotBeEmptyArray;
    }

    if (recipients.length !== amounts.length) {
      throw ErrorRecipientAndAmountsMustBeSameLength;
    }

    recipients.forEach((recipient) => {
      if (!ethers.isAddress(recipient)) {
        throw new InvalidEthereumAddressError(recipient);
      }
    });

    if (!finalResultsUrl) {
      throw ErrorInvalidUrl;
    }

    if (!isValidUrl(finalResultsUrl)) {
      throw ErrorInvalidUrl;
    }

    if (!finalResultsHash) {
      throw ErrorHashIsEmptyString;
    }

    const balance = await this.getBalance(escrowAddress);

    let totalAmount = 0n;
    amounts.forEach((amount) => {
      totalAmount = totalAmount + amount;
    });

    if (balance < totalAmount) {
      throw ErrorEscrowDoesNotHaveEnoughBalance;
    }

    if (!(await this.escrowFactoryContract.hasEscrow(escrowAddress))) {
      throw ErrorEscrowAddressIsNotProvidedByFactory;
    }
  }

  /**
   * This function returns the balance for a specified escrow address.
   *
   * @param {string} escrowAddress Address of the escrow.
   * @returns {Promise<bigint>} Balance of the escrow in the token used to fund it.
   *
   * **Code example**
   *
   * ```ts
   * import { providers } from 'ethers';
   * import { EscrowClient } from '@human-protocol/sdk';
   *
   * const rpcUrl = 'YOUR_RPC_URL';
   *
   * const provider = new providers.JsonRpcProvider(rpcUrl);
   * const escrowClient = await EscrowClient.build(provider);
   *
   * const balance = await escrowClient.getBalance('0x62dD51230A30401C455c8398d06F85e4EaB6309f');
   * ```
   */
  async getBalance(escrowAddress: string): Promise<bigint> {
    if (!ethers.isAddress(escrowAddress)) {
      throw ErrorInvalidEscrowAddressProvided;
    }

    if (!(await this.escrowFactoryContract.hasEscrow(escrowAddress))) {
      throw ErrorEscrowAddressIsNotProvidedByFactory;
    }

    try {
      const escrowContract = this.getEscrowContract(escrowAddress);

      try {
        return await escrowContract.remainingFunds();
      } catch {
        // Use getBalance() method below if remainingFunds() is not available
      }

      return await escrowContract.getBalance();
    } catch (e) {
      return throwError(e);
    }
  }

  /**
   * This function returns the reserved funds for a specified escrow address.
   *
   * @param {string} escrowAddress Address of the escrow.
   * @returns {Promise<bigint>} Reserved funds of the escrow in the token used to fund it.
   *
   * **Code example**
   *
   * ```ts
   * import { providers } from 'ethers';
   * import { EscrowClient } from '@human-protocol/sdk';
   *
   * const rpcUrl = 'YOUR_RPC_URL';
   *
   * const provider = new providers.JsonRpcProvider(rpcUrl);
   * const escrowClient = await EscrowClient.build(provider);
   *
   * const reservedFunds = await escrowClient.getReservedFunds('0x62dD51230A30401C455c8398d06F85e4EaB6309f');
   * ```
   */
  async getReservedFunds(escrowAddress: string): Promise<bigint> {
    if (!ethers.isAddress(escrowAddress)) {
      throw ErrorInvalidEscrowAddressProvided;
    }

    if (!(await this.escrowFactoryContract.hasEscrow(escrowAddress))) {
      throw ErrorEscrowAddressIsNotProvidedByFactory;
    }

    try {
      const escrowContract = this.getEscrowContract(escrowAddress);
      return await escrowContract.reservedFunds();
    } catch (e) {
      return throwError(e);
    }
  }

  /**
   * This function returns the manifest file hash.
   *
   * @param {string} escrowAddress Address of the escrow.
   * @returns {Promise<string>} Hash of the manifest file content.
   *
   * **Code example**
   *
   * ```ts
   * import { providers } from 'ethers';
   * import { EscrowClient } from '@human-protocol/sdk';
   *
   * const rpcUrl = 'YOUR_RPC_URL';
   *
   * const provider = new providers.JsonRpcProvider(rpcUrl);
   * const escrowClient = await EscrowClient.build(provider);
   *
   * const manifestHash = await escrowClient.getManifestHash('0x62dD51230A30401C455c8398d06F85e4EaB6309f');
   * ```
   */
  async getManifestHash(escrowAddress: string): Promise<string> {
    if (!ethers.isAddress(escrowAddress)) {
      throw ErrorInvalidEscrowAddressProvided;
    }

    if (!(await this.escrowFactoryContract.hasEscrow(escrowAddress))) {
      throw ErrorEscrowAddressIsNotProvidedByFactory;
    }

    try {
      const escrowContract = this.getEscrowContract(escrowAddress);

      return escrowContract.manifestHash();
    } catch (e) {
      return throwError(e);
    }
  }

  /**
   * This function returns the manifest. Could be a URL or a JSON string.
   *
   * @param {string} escrowAddress Address of the escrow.
   * @returns {Promise<string>} Url of the manifest.
   *
   * **Code example**
   *
   * ```ts
   * import { providers } from 'ethers';
   * import { EscrowClient } from '@human-protocol/sdk';
   *
   * const rpcUrl = 'YOUR_RPC_URL';
   *
   * const provider = new providers.JsonRpcProvider(rpcUrl);
   * const escrowClient = await EscrowClient.build(provider);
   *
   * const manifest = await escrowClient.getManifest('0x62dD51230A30401C455c8398d06F85e4EaB6309f');
   * ```
   */
  async getManifest(escrowAddress: string): Promise<string> {
    if (!ethers.isAddress(escrowAddress)) {
      throw ErrorInvalidEscrowAddressProvided;
    }

    if (!(await this.escrowFactoryContract.hasEscrow(escrowAddress))) {
      throw ErrorEscrowAddressIsNotProvidedByFactory;
    }

    try {
      const escrowContract = this.getEscrowContract(escrowAddress);

      return escrowContract.manifestUrl();
    } catch (e) {
      return throwError(e);
    }
  }

  /**
   * This function returns the results file URL.
   *
   * @param {string} escrowAddress Address of the escrow.
   * @returns {Promise<string>} Results file url.
   *
   * **Code example**
   *
   * ```ts
   * import { providers } from 'ethers';
   * import { EscrowClient } from '@human-protocol/sdk';
   *
   * const rpcUrl = 'YOUR_RPC_URL';
   *
   * const provider = new providers.JsonRpcProvider(rpcUrl);
   * const escrowClient = await EscrowClient.build(provider);
   *
   * const resultsUrl = await escrowClient.getResultsUrl('0x62dD51230A30401C455c8398d06F85e4EaB6309f');
   * ```
   */
  async getResultsUrl(escrowAddress: string): Promise<string> {
    if (!ethers.isAddress(escrowAddress)) {
      throw ErrorInvalidEscrowAddressProvided;
    }

    if (!(await this.escrowFactoryContract.hasEscrow(escrowAddress))) {
      throw ErrorEscrowAddressIsNotProvidedByFactory;
    }

    try {
      const escrowContract = this.getEscrowContract(escrowAddress);

      return escrowContract.finalResultsUrl();
    } catch (e) {
      return throwError(e);
    }
  }

  /**
   * This function returns the intermediate results file URL.
   *
   * @param {string} escrowAddress Address of the escrow.
   * @returns {Promise<string>} Url of the file that store results from Recording Oracle.
   *
   * **Code example**
   *
   * ```ts
   * import { providers } from 'ethers';
   * import { EscrowClient } from '@human-protocol/sdk';
   *
   * const rpcUrl = 'YOUR_RPC_URL';
   *
   * const provider = new providers.JsonRpcProvider(rpcUrl);
   * const escrowClient = await EscrowClient.build(provider);
   *
   * const intermediateResultsUrl = await escrowClient.getIntermediateResultsUrl('0x62dD51230A30401C455c8398d06F85e4EaB6309f');
   * ```
   */
  async getIntermediateResultsUrl(escrowAddress: string): Promise<string> {
    if (!ethers.isAddress(escrowAddress)) {
      throw ErrorInvalidEscrowAddressProvided;
    }

    if (!(await this.escrowFactoryContract.hasEscrow(escrowAddress))) {
      throw ErrorEscrowAddressIsNotProvidedByFactory;
    }

    try {
      const escrowContract = this.getEscrowContract(escrowAddress);

      return escrowContract.intermediateResultsUrl();
    } catch (e) {
      return throwError(e);
    }
  }

  /**
   * This function returns the intermediate results hash.
   *
   * @param {string} escrowAddress Address of the escrow.
   * @returns {Promise<string>} Hash of the intermediate results file content.
   *
   * **Code example**
   *
   * ```ts
   * import { providers } from 'ethers';
   * import { EscrowClient } from '@human-protocol/sdk';
   *
   * const rpcUrl = 'YOUR_RPC_URL';
   *
   * const provider = new providers.JsonRpcProvider(rpcUrl);
   * const escrowClient = await EscrowClient.build(provider);
   *
   * const intermediateResultsHash = await escrowClient.getIntermediateResultsHash('0x62dD51230A30401C455c8398d06F85e4EaB6309f');
   * ```
   */
  async getIntermediateResultsHash(escrowAddress: string): Promise<string> {
    if (!ethers.isAddress(escrowAddress)) {
      throw ErrorInvalidEscrowAddressProvided;
    }

    if (!(await this.escrowFactoryContract.hasEscrow(escrowAddress))) {
      throw ErrorEscrowAddressIsNotProvidedByFactory;
    }

    try {
      const escrowContract = this.getEscrowContract(escrowAddress);

      return escrowContract.intermediateResultsHash();
    } catch (e) {
      return throwError(e);
    }
  }

  /**
   * This function returns the token address used for funding the escrow.
   *
   * @param {string} escrowAddress Address of the escrow.
   * @returns {Promise<string>} Address of the token used to fund the escrow.
   *
   * **Code example**
   *
   * ```ts
   * import { providers } from 'ethers';
   * import { EscrowClient } from '@human-protocol/sdk';
   *
   * const rpcUrl = 'YOUR_RPC_URL';
   *
   * const provider = new providers.JsonRpcProvider(rpcUrl);
   * const escrowClient = await EscrowClient.build(provider);
   *
   * const tokenAddress = await escrowClient.getTokenAddress('0x62dD51230A30401C455c8398d06F85e4EaB6309f');
   * ```
   */
  async getTokenAddress(escrowAddress: string): Promise<string> {
    if (!ethers.isAddress(escrowAddress)) {
      throw ErrorInvalidEscrowAddressProvided;
    }

    if (!(await this.escrowFactoryContract.hasEscrow(escrowAddress))) {
      throw ErrorEscrowAddressIsNotProvidedByFactory;
    }

    try {
      const escrowContract = this.getEscrowContract(escrowAddress);

      return escrowContract.token();
    } catch (e) {
      return throwError(e);
    }
  }

  /**
   * This function returns the current status of the escrow.
   *
   * @param {string} escrowAddress Address of the escrow.
   * @returns {Promise<EscrowStatus>} Current status of the escrow.
   *
   * **Code example**
   *
   * ```ts
   * import { providers } from 'ethers';
   * import { EscrowClient } from '@human-protocol/sdk';
   *
   * const rpcUrl = 'YOUR_RPC_URL';
   *
   * const provider = new providers.JsonRpcProvider(rpcUrl);
   * const escrowClient = await EscrowClient.build(provider);
   *
   * const status = await escrowClient.getStatus('0x62dD51230A30401C455c8398d06F85e4EaB6309f');
   * ```
   */
  async getStatus(escrowAddress: string): Promise<EscrowStatus> {
    if (!ethers.isAddress(escrowAddress)) {
      throw ErrorInvalidEscrowAddressProvided;
    }

    if (!(await this.escrowFactoryContract.hasEscrow(escrowAddress))) {
      throw ErrorEscrowAddressIsNotProvidedByFactory;
    }

    try {
      const escrowContract = this.getEscrowContract(escrowAddress);

      return Number(await escrowContract.status());
    } catch (e) {
      return throwError(e);
    }
  }

  /**
   * This function returns the recording oracle address for a given escrow.
   *
   * @param {string} escrowAddress Address of the escrow.
   * @returns {Promise<string>} Address of the Recording Oracle.
   *
   * **Code example**
   *
   * ```ts
   * import { providers } from 'ethers';
   * import { EscrowClient } from '@human-protocol/sdk';
   *
   * const rpcUrl = 'YOUR_RPC_URL';
   *
   * const provider = new providers.JsonRpcProvider(rpcUrl);
   * const escrowClient = await EscrowClient.build(provider);
   *
   * const oracleAddress = await escrowClient.getRecordingOracleAddress('0x62dD51230A30401C455c8398d06F85e4EaB6309f');
   * ```
   */
  async getRecordingOracleAddress(escrowAddress: string): Promise<string> {
    if (!ethers.isAddress(escrowAddress)) {
      throw ErrorInvalidEscrowAddressProvided;
    }

    if (!(await this.escrowFactoryContract.hasEscrow(escrowAddress))) {
      throw ErrorEscrowAddressIsNotProvidedByFactory;
    }

    try {
      const escrowContract = this.getEscrowContract(escrowAddress);

      return escrowContract.recordingOracle();
    } catch (e) {
      return throwError(e);
    }
  }

  /**
   * This function returns the job launcher address for a given escrow.
   *
   * @param {string} escrowAddress Address of the escrow.
   * @returns {Promise<string>} Address of the Job Launcher.
   *
   * **Code example**
   *
   * ```ts
   * import { providers } from 'ethers';
   * import { EscrowClient } from '@human-protocol/sdk';
   *
   * const rpcUrl = 'YOUR_RPC_URL';
   *
   * const provider = new providers.JsonRpcProvider(rpcUrl);
   * const escrowClient = await EscrowClient.build(provider);
   *
   * const jobLauncherAddress = await escrowClient.getJobLauncherAddress('0x62dD51230A30401C455c8398d06F85e4EaB6309f');
   * ```
   */
  async getJobLauncherAddress(escrowAddress: string): Promise<string> {
    if (!ethers.isAddress(escrowAddress)) {
      throw ErrorInvalidEscrowAddressProvided;
    }

    if (!(await this.escrowFactoryContract.hasEscrow(escrowAddress))) {
      throw ErrorEscrowAddressIsNotProvidedByFactory;
    }

    try {
      const escrowContract = this.getEscrowContract(escrowAddress);

      return escrowContract.launcher();
    } catch (e) {
      return throwError(e);
    }
  }

  /**
   * This function returns the reputation oracle address for a given escrow.
   *
   * @param {string} escrowAddress Address of the escrow.
   * @returns {Promise<string>} Address of the Reputation Oracle.
   *
   * **Code example**
   *
   * ```ts
   * import { providers } from 'ethers';
   * import { EscrowClient } from '@human-protocol/sdk';
   *
   * const rpcUrl = 'YOUR_RPC_URL';
   *
   * const provider = new providers.JsonRpcProvider(rpcUrl);
   * const escrowClient = await EscrowClient.build(provider);
   *
   * const oracleAddress = await escrowClient.getReputationOracleAddress('0x62dD51230A30401C455c8398d06F85e4EaB6309f');
   * ```
   */
  async getReputationOracleAddress(escrowAddress: string): Promise<string> {
    if (!ethers.isAddress(escrowAddress)) {
      throw ErrorInvalidEscrowAddressProvided;
    }

    if (!(await this.escrowFactoryContract.hasEscrow(escrowAddress))) {
      throw ErrorEscrowAddressIsNotProvidedByFactory;
    }

    try {
      const escrowContract = this.getEscrowContract(escrowAddress);

      return escrowContract.reputationOracle();
    } catch (e) {
      return throwError(e);
    }
  }

  /**
   * This function returns the exchange oracle address for a given escrow.
   *
   * @param {string} escrowAddress Address of the escrow.
   * @returns {Promise<string>} Address of the Exchange Oracle.
   *
   * **Code example**
   *
   * ```ts
   * import { providers } from 'ethers';
   * import { EscrowClient } from '@human-protocol/sdk';
   *
   * const rpcUrl = 'YOUR_RPC_URL';
   *
   * const provider = new providers.JsonRpcProvider(rpcUrl);
   * const escrowClient = await EscrowClient.build(provider);
   *
   * const oracleAddress = await escrowClient.getExchangeOracleAddress('0x62dD51230A30401C455c8398d06F85e4EaB6309f');
   * ```
   */
  async getExchangeOracleAddress(escrowAddress: string): Promise<string> {
    if (!ethers.isAddress(escrowAddress)) {
      throw ErrorInvalidEscrowAddressProvided;
    }

    if (!(await this.escrowFactoryContract.hasEscrow(escrowAddress))) {
      throw ErrorEscrowAddressIsNotProvidedByFactory;
    }

    try {
      const escrowContract = this.getEscrowContract(escrowAddress);

      return escrowContract.exchangeOracle();
    } catch (e) {
      return throwError(e);
    }
  }

  /**
   * This function returns the escrow factory address for a given escrow.
   *
   * @param {string} escrowAddress Address of the escrow.
   * @returns {Promise<string>} Address of the escrow factory.
   *
   * **Code example**
   *
   * ```ts
   * import { providers } from 'ethers';
   * import { EscrowClient } from '@human-protocol/sdk';
   *
   * const rpcUrl = 'YOUR_RPC_URL';
   *
   * const provider = new providers.JsonRpcProvider(rpcUrl);
   * const escrowClient = await EscrowClient.build(provider);
   *
   * const factoryAddress = await escrowClient.getFactoryAddress('0x62dD51230A30401C455c8398d06F85e4EaB6309f');
   * ```
   */
  async getFactoryAddress(escrowAddress: string): Promise<string> {
    if (!ethers.isAddress(escrowAddress)) {
      throw ErrorInvalidEscrowAddressProvided;
    }

    if (!(await this.escrowFactoryContract.hasEscrow(escrowAddress))) {
      throw ErrorEscrowAddressIsNotProvidedByFactory;
    }

    try {
      const escrowContract = this.getEscrowContract(escrowAddress);

      return escrowContract.escrowFactory();
    } catch (e) {
      return throwError(e);
    }
  }
}
/**
 * ## Introduction
 *
 * Utility class for escrow-related operations.
 *
 * ## Installation
 *
 * ### npm
 * ```bash
 * npm install @human-protocol/sdk
 * ```
 *
 * ### yarn
 * ```bash
 * yarn install @human-protocol/sdk
 * ```
 *
 * ## Code example
 *
 * ### Signer
 *
 * **Using private key(backend)**
 *
 * ```ts
 * import { ChainId, EscrowUtils } from '@human-protocol/sdk';
 *
 * const escrowAddresses = new EscrowUtils.getEscrows({
 *   chainId: ChainId.POLYGON_AMOY
 * });
 * ```
 */
export class EscrowUtils {
  /**
   * This function returns an array of escrows based on the specified filter parameters.
   *
   *
   * **Input parameters**
   *
   * ```ts
   * interface IEscrowsFilter {
   *   chainId: ChainId;
   *   launcher?: string;
   *   reputationOracle?: string;
   *   recordingOracle?: string;
   *   exchangeOracle?: string;
   *   jobRequesterId?: string;
   *   status?: EscrowStatus;
   *   from?: Date;
   *   to?: Date;
   *   first?: number;
   *   skip?: number;
   *   orderDirection?: OrderDirection;
   * }
   * ```
   *
   * ```ts
   * enum ChainId {
   *   ALL = -1,
   *   MAINNET = 1,
   *   SEPOLIA = 11155111,
   *   BSC_MAINNET = 56,
   *   BSC_TESTNET = 97,
   *   POLYGON = 137,
   *   POLYGON_AMOY=80002,
   *   LOCALHOST = 1338,
   * }
   * ```
   *
   * ```ts
   * enum OrderDirection {
   *   ASC = 'asc',
   *   DESC = 'desc',
   * }
   * ```
   *
   * ```ts
   * enum EscrowStatus {
   *   Launched,
   *   Pending,
   *   Partial,
   *   Paid,
   *   Complete,
   *   Cancelled,
   * }
   * ```
   *
   * ```ts
   * interface IEscrow {
   *   id: string;
   *   address: string;
   *   amountPaid: string;
   *   balance: string;
   *   count: string;
   *   jobRequesterId: string;
   *   factoryAddress: string;
   *   finalResultsUrl?: string;
   *   intermediateResultsUrl?: string;
   *   launcher: string;
   *   manifestHash?: string;
   *   manifest?: string;
   *   recordingOracle?: string;
   *   reputationOracle?: string;
   *   exchangeOracle?: string;
   *   status: EscrowStatus;
   *   token: string;
   *   totalFundedAmount: string;
   *   createdAt: string;
   * };
   * ```
   *
   *
   * @param {IEscrowsFilter} filter Filter parameters.
   * @returns {IEscrow[]} List of escrows that match the filter.
   *
   * **Code example**
   *
   * ```ts
   * import { ChainId, EscrowUtils, EscrowStatus } from '@human-protocol/sdk';
   *
   * const filters: IEscrowsFilter = {
   *   status: EscrowStatus.Pending,
   *   from: new Date(2023, 4, 8),
   *   to: new Date(2023, 5, 8),
   *   chainId: ChainId.POLYGON_AMOY
   * };
   * const escrows = await EscrowUtils.getEscrows(filters);
   * ```
   */
  public static async getEscrows(filter: IEscrowsFilter): Promise<IEscrow[]> {
    if (filter.launcher && !ethers.isAddress(filter.launcher)) {
      throw ErrorInvalidAddress;
    }

    if (filter.recordingOracle && !ethers.isAddress(filter.recordingOracle)) {
      throw ErrorInvalidAddress;
    }

    if (filter.reputationOracle && !ethers.isAddress(filter.reputationOracle)) {
      throw ErrorInvalidAddress;
    }

    if (filter.exchangeOracle && !ethers.isAddress(filter.exchangeOracle)) {
      throw ErrorInvalidAddress;
    }

    const first =
      filter.first !== undefined ? Math.min(filter.first, 1000) : 10;
    const skip = filter.skip || 0;
    const orderDirection = filter.orderDirection || OrderDirection.DESC;

    const networkData = NETWORKS[filter.chainId];

    if (!networkData) {
      throw ErrorUnsupportedChainID;
    }

    let statuses;
    if (filter.status !== undefined) {
      statuses = Array.isArray(filter.status) ? filter.status : [filter.status];
      statuses = statuses.map((status) => EscrowStatus[status]);
    }
    const { escrows } = await gqlFetch<{ escrows: EscrowData[] }>(
      getSubgraphUrl(networkData),
      GET_ESCROWS_QUERY(filter),
      {
        ...filter,
        launcher: filter.launcher?.toLowerCase(),
        reputationOracle: filter.reputationOracle?.toLowerCase(),
        recordingOracle: filter.recordingOracle?.toLowerCase(),
        exchangeOracle: filter.exchangeOracle?.toLowerCase(),
        status: statuses,
        from: filter.from ? getUnixTimestamp(filter.from) : undefined,
        to: filter.to ? getUnixTimestamp(filter.to) : undefined,
        orderDirection: orderDirection,
        first: first,
        skip: skip,
      }
    );
    escrows.map((escrow) => (escrow.chainId = networkData.chainId));

    if (!escrows) {
      return [];
    }

    return escrows;
  }

  /**
   * This function returns the escrow data for a given address.
   *
   * > This uses Subgraph
   *
   * **Input parameters**
   *
   * ```ts
   * enum ChainId {
   *   ALL = -1,
   *   MAINNET = 1,
   *   SEPOLIA = 11155111,
   *   BSC_MAINNET = 56,
   *   BSC_TESTNET = 97,
   *   POLYGON = 137,
   *   POLYGON_AMOY = 80002,
   *   LOCALHOST = 1338,
   * }
   * ```
   *
   * ```ts
   * interface IEscrow {
   *   id: string;
   *   address: string;
   *   amountPaid: string;
   *   balance: string;
   *   count: string;
   *   jobRequesterId: string;
   *   factoryAddress: string;
   *   finalResultsUrl?: string;
   *   intermediateResultsUrl?: string;
   *   launcher: string;
   *   manifestHash?: string;
   *   manifest?: string;
   *   recordingOracle?: string;
   *   reputationOracle?: string;
   *   exchangeOracle?: string;
   *   status: EscrowStatus;
   *   token: string;
   *   totalFundedAmount: string;
   *   createdAt: string;
   * };
   * ```
   *
   *
   * @param {ChainId} chainId Network in which the escrow has been deployed
   * @param {string} escrowAddress Address of the escrow
   * @returns {IEscrow} Escrow data
   *
   * **Code example**
   *
   * ```ts
   * import { ChainId, EscrowUtils } from '@human-protocol/sdk';
   *
   * const escrow = new EscrowUtils.getEscrow(ChainId.POLYGON_AMOY, "0x1234567890123456789012345678901234567890");
   * ```
   */
  public static async getEscrow(
    chainId: ChainId,
    escrowAddress: string
  ): Promise<IEscrow> {
    const networkData = NETWORKS[chainId];

    if (!networkData) {
      throw ErrorUnsupportedChainID;
    }

    if (escrowAddress && !ethers.isAddress(escrowAddress)) {
      throw ErrorInvalidAddress;
    }

    const { escrow } = await gqlFetch<{ escrow: EscrowData }>(
      getSubgraphUrl(networkData),
      GET_ESCROW_BY_ADDRESS_QUERY(),
      { escrowAddress: escrowAddress.toLowerCase() }
    );

    return escrow || null;
  }

  /**
   * This function returns the status events for a given set of networks within an optional date range.
   *
   * > This uses Subgraph
   *
   * **Input parameters**
   *
   * ```ts
   * enum ChainId {
   *   ALL = -1,
   *   MAINNET = 1,
   *   SEPOLIA = 11155111,
   *   BSC_MAINNET = 56,
   *   BSC_TESTNET = 97,
   *   POLYGON = 137,
   *   POLYGON_AMOY = 80002,
   *   LOCALHOST = 1338,
   * }
   * ```
   *
   * ```ts
   * enum OrderDirection {
   *   ASC = 'asc',
   *   DESC = 'desc',
   * }
   * ```
   *
   * ```ts
   * type Status = {
   *   escrowAddress: string;
   *   timestamp: string;
   *   status: string;
   * };
   * ```
   *
   * @param {IStatusEventFilter} filter Filter parameters.
   * @returns {Promise<StatusEvent[]>} - Array of status events with their corresponding statuses.
   *
   * **Code example**
   *
   * ```ts
   * import { ChainId, EscrowUtils, EscrowStatus } from '@human-protocol/sdk';
   *
   * (async () => {
   *   const fromDate = new Date('2023-01-01');
   *   const toDate = new Date('2023-12-31');
   *   const statusEvents = await EscrowUtils.getStatusEvents({
   *     chainId: ChainId.POLYGON,
   *     statuses: [EscrowStatus.Pending, EscrowStatus.Complete],
   *     from: fromDate,
   *     to: toDate
   *   });
   *   console.log(statusEvents);
   * })();
   * ```
   */
  public static async getStatusEvents(
    filter: IStatusEventFilter
  ): Promise<StatusEvent[]> {
    const {
      chainId,
      statuses,
      from,
      to,
      launcher,
      first = 10,
      skip = 0,
      orderDirection = OrderDirection.DESC,
    } = filter;

    if (launcher && !ethers.isAddress(launcher)) {
      throw ErrorInvalidAddress;
    }

    const networkData = NETWORKS[chainId];
    if (!networkData) {
      throw ErrorUnsupportedChainID;
    }

    // If statuses are not provided, use all statuses except Launched
    const effectiveStatuses = statuses ?? [
      EscrowStatus.Launched,
      EscrowStatus.Pending,
      EscrowStatus.Partial,
      EscrowStatus.Paid,
      EscrowStatus.Complete,
      EscrowStatus.Cancelled,
    ];

    const statusNames = effectiveStatuses.map((status) => EscrowStatus[status]);

    const data = await gqlFetch<{
      escrowStatusEvents: StatusEvent[];
    }>(
      getSubgraphUrl(networkData),
      GET_STATUS_UPDATES_QUERY(from, to, launcher),
      {
        status: statusNames,
        from: from ? getUnixTimestamp(from) : undefined,
        to: to ? getUnixTimestamp(to) : undefined,
        launcher: launcher || undefined,
        orderDirection,
        first: Math.min(first, 1000),
        skip,
      }
    );

    if (!data || !data['escrowStatusEvents']) {
      return [];
    }

    const statusEvents = data['escrowStatusEvents'] as StatusEvent[];

    const eventsWithChainId = statusEvents.map((event) => ({
      ...event,
      chainId,
    }));

    return eventsWithChainId;
  }

  /**
   * This function returns the payouts for a given set of networks.
   *
   * > This uses Subgraph
   *
   * **Input parameters**
   * Fetch payouts from the subgraph.
   *
   * @param {IPayoutFilter} filter Filter parameters.
   * @returns {Promise<Payout[]>} List of payouts matching the filters.
   *
   * **Code example**
   *
   * ```ts
   * import { ChainId, EscrowUtils } from '@human-protocol/sdk';
   *
   * const payouts = await EscrowUtils.getPayouts({
   *   chainId: ChainId.POLYGON,
   *   escrowAddress: '0x1234567890123456789012345678901234567890',
   *   recipient: '0xabcdefabcdefabcdefabcdefabcdefabcdefabcdef',
   *   from: new Date('2023-01-01'),
   *   to: new Date('2023-12-31')
   * });
   * console.log(payouts);
   * ```
   */
  public static async getPayouts(filter: IPayoutFilter): Promise<Payout[]> {
    const networkData = NETWORKS[filter.chainId];
    if (!networkData) {
      throw ErrorUnsupportedChainID;
    }
    if (filter.escrowAddress && !ethers.isAddress(filter.escrowAddress)) {
      throw ErrorInvalidAddress;
    }
    if (filter.recipient && !ethers.isAddress(filter.recipient)) {
      throw ErrorInvalidAddress;
    }

    const first =
      filter.first !== undefined ? Math.min(filter.first, 1000) : 10;
    const skip = filter.skip || 0;
    const orderDirection = filter.orderDirection || OrderDirection.DESC;

    const { payouts } = await gqlFetch<{ payouts: Payout[] }>(
      getSubgraphUrl(networkData),
      GET_PAYOUTS_QUERY(filter),
      {
        escrowAddress: filter.escrowAddress?.toLowerCase(),
        recipient: filter.recipient?.toLowerCase(),
        from: filter.from ? getUnixTimestamp(filter.from) : undefined,
        to: filter.to ? getUnixTimestamp(filter.to) : undefined,
        first: Math.min(first, 1000),
        skip,
        orderDirection,
      }
    );

    return payouts || [];
  }

  /**
   * This function returns the cancellation refunds for a given set of networks.
   *
   * > This uses Subgraph
   *
   * **Input parameters**
   *
   * ```ts
   * enum ChainId {
   *  ALL = -1,
   *  MAINNET = 1,
   *  SEPOLIA = 11155111,
   *  BSC_MAINNET = 56,
   *  BSC_TESTNET = 97,
   *  POLYGON = 137,
   *  POLYGON_AMOY = 80002,
   *  LOCALHOST = 1338,
   * }
   * ```
   *
   * ```ts
   * type CancellationRefund = {
   *   id: string;
   *   escrowAddress: string;
   *   receiver: string;
   *   amount: bigint;
   *   block: number;
   *   timestamp: number;
   *   txHash: string;
   * };
   * ```
   *
   *
   * @param {Object} filter Filter parameters.
   * @returns {Promise<CancellationRefund[]>} List of cancellation refunds matching the filters.
   *
   * **Code example**
   *
   * ```ts
   * import { ChainId, EscrowUtils } from '@human-protocol/sdk';
   *
   * const cancellationRefunds = await EscrowUtils.getCancellationRefunds({
   *    chainId: ChainId.POLYGON_AMOY,
   *    escrowAddress: '0x1234567890123456789012345678901234567890',
   * });
   * console.log(cancellationRefunds);
   * ```
   */
  public static async getCancellationRefunds(filter: {
    chainId: ChainId;
    escrowAddress?: string;
    receiver?: string;
    from?: Date;
    to?: Date;
    first?: number;
    skip?: number;
    orderDirection?: OrderDirection;
  }): Promise<CancellationRefund[]> {
    const networkData = NETWORKS[filter.chainId];
    if (!networkData) throw ErrorUnsupportedChainID;
    if (filter.escrowAddress && !ethers.isAddress(filter.escrowAddress)) {
      throw ErrorInvalidEscrowAddressProvided;
    }
    if (filter.receiver && !ethers.isAddress(filter.receiver)) {
      throw ErrorInvalidAddress;
    }

    const first =
      filter.first !== undefined ? Math.min(filter.first, 1000) : 10;
    const skip = filter.skip || 0;
    const orderDirection = filter.orderDirection || OrderDirection.DESC;

    const { cancellationRefundEvents } = await gqlFetch<{
      cancellationRefundEvents: CancellationRefund[];
    }>(getSubgraphUrl(networkData), GET_CANCELLATION_REFUNDS_QUERY(filter), {
      escrowAddress: filter.escrowAddress?.toLowerCase(),
      receiver: filter.receiver?.toLowerCase(),
      from: filter.from ? getUnixTimestamp(filter.from) : undefined,
      to: filter.to ? getUnixTimestamp(filter.to) : undefined,
      first,
      skip,
      orderDirection,
    });

    return cancellationRefundEvents || [];
  }

  /**
   * This function returns the cancellation refund for a given escrow address.
   *
   * > This uses Subgraph
   *
   * **Input parameters**
   *
   * ```ts
   * enum ChainId {
   *  ALL = -1,
   *  MAINNET = 1,
   *  SEPOLIA = 11155111,
   *  BSC_MAINNET = 56,
   *  BSC_TESTNET = 97,
   *  POLYGON = 137,
   *  POLYGON_AMOY = 80002,
   *  LOCALHOST = 1338,
   * }
   * ```
   *
   * ```ts
   * type CancellationRefund = {
   *   id: string;
   *   escrowAddress: string;
   *   receiver: string;
   *   amount: bigint;
   *   block: number;
   *   timestamp: number;
   *   txHash: string;
   * };
   * ```
   *
   *
   * @param {ChainId} chainId Network in which the escrow has been deployed
   * @param {string} escrowAddress Address of the escrow
   * @returns {Promise<CancellationRefund>} Cancellation refund data
   *
   * **Code example**
   *
   * ```ts
   * import { ChainId, EscrowUtils } from '@human-protocol/sdk';
   *
   * const cancellationRefund = await EscrowUtils.getCancellationRefund(ChainId.POLYGON_AMOY, "0x1234567890123456789012345678901234567890");
   * ```
   */
  public static async getCancellationRefund(
    chainId: ChainId,
    escrowAddress: string
  ): Promise<CancellationRefund> {
    const networkData = NETWORKS[chainId];
    if (!networkData) throw ErrorUnsupportedChainID;

    if (!ethers.isAddress(escrowAddress)) {
      throw ErrorInvalidEscrowAddressProvided;
    }

    const { cancellationRefundEvents } = await gqlFetch<{
      cancellationRefundEvents: any;
    }>(
      getSubgraphUrl(networkData),
      GET_CANCELLATION_REFUND_BY_ADDRESS_QUERY(),
      { escrowAddress: escrowAddress.toLowerCase() }
    );

    return cancellationRefundEvents?.[0] || null;
  }
}<|MERGE_RESOLUTION|>--- conflicted
+++ resolved
@@ -557,14 +557,13 @@
     }
 
     try {
-<<<<<<< HEAD
       if (fundsToReserve !== undefined) {
         await (
           await escrowContract['storeResults(string,string,uint256)'](
             url,
             hash,
             fundsToReserve,
-            txOptions
+            this.applyTxDefaults(txOptions)
           )
         ).wait();
       } else {
@@ -572,23 +571,10 @@
           await escrowContract['storeResults(string,string)'](
             url,
             hash,
-            txOptions
+            this.applyTxDefaults(txOptions)
           )
         ).wait();
       }
-=======
-      const escrowContract = this.getEscrowContract(escrowAddress);
-
-      await (
-        await escrowContract.storeResults(
-          url,
-          hash,
-          this.applyTxDefaults(txOptions)
-        )
-      ).wait();
-
-      return;
->>>>>>> cd9289f2
     } catch (e) {
       if (!hasFundsToReserveParam && e.reason === 'DEPRECATED_SIGNATURE') {
         throw ErrorStoreResultsVersion;
@@ -795,14 +781,9 @@
             amounts,
             finalResultsUrl,
             finalResultsHash,
-<<<<<<< HEAD
             id,
             forceComplete,
-            txOptions
-=======
-            txId,
             this.applyTxDefaults(txOptions)
->>>>>>> cd9289f2
           )
         ).wait();
       }
@@ -856,48 +837,9 @@
 
     try {
       const escrowContract = this.getEscrowContract(escrowAddress);
-<<<<<<< HEAD
-      await (await escrowContract.cancel(txOptions)).wait();
-=======
-
-      const transactionReceipt = await (
+      await (
         await escrowContract.cancel(this.applyTxDefaults(txOptions))
       ).wait();
-
-      let amountTransferred: bigint | undefined = undefined;
-      const tokenAddress = await escrowContract.token();
-
-      const tokenContract: HMToken = HMToken__factory.connect(
-        tokenAddress,
-        this.runner
-      );
-      if (transactionReceipt)
-        for (const log of transactionReceipt.logs) {
-          if (log.address === tokenAddress) {
-            const parsedLog = tokenContract.interface.parseLog({
-              topics: log.topics as string[],
-              data: log.data,
-            });
-
-            const from = parsedLog?.args[0];
-            if (parsedLog?.name === 'Transfer' && from === escrowAddress) {
-              amountTransferred = parsedLog?.args[2];
-              break;
-            }
-          }
-        }
-
-      if (amountTransferred === undefined) {
-        throw ErrorTransferEventNotFoundInTransactionLogs;
-      }
-
-      const escrowCancelData: EscrowCancel = {
-        txHash: transactionReceipt?.hash || '',
-        amountRefunded: amountTransferred,
-      };
-
-      return escrowCancelData;
->>>>>>> cd9289f2
     } catch (e) {
       return throwError(e);
     }
@@ -943,18 +885,11 @@
 
     try {
       const escrowContract = this.getEscrowContract(escrowAddress);
-<<<<<<< HEAD
-      await (await escrowContract.requestCancellation(txOptions)).wait();
-=======
-
       await (
-        await escrowContract.addTrustedHandlers(
-          trustedHandlers,
+        await escrowContract.requestCancellation(
           this.applyTxDefaults(txOptions)
         )
       ).wait();
-      return;
->>>>>>> cd9289f2
     } catch (e) {
       return throwError(e);
     }
