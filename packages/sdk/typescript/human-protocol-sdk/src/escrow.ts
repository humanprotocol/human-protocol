--- conflicted
+++ resolved
@@ -751,8 +751,6 @@
       return throwError(e);
     }
   }
-<<<<<<< HEAD
-=======
 
   /**
    * Returns the reputation oracle address of given escrow
@@ -780,5 +778,4 @@
       return throwError(e);
     }
   }
->>>>>>> fd2557be
 }