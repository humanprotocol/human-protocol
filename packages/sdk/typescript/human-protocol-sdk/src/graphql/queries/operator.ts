--- conflicted
+++ resolved
@@ -22,12 +22,9 @@
     jobTypes
     registrationNeeded
     registrationInstructions
-<<<<<<< HEAD
     reputationNetworks {
       address
     }
-=======
->>>>>>> cc79357b
   }
 `;
 
