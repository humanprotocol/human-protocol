--- conflicted
+++ resolved
@@ -20,14 +20,11 @@
     webhookUrl
     url
     jobTypes
-<<<<<<< HEAD
+    registrationNeeded
+    registrationInstructions
     reputationNetworks {
       address
     }
-=======
-    registrationNeeded
-    registrationInstructions
->>>>>>> 4d623dc8
   }
 `;
 
