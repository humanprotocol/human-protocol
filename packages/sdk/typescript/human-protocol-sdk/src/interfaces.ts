--- conflicted
+++ resolved
@@ -33,12 +33,9 @@
   webhookUrl?: string;
   url?: string;
   jobTypes?: string[];
-<<<<<<< HEAD
   registrationNeeded?: boolean;
   registrationInstructions?: string;
   reputationNetworks?: string[];
-=======
->>>>>>> 205c7f01
 }
 
 export interface ILeaderSubgraph
