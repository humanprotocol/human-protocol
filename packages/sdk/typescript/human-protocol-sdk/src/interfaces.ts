--- conflicted
+++ resolved
@@ -219,7 +219,6 @@
   orderBy?: string;
 }
 
-<<<<<<< HEAD
 export interface IStaker {
   address: string;
   stakedAmount: bigint;
@@ -245,12 +244,11 @@
     | 'withdrawnAmount'
     | 'slashedAmount'
     | 'lastDepositTimestamp';
-=======
+}
 export interface ICancellationRefundFilter extends IPagination {
   chainId: ChainId;
   escrowAddress?: string;
   receiver?: string;
   from?: Date;
   to?: Date;
->>>>>>> 25f50fe9
 }