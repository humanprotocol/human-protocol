import { EscrowStatus } from './types';
import { ChainId, OrderDirection } from './enums';

export interface IAllocation {
  escrowAddress: string;
  staker: string;
  tokens: bigint;
  createdAt: bigint;
  closedAt: bigint;
}

export interface IReward {
  escrowAddress: string;
  amount: bigint;
}

export interface ILeader {
  id: string;
  chainId: ChainId;
  address: string;
  amountStaked: bigint;
  amountAllocated: bigint;
  amountLocked: bigint;
  lockedUntilTimestamp: bigint;
  amountWithdrawn: bigint;
  amountSlashed: bigint;
  reward: bigint;
  amountJobsProcessed: bigint;
  role?: string;
  fee?: bigint;
  publicKey?: string;
  webhookUrl?: string;
  url?: string;
  jobTypes?: string[];
<<<<<<< HEAD
  reputationNetworks?: string[];
=======
  registrationNeeded?: boolean;
  registrationInstructions?: string;
>>>>>>> 4d623dc8
}

export interface ILeaderSubgraph
  extends Omit<ILeader, 'jobTypes' | 'reputationNetworks'> {
  jobTypes?: string;
  reputationNetworks?: { address: string }[];
}

export interface ILeadersFilter {
  chainId: ChainId;
  role?: string;
}

export interface IReputationNetwork {
  id: string;
  address: string;
  operators: IOperator[];
}

export interface IReputationNetworkSubgraph
  extends Omit<IReputationNetwork, 'operators'> {
  operators: IOperatorSubgraph[];
}

export interface IOperator {
  address: string;
  role?: string;
  url?: string;
  jobTypes?: string[];
}

export interface IOperatorSubgraph extends Omit<IOperator, 'jobTypes'> {
  jobTypes?: string;
}

export interface IEscrowsFilter extends IPagination {
  launcher?: string;
  reputationOracle?: string;
  recordingOracle?: string;
  exchangeOracle?: string;
  jobRequesterId?: string;
  status?: EscrowStatus;
  from?: Date;
  to?: Date;
  chainId: ChainId;
}

export interface IEscrowConfig {
  recordingOracle: string;
  reputationOracle: string;
  exchangeOracle: string;
  recordingOracleFee: bigint;
  reputationOracleFee: bigint;
  exchangeOracleFee: bigint;
  manifestUrl: string;
  manifestHash: string;
}

export interface IKeyPair {
  privateKey: string;
  publicKey: string;
  passphrase: string;
  revocationCertificate?: string;
}

export interface IStatisticsFilter extends IPagination {
  from?: Date;
  to?: Date;
}

export interface IHMTHoldersParams extends IPagination {
  address?: string;
}

export interface IPayoutFilter {
  escrowAddress?: string;
  recipient?: string;
  from?: Date;
  to?: Date;
}

export interface IKVStore {
  key: string;
  value: string;
}

export interface ITransaction {
  block: bigint;
  txHash: string;
  from: string;
  to: string;
  timestamp: bigint;
  value: string;
  method: string;
}

export interface ITransactionsFilter extends IPagination {
  chainId: ChainId;
  startBlock?: number;
  endBlock?: number;
  startDate?: Date;
  endDate?: Date;
  fromAddress?: string;
  toAddress?: string;
}

export interface IPagination {
  first?: number;
  skip?: number;
  orderDirection?: OrderDirection;
}<|MERGE_RESOLUTION|>--- conflicted
+++ resolved
@@ -32,12 +32,9 @@
   webhookUrl?: string;
   url?: string;
   jobTypes?: string[];
-<<<<<<< HEAD
-  reputationNetworks?: string[];
-=======
   registrationNeeded?: boolean;
   registrationInstructions?: string;
->>>>>>> 4d623dc8
+  reputationNetworks?: string[];
 }
 
 export interface ILeaderSubgraph
