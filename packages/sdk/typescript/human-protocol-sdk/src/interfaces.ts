--- conflicted
+++ resolved
@@ -43,11 +43,8 @@
   reputationOracleFee: BigNumber;
   manifestUrl: string;
   manifestHash: string;
-<<<<<<< HEAD
 }
 
 export interface ILauncherEscrowsResult {
   id: string;
-=======
->>>>>>> 5d4e783b
 }