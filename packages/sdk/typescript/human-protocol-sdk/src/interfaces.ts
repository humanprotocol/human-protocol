--- conflicted
+++ resolved
@@ -109,11 +109,11 @@
   to?: Date;
 }
 
-<<<<<<< HEAD
 export interface IKVStore {
   key: string;
   value: string;
-=======
+}
+
 export interface ITransaction {
   block: bigint;
   hash: string;
@@ -132,5 +132,4 @@
   endDate?: Date;
   fromAddress?: string;
   toAddress?: string;
->>>>>>> 87f6a1aa
 }