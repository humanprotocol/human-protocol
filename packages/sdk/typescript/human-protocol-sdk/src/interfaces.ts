import { BigNumber, Signer } from 'ethers';
import { Provider } from '@ethersproject/abstract-provider';
import { NetworkData } from './types';

export interface IClientParams {
  signerOrProvider: Signer | Provider;
  network: NetworkData;
}

<<<<<<< HEAD
export interface IEscrowsFilter {
  address: string;
  role?: number;
  status?: number;
  from?: Date;
  to?: Date;
}

export interface IEscrowConfig {
  recordingOracle: string;
  reputationOracle: string;
  recordingOracleFee: BigNumber;
  reputationOracleFee: BigNumber;
  manifestUrl: string;
  hash: string;
}

export interface ILauncherEscrowsResult {
  id: string;
=======
export interface IAllocation {
  escrowAddress: string;
  staker: string;
  tokens: BigNumber;
  createdAt: BigNumber;
  closedAt: BigNumber;
}

export interface IReward {
  escrowAddress: string;
  amount: BigNumber;
}

export interface IStaker {
  tokensStaked: BigNumber;
  tokensAllocated: BigNumber;
  tokensLocked: BigNumber;
  tokensLockedUntil: BigNumber;
  tokensAvailable: BigNumber;
>>>>>>> d007b7ae
}<|MERGE_RESOLUTION|>--- conflicted
+++ resolved
@@ -7,7 +7,27 @@
   network: NetworkData;
 }
 
-<<<<<<< HEAD
+export interface IAllocation {
+  escrowAddress: string;
+  staker: string;
+  tokens: BigNumber;
+  createdAt: BigNumber;
+  closedAt: BigNumber;
+}
+
+export interface IReward {
+  escrowAddress: string;
+  amount: BigNumber;
+}
+
+export interface IStaker {
+  tokensStaked: BigNumber;
+  tokensAllocated: BigNumber;
+  tokensLocked: BigNumber;
+  tokensLockedUntil: BigNumber;
+  tokensAvailable: BigNumber;
+}
+
 export interface IEscrowsFilter {
   address: string;
   role?: number;
@@ -27,25 +47,4 @@
 
 export interface ILauncherEscrowsResult {
   id: string;
-=======
-export interface IAllocation {
-  escrowAddress: string;
-  staker: string;
-  tokens: BigNumber;
-  createdAt: BigNumber;
-  closedAt: BigNumber;
-}
-
-export interface IReward {
-  escrowAddress: string;
-  amount: BigNumber;
-}
-
-export interface IStaker {
-  tokensStaked: BigNumber;
-  tokensAllocated: BigNumber;
-  tokensLocked: BigNumber;
-  tokensLockedUntil: BigNumber;
-  tokensAvailable: BigNumber;
->>>>>>> d007b7ae
 }