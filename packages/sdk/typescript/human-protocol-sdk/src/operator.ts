--- conflicted
+++ resolved
@@ -60,11 +60,7 @@
     });
 
     if (!operator) {
-<<<<<<< HEAD
-      return null as any;
-=======
       return null;
->>>>>>> 5af21475
     }
 
     return mapOperator(operator, chainId);
