--- conflicted
+++ resolved
@@ -201,15 +201,6 @@
   return BigNumber.from(amount).mul(BigNumber.from(10).pow(decimals));
 };
 
-<<<<<<< HEAD
-=======
-/**
- * **Get specific error text.*
- *
- * @param {any} error - An error message.
- * @returns
- */
->>>>>>> d007b7ae
 export const getRevertReason = (error: any): string => {
   const prefix = "reverted with reason string '";
   const suffix = "'";
@@ -220,42 +211,9 @@
 };
 
 /**
-<<<<<<< HEAD
  * **Handle and throw the error.*
  *
  * @param {any} e
-=======
- * **Fetching data with queries.*
- *
- * @param {string} url
- * @param {string} query
- * @param {any} variables
- * @param {any} headers
- * @returns
- */
-export const gqlFetch = (
-  url: string,
-  query: string,
-  variables?: any,
-  headers?: any
-) => {
-  if (url && url.length) {
-    return axios.post(url, JSON.stringify({ query, variables }), {
-      headers: {
-        'Content-Type': 'application/json',
-        ...headers,
-      },
-    });
-  } else {
-    return Promise.reject(ErrorNoURLprovided);
-  }
-};
-
-/**
- * **Handle and throw the error.*
- *
- * @param {any} e - Error object
->>>>>>> d007b7ae
  * @returns
  */
 export const throwError = (e: any) => {
@@ -279,7 +237,6 @@
   } else {
     throw new EthereumError(e.message);
   }
-<<<<<<< HEAD
 };
 
 /**
@@ -322,6 +279,4 @@
   } else {
     return Promise.reject(ErrorNoURLprovided);
   }
-=======
->>>>>>> d007b7ae
 };