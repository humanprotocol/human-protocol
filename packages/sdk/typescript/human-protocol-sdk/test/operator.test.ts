--- conflicted
+++ resolved
@@ -29,7 +29,6 @@
 } from '../src/interfaces';
 import { OperatorUtils } from '../src/operator';
 
-<<<<<<< HEAD
 vi.mock('graphql-request', () => {
   return {
     default: vi.fn(),
@@ -38,12 +37,6 @@
 
 const stakerAddress = ethers.ZeroAddress;
 const invalidAddress = 'InvalidAddress';
-=======
-describe('OperatorUtils', () => {
-  describe('getOperator', () => {
-    const stakerAddress = ethers.ZeroAddress;
-    const invalidAddress = 'InvalidAddress';
->>>>>>> cd9289f2
 
 describe('OperatorUtils', () => {
   const mockOperatorSubgraph: IOperatorSubgraph = {
