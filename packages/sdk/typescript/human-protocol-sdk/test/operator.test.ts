/* eslint-disable @typescript-eslint/no-explicit-any */
import { ethers } from 'ethers';
import * as gqlFetch from 'graphql-request';
import { describe, expect, test, vi } from 'vitest';
import { NETWORKS, Role } from '../src/constants';
import {
  ErrorInvalidSlasherAddressProvided,
  ErrorInvalidStakerAddressProvided,
} from '../src/error';
import {
  GET_LEADERS_QUERY,
  GET_LEADER_QUERY,
  GET_REPUTATION_NETWORK_QUERY,
} from '../src/graphql/queries/operator';
import {
  ILeader,
  ILeaderSubgraph,
  IOperator,
  IOperatorSubgraph,
  IReputationNetworkSubgraph,
  IReward,
} from '../src/interfaces';
import { OperatorUtils } from '../src/operator';
import { ChainId } from '../src/enums';

vi.mock('graphql-request', () => {
  return {
    default: vi.fn(),
  };
});

describe('OperatorUtils', () => {
  describe('getLeader', () => {
    const stakerAddress = ethers.ZeroAddress;
    const invalidAddress = 'InvalidAddress';

    const mockLeaderSubgraph: ILeaderSubgraph = {
      id: stakerAddress,
      chainId: ChainId.LOCALHOST,
      address: stakerAddress,
      amountStaked: ethers.parseEther('100'),
      amountAllocated: ethers.parseEther('50'),
      amountLocked: ethers.parseEther('25'),
      lockedUntilTimestamp: ethers.toBigInt(0),
      amountWithdrawn: ethers.parseEther('25'),
      amountSlashed: ethers.parseEther('25'),
      reward: ethers.parseEther('25'),
      amountJobsProcessed: ethers.parseEther('25'),
      jobTypes: 'type1,type2',
      registrationNeeded: true,
      registrationInstructions: 'www.google.com',
<<<<<<< HEAD
      reputationNetworks: [
        {
          address: '0x01',
        },
      ],
=======
>>>>>>> cc79357b
    };

    const mockLeader: ILeader = {
      ...mockLeaderSubgraph,
      jobTypes: ['type1', 'type2'],
      reputationNetworks: ['0x01'],
    };

    test('should return staker information', async () => {
      const gqlFetchSpy = vi.spyOn(gqlFetch, 'default').mockResolvedValueOnce({
        leader: mockLeaderSubgraph,
      });

      const result = await OperatorUtils.getLeader(
        ChainId.LOCALHOST,
        stakerAddress
      );

      expect(gqlFetchSpy).toHaveBeenCalledWith(
        NETWORKS[ChainId.LOCALHOST]?.subgraphUrl,
        GET_LEADER_QUERY,
        {
          address: stakerAddress,
        }
      );
      expect(result).toEqual(mockLeader);
    });

    test('should return staker information when jobTypes is undefined', async () => {
      mockLeaderSubgraph.jobTypes = undefined;
      const mockLeader: ILeader = {
        ...mockLeaderSubgraph,
        jobTypes: [],
        reputationNetworks: ['0x01'],
      };

      const gqlFetchSpy = vi.spyOn(gqlFetch, 'default').mockResolvedValueOnce({
        leader: mockLeaderSubgraph,
      });

      const result = await OperatorUtils.getLeader(
        ChainId.LOCALHOST,
        stakerAddress
      );

      expect(gqlFetchSpy).toHaveBeenCalledWith(
        NETWORKS[ChainId.LOCALHOST]?.subgraphUrl,
        GET_LEADER_QUERY,
        {
          address: stakerAddress,
        }
      );
      expect(result).toEqual(mockLeader);
    });

    test('should return staker information when jobTypes is array', async () => {
      mockLeaderSubgraph.jobTypes = ['type1', 'type2', 'type3'] as any;
      const mockLeader: ILeader = {
        ...mockLeaderSubgraph,
        jobTypes: ['type1', 'type2', 'type3'],
        reputationNetworks: ['0x01'],
      };

      const gqlFetchSpy = vi.spyOn(gqlFetch, 'default').mockResolvedValueOnce({
        leader: mockLeaderSubgraph,
      });

      const result = await OperatorUtils.getLeader(
        ChainId.LOCALHOST,
        stakerAddress
      );

      expect(gqlFetchSpy).toHaveBeenCalledWith(
        NETWORKS[ChainId.LOCALHOST]?.subgraphUrl,
        GET_LEADER_QUERY,
        {
          address: stakerAddress,
        }
      );
      expect(result).toEqual(mockLeader);
    });

    test('should throw an error for an invalid staker address', async () => {
      await expect(
        OperatorUtils.getLeader(ChainId.LOCALHOST, invalidAddress)
      ).rejects.toThrow(ErrorInvalidStakerAddressProvided);
    });

    test('should throw an error if the gql fetch fails', async () => {
      const gqlFetchSpy = vi
        .spyOn(gqlFetch, 'default')
        .mockRejectedValueOnce(new Error('Error'));

      await expect(
        OperatorUtils.getLeader(ChainId.LOCALHOST, stakerAddress)
      ).rejects.toThrow();
      expect(gqlFetchSpy).toHaveBeenCalledTimes(1);
    });

    test('should return empty data', async () => {
      const gqlFetchSpy = vi.spyOn(gqlFetch, 'default').mockResolvedValueOnce({
        leader: null,
      });

      const result = await OperatorUtils.getLeader(
        ChainId.LOCALHOST,
        stakerAddress
      );

      expect(gqlFetchSpy).toHaveBeenCalledWith(
        NETWORKS[ChainId.LOCALHOST]?.subgraphUrl,
        GET_LEADER_QUERY,
        {
          address: stakerAddress,
        }
      );
      expect(result).toEqual(null);
    });
  });

  describe('getLeaders', () => {
    const stakerAddress = ethers.ZeroAddress;

    const mockLeaderSubgraph: ILeaderSubgraph = {
      id: stakerAddress,
      chainId: ChainId.LOCALHOST,
      address: stakerAddress,
      amountStaked: ethers.parseEther('100'),
      amountAllocated: ethers.parseEther('50'),
      amountLocked: ethers.parseEther('25'),
      lockedUntilTimestamp: ethers.toBigInt(0),
      amountWithdrawn: ethers.parseEther('25'),
      amountSlashed: ethers.parseEther('25'),
      reward: ethers.parseEther('25'),
      amountJobsProcessed: ethers.parseEther('25'),
      jobTypes: 'type1,type2',
      registrationNeeded: true,
      registrationInstructions: 'www.google.com',
<<<<<<< HEAD
      reputationNetworks: [
        {
          address: '0x01',
        },
      ],
=======
>>>>>>> cc79357b
    };

    const mockLeader: ILeader = {
      ...mockLeaderSubgraph,
      jobTypes: ['type1', 'type2'],
      reputationNetworks: ['0x01'],
    };

    test('should return an array of stakers', async () => {
      const gqlFetchSpy = vi.spyOn(gqlFetch, 'default').mockResolvedValueOnce({
        leaders: [mockLeaderSubgraph, mockLeaderSubgraph],
      });
      const filter = { chainId: ChainId.LOCALHOST, role: 'role' };

      const result = await OperatorUtils.getLeaders(filter);

      expect(gqlFetchSpy).toHaveBeenCalledWith(
        NETWORKS[ChainId.LOCALHOST]?.subgraphUrl,
        GET_LEADERS_QUERY(filter),
        {
          role: filter.role,
        }
      );
      expect(result).toEqual([mockLeader, mockLeader]);
    });

    test('should return an array of stakers when jobTypes is undefined', async () => {
      mockLeaderSubgraph.jobTypes = undefined;
      const mockLeader: ILeader = {
        ...mockLeaderSubgraph,
        jobTypes: [],
        reputationNetworks: ['0x01'],
      };

      const gqlFetchSpy = vi.spyOn(gqlFetch, 'default').mockResolvedValueOnce({
        leaders: [mockLeaderSubgraph, mockLeaderSubgraph],
      });
      const filter = { chainId: ChainId.LOCALHOST, role: 'role' };

      const result = await OperatorUtils.getLeaders(filter);

      expect(gqlFetchSpy).toHaveBeenCalledWith(
        NETWORKS[ChainId.LOCALHOST]?.subgraphUrl,
        GET_LEADERS_QUERY(filter),
        {
          role: filter.role,
        }
      );
      expect(result).toEqual([mockLeader, mockLeader]);
    });

    test('should return an array of stakers when jobTypes is array', async () => {
      mockLeaderSubgraph.jobTypes = ['type1', 'type2', 'type3'] as any;
      const mockLeader: ILeader = {
        ...mockLeaderSubgraph,
        jobTypes: ['type1', 'type2', 'type3'],
        reputationNetworks: ['0x01'],
      };

      const gqlFetchSpy = vi.spyOn(gqlFetch, 'default').mockResolvedValueOnce({
        leaders: [mockLeaderSubgraph, mockLeaderSubgraph],
      });
      const filter = { chainId: ChainId.LOCALHOST, role: 'role' };

      const result = await OperatorUtils.getLeaders(filter);

      expect(gqlFetchSpy).toHaveBeenCalledWith(
        NETWORKS[ChainId.LOCALHOST]?.subgraphUrl,
        GET_LEADERS_QUERY(filter),
        {
          role: filter.role,
        }
      );
      expect(result).toEqual([mockLeader, mockLeader]);
    });

    test('should throw an error if gql fetch fails', async () => {
      const filter = { chainId: ChainId.LOCALHOST, role: 'role' };

      const gqlFetchSpy = vi
        .spyOn(gqlFetch, 'default')
        .mockRejectedValueOnce(new Error('Error'));

      await expect(OperatorUtils.getLeaders(filter)).rejects.toThrow();
      expect(gqlFetchSpy).toHaveBeenCalledTimes(1);
    });

    test('should return empty data', async () => {
      const filter = { chainId: ChainId.LOCALHOST, role: 'role' };

      vi.spyOn(gqlFetch, 'default').mockResolvedValueOnce({
        leaders: null,
      });

      const results = await OperatorUtils.getLeaders(filter);
      expect(results).toEqual([]);
    });
  });

  describe('getReputationNetworkOperators', () => {
    const stakerAddress = ethers.ZeroAddress;
    const mockOperatorSubgraph: IOperatorSubgraph = {
      address: '0x0000000000000000000000000000000000000001',
      role: Role.JobLauncher,
      url: 'www.google.com',
      jobTypes: 'type1,type2',
      registrationNeeded: true,
      registrationInstructions: 'www.google.com',
    };
    const mockOperator: IOperator = {
      ...mockOperatorSubgraph,
      jobTypes: ['type1', 'type2'],
    };
    const mockReputationNetwork: IReputationNetworkSubgraph = {
      id: stakerAddress,
      address: stakerAddress,
      operators: [mockOperatorSubgraph],
    };

    test('should return reputation network operators', async () => {
      const gqlFetchSpy = vi.spyOn(gqlFetch, 'default').mockResolvedValueOnce({
        reputationNetwork: mockReputationNetwork,
      });

      const result = await OperatorUtils.getReputationNetworkOperators(
        ChainId.LOCALHOST,
        stakerAddress
      );

      expect(gqlFetchSpy).toHaveBeenCalledWith(
        NETWORKS[ChainId.LOCALHOST]?.subgraphUrl,
        GET_REPUTATION_NETWORK_QUERY(),
        {
          address: stakerAddress,
          role: undefined,
        }
      );
      expect(result).toEqual([mockOperator]);
    });

    test('should return empty data ', async () => {
      const gqlFetchSpy = vi.spyOn(gqlFetch, 'default').mockResolvedValueOnce({
        reputationNetwork: null,
      });

      const result = await OperatorUtils.getReputationNetworkOperators(
        ChainId.LOCALHOST,
        stakerAddress
      );

      expect(gqlFetchSpy).toHaveBeenCalledWith(
        NETWORKS[ChainId.LOCALHOST]?.subgraphUrl,
        GET_REPUTATION_NETWORK_QUERY(),
        {
          address: stakerAddress,
          role: undefined,
        }
      );
      expect(result).toEqual([]);
    });

    test('should return reputation network operators when jobTypes is undefined', async () => {
      mockOperatorSubgraph.jobTypes = undefined;
      const mockOperator: IOperator = {
        ...mockOperatorSubgraph,
        jobTypes: [],
      };

      const gqlFetchSpy = vi.spyOn(gqlFetch, 'default').mockResolvedValueOnce({
        reputationNetwork: mockReputationNetwork,
      });

      const result = await OperatorUtils.getReputationNetworkOperators(
        ChainId.LOCALHOST,
        stakerAddress
      );

      expect(gqlFetchSpy).toHaveBeenCalledWith(
        NETWORKS[ChainId.LOCALHOST]?.subgraphUrl,
        GET_REPUTATION_NETWORK_QUERY(),
        {
          address: stakerAddress,
          role: undefined,
        }
      );
      expect(result).toEqual([mockOperator]);
    });

    test('should return reputation network operators when jobTypes is array', async () => {
      mockOperatorSubgraph.jobTypes = ['type1', 'type2', 'type3'] as any;
      const mockOperator: IOperator = {
        ...mockOperatorSubgraph,
        jobTypes: ['type1', 'type2', 'type3'],
      };

      const gqlFetchSpy = vi.spyOn(gqlFetch, 'default').mockResolvedValueOnce({
        reputationNetwork: mockReputationNetwork,
      });

      const result = await OperatorUtils.getReputationNetworkOperators(
        ChainId.LOCALHOST,
        stakerAddress
      );

      expect(gqlFetchSpy).toHaveBeenCalledWith(
        NETWORKS[ChainId.LOCALHOST]?.subgraphUrl,
        GET_REPUTATION_NETWORK_QUERY(),
        {
          address: stakerAddress,
          role: undefined,
        }
      );
      expect(result).toEqual([mockOperator]);
    });

    test('should throw an error if gql fetch fails', async () => {
      const gqlFetchSpy = vi
        .spyOn(gqlFetch, 'default')
        .mockRejectedValueOnce(new Error('Error'));

      await expect(
        OperatorUtils.getReputationNetworkOperators(
          ChainId.LOCALHOST,
          stakerAddress
        )
      ).rejects.toThrow();
      expect(gqlFetchSpy).toHaveBeenCalledTimes(1);
    });
  });

  describe('getRewards', () => {
    const invalidAddress = 'InvalidAddress';

    const mockReward: IReward = {
      escrowAddress: ethers.ZeroAddress,
      amount: ethers.parseEther('100'),
    };

    test('should throw an error if an invalid slasher address is provided', async () => {
      await expect(
        OperatorUtils.getRewards(ChainId.LOCALHOST, invalidAddress)
      ).rejects.toThrow(ErrorInvalidSlasherAddressProvided);
    });

    test('should return an array of rewards', async () => {
      vi.spyOn(OperatorUtils, 'getRewards').mockImplementation(() =>
        Promise.resolve([mockReward, mockReward])
      );

      const results = await OperatorUtils.getRewards(
        ChainId.LOCALHOST,
        ethers.ZeroAddress
      );

      expect(results).toEqual([mockReward, mockReward]);
    });

    test('should return empty data', async () => {
      vi.spyOn(OperatorUtils, 'getRewards').mockImplementation(() =>
        Promise.resolve([])
      );

      const results = await OperatorUtils.getRewards(
        ChainId.LOCALHOST,
        ethers.ZeroAddress
      );

      expect(results).toEqual([]);
    });
  });
});<|MERGE_RESOLUTION|>--- conflicted
+++ resolved
@@ -49,14 +49,11 @@
       jobTypes: 'type1,type2',
       registrationNeeded: true,
       registrationInstructions: 'www.google.com',
-<<<<<<< HEAD
       reputationNetworks: [
         {
           address: '0x01',
         },
       ],
-=======
->>>>>>> cc79357b
     };
 
     const mockLeader: ILeader = {
@@ -195,14 +192,11 @@
       jobTypes: 'type1,type2',
       registrationNeeded: true,
       registrationInstructions: 'www.google.com',
-<<<<<<< HEAD
       reputationNetworks: [
         {
           address: '0x01',
         },
       ],
-=======
->>>>>>> cc79357b
     };
 
     const mockLeader: ILeader = {
