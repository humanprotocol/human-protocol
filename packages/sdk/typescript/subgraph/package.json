--- conflicted
+++ resolved
@@ -11,7 +11,6 @@
     "build": "graph build",
     "pretest": "NETWORK=mumbai-v2 yarn generate",
     "test": "graph test ",
-<<<<<<< HEAD
     "deploy": "graph deploy --node https://api.thegraph.com/deploy/ posix4e/humansubgraph",
     "quickstart:matic": "NETWORK=polygon yarn generate && graph create --node http://localhost:8020/ posix4e/humansubgraph",
     "quickstart:goerli": "NETWORK=goerli yarn generate && graph create --node http://localhost:8020/ posix4e/humansubgraph",
@@ -23,11 +22,9 @@
     "create-local": "graph create --node http://localhost:8020/ posix4e/humansubgraph",
     "remove-local": "graph remove --node http://localhost:8020/ posix4e/humansubgraph",
     "deploy-local": "graph deploy --node http://localhost:8020/ --ipfs http://localhost:5001 posix4e/humansubgraph",
-=======
     "create-local": "graph create --node http://localhost:8020/ humanprotocol/localhost",
     "remove-local": "graph remove --node http://localhost:8020/ humanprotocol/localhost",
     "deploy-local": "graph deploy --node http://localhost:8020/ --ipfs http://localhost:5010 humanprotocol/localhost -l 0",
->>>>>>> fd83901d
     "lint": "eslint .",
     "lint:fix": "eslint . --fix",
     "format": "prettier --write '**/*.{ts,json,graphql}'",
