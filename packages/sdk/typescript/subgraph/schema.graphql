--- conflicted
+++ resolved
@@ -358,14 +358,6 @@
   dailyUniqueReceivers: BigInt!
 }
 
-<<<<<<< HEAD
-=======
-type OperatorStatistics @entity(immutable: false) {
-  id: Bytes!
-  operators: BigInt!
-}
-
->>>>>>> 25f50fe9
 type Transaction @entity(immutable: false) {
   id: Bytes!
   block: BigInt!
