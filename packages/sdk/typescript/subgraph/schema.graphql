--- conflicted
+++ resolved
@@ -48,13 +48,9 @@
   jobTypes: [String!]
   url: String
   urls: [LeaderURL!]! @derivedFrom(field: "leader")
-<<<<<<< HEAD
-  reputationNetworks: [ReputationNetwork!]
-=======
-  reputationNetwork: ReputationNetwork
   registrationNeeded: Boolean
   registrationInstructions: String
->>>>>>> 4d623dc8
+  reputationNetworks: [ReputationNetwork!]
 }
 
 type LeaderURL @entity {
