--- conflicted
+++ resolved
@@ -49,13 +49,9 @@
   jobTypes: [String!]
   url: String
   urls: [LeaderURL!]! @derivedFrom(field: "leader")
-<<<<<<< HEAD
   registrationNeeded: Boolean
   registrationInstructions: String
   reputationNetworks: [ReputationNetwork!]
-=======
-  reputationNetwork: ReputationNetwork
->>>>>>> 205c7f01
 }
 
 type LeaderURL @entity {
