import {
  Launched,
  LaunchedV2,
} from '../../generated/EscrowFactory/EscrowFactory';
import { Escrow, EscrowStatusEvent } from '../../generated/schema';
import { Escrow as EscrowTemplate } from '../../generated/templates';
import { createOrLoadEscrowStatistics } from './Escrow';
import { createOrLoadLeader } from './Staking';
import { createTransaction } from './utils/transaction';
import { getEventDayData } from './utils/dayUpdates';
import { toEventId } from './utils/event';
import { ONE_BI, ZERO_BI } from './utils/number';

export function handleLaunched(event: Launched): void {
<<<<<<< HEAD
  // Create LaunchedStatusEvent entity
  const statusEventEntity = new EscrowStatusEvent(toEventId(event));
  statusEventEntity.block = event.block.number;
  statusEventEntity.timestamp = event.block.timestamp;
  statusEventEntity.txHash = event.transaction.hash;
  statusEventEntity.escrowAddress = event.params.escrow;
  statusEventEntity.sender = event.transaction.from;
  statusEventEntity.launcher = event.transaction.from;
  statusEventEntity.status = 'Launched';
  statusEventEntity.save();

=======
  createTransaction(event, 'createEscrow');
>>>>>>> 7f5fd828
  // Create Escrow entity
  const entity = new Escrow(event.params.escrow.toHex());

  entity.createdAt = event.block.timestamp;
  entity.address = event.params.escrow;
  entity.token = event.params.token;
  entity.factoryAddress = event.address;
  entity.launcher = event.transaction.from;

  entity.balance = ZERO_BI;
  entity.amountPaid = ZERO_BI;
  entity.totalFundedAmount = ZERO_BI;

  entity.status = 'Launched';

  // Update escrow statistics
  const statsEntity = createOrLoadEscrowStatistics();
  statsEntity.totalEscrowCount = statsEntity.totalEscrowCount.plus(ONE_BI);
  statsEntity.save();

  entity.count = statsEntity.totalEscrowCount;
  entity.save();

  // Create escrow template
  EscrowTemplate.create(event.params.escrow);

  // Update escrow amount day data
  const eventDayData = getEventDayData(event);
  eventDayData.dailyEscrowCount = eventDayData.dailyEscrowCount.plus(ONE_BI);
  eventDayData.save();

  // Increase amount of jobs launched by leader
  const leader = createOrLoadLeader(event.transaction.from);
  leader.amountJobsLaunched = leader.amountJobsLaunched.plus(ONE_BI);
  leader.save();
}

export function handleLaunchedV2(event: LaunchedV2): void {
  createTransaction(event, 'createEscrow');
  // Create Escrow entity
  const entity = new Escrow(event.params.escrow.toHex());

  entity.createdAt = event.block.timestamp;
  entity.address = event.params.escrow;
  entity.token = event.params.token;
  entity.jobRequesterId = event.params.jobRequesterId;
  entity.factoryAddress = event.address;
  entity.launcher = event.transaction.from;

  entity.balance = ZERO_BI;
  entity.amountPaid = ZERO_BI;
  entity.totalFundedAmount = ZERO_BI;

  entity.status = 'Launched';

  // Update escrow statistics
  const statsEntity = createOrLoadEscrowStatistics();
  statsEntity.totalEscrowCount = statsEntity.totalEscrowCount.plus(ONE_BI);
  statsEntity.save();

  entity.count = statsEntity.totalEscrowCount;
  entity.save();

  // Create escrow template
  EscrowTemplate.create(event.params.escrow);

  // Update escrow amount day data
  const eventDayData = getEventDayData(event);
  eventDayData.dailyEscrowCount = eventDayData.dailyEscrowCount.plus(ONE_BI);
  eventDayData.save();

  // Increase amount of jobs launched by leader
  const leader = createOrLoadLeader(event.transaction.from);
  leader.amountJobsLaunched = leader.amountJobsLaunched.plus(ONE_BI);
  leader.save();
}<|MERGE_RESOLUTION|>--- conflicted
+++ resolved
@@ -12,7 +12,7 @@
 import { ONE_BI, ZERO_BI } from './utils/number';
 
 export function handleLaunched(event: Launched): void {
-<<<<<<< HEAD
+  createTransaction(event, 'createEscrow');
   // Create LaunchedStatusEvent entity
   const statusEventEntity = new EscrowStatusEvent(toEventId(event));
   statusEventEntity.block = event.block.number;
@@ -24,9 +24,6 @@
   statusEventEntity.status = 'Launched';
   statusEventEntity.save();
 
-=======
-  createTransaction(event, 'createEscrow');
->>>>>>> 7f5fd828
   // Create Escrow entity
   const entity = new Escrow(event.params.escrow.toHex());
 
