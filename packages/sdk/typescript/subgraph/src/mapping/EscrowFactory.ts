--- conflicted
+++ resolved
@@ -6,11 +6,8 @@
 import { Escrow as EscrowTemplate } from '../../generated/templates';
 import { createOrLoadEscrowStatistics } from './Escrow';
 import { createOrLoadLeader } from './Staking';
-<<<<<<< HEAD
+import { createTransaction } from './utils/transaction';
 import { getDailyStatsData } from './utils/dailyStats';
-=======
-import { createTransaction } from './utils/transaction';
->>>>>>> 7f5fd828
 import { getEventDayData } from './utils/dayUpdates';
 import { ONE_BI, ZERO_BI } from './utils/number';
 
