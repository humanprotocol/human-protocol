--- conflicted
+++ resolved
@@ -24,11 +24,8 @@
 import { ONE_BI, ONE_DAY, ZERO_BI } from './utils/number';
 import { createOrLoadEscrowStatistics, createOrLoadWorker } from './Escrow';
 import { getEventDayData } from './utils/dayUpdates';
-<<<<<<< HEAD
+import { createTransaction } from './utils/transaction';
 import { getDailyStatsData } from './utils/dailyStats';
-=======
-import { createTransaction } from './utils/transaction';
->>>>>>> 7f5fd828
 
 export const HMT_STATISTICS_ENTITY_ID = 'hmt-statistics-id';
 
