import {
  KVStore,
  KVStoreSetEvent,
  Leader,
  LeaderURL,
  ReputationNetwork,
} from '../../generated/schema';
import { DataSaved } from '../../generated/KVStore/KVStore';
import { createOrLoadLeader } from './Staking';
import { toEventId } from './utils/event';
import { isValidEthAddress } from './utils/ethAdrress';
import { Address, BigInt, Bytes, dataSource } from '@graphprotocol/graph-ts';
import { createTransaction } from './utils/transaction';
import { toBytes } from './utils/string';

export function createOrLoadLeaderURL(leader: Leader, key: string): LeaderURL {
  const entityId = leader.address.concat(toBytes(key));
  let leaderUrl = LeaderURL.load(entityId);

  if (!leaderUrl) {
    leaderUrl = new LeaderURL(entityId);

    leaderUrl.key = key;
    leaderUrl.leader = leader.id;
  }

  return leaderUrl;
}

export function createOrLoadReputationNetwork(
  address: Address
): ReputationNetwork {
  let reputationNetwork = ReputationNetwork.load(address);

  if (!reputationNetwork) {
    reputationNetwork = new ReputationNetwork(address);
    reputationNetwork.address = address;
    reputationNetwork.save();
  }

  return reputationNetwork;
}

export function createOrUpdateKVStore(event: DataSaved): void {
  const kvstoreId = event.params.sender.concat(toBytes(event.params.key));
  let kvstore = KVStore.load(kvstoreId);

  if (!kvstore) {
    kvstore = new KVStore(kvstoreId);
    kvstore.address = event.params.sender;
    kvstore.key = event.params.key;
  }
  kvstore.block = event.block.number;
  kvstore.timestamp = event.block.timestamp;
  kvstore.value = event.params.value;

  kvstore.save();
}

export function handleDataSaved(event: DataSaved): void {
  createTransaction(event, 'set', event.transaction.from, dataSource.address());
  // Create KVStoreSetEvent entity
  const eventEntity = new KVStoreSetEvent(toEventId(event));
  eventEntity.block = event.block.number;
  eventEntity.timestamp = event.block.timestamp;
  eventEntity.txHash = event.transaction.hash;
  eventEntity.leaderAddress = event.params.sender;
  eventEntity.key = event.params.key;
  eventEntity.value = event.params.value;
  eventEntity.save();

  // Update KVStore entity
  createOrUpdateKVStore(event);

  // Update leader attribute, if necessary
  const leader = createOrLoadLeader(event.params.sender);

  const key = event.params.key.toLowerCase();
  if (key == 'role') {
    leader.role = event.params.value;
  } else if (key == 'fee') {
    leader.fee = BigInt.fromString(event.params.value);
  } else if (key == 'publickey' || key == 'public_key') {
    leader.publicKey = event.params.value;
  } else if (key == 'webhookurl' || key == 'webhook_url') {
    leader.webhookUrl = event.params.value;
  } else if (key == 'website') {
    leader.website = event.params.value;
  } else if (key == 'url') {
    leader.url = event.params.value;
  } else if (key == 'jobtypes' || key == 'job_types') {
    leader.jobTypes = event.params.value
      .split(',')
      .map<string>((type) => type.trim());
  } else if (
    isValidEthAddress(event.params.key) &&
    leader.role == 'Reputation Oracle'
  ) {
    const ethAddress = Address.fromString(event.params.key);

    const reputationNetwork = createOrLoadReputationNetwork(
      event.params.sender
    );

    const operator = createOrLoadLeader(ethAddress);

<<<<<<< HEAD
    let reputationNetworks = operator.reputationNetworks;
    if (reputationNetworks === null) {
      reputationNetworks = [];
    }

    if (event.params.value == 'ACTIVE') {
      reputationNetworks.push(reputationNetwork.id);
    } else if (event.params.value == 'INACTIVE') {
      const filteredNetworks: Bytes[] = [];
      for (let i = 0; i < reputationNetworks.length; i++) {
        if (reputationNetworks[i] != reputationNetwork.id) {
          filteredNetworks.push(reputationNetworks[i]);
        }
      }
      reputationNetworks = filteredNetworks;
=======
    if (event.params.value.toLowerCase() == 'active') {
      operator.reputationNetwork = reputationNetwork.id;
    } else if (event.params.value.toLowerCase() == 'inactive') {
      operator.reputationNetwork = null;
>>>>>>> 005aa5b7
    }

    operator.reputationNetworks = reputationNetworks;

    operator.save();
  } else if (key == 'registration_needed') {
    leader.registrationNeeded = event.params.value.toLowerCase() == 'true';
  } else if (key == 'registration_instructions') {
    leader.registrationInstructions = event.params.value;
  }

  if (key.indexOf('url') > -1) {
    const leaderUrl = createOrLoadLeaderURL(leader, key);
    leaderUrl.url = event.params.value;
    leaderUrl.save();
  }

  leader.save();
}<|MERGE_RESOLUTION|>--- conflicted
+++ resolved
@@ -104,15 +104,14 @@
 
     const operator = createOrLoadLeader(ethAddress);
 
-<<<<<<< HEAD
     let reputationNetworks = operator.reputationNetworks;
     if (reputationNetworks === null) {
       reputationNetworks = [];
     }
 
-    if (event.params.value == 'ACTIVE') {
+    if (event.params.value.toLowerCase() == 'active') {
       reputationNetworks.push(reputationNetwork.id);
-    } else if (event.params.value == 'INACTIVE') {
+    } else if (event.params.value.toLowerCase() == 'inactive') {
       const filteredNetworks: Bytes[] = [];
       for (let i = 0; i < reputationNetworks.length; i++) {
         if (reputationNetworks[i] != reputationNetwork.id) {
@@ -120,12 +119,6 @@
         }
       }
       reputationNetworks = filteredNetworks;
-=======
-    if (event.params.value.toLowerCase() == 'active') {
-      operator.reputationNetwork = reputationNetwork.id;
-    } else if (event.params.value.toLowerCase() == 'inactive') {
-      operator.reputationNetwork = null;
->>>>>>> 005aa5b7
     }
 
     operator.reputationNetworks = reputationNetworks;
