import { Escrow, EscrowStatusEvent } from '../../../generated/schema';
import { Launched } from '../../../generated/LegacyEscrowFactory/EscrowFactory';
import { LegacyEscrow as EscrowTemplate } from '../../../generated/templates';
import { ONE_BI, ZERO_BI } from '../utils/number';
import { getEventDayData } from '../utils/dayUpdates';
import { createOrLoadEscrowStatistics } from '../Escrow';
import { createOrLoadLeader } from '../Staking';
<<<<<<< HEAD
import { toEventId } from '../utils/event';

export function handleLaunched(event: Launched): void {
  // Create LaunchedStatusEvent entity
  const statusEventEntity = new EscrowStatusEvent(toEventId(event));
  statusEventEntity.block = event.block.number;
  statusEventEntity.timestamp = event.block.timestamp;
  statusEventEntity.txHash = event.transaction.hash;
  statusEventEntity.escrowAddress = event.params.escrow;
  statusEventEntity.sender = event.transaction.from;
  statusEventEntity.launcher = event.transaction.from;
  statusEventEntity.status = 'Launched';
  statusEventEntity.save();

=======
import { createTransaction } from '../utils/transaction';

export function handleLaunched(event: Launched): void {
  createTransaction(event, 'createEscrow');
>>>>>>> 7f5fd828
  // Create Escrow entity
  const entity = new Escrow(event.params.escrow.toHex());

  entity.createdAt = event.block.timestamp;
  entity.address = event.params.escrow;
  entity.token = event.params.eip20;
  entity.factoryAddress = event.address;
  entity.launcher = event.transaction.from;

  entity.balance = ZERO_BI;
  entity.amountPaid = ZERO_BI;
  entity.totalFundedAmount = ZERO_BI;

  entity.status = 'Launched';

  // Update escrow statistics
  const statsEntity = createOrLoadEscrowStatistics();
  statsEntity.totalEscrowCount = statsEntity.totalEscrowCount.plus(ONE_BI);
  statsEntity.save();

  entity.count = statsEntity.totalEscrowCount;
  entity.save();

  // Create escrow template
  EscrowTemplate.create(event.params.escrow);

  // Update escrow amount day data
  const eventDayData = getEventDayData(event);
  eventDayData.dailyEscrowCount = eventDayData.dailyEscrowCount.plus(ONE_BI);
  eventDayData.save();

  // Increase amount of jobs launched by leader
  const leader = createOrLoadLeader(event.transaction.from);
  leader.amountJobsLaunched = leader.amountJobsLaunched.plus(ONE_BI);
  leader.save();
}<|MERGE_RESOLUTION|>--- conflicted
+++ resolved
@@ -5,10 +5,11 @@
 import { getEventDayData } from '../utils/dayUpdates';
 import { createOrLoadEscrowStatistics } from '../Escrow';
 import { createOrLoadLeader } from '../Staking';
-<<<<<<< HEAD
 import { toEventId } from '../utils/event';
+import { createTransaction } from '../utils/transaction';
 
 export function handleLaunched(event: Launched): void {
+  createTransaction(event, 'createEscrow');
   // Create LaunchedStatusEvent entity
   const statusEventEntity = new EscrowStatusEvent(toEventId(event));
   statusEventEntity.block = event.block.number;
@@ -20,12 +21,6 @@
   statusEventEntity.status = 'Launched';
   statusEventEntity.save();
 
-=======
-import { createTransaction } from '../utils/transaction';
-
-export function handleLaunched(event: Launched): void {
-  createTransaction(event, 'createEscrow');
->>>>>>> 7f5fd828
   // Create Escrow entity
   const entity = new Escrow(event.params.escrow.toHex());
 
