specVersion: 1.0.0
description: '{{ description }}'
schema:
  file: ./schema.graphql
dataSources:
  - kind: ethereum
    name: EscrowFactory
    network: '{{ network }}'
    source:
      abi: EscrowFactory
      address: '{{ EscrowFactory.address }}'
      startBlock: {{ EscrowFactory.startBlock }}
    mapping:
      kind: ethereum/events
      apiVersion: 0.0.7
      language: wasm/assemblyscript
      file: ./src/mapping/EscrowFactory.ts
      entities:
        - Escrow
        - EscrowStatusEvent
        - EscrowStatistics
        - EventDayData
        - Operator
        - Transaction
        - InternalTransaction
      abis:
        - name: EscrowFactory
          file: '{{{ EscrowFactory.abi }}}'
      eventHandlers:
        - event: Launched(address,address)
          handler: handleLaunched
        - event: LaunchedV2(address,address,string)
          handler: handleLaunchedV2
  - kind: ethereum
    name: HMToken
    network: '{{ network }}'
    source:
      abi: HMToken
      address: '{{ HMToken.address }}'
      startBlock: {{ HMToken.startBlock }}
    mapping:
      kind: ethereum/events
      apiVersion: 0.0.7
      language: wasm/assemblyscript
      entities:
        - DailyWorker
        - Escrow
        - EventDayData
        - HMTApprovalEvent
        - HMTBulkApprovalEvent
        - HMTBulkTransferEvent
        - HMTTransferEvent
        - HMTokenStatistics
        - Holder
        - Payout
        - UniqueReceiver
        - UniqueSender
        - Worker
        - Transaction
        - InternalTransaction
      abis:
        - name: HMToken
          file: '{{{ HMToken.abi }}}'
      eventHandlers:
        - event: Approval(indexed address,indexed address,uint256)
          handler: handleApproval
        - event: BulkApproval(indexed uint256,uint256)
          handler: handleBulkApproval
        - event: BulkTransfer(indexed uint256,uint256)
          handler: handleBulkTransfer
        - event: Transfer(indexed address,indexed address,uint256)
          handler: handleTransfer
      file: ./src/mapping/HMToken.ts
  - kind: ethereum
    name: KVStore
    network: '{{ network }}'
    source:
      abi: KVStore
      address: '{{ KVStore.address }}'
      startBlock: {{ KVStore.startBlock }}
    mapping:
      kind: ethereum/events
      apiVersion: 0.0.7
      language: wasm/assemblyscript
      entities:
        - KVStore
        - KVStoreSetEvent
        - Operator
        - OperatorURL
        - ReputationNetwork
      abis:
        - name: KVStore
          file: '{{{ KVStore.abi }}}'
      eventHandlers:
        - event: DataSaved(indexed address,string,string)
          handler: handleDataSaved
      file: ./src/mapping/KVStore.ts
  - kind: ethereum
    name: Staking
    network: '{{ network }}'
    source:
      abi: Staking
      address: '{{ Staking.address }}'
      startBlock: {{ Staking.startBlock }}
    mapping:
      kind: ethereum/events
      apiVersion: 0.0.7
      language: wasm/assemblyscript
      entities:
        - StakeDepositedEvent
        - StakeLockedEvent
        - StakeWithdrawnEvent
        - StakeSlashedEvent
        - FeeWithdrawn
        - Operator
        - OperatorStatistics
        - Transaction
        - InternalTransaction
      abis:
        - name: Staking
          file: '{{{ Staking.abi }}}'
      eventHandlers:
        - event: StakeDeposited(indexed address,uint256)
          handler: handleStakeDeposited
        - event: StakeLocked(indexed address,uint256,uint256)
          handler: handleStakeLocked
        - event: StakeWithdrawn(indexed address,uint256)
          handler: handleStakeWithdrawn
        - event: StakeSlashed(indexed address,uint256,indexed address,address)
          handler: handleStakeSlashed
        - event: FeeWithdrawn(uint256)
          handler: handleFeeWithdrawn
      file: ./src/mapping/Staking.ts
{{ #LegacyEscrowFactory }}
  - kind: ethereum
    name: LegacyEscrowFactory
    network: '{{ network }}'
    source:
      abi: EscrowFactory
      address: '{{ LegacyEscrowFactory.address }}'
      startBlock: {{ LegacyEscrowFactory.startBlock }}
    mapping:
      kind: ethereum/events
      apiVersion: 0.0.7
      language: wasm/assemblyscript
      file: ./src/mapping/legacy/EscrowFactory.ts
      entities:
        - Escrow
        - EscrowStatistics
        - EventDayData
        - Operator
        - Transaction
        - InternalTransaction
      abis:
        - name: EscrowFactory
          file: '{{{ LegacyEscrowFactory.abi }}}'
      eventHandlers:
        - event: Launched(address,address)
          handler: handleLaunched
{{ /LegacyEscrowFactory }}
templates:
  - name: Escrow
    kind: ethereum/contract
    network: '{{ network }}'
    source:
      abi: Escrow
    mapping:
      kind: ethereum/events
      apiVersion: 0.0.7
      language: wasm/assemblyscript
      file: ./src/mapping/Escrow.ts
      entities:
        - Escrow
        - Worker
        - EscrowStatistics
        - EventDayData
        - PendingEvent
        - EscrowStatusEvent
        - Operator
        - StoreResultsEvent
        - BulkPayoutEvent
        - DailyWorker
        - FundEvent
        - WithdrawEvent
        - Transaction
        - InternalTransaction
      abis:
        - name: Escrow
          file: '{{{ Escrow.abi }}}'
      eventHandlers:
        - event: IntermediateStorage(string,string)
          handler: handleIntermediateStorage
        - event: Pending(string,string)
          handler: handlePending
        - event: PendingV2(string,string,address,address,address)
          handler: handlePendingV2
        - event: BulkTransfer(indexed uint256,address[],uint256[],bool)
          handler: handleBulkTransfer
        - event: BulkTransferV2(indexed uint256,address[],uint256[],bool,string)
<<<<<<< HEAD
          handler: handleBulkTransfer
        - event: CancellationRequested()
          handler: handleCancellationRequested
        - event: CancellationRefund(uint256)
          handler: handleCancellationRefund
=======
          handler: handleBulkTransferV2
>>>>>>> 74380fa4
        - event: Cancelled()
          handler: handleCancelled
        - event: Completed()
          handler: handleCompleted
        - event: Fund(uint256)
          handler: handleFund
        - event: Withdraw(address,uint256)
          handler: handleWithdraw
{{ #LegacyEscrow }}
  - name: LegacyEscrow
    kind: ethereum/contract
    network: '{{ network }}'
    source:
      abi: Escrow
    mapping:
      kind: ethereum/events
      apiVersion: 0.0.7
      language: wasm/assemblyscript
      file: ./src/mapping/legacy/Escrow.ts
      entities:
        - Escrow
        - EscrowStatistics
        - EventDayData
        - Escrow
        - Transaction
        - InternalTransaction
        - StoreResultsEvent
        - BulkPayoutEvent
      abis:
        - name: Escrow
          file: '{{{ LegacyEscrow.abi }}}'
      eventHandlers:
        - event: IntermediateStorage(string,string)
          handler: handleIntermediateStorage
        - event: Pending(string,string)
          handler: handlePending
        - event: BulkTransfer(indexed uint256,uint256)
          handler: handleBulkTransfer
{{ /LegacyEscrow }}<|MERGE_RESOLUTION|>--- conflicted
+++ resolved
@@ -197,15 +197,11 @@
         - event: BulkTransfer(indexed uint256,address[],uint256[],bool)
           handler: handleBulkTransfer
         - event: BulkTransferV2(indexed uint256,address[],uint256[],bool,string)
-<<<<<<< HEAD
-          handler: handleBulkTransfer
+          handler: handleBulkTransferV2
         - event: CancellationRequested()
           handler: handleCancellationRequested
         - event: CancellationRefund(uint256)
           handler: handleCancellationRefund
-=======
-          handler: handleBulkTransferV2
->>>>>>> 74380fa4
         - event: Cancelled()
           handler: handleCancelled
         - event: Completed()
