--- conflicted
+++ resolved
@@ -134,7 +134,6 @@
       '2'
     );
 
-<<<<<<< HEAD
     // EscrowStatusEvent
     const id1 = `${data1.transaction.hash.toHex()}-${data1.logIndex.toString()}-${
       data1.block.timestamp
@@ -143,14 +142,49 @@
     assert.fieldEquals(
       'EscrowStatusEvent',
       id1,
-=======
-    assert.fieldEquals(
-      'Transaction',
-      data1.transaction.hash.toHex(),
+      'block',
+      data1.block.number.toString()
+    );
+    assert.fieldEquals(
+      'EscrowStatusEvent',
+      id1,
+      'timestamp',
+      data1.block.timestamp.toString()
+    );
+    assert.fieldEquals(
+      'EscrowStatusEvent',
+      id1,
       'txHash',
       data1.transaction.hash.toHex()
     );
     assert.fieldEquals(
+      'EscrowStatusEvent',
+      id1,
+      'escrowAddress',
+      escrow1AddressString
+    );
+    assert.fieldEquals(
+      'EscrowStatusEvent',
+      id1,
+      'sender',
+      launcherAddressString
+    );
+    assert.fieldEquals('EscrowStatusEvent', id1, 'status', 'Launched');
+    assert.fieldEquals(
+      'EscrowStatusEvent',
+      id1,
+      'launcher',
+      launcherAddressString
+    );
+
+    // Transaction
+    assert.fieldEquals(
+      'Transaction',
+      data1.transaction.hash.toHex(),
+      'txHash',
+      data1.transaction.hash.toHex()
+    );
+    assert.fieldEquals(
       'Transaction',
       data1.transaction.hash.toHex(),
       'method',
@@ -159,42 +193,10 @@
     assert.fieldEquals(
       'Transaction',
       data1.transaction.hash.toHex(),
->>>>>>> 7f5fd828
       'block',
       data1.block.number.toString()
     );
     assert.fieldEquals(
-<<<<<<< HEAD
-      'EscrowStatusEvent',
-      id1,
-      'timestamp',
-      data1.block.timestamp.toString()
-    );
-    assert.fieldEquals(
-      'EscrowStatusEvent',
-      id1,
-      'txHash',
-      data1.transaction.hash.toHex()
-    );
-    assert.fieldEquals(
-      'EscrowStatusEvent',
-      id1,
-      'escrowAddress',
-      escrow1AddressString
-    );
-    assert.fieldEquals(
-      'EscrowStatusEvent',
-      id1,
-      'sender',
-      launcherAddressString
-    );
-    assert.fieldEquals('EscrowStatusEvent', id1, 'status', 'Launched');
-    assert.fieldEquals(
-      'EscrowStatusEvent',
-      id1,
-      'launcher',
-      launcherAddressString
-=======
       'Transaction',
       data1.transaction.hash.toHex(),
       'from',
@@ -224,7 +226,6 @@
       data2.transaction.hash.toHex(),
       'from',
       data2.transaction.from.toHex()
->>>>>>> 7f5fd828
     );
   });
 });