import {
  Address,
  BigInt,
  DataSourceContext,
  ethereum,
} from '@graphprotocol/graph-ts';
import {
  afterAll,
  beforeAll,
  describe,
  test,
  assert,
  clearStore,
  dataSourceMock,
  beforeEach,
  createMockedFunction,
} from 'matchstick-as/assembly';

import { Escrow } from '../../generated/schema';
import {
  STATISTICS_ENTITY_ID,
  handleIntermediateStorage,
  handlePending,
  handleBulkTransfer,
  handleCancelled,
  handleCompleted,
<<<<<<< HEAD
  handleFund,
=======
  handlePendingV2,
  handleBulkTransferV2,
>>>>>>> 4984ecc5
} from '../../src/mapping/Escrow';
import { toEventId } from '../../src/mapping/utils/event';
import { ZERO_BI } from '../../src/mapping/utils/number';
import {
  createISEvent,
  createPendingEvent,
  createBulkTransferEvent,
  createCancelledEvent,
  createCompletedEvent,
<<<<<<< HEAD
  createFundEvent,
=======
  createPendingV2Event,
  createBulkTransferV2Event,
>>>>>>> 4984ecc5
} from './fixtures';

const escrowAddressString = '0xa16081f360e3847006db660bae1c6d1b2e17ec2a';
const escrowAddress = Address.fromString(escrowAddressString);
const operatorAddressString = '0xf39fd6e51aad88f6f4ce6ab8827279cfffb92266';
const operatorAddress = Address.fromString(operatorAddressString);
const workerAddressString = '0x3c44cdddb6a900fa2b585dd299e03d12fa4293bc';
const workerAddress = Address.fromString(workerAddressString);
const worker2AddressString = '0x70997970c51812dc3a010c7d01b50e0d17dc79c8';
const worker2Address = Address.fromString(worker2AddressString);
const reputationOracleAddressString =
  '0x70997970c51812dc3a010c7d01b50e0d17dc79c9';
const reputationOracleAddress = Address.fromString(
  reputationOracleAddressString
);
const recordingOracleAddressString =
  '0x70997970c51812dc3a010c7d01b50e0d17dc79c0';
const recordingOracleAddress = Address.fromString(recordingOracleAddressString);
const exchangeOracleAddressString =
  '0x70997970c51812dc3a010c7d01b50e0d17dc79cb';
const exchangeOracleAddress = Address.fromString(exchangeOracleAddressString);
const launcherAddressString = '0x15d34aaf54267db7d7c367839aaf71a00a2c6a65';
const launcherAddress = Address.fromString(launcherAddressString);

describe('Escrow', () => {
  beforeAll(() => {
    dataSourceMock.setReturnValues(
      escrowAddressString,
      'rinkeby',
      new DataSourceContext()
    );

    createMockedFunction(
      escrowAddress,
      'reputationOracle',
      'reputationOracle():(address)'
    ).returns([ethereum.Value.fromAddress(reputationOracleAddress)]);
    createMockedFunction(
      escrowAddress,
      'recordingOracle',
      'recordingOracle():(address)'
    ).returns([ethereum.Value.fromAddress(recordingOracleAddress)]);
    createMockedFunction(
      escrowAddress,
      'finalResultsUrl',
      'finalResultsUrl():(string)'
    ).returns([ethereum.Value.fromString('test.com')]);

    const escrow = new Escrow(escrowAddress);
    escrow.address = escrowAddress;
    escrow.token = Address.zero();
    escrow.factoryAddress = Address.zero();
    escrow.launcher = launcherAddress;
    escrow.count = ZERO_BI;
    escrow.balance = ZERO_BI;
    escrow.totalFundedAmount = ZERO_BI;
    escrow.amountPaid = ZERO_BI;
    escrow.status = 'Launched';
    escrow.createdAt = ZERO_BI;

    escrow.save();
  });

  afterAll(() => {
    dataSourceMock.resetValues();
  });

  test('Should properly handle Pending event for old contract', () => {
    const URL = 'test.com';
    const HASH = 'is_hash_1';

    createMockedFunction(
      escrowAddress,
      'exchangeOracle',
      'exchangeOracle():(address)'
    ).reverts();

    const newPending1 = createPendingEvent(operatorAddress, URL, HASH);

    handlePending(newPending1);

    const id = toEventId(newPending1).toHex();

    // PendingEvent
    assert.fieldEquals(
      'PendingEvent',
      id,
      'block',
      newPending1.block.number.toString()
    );
    assert.fieldEquals(
      'PendingEvent',
      id,
      'timestamp',
      newPending1.block.timestamp.toString()
    );
    assert.fieldEquals(
      'PendingEvent',
      id,
      'txHash',
      newPending1.transaction.hash.toHex()
    );
    assert.fieldEquals(
      'PendingEvent',
      id,
      'escrowAddress',
      escrowAddressString
    );
    assert.fieldEquals('PendingEvent', id, 'sender', operatorAddressString);

    // EscrowStatusEvent
    assert.fieldEquals(
      'EscrowStatusEvent',
      id,
      'block',
      newPending1.block.number.toString()
    );
    assert.fieldEquals(
      'EscrowStatusEvent',
      id,
      'timestamp',
      newPending1.block.timestamp.toString()
    );
    assert.fieldEquals(
      'EscrowStatusEvent',
      id,
      'txHash',
      newPending1.transaction.hash.toHex()
    );
    assert.fieldEquals(
      'EscrowStatusEvent',
      id,
      'escrowAddress',
      escrowAddressString
    );
    assert.fieldEquals(
      'EscrowStatusEvent',
      id,
      'sender',
      operatorAddressString
    );
    assert.fieldEquals('EscrowStatusEvent', id, 'status', 'Pending');
    assert.fieldEquals(
      'EscrowStatusEvent',
      id,
      'launcher',
      launcherAddressString
    );

    // Escrow
    assert.fieldEquals('Escrow', escrowAddress.toHex(), 'status', 'Pending');
    assert.fieldEquals('Escrow', escrowAddress.toHex(), 'manifestUrl', URL);
    assert.fieldEquals('Escrow', escrowAddress.toHex(), 'manifestHash', HASH);
    assert.fieldEquals(
      'Escrow',
      escrowAddress.toHex(),
      'reputationOracle',
      reputationOracleAddressString
    );
    assert.fieldEquals(
      'Escrow',
      escrowAddress.toHex(),
      'recordingOracle',
      recordingOracleAddressString
    );
    assert.fieldEquals(
      'Transaction',
      newPending1.transaction.hash.toHex(),
      'txHash',
      newPending1.transaction.hash.toHex()
    );
    assert.fieldEquals(
      'Transaction',
      newPending1.transaction.hash.toHex(),
      'method',
      'setup'
    );
    assert.fieldEquals(
      'Transaction',
      newPending1.transaction.hash.toHex(),
      'block',
      newPending1.block.number.toString()
    );
    assert.fieldEquals(
      'Transaction',
      newPending1.transaction.hash.toHex(),
      'from',
      newPending1.transaction.from.toHex()
    );
    assert.fieldEquals(
      'Transaction',
      newPending1.transaction.hash.toHex(),
      'to',
      escrowAddressString
    );
  });

  test('Should properly handle Pending event for old event, without exchange oracle', () => {
    const URL = 'test.com';
    const HASH = 'is_hash_1';

    createMockedFunction(
      escrowAddress,
      'exchangeOracle',
      'exchangeOracle():(address)'
    ).reverts();

    const newPending1 = createPendingEvent(operatorAddress, URL, HASH);

    handlePending(newPending1);

    const id = toEventId(newPending1).toHex();

    // PendingEvent
    assert.fieldEquals(
      'PendingEvent',
      id,
      'block',
      newPending1.block.number.toString()
    );
    assert.fieldEquals(
      'PendingEvent',
      id,
      'timestamp',
      newPending1.block.timestamp.toString()
    );
    assert.fieldEquals(
      'PendingEvent',
      id,
      'txHash',
      newPending1.transaction.hash.toHex()
    );
    assert.fieldEquals(
      'PendingEvent',
      id,
      'escrowAddress',
      escrowAddressString
    );
    assert.fieldEquals('PendingEvent', id, 'sender', operatorAddressString);

    // EscrowStatusEvent
    assert.fieldEquals(
      'EscrowStatusEvent',
      id,
      'block',
      newPending1.block.number.toString()
    );
    assert.fieldEquals(
      'EscrowStatusEvent',
      id,
      'timestamp',
      newPending1.block.timestamp.toString()
    );
    assert.fieldEquals(
      'EscrowStatusEvent',
      id,
      'txHash',
      newPending1.transaction.hash.toHex()
    );
    assert.fieldEquals(
      'EscrowStatusEvent',
      id,
      'escrowAddress',
      escrowAddressString
    );
    assert.fieldEquals(
      'EscrowStatusEvent',
      id,
      'sender',
      operatorAddressString
    );
    assert.fieldEquals('EscrowStatusEvent', id, 'status', 'Pending');
    assert.fieldEquals(
      'EscrowStatusEvent',
      id,
      'launcher',
      launcherAddressString
    );

    // Escrow
    assert.fieldEquals('Escrow', escrowAddress.toHex(), 'status', 'Pending');
    assert.fieldEquals('Escrow', escrowAddress.toHex(), 'manifestUrl', URL);
    assert.fieldEquals('Escrow', escrowAddress.toHex(), 'manifestHash', HASH);
    assert.fieldEquals(
      'Escrow',
      escrowAddress.toHex(),
      'reputationOracle',
      reputationOracleAddressString
    );

    assert.fieldEquals(
      'Escrow',
      escrowAddress.toHex(),
      'recordingOracle',
      recordingOracleAddressString
    );

    assert.fieldEquals(
      'Transaction',
      newPending1.transaction.hash.toHex(),
      'txHash',
      newPending1.transaction.hash.toHex()
    );
    assert.fieldEquals(
      'Transaction',
      newPending1.transaction.hash.toHex(),
      'method',
      'setup'
    );
    assert.fieldEquals(
      'Transaction',
      newPending1.transaction.hash.toHex(),
      'block',
      newPending1.block.number.toString()
    );
    assert.fieldEquals(
      'Transaction',
      newPending1.transaction.hash.toHex(),
      'from',
      newPending1.transaction.from.toHex()
    );
    assert.fieldEquals(
      'Transaction',
      newPending1.transaction.hash.toHex(),
      'to',
      escrowAddressString
    );

    // Leader
    assert.fieldEquals(
      'Leader',
      reputationOracleAddressString,
      'amountJobsProcessed',
      '2'
    );

    assert.fieldEquals(
      'Leader',
      recordingOracleAddressString,
      'amountJobsProcessed',
      '2'
    );
  });

  test('Should properly handle Pending event for old event, with exchange oracle', () => {
    const URL = 'test.com';
    const HASH = 'is_hash_1';

    createMockedFunction(
      escrowAddress,
      'exchangeOracle',
      'exchangeOracle():(address)'
    ).returns([ethereum.Value.fromAddress(exchangeOracleAddress)]);

    const newPending1 = createPendingEvent(operatorAddress, URL, HASH);

    handlePending(newPending1);

    const id = toEventId(newPending1).toHex();

    // PendingEvent
    assert.fieldEquals(
      'PendingEvent',
      id,
      'block',
      newPending1.block.number.toString()
    );
    assert.fieldEquals(
      'PendingEvent',
      id,
      'timestamp',
      newPending1.block.timestamp.toString()
    );
    assert.fieldEquals(
      'PendingEvent',
      id,
      'txHash',
      newPending1.transaction.hash.toHex()
    );
    assert.fieldEquals(
      'PendingEvent',
      id,
      'escrowAddress',
      escrowAddressString
    );
    assert.fieldEquals('PendingEvent', id, 'sender', operatorAddressString);

    // EscrowStatusEvent
    assert.fieldEquals(
      'EscrowStatusEvent',
      id,
      'block',
      newPending1.block.number.toString()
    );
    assert.fieldEquals(
      'EscrowStatusEvent',
      id,
      'timestamp',
      newPending1.block.timestamp.toString()
    );
    assert.fieldEquals(
      'EscrowStatusEvent',
      id,
      'txHash',
      newPending1.transaction.hash.toHex()
    );
    assert.fieldEquals(
      'EscrowStatusEvent',
      id,
      'escrowAddress',
      escrowAddressString
    );
    assert.fieldEquals(
      'EscrowStatusEvent',
      id,
      'sender',
      operatorAddressString
    );
    assert.fieldEquals('EscrowStatusEvent', id, 'status', 'Pending');
    assert.fieldEquals(
      'EscrowStatusEvent',
      id,
      'launcher',
      launcherAddressString
    );

    // Escrow
    assert.fieldEquals('Escrow', escrowAddress.toHex(), 'status', 'Pending');
    assert.fieldEquals('Escrow', escrowAddress.toHex(), 'manifestUrl', URL);
    assert.fieldEquals('Escrow', escrowAddress.toHex(), 'manifestHash', HASH);
    assert.fieldEquals(
      'Escrow',
      escrowAddress.toHex(),
      'reputationOracle',
      reputationOracleAddressString
    );
    assert.fieldEquals(
      'Escrow',
      escrowAddress.toHex(),
      'recordingOracle',
      recordingOracleAddressString
    );
    assert.fieldEquals(
      'Escrow',
      escrowAddress.toHex(),
      'exchangeOracle',
      exchangeOracleAddressString
    );
    assert.fieldEquals(
      'Transaction',
      newPending1.transaction.hash.toHex(),
      'txHash',
      newPending1.transaction.hash.toHex()
    );
    assert.fieldEquals(
      'Transaction',
      newPending1.transaction.hash.toHex(),
      'method',
      'setup'
    );
    assert.fieldEquals(
      'Transaction',
      newPending1.transaction.hash.toHex(),
      'block',
      newPending1.block.number.toString()
    );
    assert.fieldEquals(
      'Transaction',
      newPending1.transaction.hash.toHex(),
      'from',
      newPending1.transaction.from.toHex()
    );
    assert.fieldEquals(
      'Transaction',
      newPending1.transaction.hash.toHex(),
      'to',
      escrowAddressString
    );

    // Leader
    assert.fieldEquals(
      'Leader',
      reputationOracleAddressString,
      'amountJobsProcessed',
      '3'
    );

    assert.fieldEquals(
      'Leader',
      recordingOracleAddressString,
      'amountJobsProcessed',
      '3'
    );

    assert.fieldEquals(
      'Leader',
      exchangeOracleAddressString,
      'amountJobsProcessed',
      '1'
    );
  });

<<<<<<< HEAD
  test('Should properly handle Fund event', () => {
    const fund = createFundEvent(operatorAddress, 100, BigInt.fromI32(10));

    handleFund(fund);

    const id = toEventId(fund).toHex();

    // FundEvent
    assert.fieldEquals('FundEvent', id, 'block', fund.block.number.toString());
    assert.fieldEquals(
      'FundEvent',
      id,
      'timestamp',
      fund.block.timestamp.toString()
    );
    assert.fieldEquals(
      'FundEvent',
      id,
      'txHash',
      fund.transaction.hash.toHex()
    );
    assert.fieldEquals('FundEvent', id, 'escrowAddress', escrowAddressString);
    assert.fieldEquals('FundEvent', id, 'sender', operatorAddressString);
    assert.fieldEquals('FundEvent', id, 'amount', '100');

    // Escrow
    assert.fieldEquals('Escrow', escrowAddressString, 'balance', '100');
    assert.fieldEquals(
      'Escrow',
      escrowAddressString,
      'totalFundedAmount',
      '100'
    );
    assert.fieldEquals(
      'Transaction',
      fund.transaction.hash.toHex(),
      'txHash',
      fund.transaction.hash.toHex()
    );
    assert.fieldEquals(
      'Transaction',
      fund.transaction.hash.toHex(),
      'method',
      'fund'
    );
    assert.fieldEquals(
      'Transaction',
      fund.transaction.hash.toHex(),
      'block',
      fund.block.number.toString()
    );
    assert.fieldEquals(
      'Transaction',
      fund.transaction.hash.toHex(),
      'from',
      fund.transaction.from.toHex()
    );
    assert.fieldEquals(
      'Transaction',
      fund.transaction.hash.toHex(),
      'to',
      escrowAddressString
    );
    assert.fieldEquals(
      'Transaction',
      fund.transaction.hash.toHex(),
      'value',
      '100'
    );
  });

  test('Should skip Fund event if balance is greater than 0', () => {
    const fund = createFundEvent(operatorAddress, 100, BigInt.fromI32(10));

    handleFund(fund);

    // Escrow
    assert.fieldEquals('Escrow', escrowAddressString, 'balance', '100');
    assert.fieldEquals(
      'Escrow',
      escrowAddressString,
      'totalFundedAmount',
      '100'
=======
  test('Should properly handle Pending event for new event', () => {
    const URL = 'test.com';
    const HASH = 'is_hash_1';

    const newPending1 = createPendingV2Event(
      operatorAddress,
      URL,
      HASH,
      reputationOracleAddress,
      recordingOracleAddress,
      exchangeOracleAddress
    );

    handlePendingV2(newPending1);

    const id = toEventId(newPending1).toHex();

    // PendingEvent
    assert.fieldEquals(
      'PendingEvent',
      id,
      'block',
      newPending1.block.number.toString()
    );
    assert.fieldEquals(
      'PendingEvent',
      id,
      'timestamp',
      newPending1.block.timestamp.toString()
    );
    assert.fieldEquals(
      'PendingEvent',
      id,
      'txHash',
      newPending1.transaction.hash.toHex()
    );
    assert.fieldEquals(
      'PendingEvent',
      id,
      'escrowAddress',
      escrowAddressString
    );
    assert.fieldEquals('PendingEvent', id, 'sender', operatorAddressString);

    // EscrowStatusEvent
    assert.fieldEquals(
      'EscrowStatusEvent',
      id,
      'block',
      newPending1.block.number.toString()
    );
    assert.fieldEquals(
      'EscrowStatusEvent',
      id,
      'timestamp',
      newPending1.block.timestamp.toString()
    );
    assert.fieldEquals(
      'EscrowStatusEvent',
      id,
      'txHash',
      newPending1.transaction.hash.toHex()
    );
    assert.fieldEquals(
      'EscrowStatusEvent',
      id,
      'escrowAddress',
      escrowAddressString
    );
    assert.fieldEquals(
      'EscrowStatusEvent',
      id,
      'sender',
      operatorAddressString
    );
    assert.fieldEquals('EscrowStatusEvent', id, 'status', 'Pending');
    assert.fieldEquals(
      'EscrowStatusEvent',
      id,
      'launcher',
      launcherAddressString
    );

    // Escrow
    assert.fieldEquals('Escrow', escrowAddress.toHex(), 'status', 'Pending');
    assert.fieldEquals('Escrow', escrowAddress.toHex(), 'manifestUrl', URL);
    assert.fieldEquals('Escrow', escrowAddress.toHex(), 'manifestHash', HASH);
    assert.fieldEquals(
      'Escrow',
      escrowAddress.toHex(),
      'reputationOracle',
      reputationOracleAddressString
    );

    assert.fieldEquals(
      'Escrow',
      escrowAddress.toHex(),
      'recordingOracle',
      recordingOracleAddressString
    );

    assert.fieldEquals(
      'Transaction',
      newPending1.transaction.hash.toHex(),
      'txHash',
      newPending1.transaction.hash.toHex()
    );
    assert.fieldEquals(
      'Transaction',
      newPending1.transaction.hash.toHex(),
      'method',
      'setup'
    );
    assert.fieldEquals(
      'Transaction',
      newPending1.transaction.hash.toHex(),
      'block',
      newPending1.block.number.toString()
    );
    assert.fieldEquals(
      'Transaction',
      newPending1.transaction.hash.toHex(),
      'from',
      newPending1.transaction.from.toHex()
    );
    assert.fieldEquals(
      'Transaction',
      newPending1.transaction.hash.toHex(),
      'to',
      escrowAddressString
    );

    // Leader
    assert.fieldEquals(
      'Leader',
      reputationOracleAddressString,
      'amountJobsProcessed',
      '4'
    );

    assert.fieldEquals(
      'Leader',
      recordingOracleAddressString,
      'amountJobsProcessed',
      '4'
    );

    assert.fieldEquals(
      'Leader',
      exchangeOracleAddressString,
      'amountJobsProcessed',
      '2'
>>>>>>> 4984ecc5
    );
  });

  test('should properly handle IntermediateStorage event', () => {
    const URL = 'test.com';
    const newIS = createISEvent(workerAddress, URL, 'is_hash_1');
    handleIntermediateStorage(newIS);

    const id = toEventId(newIS).toHex();

    // StoreResultsEvent
    assert.fieldEquals(
      'StoreResultsEvent',
      id,
      'block',
      newIS.block.number.toString()
    );
    assert.fieldEquals(
      'StoreResultsEvent',
      id,
      'timestamp',
      newIS.block.timestamp.toString()
    );
    assert.fieldEquals(
      'StoreResultsEvent',
      id,
      'txHash',
      newIS.transaction.hash.toHex()
    );
    assert.fieldEquals(
      'StoreResultsEvent',
      id,
      'escrowAddress',
      escrowAddressString
    );
    assert.fieldEquals('StoreResultsEvent', id, 'sender', workerAddressString);
    assert.fieldEquals('StoreResultsEvent', id, 'intermediateResultsUrl', URL);
    assert.fieldEquals(
      'Transaction',
      newIS.transaction.hash.toHex(),
      'txHash',
      newIS.transaction.hash.toHex()
    );
    assert.fieldEquals(
      'Transaction',
      newIS.transaction.hash.toHex(),
      'method',
      'storeResults'
    );
    assert.fieldEquals(
      'Transaction',
      newIS.transaction.hash.toHex(),
      'block',
      newIS.block.number.toString()
    );
    assert.fieldEquals(
      'Transaction',
      newIS.transaction.hash.toHex(),
      'from',
      newIS.transaction.from.toHex()
    );
    assert.fieldEquals(
      'Transaction',
      newIS.transaction.hash.toHex(),
      'to',
      escrowAddressString
    );
  });

  test('Should properly handle BulkTransfer events', () => {
    // Bulk 1
    const bulk1 = createBulkTransferEvent(
      operatorAddress,
      1,
      [workerAddress, workerAddress],
      [1, 1],
      true,
      BigInt.fromI32(10)
    );

    handleBulkTransfer(bulk1);

    const id1 = toEventId(bulk1).toHex();

    // BulkPayoutEvent;
    assert.fieldEquals(
      'BulkPayoutEvent',
      id1,
      'block',
      bulk1.block.number.toString()
    );
    assert.fieldEquals(
      'BulkPayoutEvent',
      id1,
      'timestamp',
      bulk1.block.timestamp.toString()
    );
    assert.fieldEquals(
      'BulkPayoutEvent',
      id1,
      'txHash',
      bulk1.transaction.hash.toHex()
    );
    assert.fieldEquals(
      'BulkPayoutEvent',
      id1,
      'escrowAddress',
      escrowAddressString
    );
    assert.fieldEquals('BulkPayoutEvent', id1, 'sender', operatorAddressString);
    assert.fieldEquals('BulkPayoutEvent', id1, 'bulkPayoutTxId', '1');
    assert.fieldEquals('BulkPayoutEvent', id1, 'bulkCount', '2');

    // EscrowStatusEvent
    assert.fieldEquals(
      'EscrowStatusEvent',
      id1,
      'block',
      bulk1.block.number.toString()
    );
    assert.fieldEquals(
      'EscrowStatusEvent',
      id1,
      'timestamp',
      bulk1.block.timestamp.toString()
    );
    assert.fieldEquals(
      'EscrowStatusEvent',
      id1,
      'txHash',
      bulk1.transaction.hash.toHex()
    );
    assert.fieldEquals(
      'EscrowStatusEvent',
      id1,
      'escrowAddress',
      escrowAddressString
    );
    assert.fieldEquals(
      'EscrowStatusEvent',
      id1,
      'sender',
      operatorAddressString
    );
    assert.fieldEquals('EscrowStatusEvent', id1, 'status', 'Partial');
    assert.fieldEquals(
      'EscrowStatusEvent',
      id1,
      'launcher',
      launcherAddressString
    );

    // Escrow
    assert.fieldEquals('Escrow', escrowAddress.toHex(), 'status', 'Partial');
    assert.fieldEquals('Escrow', escrowAddress.toHex(), 'balance', '98');

    // Bulk 2
    const bulk2 = createBulkTransferEvent(
      operatorAddress,
      3,
      [workerAddress, workerAddress, workerAddress, worker2Address],
      [1, 1, 1, 95],
      false,
      BigInt.fromI32(11)
    );

    handleBulkTransfer(bulk2);

    const id2 = toEventId(bulk2).toHex();

    assert.fieldEquals(
      'BulkPayoutEvent',
      id2,
      'block',
      bulk2.block.number.toString()
    );
    assert.fieldEquals(
      'BulkPayoutEvent',
      id2,
      'timestamp',
      bulk2.block.timestamp.toString()
    );
    assert.fieldEquals(
      'BulkPayoutEvent',
      id2,
      'txHash',
      bulk2.transaction.hash.toHex()
    );
    assert.fieldEquals(
      'BulkPayoutEvent',
      id2,
      'escrowAddress',
      escrowAddressString
    );
    assert.fieldEquals('BulkPayoutEvent', id2, 'sender', operatorAddressString);
    assert.fieldEquals('BulkPayoutEvent', id2, 'bulkPayoutTxId', '3');
    assert.fieldEquals('BulkPayoutEvent', id2, 'bulkCount', '4');

    // EscrowStatusEvent
    assert.fieldEquals(
      'EscrowStatusEvent',
      id2,
      'block',
      bulk2.block.number.toString()
    );
    assert.fieldEquals(
      'EscrowStatusEvent',
      id2,
      'timestamp',
      bulk2.block.timestamp.toString()
    );
    assert.fieldEquals(
      'EscrowStatusEvent',
      id2,
      'txHash',
      bulk2.transaction.hash.toHex()
    );
    assert.fieldEquals(
      'EscrowStatusEvent',
      id2,
      'escrowAddress',
      escrowAddressString
    );
    assert.fieldEquals(
      'EscrowStatusEvent',
      id2,
      'sender',
      operatorAddressString
    );
    assert.fieldEquals('EscrowStatusEvent', id2, 'status', 'Paid');
    assert.fieldEquals(
      'EscrowStatusEvent',
      id2,
      'launcher',
      launcherAddressString
    );

    // Escrow
    assert.fieldEquals('Escrow', escrowAddress.toHex(), 'status', 'Paid');
    assert.fieldEquals(
      'Escrow',
      escrowAddress.toHex(),
      'finalResultsUrl',
      'test.com'
    );
    assert.fieldEquals('Escrow', escrowAddress.toHex(), 'balance', '0');
    assert.fieldEquals(
      'Transaction',
      bulk1.transaction.hash.toHex(),
      'txHash',
      bulk1.transaction.hash.toHex()
    );
    assert.fieldEquals(
      'Transaction',
      bulk1.transaction.hash.toHex(),
      'method',
      'bulkTransfer'
    );
    assert.fieldEquals(
      'Transaction',
      bulk1.transaction.hash.toHex(),
      'block',
      bulk1.block.number.toString()
    );
    assert.fieldEquals(
      'Transaction',
      bulk1.transaction.hash.toHex(),
      'from',
      bulk1.transaction.from.toHex()
    );
    assert.fieldEquals(
      'Transaction',
      bulk1.transaction.hash.toHex(),
      'to',
      escrowAddressString
    );
  });

  test('Should properly handle BulkTransfer events', () => {
    // Bulk 1
    const bulk1 = createBulkTransferV2Event(
      operatorAddress,
      1,
      [workerAddress, workerAddress],
      [1, 1],
      true,
      'test.com',
      BigInt.fromI32(10)
    );

    handleBulkTransferV2(bulk1);

    const id1 = toEventId(bulk1).toHex();

    // BulkPayoutEvent
    assert.fieldEquals(
      'BulkPayoutEvent',
      id1,
      'block',
      bulk1.block.number.toString()
    );
    assert.fieldEquals(
      'BulkPayoutEvent',
      id1,
      'timestamp',
      bulk1.block.timestamp.toString()
    );
    assert.fieldEquals(
      'BulkPayoutEvent',
      id1,
      'txHash',
      bulk1.transaction.hash.toHex()
    );
    assert.fieldEquals(
      'BulkPayoutEvent',
      id1,
      'escrowAddress',
      escrowAddressString
    );
    assert.fieldEquals('BulkPayoutEvent', id1, 'sender', operatorAddressString);
    assert.fieldEquals('BulkPayoutEvent', id1, 'bulkPayoutTxId', '1');
    assert.fieldEquals('BulkPayoutEvent', id1, 'bulkCount', '2');

    // EscrowStatusEvent
    assert.fieldEquals(
      'EscrowStatusEvent',
      id1,
      'block',
      bulk1.block.number.toString()
    );
    assert.fieldEquals(
      'EscrowStatusEvent',
      id1,
      'timestamp',
      bulk1.block.timestamp.toString()
    );
    assert.fieldEquals(
      'EscrowStatusEvent',
      id1,
      'txHash',
      bulk1.transaction.hash.toHex()
    );
    assert.fieldEquals(
      'EscrowStatusEvent',
      id1,
      'escrowAddress',
      escrowAddressString
    );
    assert.fieldEquals(
      'EscrowStatusEvent',
      id1,
      'sender',
      operatorAddressString
    );
    assert.fieldEquals('EscrowStatusEvent', id1, 'status', 'Partial');
    assert.fieldEquals(
      'EscrowStatusEvent',
      id1,
      'launcher',
      launcherAddressString
    );

    // Escrow
    assert.fieldEquals('Escrow', escrowAddress.toHex(), 'status', 'Partial');

    // Bulk 2
    const bulk2 = createBulkTransferV2Event(
      operatorAddress,
      3,
      [workerAddress, workerAddress, workerAddress, worker2Address],
      [1, 1, 1, 95],
      false,
      'test.com',
      BigInt.fromI32(11)
    );

    handleBulkTransferV2(bulk2);

    const id2 = toEventId(bulk2).toHex();

    assert.fieldEquals(
      'BulkPayoutEvent',
      id2,
      'block',
      bulk2.block.number.toString()
    );
    assert.fieldEquals(
      'BulkPayoutEvent',
      id2,
      'timestamp',
      bulk2.block.timestamp.toString()
    );
    assert.fieldEquals(
      'BulkPayoutEvent',
      id2,
      'txHash',
      bulk2.transaction.hash.toHex()
    );
    assert.fieldEquals(
      'BulkPayoutEvent',
      id2,
      'escrowAddress',
      escrowAddressString
    );
    assert.fieldEquals('BulkPayoutEvent', id2, 'sender', operatorAddressString);
    assert.fieldEquals('BulkPayoutEvent', id2, 'bulkPayoutTxId', '3');
    assert.fieldEquals('BulkPayoutEvent', id2, 'bulkCount', '4');

    // EscrowStatusEvent
    assert.fieldEquals(
      'EscrowStatusEvent',
      id2,
      'block',
      bulk2.block.number.toString()
    );
    assert.fieldEquals(
      'EscrowStatusEvent',
      id2,
      'timestamp',
      bulk2.block.timestamp.toString()
    );
    assert.fieldEquals(
      'EscrowStatusEvent',
      id2,
      'txHash',
      bulk2.transaction.hash.toHex()
    );
    assert.fieldEquals(
      'EscrowStatusEvent',
      id2,
      'escrowAddress',
      escrowAddressString
    );
    assert.fieldEquals(
      'EscrowStatusEvent',
      id2,
      'sender',
      operatorAddressString
    );
    assert.fieldEquals('EscrowStatusEvent', id2, 'status', 'Paid');
    assert.fieldEquals(
      'EscrowStatusEvent',
      id2,
      'launcher',
      launcherAddressString
    );

    // Escrow
    assert.fieldEquals('Escrow', escrowAddress.toHex(), 'status', 'Paid');
    assert.fieldEquals(
      'Escrow',
      escrowAddress.toHex(),
      'finalResultsUrl',
      'test.com'
    );
    assert.fieldEquals(
      'Transaction',
      bulk1.transaction.hash.toHex(),
      'txHash',
      bulk1.transaction.hash.toHex()
    );
    assert.fieldEquals(
      'Transaction',
      bulk1.transaction.hash.toHex(),
      'method',
      'bulkTransfer'
    );
    assert.fieldEquals(
      'Transaction',
      bulk1.transaction.hash.toHex(),
      'block',
      bulk1.block.number.toString()
    );
    assert.fieldEquals(
      'Transaction',
      bulk1.transaction.hash.toHex(),
      'from',
      bulk1.transaction.from.toHex()
    );
    assert.fieldEquals(
      'Transaction',
      bulk1.transaction.hash.toHex(),
      'to',
      escrowAddressString
    );
  });

  test('Should properly handle Cancelled event', () => {
    const newCancelled = createCancelledEvent(operatorAddress);

    handleCancelled(newCancelled);

    const id = toEventId(newCancelled).toHex();

    // EscrowStatusEvent
    assert.fieldEquals(
      'EscrowStatusEvent',
      id,
      'block',
      newCancelled.block.number.toString()
    );
    assert.fieldEquals(
      'EscrowStatusEvent',
      id,
      'timestamp',
      newCancelled.block.timestamp.toString()
    );
    assert.fieldEquals(
      'EscrowStatusEvent',
      id,
      'txHash',
      newCancelled.transaction.hash.toHex()
    );
    assert.fieldEquals(
      'EscrowStatusEvent',
      id,
      'escrowAddress',
      escrowAddressString
    );
    assert.fieldEquals(
      'EscrowStatusEvent',
      id,
      'sender',
      operatorAddressString
    );
    assert.fieldEquals('EscrowStatusEvent', id, 'status', 'Cancelled');
    assert.fieldEquals(
      'EscrowStatusEvent',
      id,
      'launcher',
      launcherAddressString
    );

    // Escrow
    assert.fieldEquals('Escrow', escrowAddress.toHex(), 'status', 'Cancelled');
    assert.fieldEquals(
      'Transaction',
      newCancelled.transaction.hash.toHex(),
      'txHash',
      newCancelled.transaction.hash.toHex()
    );
    assert.fieldEquals(
      'Transaction',
      newCancelled.transaction.hash.toHex(),
      'method',
      'cancel'
    );
    assert.fieldEquals(
      'Transaction',
      newCancelled.transaction.hash.toHex(),
      'block',
      newCancelled.block.number.toString()
    );
    assert.fieldEquals(
      'Transaction',
      newCancelled.transaction.hash.toHex(),
      'from',
      newCancelled.transaction.from.toHex()
    );
    assert.fieldEquals(
      'Transaction',
      newCancelled.transaction.hash.toHex(),
      'to',
      escrowAddressString
    );
  });

  test('Should properly handle Completed event', () => {
    const newCompleted = createCompletedEvent(operatorAddress);

    handleCompleted(newCompleted);

    const id = toEventId(newCompleted).toHex();

    // EscrowStatusEvent
    assert.fieldEquals(
      'EscrowStatusEvent',
      id,
      'block',
      newCompleted.block.number.toString()
    );
    assert.fieldEquals(
      'EscrowStatusEvent',
      id,
      'timestamp',
      newCompleted.block.timestamp.toString()
    );
    assert.fieldEquals(
      'EscrowStatusEvent',
      id,
      'txHash',
      newCompleted.transaction.hash.toHex()
    );
    assert.fieldEquals(
      'EscrowStatusEvent',
      id,
      'escrowAddress',
      escrowAddressString
    );
    assert.fieldEquals(
      'EscrowStatusEvent',
      id,
      'sender',
      operatorAddressString
    );
    assert.fieldEquals('EscrowStatusEvent', id, 'status', 'Complete');
    assert.fieldEquals(
      'EscrowStatusEvent',
      id,
      'launcher',
      launcherAddressString
    );

    // Escrow
    assert.fieldEquals('Escrow', escrowAddress.toHex(), 'status', 'Complete');
    assert.fieldEquals(
      'Transaction',
      newCompleted.transaction.hash.toHex(),
      'txHash',
      newCompleted.transaction.hash.toHex()
    );
    assert.fieldEquals(
      'Transaction',
      newCompleted.transaction.hash.toHex(),
      'method',
      'complete'
    );
    assert.fieldEquals(
      'Transaction',
      newCompleted.transaction.hash.toHex(),
      'block',
      newCompleted.block.number.toString()
    );
    assert.fieldEquals(
      'Transaction',
      newCompleted.transaction.hash.toHex(),
      'from',
      newCompleted.transaction.from.toHex()
    );
    assert.fieldEquals(
      'Transaction',
      newCompleted.transaction.hash.toHex(),
      'to',
      escrowAddressString
    );
  });

  describe('Statistics', () => {
    beforeEach(() => {
      clearStore();
    });

    test('Should properly calculate setup & pending in statistics', () => {
      const newPending1 = createPendingV2Event(
        operatorAddress,
        'test.com',
        'is_hash_1',
        reputationOracleAddress,
        recordingOracleAddress,
        exchangeOracleAddress
      );
      const newPending2 = createPendingV2Event(
        operatorAddress,
        'test.com',
        'is_hash_1',
        reputationOracleAddress,
        recordingOracleAddress,
        exchangeOracleAddress
      );

      handlePendingV2(newPending1);
      handlePendingV2(newPending2);

      assert.fieldEquals(
        'EscrowStatistics',
        STATISTICS_ENTITY_ID.toHex(),
        'pendingStatusEventCount',
        '2'
      );

      [
        'fundEventCount',
        'storeResultsEventCount',
        'bulkPayoutEventCount',
        'cancelledStatusEventCount',
        'partialStatusEventCount',
        'paidStatusEventCount',
        'completedStatusEventCount',
      ].forEach((field) => {
        assert.fieldEquals(
          'EscrowStatistics',
          STATISTICS_ENTITY_ID.toHex(),
          field,
          '0'
        );
      });

      assert.fieldEquals(
        'EscrowStatistics',
        STATISTICS_ENTITY_ID.toHex(),
        'totalEventCount',
        '4'
      );
    });

    test('Should properly calculate StoreResults event in statistics', () => {
      const newIS = createISEvent(workerAddress, 'test.com', 'is_hash_1');
      const newIS1 = createISEvent(workerAddress, 'test.com', 'is_hash_1');

      handleIntermediateStorage(newIS);
      handleIntermediateStorage(newIS1);

      assert.fieldEquals(
        'EscrowStatistics',
        STATISTICS_ENTITY_ID.toHex(),
        'storeResultsEventCount',
        '2'
      );

      [
        'fundEventCount',
        'bulkPayoutEventCount',
        'pendingStatusEventCount',
        'cancelledStatusEventCount',
        'partialStatusEventCount',
        'paidStatusEventCount',
        'completedStatusEventCount',
      ].forEach((field) => {
        assert.fieldEquals(
          'EscrowStatistics',
          STATISTICS_ENTITY_ID.toHex(),
          field,
          '0'
        );
      });

      assert.fieldEquals(
        'EscrowStatistics',
        STATISTICS_ENTITY_ID.toHex(),
        'totalEventCount',
        '2'
      );
    });

    test('Should properly calculate bulkPayout, partialStatus, paidStatus event in statistics', () => {
      handleBulkTransferV2(
        createBulkTransferV2Event(
          operatorAddress,
          1,
          [
            workerAddress,
            workerAddress,
            workerAddress,
            workerAddress,
            workerAddress,
          ],
          [1, 1, 1, 1, 1],
          true,
          'test.com',
          BigInt.fromI32(11)
        )
      );
      handleBulkTransferV2(
        createBulkTransferV2Event(
          operatorAddress,
          2,
          [workerAddress, workerAddress, workerAddress, workerAddress],
          [1, 1, 1, 1],
          false,
          'test.com',
          BigInt.fromI32(11)
        )
      );

      assert.fieldEquals(
        'EscrowStatistics',
        STATISTICS_ENTITY_ID.toHex(),
        'bulkPayoutEventCount',
        '2'
      );
      assert.fieldEquals(
        'EscrowStatistics',
        STATISTICS_ENTITY_ID.toHex(),
        'partialStatusEventCount',
        '1'
      );
      assert.fieldEquals(
        'EscrowStatistics',
        STATISTICS_ENTITY_ID.toHex(),
        'paidStatusEventCount',
        '1'
      );

      [
        'fundEventCount',
        'storeResultsEventCount',
        'pendingStatusEventCount',
        'cancelledStatusEventCount',
        'completedStatusEventCount',
      ].forEach((field) => {
        assert.fieldEquals(
          'EscrowStatistics',
          STATISTICS_ENTITY_ID.toHex(),
          field,
          '0'
        );
      });

      assert.fieldEquals(
        'EscrowStatistics',
        STATISTICS_ENTITY_ID.toHex(),
        'totalEventCount',
        '4'
      );
    });

    test('Should properly calculate cancelled event in statstics', () => {
      const newCancelled1 = createCancelledEvent(operatorAddress);
      const newCancelled2 = createCancelledEvent(operatorAddress);

      handleCancelled(newCancelled1);
      handleCancelled(newCancelled2);

      assert.fieldEquals(
        'EscrowStatistics',
        STATISTICS_ENTITY_ID.toHex(),
        'cancelledStatusEventCount',
        '2'
      );

      [
        'fundEventCount',
        'storeResultsEventCount',
        'bulkPayoutEventCount',
        'pendingStatusEventCount',
        'partialStatusEventCount',
        'paidStatusEventCount',
        'completedStatusEventCount',
      ].forEach((field) => {
        assert.fieldEquals(
          'EscrowStatistics',
          STATISTICS_ENTITY_ID.toHex(),
          field,
          '0'
        );
      });

      assert.fieldEquals(
        'EscrowStatistics',
        STATISTICS_ENTITY_ID.toHex(),
        'totalEventCount',
        '2'
      );
    });

    test('Should properly calculate completed event in statstics', () => {
      const newCompleted1 = createCompletedEvent(operatorAddress);
      const newCompleted2 = createCompletedEvent(operatorAddress);

      handleCompleted(newCompleted1);
      handleCompleted(newCompleted2);

      assert.fieldEquals(
        'EscrowStatistics',
        STATISTICS_ENTITY_ID.toHex(),
        'completedStatusEventCount',
        '2'
      );

      [
        'fundEventCount',
        'storeResultsEventCount',
        'bulkPayoutEventCount',
        'pendingStatusEventCount',
        'cancelledStatusEventCount',
        'partialStatusEventCount',
        'paidStatusEventCount',
      ].forEach((field) => {
        assert.fieldEquals(
          'EscrowStatistics',
          STATISTICS_ENTITY_ID.toHex(),
          field,
          '0'
        );
      });

      assert.fieldEquals(
        'EscrowStatistics',
        STATISTICS_ENTITY_ID.toHex(),
        'totalEventCount',
        '2'
      );
    });

    test('Should properly calculate fund event in statstics', () => {
      dataSourceMock.setReturnValues(
        escrowAddressString,
        'rinkeby',
        new DataSourceContext()
      );

      createMockedFunction(
        escrowAddress,
        'reputationOracle',
        'reputationOracle():(address)'
      ).returns([ethereum.Value.fromAddress(reputationOracleAddress)]);
      createMockedFunction(
        escrowAddress,
        'recordingOracle',
        'recordingOracle():(address)'
      ).returns([ethereum.Value.fromAddress(recordingOracleAddress)]);
      createMockedFunction(
        escrowAddress,
        'finalResultsUrl',
        'finalResultsUrl():(string)'
      ).returns([ethereum.Value.fromString('test.com')]);

      const escrow = new Escrow(escrowAddress);
      escrow.address = escrowAddress;
      escrow.token = Address.zero();
      escrow.factoryAddress = Address.zero();
      escrow.launcher = launcherAddress;
      escrow.count = ZERO_BI;
      escrow.balance = ZERO_BI;
      escrow.totalFundedAmount = ZERO_BI;
      escrow.amountPaid = ZERO_BI;
      escrow.status = 'Launched';
      escrow.createdAt = ZERO_BI;

      escrow.save();

      const newFund1 = createFundEvent(operatorAddress, 1, BigInt.fromI32(10));

      handleFund(newFund1);

      assert.fieldEquals(
        'EscrowStatistics',
        STATISTICS_ENTITY_ID.toHex(),
        'fundEventCount',
        '1'
      );

      [
        'setupEventCount',
        'storeResultsEventCount',
        'bulkPayoutEventCount',
        'pendingStatusEventCount',
        'cancelledStatusEventCount',
        'partialStatusEventCount',
        'paidStatusEventCount',
        'completedStatusEventCount',
      ].forEach((field) => {
        assert.fieldEquals(
          'EscrowStatistics',
          STATISTICS_ENTITY_ID.toHex(),
          field,
          '0'
        );
      });

      assert.fieldEquals(
        'EscrowStatistics',
        STATISTICS_ENTITY_ID.toHex(),
        'totalEventCount',
        '1'
      );
    });
  });
});<|MERGE_RESOLUTION|>--- conflicted
+++ resolved
@@ -24,12 +24,9 @@
   handleBulkTransfer,
   handleCancelled,
   handleCompleted,
-<<<<<<< HEAD
   handleFund,
-=======
   handlePendingV2,
   handleBulkTransferV2,
->>>>>>> 4984ecc5
 } from '../../src/mapping/Escrow';
 import { toEventId } from '../../src/mapping/utils/event';
 import { ZERO_BI } from '../../src/mapping/utils/number';
@@ -39,12 +36,9 @@
   createBulkTransferEvent,
   createCancelledEvent,
   createCompletedEvent,
-<<<<<<< HEAD
   createFundEvent,
-=======
   createPendingV2Event,
   createBulkTransferV2Event,
->>>>>>> 4984ecc5
 } from './fixtures';
 
 const escrowAddressString = '0xa16081f360e3847006db660bae1c6d1b2e17ec2a';
@@ -547,7 +541,6 @@
     );
   });
 
-<<<<<<< HEAD
   test('Should properly handle Fund event', () => {
     const fund = createFundEvent(operatorAddress, 100, BigInt.fromI32(10));
 
@@ -631,7 +624,9 @@
       escrowAddressString,
       'totalFundedAmount',
       '100'
-=======
+    );
+  });
+
   test('Should properly handle Pending event for new event', () => {
     const URL = 'test.com';
     const HASH = 'is_hash_1';
@@ -784,7 +779,6 @@
       exchangeOracleAddressString,
       'amountJobsProcessed',
       '2'
->>>>>>> 4984ecc5
     );
   });
 
@@ -1728,7 +1722,6 @@
       );
 
       [
-        'setupEventCount',
         'storeResultsEventCount',
         'bulkPayoutEventCount',
         'pendingStatusEventCount',
