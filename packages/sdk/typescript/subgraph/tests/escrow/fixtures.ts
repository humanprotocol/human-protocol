--- conflicted
+++ resolved
@@ -7,12 +7,9 @@
   BulkTransfer,
   Cancelled,
   Completed,
-<<<<<<< HEAD
   Fund,
-=======
   PendingV2,
   BulkTransferV2,
->>>>>>> 4984ecc5
 } from '../../generated/templates/Escrow/Escrow';
 
 export function createPendingEvent(
